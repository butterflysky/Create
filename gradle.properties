# Done to increase the memory available to gradle.
org.gradle.jvmargs = -Xmx4G

<<<<<<< HEAD
# Fabric Properties
# check these on https://fabricmc.net/develop/
minecraft_version = 1.18.2
loader_version = 0.14.19
fabric_version = 0.67.0+1.18.2

# Mod Properties
mod_version = 0.5.0.i
maven_group = com.simibubi.create
=======
# mod version info
mod_version = 0.5.0.j
artifact_minecraft_version = 1.18.2
>>>>>>> 4ebcf820

# Dependencies

# Mappings
# https://lambdaurora.dev/tools/import_quilt.html
qm_version = 26
# https://parchmentmc.org/docs/getting-started
parchment_version = 2022.11.06

# Dependencies
# https://www.curseforge.com/minecraft/mc-mods/forge-config-api-port-fabric/files
config_api_id = 3943250
forge_config_api_port_version = 3.2.4
# https://ci.tterrag.com/job/Flywheel/job/Fabric/
flywheel_minecraft_version = 1.18.2
flywheel_version = 0.6.8.a-36
# https://github.com/JamiesWhiteShirt/reach-entity-attributes/releases
reach_entity_attributes_version = 2.1.1
# https://modrinth.com/mod/no-indium/
no_indium_version = 1.0.2+1.18.2

registrate_version = MC1.18.2-1.1.11
forge_tags_version = 2.1
milk_lib_version = 0.3.2
port_lib_version = 1.2.955-beta

night_config_version = 3.6.3
jsr305_version = 3.0.2

# Compat
# https://modrinth.com/mod/jei/versions
jei_version = 10.2.1.283
# https://modrinth.com/mod/rei/versions
rei_version = 8.3.594
# https://modrinth.com/mod/emi/versions
emi_version = 0.7.2+1.18.2

# https://modrinth.com/mod/botania
botania_version = 1.18.2-435-FABRIC
# https://modrinth.com/mod/modmenu/versions
modmenu_version = 3.2.5
# https://modrinth.com/mod/sandwichable/versions
sandwichable_version = 1.2+1.18.2
# https://modrinth.com/mod/sodium
sodium_version = mc1.18.2-0.4.1
# https://github.com/emilyploszaj/trinkets/releases/
trinkets_version = 3.3.1
# for Trinkets - https://modrinth.com/mod/cardinal-components-api/versions
cca_version = 4.2.0

# Dev QOL
# https://modrinth.com/mod/lazydfu
lazy_dfu_version = 0.1.2

# What recipe viewer to use ('emi', 'rei', or 'jei'. if you change it, don't push it)
recipe_viewer = emi
# comma-separated list of test mods to enable in dev. 'none' to use none.
test_mods = none<|MERGE_RESOLUTION|>--- conflicted
+++ resolved
@@ -1,7 +1,6 @@
 # Done to increase the memory available to gradle.
 org.gradle.jvmargs = -Xmx4G
 
-<<<<<<< HEAD
 # Fabric Properties
 # check these on https://fabricmc.net/develop/
 minecraft_version = 1.18.2
@@ -9,13 +8,8 @@
 fabric_version = 0.67.0+1.18.2
 
 # Mod Properties
-mod_version = 0.5.0.i
+mod_version = 0.5.0.j
 maven_group = com.simibubi.create
-=======
-# mod version info
-mod_version = 0.5.0.j
-artifact_minecraft_version = 1.18.2
->>>>>>> 4ebcf820
 
 # Dependencies
 
