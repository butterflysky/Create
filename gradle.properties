# Done to increase the memory available to gradle.
org.gradle.jvmargs = -Xmx4G

# Fabric Properties
# check these on https://fabricmc.net/develop/
minecraft_version = 1.19.2
loader_version = 0.14.11
fabric_version = 0.67.0+1.19.2

# Mod Properties
mod_version = 0.5.0.i
maven_group = com.simibubi.create

# Dependencies

# Mappings
# https://lambdaurora.dev/tools/import_quilt.html
qm_version = 21
# https://parchmentmc.org/docs/getting-started
parchment_version = 2022.11.27

# Inclusions
# https://www.curseforge.com/minecraft/mc-mods/forge-config-api-port-fabric/files
config_api_id = 4143545
forge_config_api_port_version = 4.2.9
# https://ci.tterrag.com/job/Flywheel/job/Fabric/
flywheel_minecraft_version = 1.19.2
flywheel_version = 0.6.8.a-4
# https://maven.jamieswhiteshirt.com/libs-release/com/jamieswhiteshirt/reach-entity-attributes/
reach_entity_attributes_version = 2.3.0
# https://modrinth.com/mod/no-indium/
no_indium_version = 1.1.0+1.19

<<<<<<< HEAD
registrate_version = 1.1.47-MC1.19.2
milk_lib_version = 1.0.51
port_lib_version = 2.1.728
=======
registrate_version = MC1.18.2-1.1.7
forge_tags_version = 2.1
milk_lib_version = 0.3.2
port_lib_version = 1.2.730-beta
>>>>>>> def4c8c1

night_config_core_version = 3.6.3
night_config_toml_version = 3.6.3
jsr305_version = 3.0.2

# Dev env
# https://www.curseforge.com/minecraft/mc-mods/architectury-api
architectury_version = 6.4.62
# https://www.curseforge.com/minecraft/mc-mods/cloth-config/files
cloth_config_version = 8.2.88
# https://modrinth.com/mod/modmenu
modmenu_version = 4.1.2
# https://www.curseforge.com/minecraft/mc-mods/roughly-enough-items/files
# For future reference, https://shedaniel.gitbook.io/roughly-enough-items/setup/gradle-setup
rei_version = 9.1.580
# https://github.com/emilyploszaj/trinkets/releases/
trinkets_version = 3.4.1
# https://github.com/emilyploszaj/emi/releases/
emi_version = 0.5.3+1.19.2
# https://www.curseforge.com/minecraft/mc-mods/jei/files/all
jei_version = 11.5.0.297
# https://modrinth.com/mod/botania
<<<<<<< HEAD
botania_version = 1.19.2-436-FABRIC
=======
botania_version = 1.18.2-435-FABRIC
# https://modrinth.com/mod/sodium
sodium_version = mc1.18.2-0.4.1
>>>>>>> def4c8c1

# What recipe viewer to use ('emi', 'rei', or 'jei'. if you change it, don't push it)
recipe_viewer = emi
# Enable test mods or not
test_mods = true<|MERGE_RESOLUTION|>--- conflicted
+++ resolved
@@ -31,16 +31,9 @@
 # https://modrinth.com/mod/no-indium/
 no_indium_version = 1.1.0+1.19
 
-<<<<<<< HEAD
 registrate_version = 1.1.47-MC1.19.2
 milk_lib_version = 1.0.51
 port_lib_version = 2.1.728
-=======
-registrate_version = MC1.18.2-1.1.7
-forge_tags_version = 2.1
-milk_lib_version = 0.3.2
-port_lib_version = 1.2.730-beta
->>>>>>> def4c8c1
 
 night_config_core_version = 3.6.3
 night_config_toml_version = 3.6.3
@@ -63,13 +56,9 @@
 # https://www.curseforge.com/minecraft/mc-mods/jei/files/all
 jei_version = 11.5.0.297
 # https://modrinth.com/mod/botania
-<<<<<<< HEAD
 botania_version = 1.19.2-436-FABRIC
-=======
-botania_version = 1.18.2-435-FABRIC
 # https://modrinth.com/mod/sodium
-sodium_version = mc1.18.2-0.4.1
->>>>>>> def4c8c1
+sodium_version = mc1.19.2-0.4.4
 
 # What recipe viewer to use ('emi', 'rei', or 'jei'. if you change it, don't push it)
 recipe_viewer = emi
