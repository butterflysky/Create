--- conflicted
+++ resolved
@@ -3,15 +3,9 @@
 
 # Fabric Properties
 # check these on https://fabricmc.net/develop/
-<<<<<<< HEAD
 minecraft_version = 1.19.2
-loader_version = 0.15.3
+loader_version = 0.15.7
 fabric_version = 0.77.0+1.19.2
-=======
-minecraft_version = 1.18.2
-loader_version = 0.15.7
-fabric_version = 0.77.0+1.18.2
->>>>>>> 2ebe2e0b
 
 # Mod Properties
 mod_version = 0.5.1-f
@@ -35,19 +29,12 @@
 # https://maven.jamieswhiteshirt.com/libs-release/com/jamieswhiteshirt/reach-entity-attributes/
 reach_entity_attributes_version = 2.3.0
 
-<<<<<<< HEAD
 registrate_version = 1.1.58-MC1.19.2
 milk_lib_version = 1.0.51
 
 port_lib_version = 2.1.1282
 # adding a module also requires adding a dependency to the FMJ
 port_lib_modules = accessors,base,entity,extensions,fake_players,networking,obj_loader,tags,transfer
-=======
-registrate_version = MC1.18.2-1.1.11
-forge_tags_version = 2.1
-milk_lib_version = 0.3.2
-port_lib_version = 1.2.1294-beta
->>>>>>> 2ebe2e0b
 
 night_config_version = 3.6.3
 jsr305_version = 3.0.2
