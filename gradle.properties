# Sets default memory used for gradle commands. Can be overridden by user or command line properties.
# This is required to provide enough memory for the Minecraft decompilation process.
org.gradle.jvmargs = -Xmx3G
org.gradle.daemon = false

# mod version info
<<<<<<< HEAD
mod_version = 0.5.1.f
artifact_minecraft_version = 1.20.1

minecraft_version = 1.20.1
forge_version = 47.1.43
=======
mod_version = 0.5.1.g
artifact_minecraft_version = 1.19.2

minecraft_version = 1.19.2
forge_version = 43.2.14
>>>>>>> 42b57bdd

# build dependency versions
forgegradle_version = 6.0.6
mixingradle_version = 0.7-SNAPSHOT
mixin_version = 0.8.5
librarian_version = 1.+
cursegradle_version = 1.4.0
parchment_version = 2023.06.26

use_parchment = true

# dependency versions
<<<<<<< HEAD
registrate_version = MC1.20-1.3.3
flywheel_minecraft_version = 1.20.1
flywheel_version = 0.6.10-7
jei_minecraft_version = 1.20.1
jei_version = 15.2.0.22
curios_minecraft_version = 1.20.1
curios_version = 5.3.1
=======
registrate_version = MC1.19-1.1.5
flywheel_minecraft_version = 1.19.2
flywheel_version = 0.6.10-20
jei_minecraft_version = 1.19.2
jei_version = 11.6.0.1024
curios_minecraft_version = 1.19.2
curios_version = 5.1.4.1
>>>>>>> 42b57bdd

cc_tweaked_enable = true
cc_tweaked_minecraft_version = 1.20.1
cc_tweaked_version = 1.105.0

dynamic_trees_enable = true
dynamic_trees_minecraft_version = 1.19.2
dynamic_trees_version = 1.2.2

# curseforge information
projectId = 328085
curse_type = beta

# github information
github_project = Creators-of-Create/Create<|MERGE_RESOLUTION|>--- conflicted
+++ resolved
@@ -4,19 +4,11 @@
 org.gradle.daemon = false
 
 # mod version info
-<<<<<<< HEAD
-mod_version = 0.5.1.f
+mod_version = 0.5.1.g
 artifact_minecraft_version = 1.20.1
 
 minecraft_version = 1.20.1
 forge_version = 47.1.43
-=======
-mod_version = 0.5.1.g
-artifact_minecraft_version = 1.19.2
-
-minecraft_version = 1.19.2
-forge_version = 43.2.14
->>>>>>> 42b57bdd
 
 # build dependency versions
 forgegradle_version = 6.0.6
@@ -29,23 +21,13 @@
 use_parchment = true
 
 # dependency versions
-<<<<<<< HEAD
 registrate_version = MC1.20-1.3.3
 flywheel_minecraft_version = 1.20.1
 flywheel_version = 0.6.10-7
 jei_minecraft_version = 1.20.1
-jei_version = 15.2.0.22
+jei_version = 15.10.0.39
 curios_minecraft_version = 1.20.1
 curios_version = 5.3.1
-=======
-registrate_version = MC1.19-1.1.5
-flywheel_minecraft_version = 1.19.2
-flywheel_version = 0.6.10-20
-jei_minecraft_version = 1.19.2
-jei_version = 11.6.0.1024
-curios_minecraft_version = 1.19.2
-curios_version = 5.1.4.1
->>>>>>> 42b57bdd
 
 cc_tweaked_enable = true
 cc_tweaked_minecraft_version = 1.20.1
