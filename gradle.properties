--- conflicted
+++ resolved
@@ -4,13 +4,8 @@
 org.gradle.daemon = false
 
 # mod version info
-<<<<<<< HEAD
-mod_version = 0.5.1.c
+mod_version = 0.5.1.e
 artifact_minecraft_version = 1.19.2
-=======
-mod_version = 0.5.1.e
-artifact_minecraft_version = 1.18.2
->>>>>>> c5e7ad62
 
 minecraft_version = 1.19.2
 forge_version = 43.2.4
@@ -26,23 +21,13 @@
 use_parchment = true
 
 # dependency versions
-<<<<<<< HEAD
 registrate_version = MC1.19-1.1.5
 flywheel_minecraft_version = 1.19.2
-flywheel_version = 0.6.9-18
+flywheel_version = 0.6.10-20
 jei_minecraft_version = 1.19.2
 jei_version = 11.2.0.254
 curios_minecraft_version = 1.19.2
 curios_version = 5.1.1.0
-=======
-registrate_version = MC1.18.2-1.1.3
-flywheel_minecraft_version = 1.18.2
-flywheel_version = 0.6.10-105
-jei_minecraft_version = 1.18.2
-jei_version = 9.7.0.209
-curios_minecraft_version = 1.18.2
-curios_version = 5.0.7.0
->>>>>>> c5e7ad62
 
 cc_tweaked_enable = true
 cc_tweaked_minecraft_version = 1.19.2
