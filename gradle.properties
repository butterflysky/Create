--- conflicted
+++ resolved
@@ -33,15 +33,9 @@
 # https://modrinth.com/mod/no-indium/
 no_indium_version = 1.1.0+1.19
 
-<<<<<<< HEAD
-registrate_version = 1.1.42-MC1.19.2
-milk_lib_version = 1.0.50
-port_lib_version = 2.1.623
-=======
 registrate_version = 1.1.44-MC1.19.2
 milk_lib_version = 1.0.51
-port_lib_version = 2.0.612
->>>>>>> b7a90f35
+port_lib_version = 2.1.623
 
 night_config_core_version = 3.6.3
 night_config_toml_version = 3.6.3
@@ -67,6 +61,6 @@
 botania_version = 1.18.2-435-FABRIC
 
 # What recipe viewer to use ('emi', 'rei', or 'jei'. if you change it, don't push it)
-recipe_viewer = emi
+recipe_viewer = rei
 # Enable test mods or not
 test_mods = true