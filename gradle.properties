--- conflicted
+++ resolved
@@ -19,11 +19,7 @@
 
 # dependency versions
 registrate_version = MC1.18.2-1.0.25
-<<<<<<< HEAD
-flywheel_version = 1.18-0.6.2.66
-=======
 flywheel_version = 1.18-0.7.0.67
->>>>>>> 329be0d9
 jei_minecraft_version = 1.18.2
 jei_version = 9.5.3.143
 curios_minecraft_version = 1.18.2
