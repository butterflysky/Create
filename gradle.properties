# Sets default memory used for gradle commands. Can be overridden by user or command line properties.
# This is required to provide enough memory for the Minecraft decompilation process.
org.gradle.jvmargs = -Xmx3G
org.gradle.daemon = false

# mod version info
<<<<<<< HEAD
mod_version = 0.5.0.f
artifact_minecraft_version = 1.19.2
=======
mod_version = 0.5.0.g
artifact_minecraft_version = 1.18.2
>>>>>>> 5b038d41

minecraft_version = 1.19.2
forge_version = 43.1.0

# build dependency versions
forgegradle_version = 5.1.53
mixingradle_version = 0.7-SNAPSHOT
mixin_version = 0.8.5
librarian_version = 1.+
cursegradle_version = 1.4.0
<<<<<<< HEAD
parchment_version = 2022.08.10

# dependency versions
registrate_version = MC1.19-1.1.5
flywheel_minecraft_version = 1.19.2
flywheel_version = 0.6.7-8
jei_minecraft_version = 1.19.2
jei_version = 11.2.0.254
curios_minecraft_version = 1.19.2
curios_version = 5.1.1.0
=======
parchment_version = 2022.11.06

# dependency versions
registrate_version = MC1.18.2-1.1.3
flywheel_minecraft_version = 1.18.2
flywheel_version = 0.6.8-96
jei_minecraft_version = 1.18.2
jei_version = 9.7.0.209
curios_minecraft_version = 1.18.2
curios_version = 5.0.7.0
>>>>>>> 5b038d41

# curseforge information
projectId = 328085
curse_type = beta

# github information
github_project = Creators-of-Create/Create<|MERGE_RESOLUTION|>--- conflicted
+++ resolved
@@ -4,13 +4,8 @@
 org.gradle.daemon = false
 
 # mod version info
-<<<<<<< HEAD
-mod_version = 0.5.0.f
+mod_version = 0.5.0.g
 artifact_minecraft_version = 1.19.2
-=======
-mod_version = 0.5.0.g
-artifact_minecraft_version = 1.18.2
->>>>>>> 5b038d41
 
 minecraft_version = 1.19.2
 forge_version = 43.1.0
@@ -21,29 +16,16 @@
 mixin_version = 0.8.5
 librarian_version = 1.+
 cursegradle_version = 1.4.0
-<<<<<<< HEAD
-parchment_version = 2022.08.10
+parchment_version = 2022.11.06
 
 # dependency versions
 registrate_version = MC1.19-1.1.5
 flywheel_minecraft_version = 1.19.2
-flywheel_version = 0.6.7-8
+flywheel_version = 0.6.8-12
 jei_minecraft_version = 1.19.2
 jei_version = 11.2.0.254
 curios_minecraft_version = 1.19.2
 curios_version = 5.1.1.0
-=======
-parchment_version = 2022.11.06
-
-# dependency versions
-registrate_version = MC1.18.2-1.1.3
-flywheel_minecraft_version = 1.18.2
-flywheel_version = 0.6.8-96
-jei_minecraft_version = 1.18.2
-jei_version = 9.7.0.209
-curios_minecraft_version = 1.18.2
-curios_version = 5.0.7.0
->>>>>>> 5b038d41
 
 # curseforge information
 projectId = 328085
