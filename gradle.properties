# Sets default memory used for gradle commands. Can be overridden by user or command line properties.
# This is required to provide enough memory for the Minecraft decompilation process.
org.gradle.jvmargs = -Xmx3G
org.gradle.daemon = false

# mod version info
<<<<<<< HEAD
mod_version = 0.5.0.h
artifact_minecraft_version = 1.19.2

minecraft_version = 1.19.2
forge_version = 43.1.52
=======
mod_version = 0.5.0.i
artifact_minecraft_version = 1.18.2

minecraft_version = 1.18.2
forge_version = 40.2.1
>>>>>>> 5836ad4b

# build dependency versions
forgegradle_version = 5.1.53
mixingradle_version = 0.7-SNAPSHOT
mixin_version = 0.8.5
librarian_version = 1.+
cursegradle_version = 1.4.0
parchment_version = 2022.11.06

# dependency versions
registrate_version = MC1.19-1.1.5
flywheel_minecraft_version = 1.19.2
flywheel_version = 0.6.8.a-14
jei_minecraft_version = 1.19.2
jei_version = 11.2.0.254
curios_minecraft_version = 1.19.2
curios_version = 5.1.1.0

# curseforge information
projectId = 328085
curse_type = beta

# github information
github_project = Creators-of-Create/Create<|MERGE_RESOLUTION|>--- conflicted
+++ resolved
@@ -4,19 +4,11 @@
 org.gradle.daemon = false
 
 # mod version info
-<<<<<<< HEAD
-mod_version = 0.5.0.h
+mod_version = 0.5.0.i
 artifact_minecraft_version = 1.19.2
 
 minecraft_version = 1.19.2
-forge_version = 43.1.52
-=======
-mod_version = 0.5.0.i
-artifact_minecraft_version = 1.18.2
-
-minecraft_version = 1.18.2
-forge_version = 40.2.1
->>>>>>> 5836ad4b
+forge_version = 43.2.4
 
 # build dependency versions
 forgegradle_version = 5.1.53
