--- conflicted
+++ resolved
@@ -8,11 +8,7 @@
 fabric_version = 0.73.2+1.19.2
 
 # Mod Properties
-<<<<<<< HEAD
-mod_version = 0.5.1.b
-=======
 mod_version = 0.5.1-b
->>>>>>> 17fc012b
 maven_group = com.simibubi.create
 
 # Dependencies
