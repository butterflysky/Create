# Sets default memory used for gradle commands. Can be overridden by user or command line properties.
# This is required to provide enough memory for the Minecraft decompilation process.
org.gradle.jvmargs = -Xmx3G
org.gradle.daemon = false

# mod version info
<<<<<<< HEAD
mod_version = 0.5.0.c
artifact_minecraft_version = 1.19
=======
mod_version = 0.5.0.d
artifact_minecraft_version = 1.18.2
>>>>>>> 65073e84

minecraft_version = 1.19
forge_version = 41.0.110

# build dependency versions
forgegradle_version = 5.1.53
mixingradle_version = 0.7-SNAPSHOT
mixin_version = 0.8.5
librarian_version = 1.+
cursegradle_version = 1.4.0
parchment_version = 2022.07.10

# dependency versions
<<<<<<< HEAD
registrate_version = MC1.19-1.1.5
flywheel_minecraft_version = 1.19
flywheel_version = 0.6.4-2
jei_minecraft_version = 1.19
jei_version = 11.1.0.235
curios_minecraft_version = 1.19
curios_version = 5.1.0.4
=======
registrate_version = MC1.18.2-1.1.3
flywheel_minecraft_version = 1.18.2
flywheel_version = 0.6.5-91
jei_minecraft_version = 1.18.2
jei_version = 9.7.0.209
curios_minecraft_version = 1.18.2
curios_version = 5.0.7.0
>>>>>>> 65073e84

# curseforge information
projectId = 328085
curse_type = beta

# github information
github_project = Creators-of-Create/Create<|MERGE_RESOLUTION|>--- conflicted
+++ resolved
@@ -4,13 +4,8 @@
 org.gradle.daemon = false
 
 # mod version info
-<<<<<<< HEAD
-mod_version = 0.5.0.c
+mod_version = 0.5.0.d
 artifact_minecraft_version = 1.19
-=======
-mod_version = 0.5.0.d
-artifact_minecraft_version = 1.18.2
->>>>>>> 65073e84
 
 minecraft_version = 1.19
 forge_version = 41.0.110
@@ -24,23 +19,13 @@
 parchment_version = 2022.07.10
 
 # dependency versions
-<<<<<<< HEAD
 registrate_version = MC1.19-1.1.5
 flywheel_minecraft_version = 1.19
-flywheel_version = 0.6.4-2
+flywheel_version = 0.6.5-3
 jei_minecraft_version = 1.19
 jei_version = 11.1.0.235
 curios_minecraft_version = 1.19
 curios_version = 5.1.0.4
-=======
-registrate_version = MC1.18.2-1.1.3
-flywheel_minecraft_version = 1.18.2
-flywheel_version = 0.6.5-91
-jei_minecraft_version = 1.18.2
-jei_version = 9.7.0.209
-curios_minecraft_version = 1.18.2
-curios_version = 5.0.7.0
->>>>>>> 65073e84
 
 # curseforge information
 projectId = 328085
