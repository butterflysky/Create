--- conflicted
+++ resolved
@@ -4,13 +4,8 @@
 org.gradle.daemon = false
 
 # mod version info
-<<<<<<< HEAD
-mod_version = 0.5.1.b
+mod_version = 0.5.1.c
 artifact_minecraft_version = 1.20.1
-=======
-mod_version = 0.5.1.c
-artifact_minecraft_version = 1.19.2
->>>>>>> 20fde557
 
 minecraft_version = 1.20.1
 forge_version = 47.0.19
@@ -21,31 +16,18 @@
 mixin_version = 0.8.5
 librarian_version = 1.+
 cursegradle_version = 1.4.0
-<<<<<<< HEAD
 parchment_version = 2023.06.26
+
+use_parchment = true
 
 # dependency versions
 registrate_version = MC1.20-1.3.3
 flywheel_minecraft_version = 1.20
-flywheel_version = 0.6.8.a-1
+flywheel_version = 0.6.9-4
 jei_minecraft_version = 1.20.1
 jei_version = 15.2.0.22
 curios_minecraft_version = 1.20.1
 curios_version = 5.2.0-beta.3
-=======
-parchment_version = 2022.11.27
-
-use_parchment = true
-
-# dependency versions
-registrate_version = MC1.19-1.1.5
-flywheel_minecraft_version = 1.19.2
-flywheel_version = 0.6.9-18
-jei_minecraft_version = 1.19.2
-jei_version = 11.2.0.254
-curios_minecraft_version = 1.19.2
-curios_version = 5.1.1.0
->>>>>>> 20fde557
 
 cc_tweaked_enable = false
 cc_tweaked_minecraft_version = 1.19.3
