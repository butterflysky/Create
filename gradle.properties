--- conflicted
+++ resolved
@@ -1,16 +1,5 @@
-<<<<<<< HEAD
 # Done to increase the memory available to gradle.
 org.gradle.jvmargs = -Xmx4G
-=======
-# Sets default memory used for gradle commands. Can be overridden by user or command line properties.
-# This is required to provide enough memory for the Minecraft decompilation process.
-org.gradle.jvmargs = -Xmx3G
-org.gradle.daemon = false
-
-# mod version info
-mod_version = 0.5.1.i
-artifact_minecraft_version = 1.18.2
->>>>>>> 2828c88d
 
 # Fabric Properties
 # check these on https://fabricmc.net/develop/
@@ -19,7 +8,7 @@
 fabric_version = 0.77.0+1.18.2
 
 # Mod Properties
-mod_version = 0.5.1-h
+mod_version = 0.5.1-i
 maven_group = com.simibubi.create
 
 # Dependencies
