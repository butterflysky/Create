--- conflicted
+++ resolved
@@ -4,11 +4,7 @@
 org.gradle.daemon = false
 
 # mod version info
-<<<<<<< HEAD
 mod_version = 0.5.1
-=======
-mod_version = 0.5.0.h
->>>>>>> 85200fe4
 artifact_minecraft_version = 1.18.2
 
 minecraft_version = 1.18.2
