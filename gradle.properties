--- conflicted
+++ resolved
@@ -4,13 +4,8 @@
 org.gradle.daemon = false
 
 # mod version info
-<<<<<<< HEAD
-mod_version = 0.5.0.j
+mod_version = 0.5.1.b
 artifact_minecraft_version = 1.19.3
-=======
-mod_version = 0.5.1.b
-artifact_minecraft_version = 1.19.2
->>>>>>> 3f72ce0a
 
 minecraft_version = 1.19.3
 forge_version = 44.1.8
@@ -32,9 +27,9 @@
 curios_minecraft_version = 1.19.3
 curios_version = 5.1.2.0
 
-cc_tweaked_enable = true
-cc_tweaked_minecraft_version = 1.19.2
-cc_tweaked_version = 1.101.2
+cc_tweaked_enable = false
+cc_tweaked_minecraft_version = 1.19.3
+cc_tweaked_version = 1.103.1
 
 # curseforge information
 projectId = 328085
