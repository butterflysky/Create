# Sets default memory used for gradle commands. Can be overridden by user or command line properties.
# This is required to provide enough memory for the Minecraft decompilation process.
org.gradle.jvmargs = -Xmx3G
org.gradle.daemon = false

# mod version info
<<<<<<< HEAD
mod_version = 0.5.0.i
artifact_minecraft_version = 1.19.3
=======
mod_version = 0.5.0.j
artifact_minecraft_version = 1.19.2
>>>>>>> 98952f9e

minecraft_version = 1.19.3
forge_version = 44.1.8

# build dependency versions
forgegradle_version = 5.1.53
mixingradle_version = 0.7-SNAPSHOT
mixin_version = 0.8.5
librarian_version = 1.+
cursegradle_version = 1.4.0
parchment_version = 2022.12.18

# dependency versions
registrate_version = MC1.19.3-1.1.10
flywheel_minecraft_version = 1.19.3
flywheel_version = 0.6.8.a-1
jei_minecraft_version = 1.19.3
jei_version = 12.1.1.13
curios_minecraft_version = 1.19.3
curios_version = 5.1.2.0

# curseforge information
projectId = 328085
curse_type = beta

# github information
github_project = Creators-of-Create/Create<|MERGE_RESOLUTION|>--- conflicted
+++ resolved
@@ -4,13 +4,8 @@
 org.gradle.daemon = false
 
 # mod version info
-<<<<<<< HEAD
-mod_version = 0.5.0.i
+mod_version = 0.5.0.j
 artifact_minecraft_version = 1.19.3
-=======
-mod_version = 0.5.0.j
-artifact_minecraft_version = 1.19.2
->>>>>>> 98952f9e
 
 minecraft_version = 1.19.3
 forge_version = 44.1.8
