# Sets default memory used for gradle commands. Can be overridden by user or command line properties.
# This is required to provide enough memory for the Minecraft decompilation process.
org.gradle.jvmargs = -Xmx3G
org.gradle.daemon = false

# mod version info
mod_version = 0.5.1.a
artifact_minecraft_version = 1.19.2

<<<<<<< HEAD
minecraft_version = 1.19.2
forge_version = 43.2.4
=======
minecraft_version = 1.18.2
forge_version = 40.2.4
>>>>>>> c170738a

# build dependency versions
forgegradle_version = 5.1.74
mixingradle_version = 0.7-SNAPSHOT
mixin_version = 0.8.5
librarian_version = 1.+
cursegradle_version = 1.4.0
parchment_version = 2022.11.06

# dependency versions
registrate_version = MC1.19-1.1.5
flywheel_minecraft_version = 1.19.2
flywheel_version = 0.6.8.a-14
jei_minecraft_version = 1.19.2
jei_version = 11.2.0.254
curios_minecraft_version = 1.19.2
curios_version = 5.1.1.0

cc_tweaked_enable = true
cc_tweaked_minecraft_version = 1.19.2
cc_tweaked_version = 1.101.2

# curseforge information
projectId = 328085
curse_type = beta

# github information
github_project = Creators-of-Create/Create<|MERGE_RESOLUTION|>--- conflicted
+++ resolved
@@ -7,13 +7,8 @@
 mod_version = 0.5.1.a
 artifact_minecraft_version = 1.19.2
 
-<<<<<<< HEAD
 minecraft_version = 1.19.2
 forge_version = 43.2.4
-=======
-minecraft_version = 1.18.2
-forge_version = 40.2.4
->>>>>>> c170738a
 
 # build dependency versions
 forgegradle_version = 5.1.74
