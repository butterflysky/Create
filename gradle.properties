--- conflicted
+++ resolved
@@ -4,13 +4,8 @@
 org.gradle.daemon = false
 
 # mod version info
-<<<<<<< HEAD
-mod_version = 0.5.1
+mod_version = 0.5.1.a
 artifact_minecraft_version = 1.19.2
-=======
-mod_version = 0.5.1.a
-artifact_minecraft_version = 1.18.2
->>>>>>> 2b02e560
 
 minecraft_version = 1.19.2
 forge_version = 43.2.4
