# Sets default memory used for gradle commands. Can be overridden by user or command line properties.
# This is required to provide enough memory for the Minecraft decompilation process.
org.gradle.jvmargs = -Xmx3G
org.gradle.daemon = false

# mod version info
<<<<<<< HEAD
mod_version = 0.5.0.d
artifact_minecraft_version = 1.19.2
=======
mod_version = 0.5.0.e
artifact_minecraft_version = 1.18.2
>>>>>>> 4d4a959c

minecraft_version = 1.19.2
forge_version = 43.1.0

# build dependency versions
forgegradle_version = 5.1.53
mixingradle_version = 0.7-SNAPSHOT
mixin_version = 0.8.5
librarian_version = 1.+
cursegradle_version = 1.4.0
parchment_version = 2022.08.10

# dependency versions
registrate_version = MC1.19-1.1.5
flywheel_minecraft_version = 1.19.2
flywheel_version = 0.6.5-4
jei_minecraft_version = 1.19.2
jei_version = 11.2.0.254
curios_minecraft_version = 1.19.2
curios_version = 5.1.1.0

# curseforge information
projectId = 328085
curse_type = beta

# github information
github_project = Creators-of-Create/Create<|MERGE_RESOLUTION|>--- conflicted
+++ resolved
@@ -4,13 +4,8 @@
 org.gradle.daemon = false
 
 # mod version info
-<<<<<<< HEAD
-mod_version = 0.5.0.d
+mod_version = 0.5.0.e
 artifact_minecraft_version = 1.19.2
-=======
-mod_version = 0.5.0.e
-artifact_minecraft_version = 1.18.2
->>>>>>> 4d4a959c
 
 minecraft_version = 1.19.2
 forge_version = 43.1.0
@@ -26,7 +21,7 @@
 # dependency versions
 registrate_version = MC1.19-1.1.5
 flywheel_minecraft_version = 1.19.2
-flywheel_version = 0.6.5-4
+flywheel_version = 0.6.6-5
 jei_minecraft_version = 1.19.2
 jei_version = 11.2.0.254
 curios_minecraft_version = 1.19.2
