# Sets default memory used for gradle commands. Can be overridden by user or command line properties.
# This is required to provide enough memory for the Minecraft decompilation process.
org.gradle.jvmargs = -Xmx3G
org.gradle.daemon = false

# mod version info
mod_version = 0.5.1.g
artifact_minecraft_version = 1.19.2

minecraft_version = 1.19.2
forge_version = 43.2.14

# build dependency versions
forgegradle_version = 5.1.74
mixingradle_version = 0.7-SNAPSHOT
mixin_version = 0.8.5
librarian_version = 1.+
cursegradle_version = 1.4.0
parchment_version = 2022.11.27

use_parchment = true

# dependency versions
<<<<<<< HEAD
registrate_version = MC1.19-1.1.5
flywheel_minecraft_version = 1.19.2
flywheel_version = 0.6.10-20
jei_minecraft_version = 1.19.2
jei_version = 11.6.0.1024
curios_minecraft_version = 1.19.2
curios_version = 5.1.4.1
=======
registrate_version = MC1.18.2-1.1.3
flywheel_minecraft_version = 1.18.2
flywheel_version = 0.6.10-106
jei_minecraft_version = 1.18.2
jei_version = 9.7.2.277
curios_minecraft_version = 1.18.2
curios_version = 5.0.7.0
>>>>>>> e40b844a

cc_tweaked_enable = true
cc_tweaked_minecraft_version = 1.19.2
cc_tweaked_version = 1.101.2

dynamic_trees_enable = true
dynamic_trees_minecraft_version = 1.19.2
dynamic_trees_version = 1.2.2

# curseforge information
projectId = 328085
curse_type = beta

# github information
github_project = Creators-of-Create/Create<|MERGE_RESOLUTION|>--- conflicted
+++ resolved
@@ -21,23 +21,13 @@
 use_parchment = true
 
 # dependency versions
-<<<<<<< HEAD
 registrate_version = MC1.19-1.1.5
 flywheel_minecraft_version = 1.19.2
-flywheel_version = 0.6.10-20
+flywheel_version = 0.6.10-21
 jei_minecraft_version = 1.19.2
 jei_version = 11.6.0.1024
 curios_minecraft_version = 1.19.2
 curios_version = 5.1.4.1
-=======
-registrate_version = MC1.18.2-1.1.3
-flywheel_minecraft_version = 1.18.2
-flywheel_version = 0.6.10-106
-jei_minecraft_version = 1.18.2
-jei_version = 9.7.2.277
-curios_minecraft_version = 1.18.2
-curios_version = 5.0.7.0
->>>>>>> e40b844a
 
 cc_tweaked_enable = true
 cc_tweaked_minecraft_version = 1.19.2
