# Sets default memory used for gradle commands. Can be overridden by user or command line properties.
# This is required to provide enough memory for the Minecraft decompilation process.
org.gradle.jvmargs = -Xmx3G
org.gradle.daemon = false

# mod version info
<<<<<<< HEAD
mod_version = 0.5.1.g
artifact_minecraft_version = 1.20.1
=======
mod_version = 0.5.1.h
artifact_minecraft_version = 1.19.2
>>>>>>> 2e6d114c

minecraft_version = 1.20.1
forge_version = 47.1.43

# build dependency versions
forgegradle_version = 6.0.6
mixingradle_version = 0.7-SNAPSHOT
mixin_version = 0.8.5
librarian_version = 1.+
cursegradle_version = 1.4.0
parchment_version = 2023.06.26

use_parchment = true

# dependency versions
registrate_version = MC1.20-1.3.3
flywheel_minecraft_version = 1.20.1
flywheel_version = 0.6.11-13
jei_minecraft_version = 1.20.1
jei_version = 15.10.0.39
curios_minecraft_version = 1.20.1
curios_version = 5.3.1

cc_tweaked_enable = true
cc_tweaked_minecraft_version = 1.20.1
cc_tweaked_version = 1.105.0

dynamic_trees_enable = true
dynamic_trees_minecraft_version = 1.20.1
dynamic_trees_version = 1.3.0-BETA13

# curseforge information
projectId = 328085
curse_type = beta

# github information
github_project = Creators-of-Create/Create<|MERGE_RESOLUTION|>--- conflicted
+++ resolved
@@ -4,13 +4,8 @@
 org.gradle.daemon = false
 
 # mod version info
-<<<<<<< HEAD
-mod_version = 0.5.1.g
+mod_version = 0.5.1.h
 artifact_minecraft_version = 1.20.1
-=======
-mod_version = 0.5.1.h
-artifact_minecraft_version = 1.19.2
->>>>>>> 2e6d114c
 
 minecraft_version = 1.20.1
 forge_version = 47.1.43
