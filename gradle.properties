# Sets default memory used for gradle commands. Can be overridden by user or command line properties.
# This is required to provide enough memory for the Minecraft decompilation process.
org.gradle.jvmargs = -Xmx3G
org.gradle.daemon = false

# mod version info
mod_version = 0.5.1.e
artifact_minecraft_version = 1.20.1

minecraft_version = 1.20.1
forge_version = 47.1.43

# build dependency versions
forgegradle_version = 6.0.6
mixingradle_version = 0.7-SNAPSHOT
mixin_version = 0.8.5
librarian_version = 1.+
cursegradle_version = 1.4.0
parchment_version = 2023.06.26

use_parchment = true

# dependency versions
<<<<<<< HEAD
registrate_version = MC1.20-1.3.3
flywheel_minecraft_version = 1.20.1
flywheel_version = 0.6.10-6
jei_minecraft_version = 1.20.1
jei_version = 15.2.0.22
curios_minecraft_version = 1.20.1
curios_version = 5.2.0-beta.3
=======
registrate_version = MC1.19-1.1.5
flywheel_minecraft_version = 1.19.2
flywheel_version = 0.6.10-20
jei_minecraft_version = 1.19.2
jei_version = 11.2.0.254
curios_minecraft_version = 1.19.2
curios_version = 5.1.4.1
>>>>>>> 7e7cc051

cc_tweaked_enable = true
cc_tweaked_minecraft_version = 1.20.1
cc_tweaked_version = 1.105.0

# curseforge information
projectId = 328085
curse_type = beta

# github information
github_project = Creators-of-Create/Create<|MERGE_RESOLUTION|>--- conflicted
+++ resolved
@@ -21,23 +21,13 @@
 use_parchment = true
 
 # dependency versions
-<<<<<<< HEAD
 registrate_version = MC1.20-1.3.3
 flywheel_minecraft_version = 1.20.1
-flywheel_version = 0.6.10-6
+flywheel_version = 0.6.10-7
 jei_minecraft_version = 1.20.1
 jei_version = 15.2.0.22
 curios_minecraft_version = 1.20.1
 curios_version = 5.2.0-beta.3
-=======
-registrate_version = MC1.19-1.1.5
-flywheel_minecraft_version = 1.19.2
-flywheel_version = 0.6.10-20
-jei_minecraft_version = 1.19.2
-jei_version = 11.2.0.254
-curios_minecraft_version = 1.19.2
-curios_version = 5.1.4.1
->>>>>>> 7e7cc051
 
 cc_tweaked_enable = true
 cc_tweaked_minecraft_version = 1.20.1
