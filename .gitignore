## Based on GitHub's Eclipse .gitignore

run/
.gradle/
build/
gradle-app.setting

## IntelliJ IDEA

.idea/
out/
*.iml
*.iws
*.ipr

## Eclipse

eclipse/
*.pydevproject
.project
.metadata
bin/
tmp/
*.tmp
*.bak
*.swp
*~.nib
local.properties
.classpath
.settings/
.loadpath

# External tool builders
.externalToolBuilders/

# Locally stored "Eclipse launch configurations"
*.launch

# CDT-specific
.cproject

# PDT-specific
.buildpath
<<<<<<< HEAD
/linkie-cache/
=======

.DS_Store
>>>>>>> a666f24e
<|MERGE_RESOLUTION|>--- conflicted
+++ resolved
@@ -41,9 +41,6 @@
 
 # PDT-specific
 .buildpath
-<<<<<<< HEAD
 /linkie-cache/
-=======
 
-.DS_Store
->>>>>>> a666f24e
+.DS_Store