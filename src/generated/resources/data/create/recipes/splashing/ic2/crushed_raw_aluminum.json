--- conflicted
+++ resolved
@@ -1,5 +1,16 @@
 {
   "type": "create:splashing",
+  "ingredients": [
+    {
+      "item": "create:crushed_raw_aluminum"
+    }
+  ],
+  "results": [
+    {
+      "item": "ic2:nugget_aluminium",
+      "count": 9
+    }
+  ],
   "fabric:load_conditions": [
     {
       "condition": "fabric:all_mods_loaded",
@@ -7,21 +18,5 @@
         "ic2"
       ]
     }
-  ],
-  "ingredients": [
-    {
-<<<<<<< HEAD
-      "item": "create:crushed_raw_aluminum"
-=======
-      "item": "ic2:nugget_aluminium",
-      "count": 9
->>>>>>> 5e3dbd3a
-    }
-  ],
-  "results": [
-    {
-      "count": 9,
-      "item": "ic2:nugget_aluminum"
-    }
   ]
 }