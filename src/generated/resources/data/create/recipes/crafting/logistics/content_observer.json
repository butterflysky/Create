--- conflicted
+++ resolved
@@ -1,33 +1,21 @@
 {
   "type": "minecraft:crafting_shaped",
-<<<<<<< HEAD
-=======
   "pattern": [
     "R",
     "B",
     "I"
   ],
->>>>>>> 7f16cea1
   "key": {
     "B": {
       "item": "create:brass_casing"
     },
-    "I": {
-<<<<<<< HEAD
-      "item": "minecraft:comparator"
-    },
     "R": {
       "item": "create:electron_tube"
-=======
+    },
+    "I": {
       "item": "minecraft:observer"
->>>>>>> 7f16cea1
     }
   },
-  "pattern": [
-    "I",
-    "B",
-    "R"
-  ],
   "result": {
     "item": "create:content_observer"
   }
