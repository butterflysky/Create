--- conflicted
+++ resolved
@@ -3,11 +3,7 @@
   "category": "misc",
   "key": {
     "A": {
-<<<<<<< HEAD
-      "tag": "c:copper_plates"
-=======
       "tag": "c:plates/copper"
->>>>>>> 47764352
     },
     "C": {
       "item": "minecraft:redstone_torch"
