{
  "type": "minecraft:crafting_shaped",
  "category": "misc",
  "key": {
    "C": {
<<<<<<< HEAD
      "item": "minecraft:copper_ingot"
    },
    "S": {
      "tag": "c:copper_plates"
=======
      "tag": "c:copper_ingots"
    },
    "S": {
      "tag": "c:plates/copper"
>>>>>>> 47764352
    }
  },
  "pattern": [
    "SCS"
  ],
  "result": {
    "count": 4,
    "item": "create:fluid_pipe"
  },
  "show_notification": true
}<|MERGE_RESOLUTION|>--- conflicted
+++ resolved
@@ -3,17 +3,10 @@
   "category": "misc",
   "key": {
     "C": {
-<<<<<<< HEAD
-      "item": "minecraft:copper_ingot"
-    },
-    "S": {
-      "tag": "c:copper_plates"
-=======
       "tag": "c:copper_ingots"
     },
     "S": {
       "tag": "c:plates/copper"
->>>>>>> 47764352
     }
   },
   "pattern": [
