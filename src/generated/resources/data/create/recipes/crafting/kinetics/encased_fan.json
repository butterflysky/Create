--- conflicted
+++ resolved
@@ -1,10 +1,7 @@
 {
   "type": "minecraft:crafting_shaped",
   "pattern": [
-<<<<<<< HEAD
-=======
     "S",
->>>>>>> aa2cff6b
     "A",
     "P"
   ],
@@ -12,12 +9,9 @@
     "A": {
       "item": "create:andesite_casing"
     },
-<<<<<<< HEAD
-=======
     "S": {
       "item": "create:shaft"
     },
->>>>>>> aa2cff6b
     "P": {
       "item": "create:propeller"
     }
