{
  "type": "minecraft:crafting_shapeless",
  "ingredients": [
    {
      "tag": "minecraft:wooden_doors"
    },
    {
<<<<<<< HEAD
      "tag": "c:brass_plates"
=======
      "item": "create:railway_casing"
>>>>>>> 7f16cea1
    }
  ],
  "result": {
    "item": "create:train_door"
  }
}<|MERGE_RESOLUTION|>--- conflicted
+++ resolved
@@ -5,11 +5,7 @@
       "tag": "minecraft:wooden_doors"
     },
     {
-<<<<<<< HEAD
-      "tag": "c:brass_plates"
-=======
       "item": "create:railway_casing"
->>>>>>> 7f16cea1
     }
   ],
   "result": {
