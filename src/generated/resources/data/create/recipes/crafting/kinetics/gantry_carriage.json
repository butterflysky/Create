{
  "type": "minecraft:crafting_shaped",
  "pattern": [
    "B",
    "C",
<<<<<<< HEAD
    "S"
=======
    "I"
>>>>>>> aa2cff6b
  ],
  "key": {
    "B": {
      "tag": "minecraft:wooden_slabs"
    },
    "C": {
      "item": "create:andesite_casing"
<<<<<<< HEAD
=======
    },
    "I": {
      "item": "create:cogwheel"
>>>>>>> aa2cff6b
    }
  },
  "result": {
    "item": "create:gantry_carriage"
  }
}<|MERGE_RESOLUTION|>--- conflicted
+++ resolved
@@ -3,11 +3,7 @@
   "pattern": [
     "B",
     "C",
-<<<<<<< HEAD
-    "S"
-=======
     "I"
->>>>>>> aa2cff6b
   ],
   "key": {
     "B": {
@@ -15,12 +11,9 @@
     },
     "C": {
       "item": "create:andesite_casing"
-<<<<<<< HEAD
-=======
     },
     "I": {
       "item": "create:cogwheel"
->>>>>>> aa2cff6b
     }
   },
   "result": {
