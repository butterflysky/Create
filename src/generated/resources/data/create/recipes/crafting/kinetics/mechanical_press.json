--- conflicted
+++ resolved
@@ -1,10 +1,7 @@
 {
   "type": "minecraft:crafting_shaped",
   "pattern": [
-<<<<<<< HEAD
-=======
     "S",
->>>>>>> aa2cff6b
     "C",
     "I"
   ],
