--- conflicted
+++ resolved
@@ -3,11 +3,7 @@
   "category": "misc",
   "key": {
     "C": {
-<<<<<<< HEAD
-      "item": "minecraft:copper_ingot"
-=======
       "tag": "c:copper_ingots"
->>>>>>> 47764352
     },
     "P": {
       "tag": "c:gold_plates"
