{
<<<<<<< HEAD
  "type": "minecraft:crafting_shaped",
  "pattern": [
    " B ",
    "SCS",
    " B "
  ],
  "key": {
    "S": {
      "item": "create:shaft"
    },
    "B": {
      "tag": "c:nuggets/iron"
    },
    "C": {
=======
  "type": "minecraft:crafting_shapeless",
  "ingredients": [
    {
>>>>>>> 0399bc51
      "item": "create:andesite_casing"
    },
    {
      "item": "minecraft:chain"
    }
  ],
  "result": {
    "item": "create:encased_chain_drive"
  }
}<|MERGE_RESOLUTION|>--- conflicted
+++ resolved
@@ -1,24 +1,7 @@
 {
-<<<<<<< HEAD
-  "type": "minecraft:crafting_shaped",
-  "pattern": [
-    " B ",
-    "SCS",
-    " B "
-  ],
-  "key": {
-    "S": {
-      "item": "create:shaft"
-    },
-    "B": {
-      "tag": "c:nuggets/iron"
-    },
-    "C": {
-=======
   "type": "minecraft:crafting_shapeless",
   "ingredients": [
     {
->>>>>>> 0399bc51
       "item": "create:andesite_casing"
     },
     {
