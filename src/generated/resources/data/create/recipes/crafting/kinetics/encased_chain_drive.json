{
  "type": "minecraft:crafting_shapeless",
  "ingredients": [
    {
      "item": "create:andesite_casing"
    },
    {
<<<<<<< HEAD
      "item": "minecraft:chain"
=======
      "tag": "forge:nuggets/iron"
    },
    {
      "tag": "forge:nuggets/iron"
    },
    {
      "tag": "forge:nuggets/iron"
>>>>>>> aa2cff6b
    }
  ],
  "result": {
    "item": "create:encased_chain_drive"
  }
}<|MERGE_RESOLUTION|>--- conflicted
+++ resolved
@@ -5,9 +5,6 @@
       "item": "create:andesite_casing"
     },
     {
-<<<<<<< HEAD
-      "item": "minecraft:chain"
-=======
       "tag": "forge:nuggets/iron"
     },
     {
@@ -15,7 +12,6 @@
     },
     {
       "tag": "forge:nuggets/iron"
->>>>>>> aa2cff6b
     }
   ],
   "result": {
