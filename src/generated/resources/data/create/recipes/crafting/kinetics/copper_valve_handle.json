--- conflicted
+++ resolved
@@ -3,11 +3,7 @@
   "category": "misc",
   "key": {
     "C": {
-<<<<<<< HEAD
-      "tag": "c:copper_plates"
-=======
       "tag": "c:plates/copper"
->>>>>>> 47764352
     },
     "S": {
       "item": "create:andesite_alloy"
