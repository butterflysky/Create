--- conflicted
+++ resolved
@@ -1,26 +1,18 @@
 {
   "type": "minecraft:crafting_shaped",
+  "pattern": [
+    "SSS",
+    "SCS",
+    "SSS"
+  ],
   "key": {
-<<<<<<< HEAD
-    "C": {
-      "item": "create:large_cogwheel"
-    },
-    "S": {
-      "tag": "minecraft:wooden_slabs"
-=======
     "S": {
       "tag": "minecraft:planks"
     },
     "C": {
       "item": "create:shaft"
->>>>>>> 7f16cea1
     }
   },
-  "pattern": [
-    "SSS",
-    "SCS",
-    "SSS"
-  ],
   "result": {
     "item": "create:water_wheel"
   }
