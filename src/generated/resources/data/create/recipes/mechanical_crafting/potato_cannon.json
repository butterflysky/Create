--- conflicted
+++ resolved
@@ -3,11 +3,7 @@
   "acceptMirrored": true,
   "key": {
     "C": {
-<<<<<<< HEAD
-      "item": "minecraft:copper_ingot"
-=======
       "tag": "c:copper_ingots"
->>>>>>> 1b2d8ad6
     },
     "L": {
       "item": "create:andesite_alloy"
