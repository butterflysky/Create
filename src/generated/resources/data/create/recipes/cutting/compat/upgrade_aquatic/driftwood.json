--- conflicted
+++ resolved
@@ -8,17 +8,13 @@
   ],
   "ingredients": [
     {
-<<<<<<< HEAD
       "item": "upgrade_aquatic:driftwood"
-=======
-      "item": "upgrade_aquatic:stripped_driftwood"
->>>>>>> 1ad5a97c
     }
   ],
   "processingTime": 50,
   "results": [
     {
-      "item": "upgrade_aquatic:strippped_driftwood"
+      "item": "upgrade_aquatic:stripped_driftwood"
     }
   ]
 }