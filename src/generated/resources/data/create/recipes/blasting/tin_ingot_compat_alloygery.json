--- conflicted
+++ resolved
@@ -1,15 +1,11 @@
 {
   "type": "minecraft:blasting",
-<<<<<<< HEAD
-=======
   "ingredient": {
     "item": "create:crushed_raw_tin"
   },
   "result": "alloygery:tin_ingot",
   "experience": 0.1,
->>>>>>> 7f16cea1
   "cookingtime": 100,
-  "experience": 0.1,
   "fabric:load_conditions": [
     {
       "condition": "fabric:all_mods_loaded",
@@ -17,9 +13,5 @@
         "alloygery"
       ]
     }
-  ],
-  "ingredient": {
-    "item": "create:crushed_tin_ore"
-  },
-  "result": "alloygery:tin_ingot"
+  ]
 }