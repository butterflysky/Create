{
  "type": "minecraft:blasting",
<<<<<<< HEAD
=======
  "ingredient": {
    "item": "create:crushed_raw_aluminum"
  },
  "result": "immersiveengineering:ingot_aluminum",
  "experience": 0.1,
  "cookingtime": 100,
>>>>>>> c170738a
  "conditions": [
    {
      "type": "forge:mod_loaded",
      "modid": "immersiveengineering"
    }
  ],
  "cookingtime": 100,
  "experience": 0.1,
  "ingredient": {
    "item": "create:crushed_aluminum_ore"
  },
  "result": "immersiveengineering:ingot_aluminum"
}<|MERGE_RESOLUTION|>--- conflicted
+++ resolved
@@ -1,14 +1,5 @@
 {
   "type": "minecraft:blasting",
-<<<<<<< HEAD
-=======
-  "ingredient": {
-    "item": "create:crushed_raw_aluminum"
-  },
-  "result": "immersiveengineering:ingot_aluminum",
-  "experience": 0.1,
-  "cookingtime": 100,
->>>>>>> c170738a
   "conditions": [
     {
       "type": "forge:mod_loaded",
@@ -18,7 +9,7 @@
   "cookingtime": 100,
   "experience": 0.1,
   "ingredient": {
-    "item": "create:crushed_aluminum_ore"
+    "item": "create:crushed_raw_aluminum"
   },
   "result": "immersiveengineering:ingot_aluminum"
 }