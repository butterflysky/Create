{
  "type": "create:crushing",
  "conditions": [
    {
      "type": "forge:not",
      "value": {
        "type": "forge:tag_empty",
        "tag": "forge:ores/nickel"
      }
    }
  ],
  "ingredients": [
    {
      "tag": "forge:ores/nickel"
    }
  ],
  "processingTime": 400,
  "results": [
    {
      "item": "create:crushed_raw_nickel"
    },
    {
<<<<<<< HEAD
      "chance": 0.75,
      "item": "create:crushed_nickel_ore"
=======
      "item": "create:crushed_raw_nickel",
      "chance": 0.75
>>>>>>> c170738a
    },
    {
      "chance": 0.75,
      "item": "create:experience_nugget"
    }
  ]
}<|MERGE_RESOLUTION|>--- conflicted
+++ resolved
@@ -20,13 +20,8 @@
       "item": "create:crushed_raw_nickel"
     },
     {
-<<<<<<< HEAD
       "chance": 0.75,
-      "item": "create:crushed_nickel_ore"
-=======
-      "item": "create:crushed_raw_nickel",
-      "chance": 0.75
->>>>>>> c170738a
+      "item": "create:crushed_raw_nickel"
     },
     {
       "chance": 0.75,
