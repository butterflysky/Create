{
  "type": "create:crushing",
  "ingredients": [
    {
      "item": "minecraft:netherrack"
    }
  ],
  "processingTime": 250,
  "results": [
    {
      "item": "create:cinder_flour"
    },
    {
      "chance": 0.5,
      "item": "create:cinder_flour"
    }
<<<<<<< HEAD
=======
  ],
  "processingTime": 250,
  "conditions": [
    {
      "value": {
        "modid": "exnihilosequentia",
        "type": "forge:mod_loaded"
      },
      "type": "forge:not"
    }
>>>>>>> a37acd5b
  ]
}<|MERGE_RESOLUTION|>--- conflicted
+++ resolved
@@ -5,17 +5,14 @@
       "item": "minecraft:netherrack"
     }
   ],
-  "processingTime": 250,
   "results": [
     {
       "item": "create:cinder_flour"
     },
     {
-      "chance": 0.5,
-      "item": "create:cinder_flour"
+      "item": "create:cinder_flour",
+      "chance": 0.5
     }
-<<<<<<< HEAD
-=======
   ],
   "processingTime": 250,
   "conditions": [
@@ -26,6 +23,5 @@
       },
       "type": "forge:not"
     }
->>>>>>> a37acd5b
   ]
 }