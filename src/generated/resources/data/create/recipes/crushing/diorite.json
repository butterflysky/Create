{
  "type": "create:crushing",
  "ingredients": [
    {
      "item": "minecraft:diorite"
    }
  ],
  "processingTime": 350,
  "results": [
    {
      "chance": 0.25,
      "item": "minecraft:quartz"
    }
<<<<<<< HEAD
=======
  ],
  "processingTime": 350,
  "conditions": [
    {
      "value": {
        "modid": "exnihilosequentia",
        "type": "forge:mod_loaded"
      },
      "type": "forge:not"
    }
>>>>>>> a37acd5b
  ]
}<|MERGE_RESOLUTION|>--- conflicted
+++ resolved
@@ -5,14 +5,11 @@
       "item": "minecraft:diorite"
     }
   ],
-  "processingTime": 350,
   "results": [
     {
-      "chance": 0.25,
-      "item": "minecraft:quartz"
+      "item": "minecraft:quartz",
+      "chance": 0.25
     }
-<<<<<<< HEAD
-=======
   ],
   "processingTime": 350,
   "conditions": [
@@ -23,6 +20,5 @@
       },
       "type": "forge:not"
     }
->>>>>>> a37acd5b
   ]
 }