--- conflicted
+++ resolved
@@ -20,13 +20,8 @@
       "item": "create:crushed_raw_uranium"
     },
     {
-<<<<<<< HEAD
       "chance": 0.75,
-      "item": "create:crushed_uranium_ore"
-=======
-      "item": "create:crushed_raw_uranium",
-      "chance": 0.75
->>>>>>> c170738a
+      "item": "create:crushed_raw_uranium"
     },
     {
       "chance": 0.75,
