{
  "type": "create:crushing",
  "conditions": [
    {
      "type": "forge:not",
      "value": {
        "type": "forge:tag_empty",
        "tag": "forge:ores/aluminum"
      }
    }
  ],
  "ingredients": [
    {
      "tag": "forge:ores/aluminum"
    }
  ],
  "processingTime": 400,
  "results": [
    {
      "item": "create:crushed_raw_aluminum"
    },
    {
<<<<<<< HEAD
      "chance": 0.75,
      "item": "create:crushed_aluminum_ore"
=======
      "item": "create:crushed_raw_aluminum",
      "chance": 0.75
>>>>>>> c170738a
    },
    {
      "chance": 0.75,
      "item": "create:experience_nugget"
    }
  ]
}<|MERGE_RESOLUTION|>--- conflicted
+++ resolved
@@ -20,13 +20,8 @@
       "item": "create:crushed_raw_aluminum"
     },
     {
-<<<<<<< HEAD
       "chance": 0.75,
-      "item": "create:crushed_aluminum_ore"
-=======
-      "item": "create:crushed_raw_aluminum",
-      "chance": 0.75
->>>>>>> c170738a
+      "item": "create:crushed_raw_aluminum"
     },
     {
       "chance": 0.75,
