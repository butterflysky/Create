--- conflicted
+++ resolved
@@ -8,13 +8,8 @@
   "processingTime": 250,
   "results": [
     {
-<<<<<<< HEAD
       "chance": 0.8,
-      "item": "create:crushed_copper_ore"
-=======
-      "item": "create:crushed_raw_copper",
-      "chance": 0.8
->>>>>>> c170738a
+      "item": "create:crushed_raw_copper"
     },
     {
       "chance": 0.8,
