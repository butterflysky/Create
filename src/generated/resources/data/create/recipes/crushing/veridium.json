--- conflicted
+++ resolved
@@ -5,20 +5,15 @@
       "item": "create:veridium"
     }
   ],
-  "processingTime": 250,
   "results": [
     {
-<<<<<<< HEAD
-      "chance": 0.8,
-      "item": "create:crushed_copper_ore"
-=======
       "item": "create:crushed_raw_copper",
       "chance": 0.8
->>>>>>> 7f16cea1
     },
     {
-      "chance": 0.8,
-      "item": "create:copper_nugget"
+      "item": "create:copper_nugget",
+      "chance": 0.8
     }
-  ]
+  ],
+  "processingTime": 250
 }