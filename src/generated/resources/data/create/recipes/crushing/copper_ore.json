--- conflicted
+++ resolved
@@ -8,21 +8,12 @@
   "processingTime": 250,
   "results": [
     {
-<<<<<<< HEAD
       "count": 5,
-      "item": "create:crushed_copper_ore"
+      "item": "create:crushed_raw_copper"
     },
     {
       "chance": 0.25,
-      "item": "create:crushed_copper_ore"
-=======
-      "item": "create:crushed_raw_copper",
-      "count": 5
-    },
-    {
-      "item": "create:crushed_raw_copper",
-      "chance": 0.25
->>>>>>> c170738a
+      "item": "create:crushed_raw_copper"
     },
     {
       "chance": 0.75,
