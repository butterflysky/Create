--- conflicted
+++ resolved
@@ -2,11 +2,7 @@
   "type": "create:crushing",
   "ingredients": [
     {
-<<<<<<< HEAD
-      "tag": "c:copper_ores"
-=======
       "item": "minecraft:copper_ore"
->>>>>>> 5e1479d1
     }
   ],
   "results": [
@@ -27,18 +23,5 @@
       "chance": 0.125
     }
   ],
-<<<<<<< HEAD
-  "processingTime": 350,
-  "conditions": [
-    {
-      "value": {
-        "tag": "c:copper_ores",
-        "type": "forge:tag_empty"
-      },
-      "type": "fabric:not"
-    }
-  ]
-=======
   "processingTime": 250
->>>>>>> 5e1479d1
 }