{
  "type": "create:crushing",
  "conditions": [
    {
      "type": "forge:not",
      "value": {
        "type": "forge:tag_empty",
        "tag": "forge:ores/lead"
      }
    }
  ],
  "ingredients": [
    {
      "tag": "c:ores/lead"
    }
  ],
  "processingTime": 400,
  "results": [
    {
      "item": "create:crushed_raw_lead"
    },
    {
      "chance": 0.75,
      "item": "create:crushed_raw_lead"
    },
    {
<<<<<<< HEAD
      "item": "create:experience_nugget",
      "chance": 0.75
    }
  ],
  "processingTime": 400,
  "fabric:load_conditions": [
    {
      "condition": "fabric:item_tags_populated",
      "values": [
        "c:ores/lead"
      ]
=======
      "chance": 0.75,
      "item": "create:experience_nugget"
>>>>>>> 3f72ce0a
    }
  ]
}<|MERGE_RESOLUTION|>--- conflicted
+++ resolved
@@ -11,7 +11,7 @@
   ],
   "ingredients": [
     {
-      "tag": "c:ores/lead"
+      "tag": "forge:ores/lead"
     }
   ],
   "processingTime": 400,
@@ -24,22 +24,8 @@
       "item": "create:crushed_raw_lead"
     },
     {
-<<<<<<< HEAD
-      "item": "create:experience_nugget",
-      "chance": 0.75
-    }
-  ],
-  "processingTime": 400,
-  "fabric:load_conditions": [
-    {
-      "condition": "fabric:item_tags_populated",
-      "values": [
-        "c:ores/lead"
-      ]
-=======
       "chance": 0.75,
       "item": "create:experience_nugget"
->>>>>>> 3f72ce0a
     }
   ]
 }