--- conflicted
+++ resolved
@@ -4,17 +4,13 @@
     {
       "condition": "fabric:tags_populated",
       "values": [
-<<<<<<< HEAD
-        "c:raw_quicksilver_blocks"
-=======
         "c:storage_blocks/raw_quicksilver"
->>>>>>> 1b2d8ad6
       ]
     }
   ],
   "ingredients": [
     {
-      "tag": "c:raw_quicksilver_blocks"
+      "tag": "c:storage_blocks/raw_quicksilver"
     }
   ],
   "processingTime": 400,
