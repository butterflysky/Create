{
  "fabric:load_conditions": [
    {
      "condition": "fabric:tags_populated",
      "values": [
<<<<<<< HEAD
        "c:raw_quicksilver_blocks"
=======
        "c:storage_blocks/raw_quicksilver"
>>>>>>> 47764352
      ]
    }
  ],
  "type": "create:crushing",
  "ingredients": [
    {
      "tag": "c:raw_quicksilver_blocks"
    }
  ],
  "processingTime": 400,
  "results": [
    {
      "count": 9,
      "item": "create:crushed_raw_quicksilver"
    },
    {
      "chance": 0.75,
      "count": 9,
      "item": "create:experience_nugget"
    }
  ]
}<|MERGE_RESOLUTION|>--- conflicted
+++ resolved
@@ -3,18 +3,14 @@
     {
       "condition": "fabric:tags_populated",
       "values": [
-<<<<<<< HEAD
-        "c:raw_quicksilver_blocks"
-=======
         "c:storage_blocks/raw_quicksilver"
->>>>>>> 47764352
       ]
     }
   ],
   "type": "create:crushing",
   "ingredients": [
     {
-      "tag": "c:raw_quicksilver_blocks"
+      "tag": "c:storage_blocks/raw_quicksilver"
     }
   ],
   "processingTime": 400,
