--- conflicted
+++ resolved
@@ -11,7 +11,7 @@
   ],
   "ingredients": [
     {
-      "tag": "c:storage_blocks/raw_quicksilver"
+      "tag": "forge:storage_blocks/raw_quicksilver"
     }
   ],
   "processingTime": 400,
@@ -23,20 +23,7 @@
     {
       "chance": 0.75,
       "count": 9,
-<<<<<<< HEAD
-      "chance": 0.75
-    }
-  ],
-  "processingTime": 400,
-  "fabric:load_conditions": [
-    {
-      "condition": "fabric:item_tags_populated",
-      "values": [
-        "c:storage_blocks/raw_quicksilver"
-      ]
-=======
       "item": "create:experience_nugget"
->>>>>>> 3f72ce0a
     }
   ]
 }