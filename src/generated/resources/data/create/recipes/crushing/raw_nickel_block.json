--- conflicted
+++ resolved
@@ -4,17 +4,13 @@
     {
       "condition": "fabric:tags_populated",
       "values": [
-<<<<<<< HEAD
-        "c:raw_nickel_blocks"
-=======
         "c:storage_blocks/raw_nickel"
->>>>>>> 1b2d8ad6
       ]
     }
   ],
   "ingredients": [
     {
-      "tag": "c:raw_nickel_blocks"
+      "tag": "c:storage_blocks/raw_nickel"
     }
   ],
   "processingTime": 400,
