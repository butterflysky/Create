{
  "fabric:load_conditions": [
    {
      "condition": "fabric:tags_populated",
      "values": [
<<<<<<< HEAD
        "c:raw_nickel_blocks"
=======
        "c:storage_blocks/raw_nickel"
>>>>>>> 47764352
      ]
    }
  ],
  "type": "create:crushing",
  "ingredients": [
    {
      "tag": "c:raw_nickel_blocks"
    }
  ],
  "processingTime": 400,
  "results": [
    {
      "count": 9,
      "item": "create:crushed_raw_nickel"
    },
    {
      "chance": 0.75,
      "count": 9,
      "item": "create:experience_nugget"
    }
  ]
}<|MERGE_RESOLUTION|>--- conflicted
+++ resolved
@@ -3,18 +3,14 @@
     {
       "condition": "fabric:tags_populated",
       "values": [
-<<<<<<< HEAD
-        "c:raw_nickel_blocks"
-=======
         "c:storage_blocks/raw_nickel"
->>>>>>> 47764352
       ]
     }
   ],
   "type": "create:crushing",
   "ingredients": [
     {
-      "tag": "c:raw_nickel_blocks"
+      "tag": "c:storage_blocks/raw_nickel"
     }
   ],
   "processingTime": 400,
