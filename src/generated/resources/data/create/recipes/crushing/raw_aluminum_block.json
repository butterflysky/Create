--- conflicted
+++ resolved
@@ -3,18 +3,14 @@
     {
       "condition": "fabric:tags_populated",
       "values": [
-<<<<<<< HEAD
-        "c:raw_aluminum_blocks"
-=======
         "c:storage_blocks/raw_aluminum"
->>>>>>> 47764352
       ]
     }
   ],
   "type": "create:crushing",
   "ingredients": [
     {
-      "tag": "c:raw_aluminum_blocks"
+      "tag": "c:storage_blocks/raw_aluminum"
     }
   ],
   "processingTime": 400,
