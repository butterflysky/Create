{
  "type": "create:crushing",
  "ingredients": [
    {
      "item": "minecraft:raw_gold"
    }
  ],
  "processingTime": 400,
  "results": [
    {
      "item": "create:crushed_raw_gold"
    },
    {
<<<<<<< HEAD
      "chance": 0.75,
      "item": "create:experience_nugget"
=======
      "item": "create:experience_nugget",
      "count": 2,
      "chance": 0.75
>>>>>>> 7f16cea1
    }
  ]
}<|MERGE_RESOLUTION|>--- conflicted
+++ resolved
@@ -5,20 +5,15 @@
       "item": "minecraft:raw_gold"
     }
   ],
-  "processingTime": 400,
   "results": [
     {
       "item": "create:crushed_raw_gold"
     },
     {
-<<<<<<< HEAD
-      "chance": 0.75,
-      "item": "create:experience_nugget"
-=======
       "item": "create:experience_nugget",
       "count": 2,
       "chance": 0.75
->>>>>>> 7f16cea1
     }
-  ]
+  ],
+  "processingTime": 400
 }