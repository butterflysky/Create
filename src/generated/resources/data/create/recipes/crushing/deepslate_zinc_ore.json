--- conflicted
+++ resolved
@@ -8,21 +8,12 @@
   "processingTime": 350,
   "results": [
     {
-<<<<<<< HEAD
       "count": 2,
-      "item": "create:crushed_zinc_ore"
+      "item": "create:crushed_raw_zinc"
     },
     {
       "chance": 0.25,
-      "item": "create:crushed_zinc_ore"
-=======
-      "item": "create:crushed_raw_zinc",
-      "count": 2
-    },
-    {
-      "item": "create:crushed_raw_zinc",
-      "chance": 0.25
->>>>>>> c170738a
+      "item": "create:crushed_raw_zinc"
     },
     {
       "chance": 0.75,
