--- conflicted
+++ resolved
@@ -11,13 +11,8 @@
       "item": "create:crushed_raw_zinc"
     },
     {
-<<<<<<< HEAD
       "chance": 0.75,
-      "item": "create:crushed_zinc_ore"
-=======
-      "item": "create:crushed_raw_zinc",
-      "chance": 0.75
->>>>>>> c170738a
+      "item": "create:crushed_raw_zinc"
     },
     {
       "chance": 0.75,
