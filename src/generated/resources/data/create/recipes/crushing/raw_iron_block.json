--- conflicted
+++ resolved
@@ -5,21 +5,16 @@
       "item": "minecraft:raw_iron_block"
     }
   ],
-  "processingTime": 400,
   "results": [
     {
-<<<<<<< HEAD
-      "count": 9,
-      "item": "create:crushed_iron_ore"
-=======
       "item": "create:crushed_raw_iron",
       "count": 9
->>>>>>> 7f16cea1
     },
     {
-      "chance": 0.75,
+      "item": "create:experience_nugget",
       "count": 9,
-      "item": "create:experience_nugget"
+      "chance": 0.75
     }
-  ]
+  ],
+  "processingTime": 400
 }