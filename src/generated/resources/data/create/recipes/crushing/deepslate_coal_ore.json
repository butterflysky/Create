{
  "type": "create:crushing",
  "ingredients": [
    {
      "item": "minecraft:deepslate_coal_ore"
    }
  ],
  "processingTime": 250,
  "results": [
    {
      "item": "minecraft:coal",
      "count": 2
    },
    {
<<<<<<< HEAD
      "chance": 0.75,
      "item": "minecraft:coal"
=======
      "item": "minecraft:coal",
      "chance": 0.25
>>>>>>> a37acd5b
    },
    {
      "chance": 0.75,
      "item": "create:experience_nugget"
    },
    {
      "chance": 0.125,
      "item": "minecraft:cobbled_deepslate"
    }
<<<<<<< HEAD
  ]
=======
  ],
  "processingTime": 300
>>>>>>> a37acd5b
}<|MERGE_RESOLUTION|>--- conflicted
+++ resolved
@@ -5,33 +5,23 @@
       "item": "minecraft:deepslate_coal_ore"
     }
   ],
-  "processingTime": 250,
   "results": [
     {
       "item": "minecraft:coal",
       "count": 2
     },
     {
-<<<<<<< HEAD
-      "chance": 0.75,
-      "item": "minecraft:coal"
-=======
       "item": "minecraft:coal",
       "chance": 0.25
->>>>>>> a37acd5b
     },
     {
-      "chance": 0.75,
-      "item": "create:experience_nugget"
+      "item": "create:experience_nugget",
+      "chance": 0.75
     },
     {
-      "chance": 0.125,
-      "item": "minecraft:cobbled_deepslate"
+      "item": "minecraft:cobbled_deepslate",
+      "chance": 0.125
     }
-<<<<<<< HEAD
-  ]
-=======
   ],
   "processingTime": 300
->>>>>>> a37acd5b
 }