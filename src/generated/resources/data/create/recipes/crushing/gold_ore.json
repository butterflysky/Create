--- conflicted
+++ resolved
@@ -11,13 +11,8 @@
       "item": "create:crushed_raw_gold"
     },
     {
-<<<<<<< HEAD
       "chance": 0.75,
-      "item": "create:crushed_gold_ore"
-=======
-      "item": "create:crushed_raw_gold",
-      "chance": 0.75
->>>>>>> c170738a
+      "item": "create:crushed_raw_gold"
     },
     {
       "chance": 0.75,
