--- conflicted
+++ resolved
@@ -5,20 +5,11 @@
       "item": "minecraft:gold_ore"
     }
   ],
-  "processingTime": 250,
   "results": [
     {
       "item": "create:crushed_raw_gold"
     },
     {
-<<<<<<< HEAD
-      "chance": 0.75,
-      "item": "create:crushed_gold_ore"
-    },
-    {
-      "chance": 0.75,
-      "item": "create:experience_nugget"
-=======
       "item": "create:crushed_raw_gold",
       "chance": 0.75
     },
@@ -26,11 +17,11 @@
       "item": "create:experience_nugget",
       "count": 2,
       "chance": 0.75
->>>>>>> 7f16cea1
     },
     {
-      "chance": 0.125,
-      "item": "minecraft:cobblestone"
+      "item": "minecraft:cobblestone",
+      "chance": 0.125
     }
-  ]
+  ],
+  "processingTime": 250
 }