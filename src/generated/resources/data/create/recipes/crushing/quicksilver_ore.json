--- conflicted
+++ resolved
@@ -20,13 +20,8 @@
       "item": "create:crushed_raw_quicksilver"
     },
     {
-<<<<<<< HEAD
       "chance": 0.75,
-      "item": "create:crushed_quicksilver_ore"
-=======
-      "item": "create:crushed_raw_quicksilver",
-      "chance": 0.75
->>>>>>> c170738a
+      "item": "create:crushed_raw_quicksilver"
     },
     {
       "chance": 0.75,
