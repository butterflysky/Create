{
  "type": "create:crushing",
  "ingredients": [
    {
<<<<<<< HEAD
      "tag": "c:raw_ores/quicksilver"
=======
      "tag": "forge:raw_materials/quicksilver"
>>>>>>> aa2cff6b
    }
  ],
  "results": [
    {
      "item": "create:crushed_quicksilver_ore"
    },
    {
      "item": "create:experience_nugget",
      "chance": 0.75
    }
  ],
  "processingTime": 400,
  "fabric:load_conditions": [
    {
<<<<<<< HEAD
      "condition": "fabric:item_tags_populated",
      "values": [
        "c:raw_ores/quicksilver"
      ]
=======
      "value": {
        "tag": "forge:raw_materials/quicksilver",
        "type": "forge:tag_empty"
      },
      "type": "forge:not"
>>>>>>> aa2cff6b
    }
  ]
}<|MERGE_RESOLUTION|>--- conflicted
+++ resolved
@@ -2,11 +2,7 @@
   "type": "create:crushing",
   "ingredients": [
     {
-<<<<<<< HEAD
-      "tag": "c:raw_ores/quicksilver"
-=======
       "tag": "forge:raw_materials/quicksilver"
->>>>>>> aa2cff6b
     }
   ],
   "results": [
@@ -19,20 +15,13 @@
     }
   ],
   "processingTime": 400,
-  "fabric:load_conditions": [
+  "conditions": [
     {
-<<<<<<< HEAD
-      "condition": "fabric:item_tags_populated",
-      "values": [
-        "c:raw_ores/quicksilver"
-      ]
-=======
       "value": {
         "tag": "forge:raw_materials/quicksilver",
         "type": "forge:tag_empty"
       },
       "type": "forge:not"
->>>>>>> aa2cff6b
     }
   ]
 }