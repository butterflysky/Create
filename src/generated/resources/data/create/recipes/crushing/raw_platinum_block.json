--- conflicted
+++ resolved
@@ -4,17 +4,13 @@
     {
       "condition": "fabric:tags_populated",
       "values": [
-<<<<<<< HEAD
-        "c:raw_platinum_blocks"
-=======
         "c:storage_blocks/raw_platinum"
->>>>>>> 1b2d8ad6
       ]
     }
   ],
   "ingredients": [
     {
-      "tag": "c:raw_platinum_blocks"
+      "tag": "c:storage_blocks/raw_platinum"
     }
   ],
   "processingTime": 400,
