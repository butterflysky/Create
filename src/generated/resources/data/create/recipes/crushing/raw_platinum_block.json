{
  "type": "create:crushing",
  "conditions": [
    {
      "type": "forge:not",
      "value": {
        "type": "forge:tag_empty",
        "tag": "forge:storage_blocks/raw_platinum"
      }
    }
  ],
  "ingredients": [
    {
      "tag": "forge:storage_blocks/raw_platinum"
    }
  ],
  "processingTime": 400,
  "results": [
    {
<<<<<<< HEAD
      "count": 9,
      "item": "create:crushed_platinum_ore"
=======
      "item": "create:crushed_raw_platinum",
      "count": 9
>>>>>>> c170738a
    },
    {
      "chance": 0.75,
      "count": 9,
      "item": "create:experience_nugget"
    }
  ]
}<|MERGE_RESOLUTION|>--- conflicted
+++ resolved
@@ -17,13 +17,8 @@
   "processingTime": 400,
   "results": [
     {
-<<<<<<< HEAD
       "count": 9,
-      "item": "create:crushed_platinum_ore"
-=======
-      "item": "create:crushed_raw_platinum",
-      "count": 9
->>>>>>> c170738a
+      "item": "create:crushed_raw_platinum"
     },
     {
       "chance": 0.75,
