--- conflicted
+++ resolved
@@ -8,13 +8,8 @@
   "processingTime": 250,
   "results": [
     {
-<<<<<<< HEAD
       "chance": 0.3,
-      "item": "create:crushed_zinc_ore"
-=======
-      "item": "create:crushed_raw_zinc",
-      "chance": 0.3
->>>>>>> c170738a
+      "item": "create:crushed_raw_zinc"
     },
     {
       "chance": 0.3,
