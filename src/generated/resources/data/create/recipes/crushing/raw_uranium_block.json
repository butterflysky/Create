--- conflicted
+++ resolved
@@ -3,18 +3,14 @@
     {
       "condition": "fabric:tags_populated",
       "values": [
-<<<<<<< HEAD
-        "c:raw_uranium_blocks"
-=======
         "c:storage_blocks/raw_uranium"
->>>>>>> 47764352
       ]
     }
   ],
   "type": "create:crushing",
   "ingredients": [
     {
-      "tag": "c:raw_uranium_blocks"
+      "tag": "c:storage_blocks/raw_uranium"
     }
   ],
   "processingTime": 400,
