{
  "type": "create:crushing",
  "ingredients": [
    {
      "item": "minecraft:iron_ore"
    }
  ],
  "processingTime": 250,
  "results": [
    {
      "item": "create:crushed_raw_iron"
    },
    {
<<<<<<< HEAD
      "chance": 0.75,
      "item": "create:crushed_iron_ore"
=======
      "item": "create:crushed_raw_iron",
      "chance": 0.75
>>>>>>> c170738a
    },
    {
      "chance": 0.75,
      "item": "create:experience_nugget"
    },
    {
      "chance": 0.125,
      "item": "minecraft:cobblestone"
    }
  ]
}<|MERGE_RESOLUTION|>--- conflicted
+++ resolved
@@ -11,13 +11,8 @@
       "item": "create:crushed_raw_iron"
     },
     {
-<<<<<<< HEAD
       "chance": 0.75,
-      "item": "create:crushed_iron_ore"
-=======
-      "item": "create:crushed_raw_iron",
-      "chance": 0.75
->>>>>>> c170738a
+      "item": "create:crushed_raw_iron"
     },
     {
       "chance": 0.75,
