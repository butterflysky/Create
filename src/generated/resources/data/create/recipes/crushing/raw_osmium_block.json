{
  "type": "create:crushing",
  "fabric:load_conditions": [
    {
      "condition": "fabric:tags_populated",
      "values": [
        "c:raw_osmium_blocks"
      ]
    }
  ],
  "ingredients": [
    {
      "tag": "c:raw_osmium_blocks"
    }
  ],
  "processingTime": 400,
  "results": [
    {
<<<<<<< HEAD
      "count": 9,
      "item": "create:crushed_osmium_ore"
=======
      "item": "create:crushed_raw_osmium",
      "count": 9
>>>>>>> 7f16cea1
    },
    {
      "chance": 0.75,
      "count": 9,
      "item": "create:experience_nugget"
    }
  ]
}<|MERGE_RESOLUTION|>--- conflicted
+++ resolved
@@ -1,33 +1,28 @@
 {
   "type": "create:crushing",
-  "fabric:load_conditions": [
+  "ingredients": [
     {
-      "condition": "fabric:tags_populated",
-      "values": [
-        "c:raw_osmium_blocks"
-      ]
+      "tag": "c:storage_blocks/raw_osmium"
     }
   ],
-  "ingredients": [
+  "results": [
     {
-      "tag": "c:raw_osmium_blocks"
+      "item": "create:crushed_raw_osmium",
+      "count": 9
+    },
+    {
+      "item": "create:experience_nugget",
+      "count": 9,
+      "chance": 0.75
     }
   ],
   "processingTime": 400,
-  "results": [
+  "fabric:load_conditions": [
     {
-<<<<<<< HEAD
-      "count": 9,
-      "item": "create:crushed_osmium_ore"
-=======
-      "item": "create:crushed_raw_osmium",
-      "count": 9
->>>>>>> 7f16cea1
-    },
-    {
-      "chance": 0.75,
-      "count": 9,
-      "item": "create:experience_nugget"
+      "condition": "fabric:item_tags_populated",
+      "values": [
+        "c:storage_blocks/raw_osmium"
+      ]
     }
   ]
 }