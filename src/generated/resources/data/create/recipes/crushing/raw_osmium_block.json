{
  "type": "create:crushing",
  "conditions": [
    {
      "type": "forge:not",
      "value": {
        "type": "forge:tag_empty",
        "tag": "forge:storage_blocks/raw_osmium"
      }
    }
  ],
  "ingredients": [
    {
      "tag": "forge:storage_blocks/raw_osmium"
    }
  ],
  "processingTime": 400,
  "results": [
    {
<<<<<<< HEAD
      "count": 9,
      "item": "create:crushed_osmium_ore"
=======
      "item": "create:crushed_raw_osmium",
      "count": 9
>>>>>>> c170738a
    },
    {
      "chance": 0.75,
      "count": 9,
      "item": "create:experience_nugget"
    }
  ]
}<|MERGE_RESOLUTION|>--- conflicted
+++ resolved
@@ -17,13 +17,8 @@
   "processingTime": 400,
   "results": [
     {
-<<<<<<< HEAD
       "count": 9,
-      "item": "create:crushed_osmium_ore"
-=======
-      "item": "create:crushed_raw_osmium",
-      "count": 9
->>>>>>> c170738a
+      "item": "create:crushed_raw_osmium"
     },
     {
       "chance": 0.75,
