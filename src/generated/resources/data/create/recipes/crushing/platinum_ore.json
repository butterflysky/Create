{
  "type": "create:crushing",
  "fabric:load_conditions": [
    {
      "condition": "fabric:tags_populated",
      "values": [
        "c:platinum_ores"
      ]
    }
  ],
  "ingredients": [
    {
      "tag": "c:platinum_ores"
    }
  ],
  "processingTime": 400,
  "results": [
    {
      "item": "create:crushed_raw_platinum"
    },
    {
<<<<<<< HEAD
      "chance": 0.75,
      "item": "create:crushed_platinum_ore"
=======
      "item": "create:crushed_raw_platinum",
      "chance": 0.75
>>>>>>> 7f16cea1
    },
    {
      "chance": 0.75,
      "item": "create:experience_nugget"
    }
  ]
}<|MERGE_RESOLUTION|>--- conflicted
+++ resolved
@@ -1,35 +1,30 @@
 {
   "type": "create:crushing",
-  "fabric:load_conditions": [
+  "ingredients": [
     {
-      "condition": "fabric:tags_populated",
-      "values": [
-        "c:platinum_ores"
-      ]
+      "tag": "c:ores/platinum"
     }
   ],
-  "ingredients": [
-    {
-      "tag": "c:platinum_ores"
-    }
-  ],
-  "processingTime": 400,
   "results": [
     {
       "item": "create:crushed_raw_platinum"
     },
     {
-<<<<<<< HEAD
-      "chance": 0.75,
-      "item": "create:crushed_platinum_ore"
-=======
       "item": "create:crushed_raw_platinum",
       "chance": 0.75
->>>>>>> 7f16cea1
     },
     {
-      "chance": 0.75,
-      "item": "create:experience_nugget"
+      "item": "create:experience_nugget",
+      "chance": 0.75
+    }
+  ],
+  "processingTime": 400,
+  "fabric:load_conditions": [
+    {
+      "condition": "fabric:item_tags_populated",
+      "values": [
+        "c:ores/platinum"
+      ]
     }
   ]
 }