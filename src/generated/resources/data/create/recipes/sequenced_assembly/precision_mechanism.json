{
  "type": "create:sequenced_assembly",
  "ingredient": {
    "tag": "c:gold_plates"
  },
  "loops": 5,
  "results": [
    {
      "chance": 120.0,
      "item": "create:precision_mechanism"
    },
    {
      "chance": 8.0,
      "item": "create:golden_sheet"
    },
    {
      "chance": 8.0,
      "item": "create:andesite_alloy"
    },
    {
      "chance": 5.0,
      "item": "create:cogwheel"
    },
    {
      "chance": 3.0,
      "item": "minecraft:gold_nugget"
    },
    {
      "chance": 2.0,
      "item": "create:shaft"
    },
    {
      "chance": 2.0,
      "item": "create:crushed_gold_ore"
    },
    {
      "item": "minecraft:iron_ingot"
    },
    {
      "item": "minecraft:clock"
    }
  ],
  "sequence": [
    {
      "type": "create:deploying",
      "ingredients": [
        {
          "item": "create:incomplete_precision_mechanism"
        },
        {
          "item": "create:cogwheel"
        }
      ],
      "results": [
        {
          "item": "create:incomplete_precision_mechanism"
        }
      ]
    },
    {
      "type": "create:deploying",
      "ingredients": [
        {
          "item": "create:incomplete_precision_mechanism"
        },
        {
          "item": "create:large_cogwheel"
        }
      ],
      "results": [
        {
          "item": "create:incomplete_precision_mechanism"
        }
      ]
    },
    {
      "type": "create:deploying",
      "ingredients": [
        {
          "item": "create:incomplete_precision_mechanism"
        },
        {
          "tag": "c:iron_nuggets"
        }
      ],
      "results": [
        {
          "item": "create:incomplete_precision_mechanism"
        }
      ]
    }
  ],
<<<<<<< HEAD
  "transitionalItem": {
    "item": "create:incomplete_precision_mechanism"
  }
=======
  "results": [
    {
      "item": "create:precision_mechanism",
      "chance": 120.0
    },
    {
      "item": "create:golden_sheet",
      "chance": 8.0
    },
    {
      "item": "create:andesite_alloy",
      "chance": 8.0
    },
    {
      "item": "create:cogwheel",
      "chance": 5.0
    },
    {
      "item": "minecraft:gold_nugget",
      "chance": 3.0
    },
    {
      "item": "create:shaft",
      "chance": 2.0
    },
    {
      "item": "create:crushed_raw_gold",
      "chance": 2.0
    },
    {
      "item": "minecraft:iron_ingot"
    },
    {
      "item": "minecraft:clock"
    }
  ],
  "loops": 5
>>>>>>> 7f16cea1
}<|MERGE_RESOLUTION|>--- conflicted
+++ resolved
@@ -1,45 +1,11 @@
 {
   "type": "create:sequenced_assembly",
   "ingredient": {
-    "tag": "c:gold_plates"
+    "tag": "c:plates/gold"
   },
-  "loops": 5,
-  "results": [
-    {
-      "chance": 120.0,
-      "item": "create:precision_mechanism"
-    },
-    {
-      "chance": 8.0,
-      "item": "create:golden_sheet"
-    },
-    {
-      "chance": 8.0,
-      "item": "create:andesite_alloy"
-    },
-    {
-      "chance": 5.0,
-      "item": "create:cogwheel"
-    },
-    {
-      "chance": 3.0,
-      "item": "minecraft:gold_nugget"
-    },
-    {
-      "chance": 2.0,
-      "item": "create:shaft"
-    },
-    {
-      "chance": 2.0,
-      "item": "create:crushed_gold_ore"
-    },
-    {
-      "item": "minecraft:iron_ingot"
-    },
-    {
-      "item": "minecraft:clock"
-    }
-  ],
+  "transitionalItem": {
+    "item": "create:incomplete_precision_mechanism"
+  },
   "sequence": [
     {
       "type": "create:deploying",
@@ -80,7 +46,7 @@
           "item": "create:incomplete_precision_mechanism"
         },
         {
-          "tag": "c:iron_nuggets"
+          "tag": "c:nuggets/iron"
         }
       ],
       "results": [
@@ -90,11 +56,6 @@
       ]
     }
   ],
-<<<<<<< HEAD
-  "transitionalItem": {
-    "item": "create:incomplete_precision_mechanism"
-  }
-=======
   "results": [
     {
       "item": "create:precision_mechanism",
@@ -132,5 +93,4 @@
     }
   ],
   "loops": 5
->>>>>>> 7f16cea1
 }