{
  "type": "create:sequenced_assembly",
  "ingredient": {
<<<<<<< HEAD
    "item": "create:powdered_obsidian"
=======
    "tag": "c:dusts/obsidian"
>>>>>>> 1b2d8ad6
  },
  "loops": 1,
  "results": [
    {
      "item": "create:sturdy_sheet"
    }
  ],
  "sequence": [
    {
      "type": "create:filling",
      "ingredients": [
        {
          "item": "create:unprocessed_obsidian_sheet"
        },
        {
          "amount": 40500,
          "fluid": "minecraft:lava",
          "nbt": {}
        }
      ],
      "results": [
        {
          "item": "create:unprocessed_obsidian_sheet"
        }
      ]
    },
    {
      "type": "create:pressing",
      "ingredients": [
        {
          "item": "create:unprocessed_obsidian_sheet"
        }
      ],
      "results": [
        {
          "item": "create:unprocessed_obsidian_sheet"
        }
      ]
    },
    {
      "type": "create:pressing",
      "ingredients": [
        {
          "item": "create:unprocessed_obsidian_sheet"
        }
      ],
      "results": [
        {
          "item": "create:unprocessed_obsidian_sheet"
        }
      ]
    }
  ],
  "transitionalItem": {
    "item": "create:unprocessed_obsidian_sheet"
  }
}<|MERGE_RESOLUTION|>--- conflicted
+++ resolved
@@ -1,11 +1,7 @@
 {
   "type": "create:sequenced_assembly",
   "ingredient": {
-<<<<<<< HEAD
-    "item": "create:powdered_obsidian"
-=======
     "tag": "c:dusts/obsidian"
->>>>>>> 1b2d8ad6
   },
   "loops": 1,
   "results": [
