--- conflicted
+++ resolved
@@ -1,15 +1,11 @@
 {
   "type": "minecraft:smelting",
-<<<<<<< HEAD
-=======
   "ingredient": {
     "item": "create:crushed_raw_silver"
   },
   "result": "modern_industrialization:silver_ingot",
   "experience": 0.1,
->>>>>>> 7f16cea1
   "cookingtime": 200,
-  "experience": 0.1,
   "fabric:load_conditions": [
     {
       "condition": "fabric:all_mods_loaded",
@@ -17,9 +13,5 @@
         "modern_industrialization"
       ]
     }
-  ],
-  "ingredient": {
-    "item": "create:crushed_silver_ore"
-  },
-  "result": "modern_industrialization:silver_ingot"
+  ]
 }