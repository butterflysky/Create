{
  "replace": false,
  "values": [
    {
      "id": "ars_nouveau:stripped_blue_archwood_wood",
      "required": false
    },
    {
      "id": "ars_nouveau:stripped_purple_archwood_wood",
      "required": false
    },
    {
      "id": "ars_nouveau:stripped_green_archwood_wood",
      "required": false
    },
    {
      "id": "ars_nouveau:stripped_red_archwood_wood",
      "required": false
    },
    {
      "id": "botania:stripped_livingwood",
      "required": false
    },
    {
      "id": "botania:stripped_dreamwood",
      "required": false
    },
    {
      "id": "forbidden_arcanus:stripped_mysterywood_wood",
      "required": false
    },
    {
<<<<<<< HEAD
      "id": "forbidden_arcanus:stripped_mysterywood",
      "required": false
    },
    {
=======
>>>>>>> 47764352
      "id": "hexcasting:stripped_akashic_wood",
      "required": false
    },
    {
      "id": "integrateddynamics:menril_wood_stripped",
      "required": false
    },
    {
      "id": "byg:stripped_aspen_wood",
      "required": false
    },
    {
      "id": "byg:stripped_baobab_wood",
      "required": false
    },
    {
      "id": "byg:stripped_enchanted_wood",
      "required": false
    },
    {
      "id": "byg:stripped_cika_wood",
      "required": false
    },
    {
      "id": "byg:stripped_cypress_wood",
      "required": false
    },
    {
      "id": "byg:stripped_ebony_wood",
      "required": false
    },
    {
      "id": "byg:stripped_ether_wood",
      "required": false
    },
    {
      "id": "byg:stripped_fir_wood",
      "required": false
    },
    {
      "id": "byg:stripped_green_enchanted_wood",
      "required": false
    },
    {
      "id": "byg:stripped_holly_wood",
      "required": false
    },
    {
      "id": "byg:stripped_jacaranda_wood",
      "required": false
    },
    {
      "id": "byg:stripped_lament_wood",
      "required": false
    },
    {
      "id": "byg:stripped_mahogany_wood",
      "required": false
    },
    {
      "id": "byg:stripped_mangrove_wood",
      "required": false
    },
    {
      "id": "byg:stripped_maple_wood",
      "required": false
    },
    {
      "id": "byg:stripped_nightshade_wood",
      "required": false
    },
    {
      "id": "byg:stripped_palm_wood",
      "required": false
    },
    {
      "id": "byg:stripped_palo_verde_wood",
      "required": false
    },
    {
      "id": "byg:stripped_pine_wood",
      "required": false
    },
    {
      "id": "byg:stripped_rainbow_eucalyptus_wood",
      "required": false
    },
    {
      "id": "byg:stripped_redwood_wood",
      "required": false
    },
    {
      "id": "byg:stripped_skyris_wood",
      "required": false
    },
    {
      "id": "byg:stripped_willow_wood",
      "required": false
    },
    {
      "id": "byg:stripped_witch_hazel_wood",
      "required": false
    },
    {
      "id": "byg:stripped_zelkova_wood",
      "required": false
    },
    {
      "id": "silentgear:stripped_netherwood_wood",
      "required": false
    },
    {
      "id": "twilightforest:stripped_twilight_oak_wood",
      "required": false
    },
    {
      "id": "twilightforest:stripped_canopy_wood",
      "required": false
    },
    {
      "id": "twilightforest:stripped_mangrove_wood",
      "required": false
    },
    {
      "id": "twilightforest:stripped_dark_wood",
      "required": false
    },
    {
      "id": "twilightforest:stripped_time_wood",
      "required": false
    },
    {
      "id": "twilightforest:stripped_transformation_wood",
      "required": false
    },
    {
      "id": "twilightforest:stripped_mining_wood",
      "required": false
    },
    {
      "id": "twilightforest:stripped_sorting_wood",
      "required": false
    },
    {
      "id": "tconstruct:stripped_greenheart_wood",
      "required": false
    },
    {
      "id": "tconstruct:stripped_skyroot_wood",
      "required": false
    },
    {
      "id": "tconstruct:stripped_bloodshroom_wood",
      "required": false
    },
    {
      "id": "architects_palette:stripped_twisted_wood",
      "required": false
    },
    {
      "id": "quark:stripped_azalea_wood",
      "required": false
    },
    {
      "id": "quark:stripped_blossom_wood",
      "required": false
    },
    {
      "id": "ecologics:stripped_coconut_wood",
      "required": false
    },
    {
      "id": "ecologics:stripped_walnut_wood",
      "required": false
    },
    {
      "id": "ecologics:stripped_azalea_wood",
      "required": false
    },
    {
      "id": "biomesoplenty:stripped_fir_wood",
      "required": false
    },
    {
      "id": "biomesoplenty:stripped_redwood_wood",
      "required": false
    },
    {
      "id": "biomesoplenty:stripped_mahogany_wood",
      "required": false
    },
    {
      "id": "biomesoplenty:stripped_jacaranda_wood",
      "required": false
    },
    {
      "id": "biomesoplenty:stripped_palm_wood",
      "required": false
    },
    {
      "id": "biomesoplenty:stripped_willow_wood",
      "required": false
    },
    {
      "id": "biomesoplenty:stripped_dead_wood",
      "required": false
    },
    {
      "id": "biomesoplenty:stripped_magic_wood",
      "required": false
    },
    {
      "id": "biomesoplenty:stripped_umbran_wood",
      "required": false
    },
    {
      "id": "biomesoplenty:stripped_hellbark_wood",
      "required": false
    },
    {
      "id": "blue_skies:stripped_bluebright_wood",
      "required": false
    },
    {
      "id": "blue_skies:stripped_starlit_wood",
      "required": false
    },
    {
      "id": "blue_skies:stripped_frostbright_wood",
      "required": false
    },
    {
      "id": "blue_skies:stripped_lunar_wood",
      "required": false
    },
    {
      "id": "blue_skies:stripped_dusk_wood",
      "required": false
    },
    {
      "id": "blue_skies:stripped_maple_wood",
      "required": false
    },
    {
      "id": "environmental:stripped_willow_wood",
      "required": false
    },
    {
      "id": "environmental:stripped_wisteria_wood",
      "required": false
    },
    {
      "id": "atmospheric:stripped_aspen_wood",
      "required": false
    },
    {
      "id": "atmospheric:stripped_kousa_wood",
      "required": false
    },
    {
      "id": "atmospheric:stripped_yucca_wood",
      "required": false
    },
    {
      "id": "atmospheric:stripped_morado_wood",
      "required": false
    },
    {
      "id": "atmospheric:stripped_rosewood",
      "required": false
    },
    {
      "id": "atmospheric:stripped_grimwood",
      "required": false
    },
    {
      "id": "goodending:stripped_muddy_oak_wood",
      "required": false
    },
    {
      "id": "goodending:stripped_cypress_wood",
      "required": false
    },
    {
      "id": "biomemakeover:stripped_blighted_balsa_wood",
      "required": false
    },
    {
      "id": "biomemakeover:stripped_willow_wood",
      "required": false
    },
    {
      "id": "biomemakeover:stripped_swamp_cypress_wood",
      "required": false
    },
    {
      "id": "biomemakeover:stripped_ancient_oak_wood",
      "required": false
    },
    {
      "id": "regions_unexplored:stripped_alpha_wood",
      "required": false
    },
    {
      "id": "regions_unexplored:stripped_ashen_wood",
      "required": false
    },
    {
      "id": "regions_unexplored:stripped_baobab_wood",
      "required": false
    },
    {
      "id": "regions_unexplored:stripped_blackwood_wood",
      "required": false
    },
    {
      "id": "regions_unexplored:stripped_brimwood_wood",
      "required": false
    },
    {
      "id": "regions_unexplored:stripped_cobalt_wood",
      "required": false
    },
    {
      "id": "regions_unexplored:stripped_cypress_wood",
      "required": false
    },
    {
      "id": "regions_unexplored:stripped_dead_wood",
      "required": false
    },
    {
      "id": "regions_unexplored:stripped_eucalyptus_wood",
      "required": false
    },
    {
      "id": "regions_unexplored:stripped_joshua_wood",
      "required": false
    },
    {
      "id": "regions_unexplored:stripped_kapok_wood",
      "required": false
    },
    {
      "id": "regions_unexplored:stripped_larch_wood",
      "required": false
    },
    {
      "id": "regions_unexplored:stripped_magnolia_wood",
      "required": false
    },
    {
      "id": "regions_unexplored:stripped_maple_wood",
      "required": false
    },
    {
      "id": "regions_unexplored:stripped_mauve_wood",
      "required": false
    },
    {
      "id": "regions_unexplored:stripped_palm_wood",
      "required": false
    },
    {
      "id": "regions_unexplored:stripped_pine_wood",
      "required": false
    },
    {
      "id": "regions_unexplored:stripped_redwood_wood",
      "required": false
    },
    {
      "id": "regions_unexplored:stripped_socotra_wood",
      "required": false
    },
    {
      "id": "regions_unexplored:stripped_willow_wood",
      "required": false
    },
    {
      "id": "infernalexp:stripped_luminous_hyphae",
      "required": false
    },
    {
      "id": "byg:stripped_bulbis_wood",
      "required": false
    },
    {
      "id": "regions_unexplored:stripped_blue_bioshroom_hyphae",
      "required": false
    },
    {
      "id": "regions_unexplored:stripped_green_bioshroom_hyphae",
      "required": false
    },
    {
      "id": "regions_unexplored:stripped_pink_bioshroom_hyphae",
      "required": false
    },
    {
      "id": "regions_unexplored:stripped_yellow_bioshroom_hyphae",
      "required": false
    }
  ]
}<|MERGE_RESOLUTION|>--- conflicted
+++ resolved
@@ -30,13 +30,6 @@
       "required": false
     },
     {
-<<<<<<< HEAD
-      "id": "forbidden_arcanus:stripped_mysterywood",
-      "required": false
-    },
-    {
-=======
->>>>>>> 47764352
       "id": "hexcasting:stripped_akashic_wood",
       "required": false
     },
