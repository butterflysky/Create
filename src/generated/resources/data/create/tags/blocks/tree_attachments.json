{
  "values": [
    "minecraft:bee_nest",
    "minecraft:cocoa",
    "minecraft:moss_carpet",
    "minecraft:shroomlight",
<<<<<<< HEAD
    "minecraft:cocoa",
    "minecraft:mangrove_propagule"
=======
    "minecraft:vine"
>>>>>>> 5b038d41
  ]
}<|MERGE_RESOLUTION|>--- conflicted
+++ resolved
@@ -2,13 +2,9 @@
   "values": [
     "minecraft:bee_nest",
     "minecraft:cocoa",
+    "minecraft:mangrove_propagule",
     "minecraft:moss_carpet",
     "minecraft:shroomlight",
-<<<<<<< HEAD
-    "minecraft:cocoa",
-    "minecraft:mangrove_propagule"
-=======
     "minecraft:vine"
->>>>>>> 5b038d41
   ]
 }