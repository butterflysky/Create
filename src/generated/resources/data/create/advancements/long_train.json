{
<<<<<<< HEAD
  "parent": "create:long_bend",
  "criteria": {
    "0": {
      "conditions": {},
      "trigger": "create:long_train_builtin"
    }
  },
=======
  "parent": "create:track_crafting_factory",
>>>>>>> 7f16cea1
  "display": {
    "announce_to_chat": true,
    "description": {
      "color": "#DBA213",
      "translate": "advancement.create.long_train.desc"
    },
    "frame": "goal",
    "hidden": false,
    "icon": {
      "item": "minecraft:minecart"
    },
    "show_toast": true,
    "title": {
      "translate": "advancement.create.long_train"
    }
  },
  "requirements": [
    [
      "0"
    ]
  ]
}<|MERGE_RESOLUTION|>--- conflicted
+++ resolved
@@ -1,29 +1,25 @@
 {
-<<<<<<< HEAD
-  "parent": "create:long_bend",
-  "criteria": {
-    "0": {
-      "conditions": {},
-      "trigger": "create:long_train_builtin"
-    }
-  },
-=======
   "parent": "create:track_crafting_factory",
->>>>>>> 7f16cea1
   "display": {
-    "announce_to_chat": true,
+    "icon": {
+      "item": "minecraft:minecart"
+    },
+    "title": {
+      "translate": "advancement.create.long_train"
+    },
     "description": {
       "color": "#DBA213",
       "translate": "advancement.create.long_train.desc"
     },
     "frame": "goal",
-    "hidden": false,
-    "icon": {
-      "item": "minecraft:minecart"
-    },
     "show_toast": true,
-    "title": {
-      "translate": "advancement.create.long_train"
+    "announce_to_chat": true,
+    "hidden": false
+  },
+  "criteria": {
+    "0": {
+      "trigger": "create:long_train_builtin",
+      "conditions": {}
     }
   },
   "requirements": [
