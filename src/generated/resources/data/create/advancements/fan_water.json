--- conflicted
+++ resolved
@@ -17,17 +17,12 @@
   },
   "criteria": {
     "0": {
-<<<<<<< HEAD
-      "trigger": "create:fan_water",
-      "conditions": {}
-=======
       "trigger": "create:fan_processing",
       "conditions": {
         "accepted_entries": [
           "SPLASHING"
         ]
       }
->>>>>>> e84c6d3a
     }
   },
   "requirements": [
