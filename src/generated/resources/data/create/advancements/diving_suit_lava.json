{
  "parent": "create:backtank",
  "criteria": {
    "0": {
      "conditions": {},
      "trigger": "create:diving_suit_lava_builtin"
    }
  },
  "display": {
<<<<<<< HEAD
    "announce_to_chat": true,
=======
    "icon": {
      "item": "create:copper_diving_helmet",
      "nbt": "{Damage:0}"
    },
    "title": {
      "translate": "advancement.create.diving_suit_lava"
    },
>>>>>>> 7f16cea1
    "description": {
      "color": "#DBA213",
      "translate": "advancement.create.diving_suit_lava.desc"
    },
    "frame": "goal",
    "hidden": true,
    "icon": {
      "item": "create:diving_helmet",
      "nbt": "{Damage:0}"
    },
    "show_toast": true,
    "title": {
      "translate": "advancement.create.diving_suit_lava"
    }
  },
  "requirements": [
    [
      "0"
    ]
  ]
}<|MERGE_RESOLUTION|>--- conflicted
+++ resolved
@@ -1,15 +1,6 @@
 {
   "parent": "create:backtank",
-  "criteria": {
-    "0": {
-      "conditions": {},
-      "trigger": "create:diving_suit_lava_builtin"
-    }
-  },
   "display": {
-<<<<<<< HEAD
-    "announce_to_chat": true,
-=======
     "icon": {
       "item": "create:copper_diving_helmet",
       "nbt": "{Damage:0}"
@@ -17,20 +8,19 @@
     "title": {
       "translate": "advancement.create.diving_suit_lava"
     },
->>>>>>> 7f16cea1
     "description": {
       "color": "#DBA213",
       "translate": "advancement.create.diving_suit_lava.desc"
     },
     "frame": "goal",
-    "hidden": true,
-    "icon": {
-      "item": "create:diving_helmet",
-      "nbt": "{Damage:0}"
-    },
     "show_toast": true,
-    "title": {
-      "translate": "advancement.create.diving_suit_lava"
+    "announce_to_chat": true,
+    "hidden": true
+  },
+  "criteria": {
+    "0": {
+      "trigger": "create:diving_suit_lava_builtin",
+      "conditions": {}
     }
   },
   "requirements": [
