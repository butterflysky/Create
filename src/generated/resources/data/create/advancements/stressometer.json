--- conflicted
+++ resolved
@@ -21,13 +21,6 @@
       "conditions": {
         "block": "create:stressometer"
       }
-<<<<<<< HEAD
-    },
-    "1": {
-      "trigger": "create:kinetic_block",
-      "conditions": {}
-=======
->>>>>>> 64b2c613
     }
   },
   "requirements": [
