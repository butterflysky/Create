{
  "parent": "minecraft:recipes/root",
  "rewards": {
    "recipes": [
      "create:crafting/logistics/redstone_link"
    ]
  },
  "criteria": {
    "has_item": {
      "trigger": "minecraft:inventory_changed",
      "conditions": {
        "items": [
          {
<<<<<<< HEAD
            "tag": "c:ingots/brass"
=======
            "items": [
              "create:brass_casing"
            ]
>>>>>>> 0399bc51
          }
        ]
      }
    },
    "has_the_recipe": {
      "trigger": "minecraft:recipe_unlocked",
      "conditions": {
        "recipe": "create:crafting/logistics/redstone_link"
      }
    }
  },
  "requirements": [
    [
      "has_item",
      "has_the_recipe"
    ]
  ]
}<|MERGE_RESOLUTION|>--- conflicted
+++ resolved
@@ -11,13 +11,9 @@
       "conditions": {
         "items": [
           {
-<<<<<<< HEAD
-            "tag": "c:ingots/brass"
-=======
             "items": [
               "create:brass_casing"
             ]
->>>>>>> 0399bc51
           }
         ]
       }
