{
  "parent": "minecraft:recipes/root",
<<<<<<< HEAD
  "rewards": {
    "recipes": [
      "minecraft:diorite_from_stone_types_diorite_stonecutting"
    ]
  },
=======
>>>>>>> 3f72ce0a
  "criteria": {
    "has_stone_types_diorite": {
      "conditions": {
        "items": [
          {
            "tag": "create:stone_types/diorite"
          }
        ]
      },
      "trigger": "minecraft:inventory_changed"
    },
    "has_the_recipe": {
      "conditions": {
<<<<<<< HEAD
        "recipe": "minecraft:diorite_from_stone_types_diorite_stonecutting"
      }
=======
        "recipe": "create:diorite_from_stone_types_diorite_stonecutting"
      },
      "trigger": "minecraft:recipe_unlocked"
>>>>>>> 3f72ce0a
    }
  },
  "requirements": [
    [
      "has_stone_types_diorite",
      "has_the_recipe"
    ]
  ],
  "rewards": {
    "recipes": [
      "create:diorite_from_stone_types_diorite_stonecutting"
    ]
  }
}<|MERGE_RESOLUTION|>--- conflicted
+++ resolved
@@ -1,13 +1,5 @@
 {
   "parent": "minecraft:recipes/root",
-<<<<<<< HEAD
-  "rewards": {
-    "recipes": [
-      "minecraft:diorite_from_stone_types_diorite_stonecutting"
-    ]
-  },
-=======
->>>>>>> 3f72ce0a
   "criteria": {
     "has_stone_types_diorite": {
       "conditions": {
@@ -21,14 +13,9 @@
     },
     "has_the_recipe": {
       "conditions": {
-<<<<<<< HEAD
-        "recipe": "minecraft:diorite_from_stone_types_diorite_stonecutting"
-      }
-=======
         "recipe": "create:diorite_from_stone_types_diorite_stonecutting"
       },
       "trigger": "minecraft:recipe_unlocked"
->>>>>>> 3f72ce0a
     }
   },
   "requirements": [
