{
  "parent": "create:andesite_alloy",
  "display": {
    "icon": {
      "item": "create:wooden_bracket"
    },
    "title": {
      "translate": "advancement.create.aesthetics"
    },
    "description": {
      "translate": "advancement.create.aesthetics.desc"
    },
    "frame": "task",
    "show_toast": true,
    "announce_to_chat": false,
    "hidden": false
  },
  "criteria": {
    "0": {
<<<<<<< HEAD
      "trigger": "create:bracket_shaft",
      "conditions": {}
    },
    "1": {
      "trigger": "create:bracket_cog",
      "conditions": {}
    },
    "2": {
      "trigger": "create:bracket_pipe",
      "conditions": {}
=======
      "trigger": "create:bracket_apply",
      "conditions": {
        "accepted_entries": [
          "create:shaft"
        ]
      }
    },
    "1": {
      "trigger": "create:bracket_apply",
      "conditions": {
        "accepted_entries": [
          "create:cogwheel",
          "create:large_cogwheel"
        ]
      }
    },
    "2": {
      "trigger": "create:bracket_apply",
      "conditions": {
        "accepted_entries": [
          "create:fluid_pipe"
        ]
      }
>>>>>>> e84c6d3a
    }
  },
  "requirements": [
    [
      "0"
    ],
    [
      "1"
    ],
    [
      "2"
    ]
  ]
}<|MERGE_RESOLUTION|>--- conflicted
+++ resolved
@@ -17,18 +17,6 @@
   },
   "criteria": {
     "0": {
-<<<<<<< HEAD
-      "trigger": "create:bracket_shaft",
-      "conditions": {}
-    },
-    "1": {
-      "trigger": "create:bracket_cog",
-      "conditions": {}
-    },
-    "2": {
-      "trigger": "create:bracket_pipe",
-      "conditions": {}
-=======
       "trigger": "create:bracket_apply",
       "conditions": {
         "accepted_entries": [
@@ -40,8 +28,8 @@
       "trigger": "create:bracket_apply",
       "conditions": {
         "accepted_entries": [
-          "create:cogwheel",
-          "create:large_cogwheel"
+          "create:large_cogwheel",
+          "create:cogwheel"
         ]
       }
     },
@@ -52,7 +40,6 @@
           "create:fluid_pipe"
         ]
       }
->>>>>>> e84c6d3a
     }
   },
   "requirements": [
