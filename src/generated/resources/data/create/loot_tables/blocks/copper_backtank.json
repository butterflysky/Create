--- conflicted
+++ resolved
@@ -16,15 +16,9 @@
               "function": "minecraft:copy_nbt",
               "ops": [
                 {
-<<<<<<< HEAD
-                  "op": "replace",
-                  "source": "Air",
-                  "target": "Air"
-=======
                   "op": "merge",
                   "source": "VanillaTag",
                   "target": "{}"
->>>>>>> 1b2d8ad6
                 }
               ],
               "source": "block_entity"
@@ -34,13 +28,8 @@
               "ops": [
                 {
                   "op": "replace",
-<<<<<<< HEAD
-                  "source": "Enchantments",
-                  "target": "Enchantments"
-=======
                   "source": "Air",
                   "target": "Air"
->>>>>>> 1b2d8ad6
                 }
               ],
               "source": "block_entity"
