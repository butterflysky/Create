{
  "type": "minecraft:block",
  "pools": [
    {
      "bonus_rolls": 0.0,
      "conditions": [
        {
          "condition": "minecraft:survives_explosion"
        }
      ],
      "entries": [
        {
          "type": "minecraft:item",
          "functions": [
            {
              "function": "minecraft:copy_nbt",
              "ops": [
                {
<<<<<<< HEAD
                  "op": "replace",
                  "source": "Air",
                  "target": "Air"
=======
                  "source": "VanillaTag",
                  "target": "{}",
                  "op": "merge"
>>>>>>> a37acd5b
                }
              ],
              "source": "block_entity"
            },
            {
              "function": "minecraft:copy_nbt",
              "ops": [
                {
<<<<<<< HEAD
                  "op": "replace",
                  "source": "Enchantments",
                  "target": "Enchantments"
=======
                  "source": "Air",
                  "target": "Air",
                  "op": "replace"
>>>>>>> a37acd5b
                }
              ],
              "source": "block_entity"
            }
          ],
          "name": "create:netherite_backtank"
        }
      ],
      "rolls": 1.0
    }
  ]
}<|MERGE_RESOLUTION|>--- conflicted
+++ resolved
@@ -2,55 +2,43 @@
   "type": "minecraft:block",
   "pools": [
     {
+      "rolls": 1.0,
       "bonus_rolls": 0.0,
-      "conditions": [
-        {
-          "condition": "minecraft:survives_explosion"
-        }
-      ],
       "entries": [
         {
           "type": "minecraft:item",
           "functions": [
             {
               "function": "minecraft:copy_nbt",
+              "source": "block_entity",
               "ops": [
                 {
-<<<<<<< HEAD
-                  "op": "replace",
-                  "source": "Air",
-                  "target": "Air"
-=======
                   "source": "VanillaTag",
                   "target": "{}",
                   "op": "merge"
->>>>>>> a37acd5b
                 }
-              ],
-              "source": "block_entity"
+              ]
             },
             {
               "function": "minecraft:copy_nbt",
+              "source": "block_entity",
               "ops": [
                 {
-<<<<<<< HEAD
-                  "op": "replace",
-                  "source": "Enchantments",
-                  "target": "Enchantments"
-=======
                   "source": "Air",
                   "target": "Air",
                   "op": "replace"
->>>>>>> a37acd5b
                 }
-              ],
-              "source": "block_entity"
+              ]
             }
           ],
           "name": "create:netherite_backtank"
         }
       ],
-      "rolls": 1.0
+      "conditions": [
+        {
+          "condition": "minecraft:survives_explosion"
+        }
+      ]
     }
   ]
 }