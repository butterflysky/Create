--- conflicted
+++ resolved
@@ -5,9 +5,6 @@
       "bonus_rolls": 0.0,
       "conditions": [
         {
-<<<<<<< HEAD
-          "condition": "minecraft:survives_explosion"
-=======
           "condition": "minecraft:match_tool",
           "predicate": {
             "enchantments": [
@@ -19,7 +16,6 @@
               }
             ]
           }
->>>>>>> 47764352
         }
       ],
       "entries": [
