{
  "parent": "create:block/funnel/block_vertical_filterless",
  "textures": {
<<<<<<< HEAD
    "10": "create:block/funnel_closed",
    "2_2": "create:block/andesite_funnel_push",
    "3": "create:block/andesite_funnel_back",
    "5": "create:block/andesite_funnel_tall_powered",
    "7": "create:block/andesite_funnel_plating",
    "8": "create:block/andesite_casing",
    "9": "create:block/andesite_funnel_slope",
    "particle": "create:block/andesite_casing"
=======
    "particle": "create:block/andesite_block",
    "base": "create:block/funnel/andesite_funnel",
    "redstone": "create:block/funnel/andesite_funnel_powered",
    "direction": "create:block/funnel/andesite_funnel_push",
    "frame": "create:block/funnel/andesite_funnel_frame",
    "open": "create:block/funnel/funnel_closed"
>>>>>>> 7f16cea1
  }
}<|MERGE_RESOLUTION|>--- conflicted
+++ resolved
@@ -1,22 +1,11 @@
 {
   "parent": "create:block/funnel/block_vertical_filterless",
   "textures": {
-<<<<<<< HEAD
-    "10": "create:block/funnel_closed",
-    "2_2": "create:block/andesite_funnel_push",
-    "3": "create:block/andesite_funnel_back",
-    "5": "create:block/andesite_funnel_tall_powered",
-    "7": "create:block/andesite_funnel_plating",
-    "8": "create:block/andesite_casing",
-    "9": "create:block/andesite_funnel_slope",
-    "particle": "create:block/andesite_casing"
-=======
     "particle": "create:block/andesite_block",
     "base": "create:block/funnel/andesite_funnel",
     "redstone": "create:block/funnel/andesite_funnel_powered",
     "direction": "create:block/funnel/andesite_funnel_push",
     "frame": "create:block/funnel/andesite_funnel_frame",
     "open": "create:block/funnel/funnel_closed"
->>>>>>> 7f16cea1
   }
 }