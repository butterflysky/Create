{
  "parent": "create:block/encased_cogwheel/block_top",
  "textures": {
<<<<<<< HEAD
=======
    "casing": "create:block/andesite_casing",
    "particle": "create:block/andesite_casing",
    "4": "create:block/gearbox",
>>>>>>> 7f16cea1
    "1": "minecraft:block/stripped_spruce_log_top",
    "casing": "create:block/andesite_casing",
    "side": "create:block/andesite_encased_cogwheel_side"
  }
}<|MERGE_RESOLUTION|>--- conflicted
+++ resolved
@@ -1,14 +1,10 @@
 {
   "parent": "create:block/encased_cogwheel/block_top",
   "textures": {
-<<<<<<< HEAD
-=======
     "casing": "create:block/andesite_casing",
     "particle": "create:block/andesite_casing",
     "4": "create:block/gearbox",
->>>>>>> 7f16cea1
     "1": "minecraft:block/stripped_spruce_log_top",
-    "casing": "create:block/andesite_casing",
     "side": "create:block/andesite_encased_cogwheel_side"
   }
 }