--- conflicted
+++ resolved
@@ -1,14 +1,10 @@
 {
   "parent": "create:block/encased_cogwheel/block_top_bottom",
   "textures": {
-<<<<<<< HEAD
-=======
+    "1": "minecraft:block/stripped_spruce_log_top",
+    "4": "create:block/gearbox",
     "casing": "create:block/andesite_casing",
     "particle": "create:block/andesite_casing",
-    "4": "create:block/gearbox",
->>>>>>> 7e67a4a7
-    "1": "minecraft:block/stripped_spruce_log_top",
-    "casing": "create:block/andesite_casing",
     "side": "create:block/andesite_encased_cogwheel_side"
   }
 }