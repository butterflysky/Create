{
  "parent": "create:block/bearing/item",
  "textures": {
<<<<<<< HEAD
    "back": "create:block/gearbox",
=======
    "top": "create:block/bearing_top",
>>>>>>> 7f16cea1
    "side": "create:block/windmill_bearing_side",
    "top": "create:block/bearing_top_wooden"
  }
}<|MERGE_RESOLUTION|>--- conflicted
+++ resolved
@@ -1,12 +1,8 @@
 {
   "parent": "create:block/bearing/item",
   "textures": {
-<<<<<<< HEAD
-    "back": "create:block/gearbox",
-=======
     "top": "create:block/bearing_top",
->>>>>>> 7f16cea1
     "side": "create:block/windmill_bearing_side",
-    "top": "create:block/bearing_top_wooden"
+    "back": "create:block/gearbox"
   }
 }