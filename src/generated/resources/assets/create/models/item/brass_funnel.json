{
  "parent": "create:block/funnel/item",
  "textures": {
<<<<<<< HEAD
    "2": "create:block/brass_funnel_neutral",
    "3": "create:block/brass_funnel_back",
    "5": "create:block/brass_funnel_tall",
    "6": "create:block/brass_funnel",
    "7": "create:block/brass_funnel_plating",
    "particle": "create:block/brass_casing"
=======
    "particle": "create:block/brass_block",
    "block": "create:block/brass_block",
    "base": "create:block/funnel/brass_funnel",
    "direction": "create:block/funnel/brass_funnel_neutral",
    "redstone": "create:block/funnel/brass_funnel_unpowered"
>>>>>>> 7f16cea1
  }
}<|MERGE_RESOLUTION|>--- conflicted
+++ resolved
@@ -1,19 +1,10 @@
 {
   "parent": "create:block/funnel/item",
   "textures": {
-<<<<<<< HEAD
-    "2": "create:block/brass_funnel_neutral",
-    "3": "create:block/brass_funnel_back",
-    "5": "create:block/brass_funnel_tall",
-    "6": "create:block/brass_funnel",
-    "7": "create:block/brass_funnel_plating",
-    "particle": "create:block/brass_casing"
-=======
     "particle": "create:block/brass_block",
     "block": "create:block/brass_block",
     "base": "create:block/funnel/brass_funnel",
     "direction": "create:block/funnel/brass_funnel_neutral",
     "redstone": "create:block/funnel/brass_funnel_unpowered"
->>>>>>> 7f16cea1
   }
 }