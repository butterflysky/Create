{
  "parent": "create:block/encased_cogwheel/item",
  "textures": {
<<<<<<< HEAD
=======
    "casing": "create:block/andesite_casing",
    "particle": "create:block/andesite_casing",
>>>>>>> 7f16cea1
    "1": "minecraft:block/stripped_spruce_log_top",
    "casing": "create:block/andesite_casing",
    "side": "create:block/andesite_encased_cogwheel_side"
  }
}<|MERGE_RESOLUTION|>--- conflicted
+++ resolved
@@ -1,13 +1,9 @@
 {
   "parent": "create:block/encased_cogwheel/item",
   "textures": {
-<<<<<<< HEAD
-=======
     "casing": "create:block/andesite_casing",
     "particle": "create:block/andesite_casing",
->>>>>>> 7f16cea1
     "1": "minecraft:block/stripped_spruce_log_top",
-    "casing": "create:block/andesite_casing",
     "side": "create:block/andesite_encased_cogwheel_side"
   }
 }