--- conflicted
+++ resolved
@@ -1,16 +1,5 @@
 {
   "variants": {
-<<<<<<< HEAD
-    "casing=false,facing=east,part=end,slope=downward": {
-      "model": "create:block/belt/particle",
-      "y": 270
-    },
-    "casing=false,facing=east,part=end,slope=horizontal": {
-      "model": "create:block/belt/particle",
-      "y": 270
-    },
-    "casing=false,facing=east,part=end,slope=sideways": {
-=======
     "casing=false,facing=north,part=start,slope=horizontal,waterlogged=false": {
       "model": "create:block/belt/particle",
       "y": 180
@@ -26,59 +15,17 @@
       "model": "create:block/belt_casing/horizontal_start"
     },
     "casing=false,facing=west,part=start,slope=horizontal,waterlogged=false": {
->>>>>>> 7f16cea1
-      "model": "create:block/belt/particle",
-      "y": 270
-    },
-<<<<<<< HEAD
-    "casing=false,facing=east,part=end,slope=upward": {
-      "model": "create:block/belt/particle",
-      "y": 90
-    },
-    "casing=false,facing=east,part=end,slope=vertical": {
-=======
+      "model": "create:block/belt/particle",
+      "y": 90
+    },
     "casing=true,facing=west,part=start,slope=horizontal,waterlogged=false": {
       "model": "create:block/belt_casing/horizontal_start",
       "y": 90
     },
     "casing=false,facing=east,part=start,slope=horizontal,waterlogged=false": {
->>>>>>> 7f16cea1
-      "model": "create:block/belt/particle",
-      "x": 90,
-      "y": 270
-    },
-<<<<<<< HEAD
-    "casing=false,facing=east,part=middle,slope=downward": {
-      "model": "create:block/belt/particle",
-      "y": 270
-    },
-    "casing=false,facing=east,part=middle,slope=horizontal": {
-      "model": "create:block/belt/particle",
-      "y": 270
-    },
-    "casing=false,facing=east,part=middle,slope=sideways": {
-      "model": "create:block/belt/particle",
-      "y": 270
-    },
-    "casing=false,facing=east,part=middle,slope=upward": {
-      "model": "create:block/belt/particle",
-      "y": 90
-    },
-    "casing=false,facing=east,part=middle,slope=vertical": {
-      "model": "create:block/belt/particle",
-      "x": 90,
-      "y": 270
-    },
-    "casing=false,facing=east,part=pulley,slope=downward": {
-      "model": "create:block/belt/particle",
-      "y": 270
-    },
-    "casing=false,facing=east,part=pulley,slope=horizontal": {
-      "model": "create:block/belt/particle",
-      "y": 270
-    },
-    "casing=false,facing=east,part=pulley,slope=sideways": {
-=======
+      "model": "create:block/belt/particle",
+      "y": 270
+    },
     "casing=true,facing=east,part=start,slope=horizontal,waterlogged=false": {
       "model": "create:block/belt_casing/horizontal_start",
       "y": 270
@@ -114,26 +61,9 @@
       "y": 270
     },
     "casing=false,facing=north,part=end,slope=horizontal,waterlogged=false": {
->>>>>>> 7f16cea1
-      "model": "create:block/belt/particle",
-      "y": 270
-    },
-<<<<<<< HEAD
-    "casing=false,facing=east,part=pulley,slope=upward": {
-      "model": "create:block/belt/particle",
-      "y": 90
-    },
-    "casing=false,facing=east,part=pulley,slope=vertical": {
-      "model": "create:block/belt/particle",
-      "x": 90,
-      "y": 270
-    },
-    "casing=false,facing=east,part=start,slope=downward": {
-      "model": "create:block/belt/particle",
-      "y": 270
-    },
-    "casing=false,facing=east,part=start,slope=horizontal": {
-=======
+      "model": "create:block/belt/particle",
+      "y": 180
+    },
     "casing=true,facing=north,part=end,slope=horizontal,waterlogged=false": {
       "model": "create:block/belt_casing/horizontal_end",
       "y": 180
@@ -145,50 +75,17 @@
       "model": "create:block/belt_casing/horizontal_end"
     },
     "casing=false,facing=west,part=end,slope=horizontal,waterlogged=false": {
->>>>>>> 7f16cea1
-      "model": "create:block/belt/particle",
-      "y": 270
-    },
-<<<<<<< HEAD
-    "casing=false,facing=east,part=start,slope=sideways": {
-      "model": "create:block/belt/particle",
-      "y": 270
-    },
-    "casing=false,facing=east,part=start,slope=upward": {
-      "model": "create:block/belt/particle",
-      "y": 90
-    },
-    "casing=false,facing=east,part=start,slope=vertical": {
-=======
+      "model": "create:block/belt/particle",
+      "y": 90
+    },
     "casing=true,facing=west,part=end,slope=horizontal,waterlogged=false": {
       "model": "create:block/belt_casing/horizontal_end",
       "y": 90
     },
     "casing=false,facing=east,part=end,slope=horizontal,waterlogged=false": {
->>>>>>> 7f16cea1
-      "model": "create:block/belt/particle",
-      "x": 90,
-      "y": 270
-    },
-<<<<<<< HEAD
-    "casing=false,facing=north,part=end,slope=downward": {
-      "model": "create:block/belt/particle",
-      "y": 180
-    },
-    "casing=false,facing=north,part=end,slope=horizontal": {
-      "model": "create:block/belt/particle",
-      "y": 180
-    },
-    "casing=false,facing=north,part=end,slope=sideways": {
-      "model": "create:block/belt/particle",
-      "x": 180,
-      "y": 180
-    },
-    "casing=false,facing=north,part=end,slope=upward": {
-      "model": "create:block/belt/particle"
-    },
-    "casing=false,facing=north,part=end,slope=vertical": {
-=======
+      "model": "create:block/belt/particle",
+      "y": 270
+    },
     "casing=true,facing=east,part=end,slope=horizontal,waterlogged=false": {
       "model": "create:block/belt_casing/horizontal_end",
       "y": 270
@@ -208,38 +105,17 @@
       "model": "create:block/belt_casing/horizontal_pulley"
     },
     "casing=false,facing=west,part=pulley,slope=horizontal,waterlogged=false": {
->>>>>>> 7f16cea1
-      "model": "create:block/belt/particle",
-      "x": 90,
-      "y": 180
-    },
-<<<<<<< HEAD
-    "casing=false,facing=north,part=middle,slope=downward": {
-      "model": "create:block/belt/particle",
-      "y": 180
-    },
-    "casing=false,facing=north,part=middle,slope=horizontal": {
-=======
+      "model": "create:block/belt/particle",
+      "y": 90
+    },
     "casing=true,facing=west,part=pulley,slope=horizontal,waterlogged=false": {
       "model": "create:block/belt_casing/horizontal_pulley",
       "y": 90
     },
     "casing=false,facing=east,part=pulley,slope=horizontal,waterlogged=false": {
->>>>>>> 7f16cea1
-      "model": "create:block/belt/particle",
-      "y": 180
-    },
-<<<<<<< HEAD
-    "casing=false,facing=north,part=middle,slope=sideways": {
-      "model": "create:block/belt/particle",
-      "x": 180,
-      "y": 180
-    },
-    "casing=false,facing=north,part=middle,slope=upward": {
-      "model": "create:block/belt/particle"
-    },
-    "casing=false,facing=north,part=middle,slope=vertical": {
-=======
+      "model": "create:block/belt/particle",
+      "y": 270
+    },
     "casing=true,facing=east,part=pulley,slope=horizontal,waterlogged=false": {
       "model": "create:block/belt_casing/horizontal_pulley",
       "y": 270
@@ -251,43 +127,9 @@
       "model": "create:block/belt_casing/diagonal_start"
     },
     "casing=false,facing=south,part=start,slope=upward,waterlogged=false": {
->>>>>>> 7f16cea1
-      "model": "create:block/belt/particle",
-      "x": 90,
-      "y": 180
-    },
-<<<<<<< HEAD
-    "casing=false,facing=north,part=pulley,slope=downward": {
-      "model": "create:block/belt/particle",
-      "y": 180
-    },
-    "casing=false,facing=north,part=pulley,slope=horizontal": {
-      "model": "create:block/belt/particle",
-      "y": 180
-    },
-    "casing=false,facing=north,part=pulley,slope=sideways": {
-      "model": "create:block/belt/particle",
-      "x": 180,
-      "y": 180
-    },
-    "casing=false,facing=north,part=pulley,slope=upward": {
-      "model": "create:block/belt/particle"
-    },
-    "casing=false,facing=north,part=pulley,slope=vertical": {
-      "model": "create:block/belt/particle",
-      "x": 90,
-      "y": 180
-    },
-    "casing=false,facing=north,part=start,slope=downward": {
-      "model": "create:block/belt/particle",
-      "y": 180
-    },
-    "casing=false,facing=north,part=start,slope=horizontal": {
-      "model": "create:block/belt/particle",
-      "y": 180
-    },
-    "casing=false,facing=north,part=start,slope=sideways": {
-=======
+      "model": "create:block/belt/particle",
+      "y": 180
+    },
     "casing=true,facing=south,part=start,slope=upward,waterlogged=false": {
       "model": "create:block/belt_casing/diagonal_start",
       "y": 180
@@ -323,37 +165,17 @@
       "y": 180
     },
     "casing=false,facing=west,part=middle,slope=upward,waterlogged=false": {
->>>>>>> 7f16cea1
-      "model": "create:block/belt/particle",
-      "x": 180,
-      "y": 180
-    },
-<<<<<<< HEAD
-    "casing=false,facing=north,part=start,slope=upward": {
-      "model": "create:block/belt/particle"
-    },
-    "casing=false,facing=north,part=start,slope=vertical": {
-=======
+      "model": "create:block/belt/particle",
+      "y": 270
+    },
     "casing=true,facing=west,part=middle,slope=upward,waterlogged=false": {
       "model": "create:block/belt_casing/diagonal_middle",
       "y": 270
     },
     "casing=false,facing=east,part=middle,slope=upward,waterlogged=false": {
->>>>>>> 7f16cea1
-      "model": "create:block/belt/particle",
-      "x": 90,
-      "y": 180
-    },
-<<<<<<< HEAD
-    "casing=false,facing=south,part=end,slope=downward": {
-      "model": "create:block/belt/particle"
-    },
-    "casing=false,facing=south,part=end,slope=horizontal": {
-      "model": "create:block/belt/particle"
-    },
-    "casing=false,facing=south,part=end,slope=sideways": {
-      "model": "create:block/belt/particle"
-=======
+      "model": "create:block/belt/particle",
+      "y": 90
+    },
     "casing=true,facing=east,part=middle,slope=upward,waterlogged=false": {
       "model": "create:block/belt_casing/diagonal_middle",
       "y": 90
@@ -363,59 +185,27 @@
     },
     "casing=true,facing=north,part=end,slope=upward,waterlogged=false": {
       "model": "create:block/belt_casing/diagonal_end"
->>>>>>> 7f16cea1
     },
     "casing=false,facing=south,part=end,slope=upward,waterlogged=false": {
       "model": "create:block/belt/particle",
       "y": 180
     },
-<<<<<<< HEAD
-    "casing=false,facing=south,part=end,slope=vertical": {
-=======
     "casing=true,facing=south,part=end,slope=upward,waterlogged=false": {
       "model": "create:block/belt_casing/diagonal_end",
       "y": 180
     },
     "casing=false,facing=west,part=end,slope=upward,waterlogged=false": {
->>>>>>> 7f16cea1
-      "model": "create:block/belt/particle",
-      "x": 90
-    },
-<<<<<<< HEAD
-    "casing=false,facing=south,part=middle,slope=downward": {
-      "model": "create:block/belt/particle"
-    },
-    "casing=false,facing=south,part=middle,slope=horizontal": {
-      "model": "create:block/belt/particle"
-    },
-    "casing=false,facing=south,part=middle,slope=sideways": {
-      "model": "create:block/belt/particle"
-    },
-    "casing=false,facing=south,part=middle,slope=upward": {
-=======
+      "model": "create:block/belt/particle",
+      "y": 270
+    },
     "casing=true,facing=west,part=end,slope=upward,waterlogged=false": {
       "model": "create:block/belt_casing/diagonal_end",
       "y": 270
     },
     "casing=false,facing=east,part=end,slope=upward,waterlogged=false": {
->>>>>>> 7f16cea1
-      "model": "create:block/belt/particle",
-      "y": 180
-    },
-<<<<<<< HEAD
-    "casing=false,facing=south,part=middle,slope=vertical": {
-      "model": "create:block/belt/particle",
-      "x": 90
-    },
-    "casing=false,facing=south,part=pulley,slope=downward": {
-      "model": "create:block/belt/particle"
-    },
-    "casing=false,facing=south,part=pulley,slope=horizontal": {
-      "model": "create:block/belt/particle"
-    },
-    "casing=false,facing=south,part=pulley,slope=sideways": {
-      "model": "create:block/belt/particle"
-=======
+      "model": "create:block/belt/particle",
+      "y": 90
+    },
     "casing=true,facing=east,part=end,slope=upward,waterlogged=false": {
       "model": "create:block/belt_casing/diagonal_end",
       "y": 90
@@ -425,52 +215,19 @@
     },
     "casing=true,facing=north,part=pulley,slope=upward,waterlogged=false": {
       "model": "create:block/belt_casing/diagonal_pulley"
->>>>>>> 7f16cea1
     },
     "casing=false,facing=south,part=pulley,slope=upward,waterlogged=false": {
       "model": "create:block/belt/particle",
       "y": 180
     },
-<<<<<<< HEAD
-    "casing=false,facing=south,part=pulley,slope=vertical": {
-=======
     "casing=true,facing=south,part=pulley,slope=upward,waterlogged=false": {
       "model": "create:block/belt_casing/diagonal_pulley",
       "y": 180
     },
     "casing=false,facing=west,part=pulley,slope=upward,waterlogged=false": {
->>>>>>> 7f16cea1
-      "model": "create:block/belt/particle",
-      "x": 90
-    },
-<<<<<<< HEAD
-    "casing=false,facing=south,part=start,slope=downward": {
-      "model": "create:block/belt/particle"
-    },
-    "casing=false,facing=south,part=start,slope=horizontal": {
-      "model": "create:block/belt/particle"
-    },
-    "casing=false,facing=south,part=start,slope=sideways": {
-      "model": "create:block/belt/particle"
-    },
-    "casing=false,facing=south,part=start,slope=upward": {
-      "model": "create:block/belt/particle",
-      "y": 180
-    },
-    "casing=false,facing=south,part=start,slope=vertical": {
-      "model": "create:block/belt/particle",
-      "x": 90
-    },
-    "casing=false,facing=west,part=end,slope=downward": {
-      "model": "create:block/belt/particle",
-      "y": 90
-    },
-    "casing=false,facing=west,part=end,slope=horizontal": {
-      "model": "create:block/belt/particle",
-      "y": 90
-    },
-    "casing=false,facing=west,part=end,slope=sideways": {
-=======
+      "model": "create:block/belt/particle",
+      "y": 270
+    },
     "casing=true,facing=west,part=pulley,slope=upward,waterlogged=false": {
       "model": "create:block/belt_casing/diagonal_pulley",
       "y": 270
@@ -506,21 +263,9 @@
       "y": 90
     },
     "casing=false,facing=east,part=start,slope=downward,waterlogged=false": {
->>>>>>> 7f16cea1
-      "model": "create:block/belt/particle",
-      "x": 180,
-      "y": 90
-    },
-<<<<<<< HEAD
-    "casing=false,facing=west,part=end,slope=upward": {
-      "model": "create:block/belt/particle",
-      "y": 270
-    },
-    "casing=false,facing=west,part=end,slope=vertical": {
-      "model": "create:block/belt/particle",
-      "x": 90,
-      "y": 90
-=======
+      "model": "create:block/belt/particle",
+      "y": 270
+    },
     "casing=true,facing=east,part=start,slope=downward,waterlogged=false": {
       "model": "create:block/belt_casing/diagonal_end",
       "y": 270
@@ -538,49 +283,19 @@
     },
     "casing=true,facing=south,part=middle,slope=downward,waterlogged=false": {
       "model": "create:block/belt_casing/diagonal_middle"
->>>>>>> 7f16cea1
     },
     "casing=false,facing=west,part=middle,slope=downward,waterlogged=false": {
       "model": "create:block/belt/particle",
       "y": 90
     },
-<<<<<<< HEAD
-    "casing=false,facing=west,part=middle,slope=horizontal": {
-      "model": "create:block/belt/particle",
-      "y": 90
-    },
-    "casing=false,facing=west,part=middle,slope=sideways": {
-=======
     "casing=true,facing=west,part=middle,slope=downward,waterlogged=false": {
       "model": "create:block/belt_casing/diagonal_middle",
       "y": 90
     },
     "casing=false,facing=east,part=middle,slope=downward,waterlogged=false": {
->>>>>>> 7f16cea1
-      "model": "create:block/belt/particle",
-      "x": 180,
-      "y": 90
-    },
-<<<<<<< HEAD
-    "casing=false,facing=west,part=middle,slope=upward": {
-      "model": "create:block/belt/particle",
-      "y": 270
-    },
-    "casing=false,facing=west,part=middle,slope=vertical": {
-      "model": "create:block/belt/particle",
-      "x": 90,
-      "y": 90
-    },
-    "casing=false,facing=west,part=pulley,slope=downward": {
-      "model": "create:block/belt/particle",
-      "y": 90
-    },
-    "casing=false,facing=west,part=pulley,slope=horizontal": {
-      "model": "create:block/belt/particle",
-      "y": 90
-    },
-    "casing=false,facing=west,part=pulley,slope=sideways": {
-=======
+      "model": "create:block/belt/particle",
+      "y": 270
+    },
     "casing=true,facing=east,part=middle,slope=downward,waterlogged=false": {
       "model": "create:block/belt_casing/diagonal_middle",
       "y": 270
@@ -608,31 +323,9 @@
       "y": 90
     },
     "casing=false,facing=east,part=end,slope=downward,waterlogged=false": {
->>>>>>> 7f16cea1
-      "model": "create:block/belt/particle",
-      "x": 180,
-      "y": 90
-    },
-<<<<<<< HEAD
-    "casing=false,facing=west,part=pulley,slope=upward": {
-      "model": "create:block/belt/particle",
-      "y": 270
-    },
-    "casing=false,facing=west,part=pulley,slope=vertical": {
-      "model": "create:block/belt/particle",
-      "x": 90,
-      "y": 90
-    },
-    "casing=false,facing=west,part=start,slope=downward": {
-      "model": "create:block/belt/particle",
-      "y": 90
-    },
-    "casing=false,facing=west,part=start,slope=horizontal": {
-      "model": "create:block/belt/particle",
-      "y": 90
-    },
-    "casing=false,facing=west,part=start,slope=sideways": {
-=======
+      "model": "create:block/belt/particle",
+      "y": 270
+    },
     "casing=true,facing=east,part=end,slope=downward,waterlogged=false": {
       "model": "create:block/belt_casing/diagonal_start",
       "y": 270
@@ -660,47 +353,18 @@
       "y": 90
     },
     "casing=false,facing=east,part=pulley,slope=downward,waterlogged=false": {
->>>>>>> 7f16cea1
-      "model": "create:block/belt/particle",
-      "x": 180,
-      "y": 90
-    },
-<<<<<<< HEAD
-    "casing=false,facing=west,part=start,slope=upward": {
-      "model": "create:block/belt/particle",
-      "y": 270
-    },
-    "casing=false,facing=west,part=start,slope=vertical": {
-=======
+      "model": "create:block/belt/particle",
+      "y": 270
+    },
     "casing=true,facing=east,part=pulley,slope=downward,waterlogged=false": {
       "model": "create:block/belt_casing/diagonal_pulley",
       "y": 270
     },
     "casing=false,facing=north,part=start,slope=vertical,waterlogged=false": {
->>>>>>> 7f16cea1
-      "model": "create:block/belt/particle",
-      "x": 90,
-      "y": 90
-    },
-<<<<<<< HEAD
-    "casing=true,facing=east,part=end,slope=downward": {
-      "model": "create:block/belt_casing/diagonal_start",
-      "y": 270
-    },
-    "casing=true,facing=east,part=end,slope=horizontal": {
-      "model": "create:block/belt_casing/horizontal_end",
-      "y": 270
-    },
-    "casing=true,facing=east,part=end,slope=sideways": {
-      "model": "create:block/belt_casing/sideways_end",
-      "y": 270
-    },
-    "casing=true,facing=east,part=end,slope=upward": {
-      "model": "create:block/belt_casing/diagonal_end",
-      "y": 90
-    },
-    "casing=true,facing=east,part=end,slope=vertical": {
-=======
+      "model": "create:block/belt/particle",
+      "x": 90,
+      "y": 180
+    },
     "casing=true,facing=north,part=start,slope=vertical,waterlogged=false": {
       "model": "create:block/belt_casing/sideways_end",
       "x": 90,
@@ -721,21 +385,10 @@
       "y": 90
     },
     "casing=true,facing=west,part=start,slope=vertical,waterlogged=false": {
->>>>>>> 7f16cea1
       "model": "create:block/belt_casing/sideways_end",
-      "x": 90
-    },
-<<<<<<< HEAD
-    "casing=true,facing=east,part=middle,slope=downward": {
-      "model": "create:block/belt_casing/diagonal_middle",
-      "y": 270
-    },
-    "casing=true,facing=east,part=middle,slope=horizontal": {
-      "model": "create:block/belt_casing/horizontal_middle",
-      "y": 270
-    },
-    "casing=true,facing=east,part=middle,slope=sideways": {
-=======
+      "x": 90,
+      "y": 180
+    },
     "casing=false,facing=east,part=start,slope=vertical,waterlogged=false": {
       "model": "create:block/belt/particle",
       "x": 90,
@@ -751,65 +404,19 @@
       "y": 180
     },
     "casing=true,facing=north,part=middle,slope=vertical,waterlogged=false": {
->>>>>>> 7f16cea1
       "model": "create:block/belt_casing/sideways_middle",
-      "y": 270
-    },
-<<<<<<< HEAD
-    "casing=true,facing=east,part=middle,slope=upward": {
-      "model": "create:block/belt_casing/diagonal_middle",
-      "y": 90
-    },
-    "casing=true,facing=east,part=middle,slope=vertical": {
-=======
+      "x": 90,
+      "y": 270
+    },
     "casing=false,facing=south,part=middle,slope=vertical,waterlogged=false": {
       "model": "create:block/belt/particle",
       "x": 90
     },
     "casing=true,facing=south,part=middle,slope=vertical,waterlogged=false": {
->>>>>>> 7f16cea1
       "model": "create:block/belt_casing/sideways_middle",
-      "x": 90
-    },
-<<<<<<< HEAD
-    "casing=true,facing=east,part=pulley,slope=downward": {
-      "model": "create:block/belt_casing/diagonal_pulley",
-      "y": 270
-    },
-    "casing=true,facing=east,part=pulley,slope=horizontal": {
-      "model": "create:block/belt_casing/horizontal_pulley",
-      "y": 270
-    },
-    "casing=true,facing=east,part=pulley,slope=sideways": {
-      "model": "create:block/belt_casing/sideways_pulley",
-      "y": 270
-    },
-    "casing=true,facing=east,part=pulley,slope=upward": {
-      "model": "create:block/belt_casing/diagonal_pulley",
-      "y": 90
-    },
-    "casing=true,facing=east,part=pulley,slope=vertical": {
-      "model": "create:block/belt_casing/sideways_pulley",
-      "x": 90
-    },
-    "casing=true,facing=east,part=start,slope=downward": {
-      "model": "create:block/belt_casing/diagonal_end",
-      "y": 270
-    },
-    "casing=true,facing=east,part=start,slope=horizontal": {
-      "model": "create:block/belt_casing/horizontal_start",
-      "y": 270
-    },
-    "casing=true,facing=east,part=start,slope=sideways": {
-      "model": "create:block/belt_casing/sideways_start",
-      "y": 270
-    },
-    "casing=true,facing=east,part=start,slope=upward": {
-      "model": "create:block/belt_casing/diagonal_start",
-      "y": 90
-    },
-    "casing=true,facing=east,part=start,slope=vertical": {
-=======
+      "x": 90,
+      "y": 90
+    },
     "casing=false,facing=west,part=middle,slope=vertical,waterlogged=false": {
       "model": "create:block/belt/particle",
       "x": 90,
@@ -854,51 +461,10 @@
       "y": 90
     },
     "casing=true,facing=west,part=end,slope=vertical,waterlogged=false": {
->>>>>>> 7f16cea1
       "model": "create:block/belt_casing/sideways_start",
-      "x": 90
-    },
-    "casing=true,facing=north,part=end,slope=downward": {
-      "model": "create:block/belt_casing/diagonal_start",
-      "y": 180
-    },
-<<<<<<< HEAD
-    "casing=true,facing=north,part=end,slope=horizontal": {
-      "model": "create:block/belt_casing/horizontal_end",
-      "y": 180
-    },
-    "casing=true,facing=north,part=end,slope=sideways": {
-      "model": "create:block/belt_casing/sideways_start",
-      "x": 180,
-      "y": 180
-    },
-    "casing=true,facing=north,part=end,slope=upward": {
-      "model": "create:block/belt_casing/diagonal_end"
-    },
-    "casing=true,facing=north,part=end,slope=vertical": {
-      "model": "create:block/belt_casing/sideways_start",
-      "x": 90,
-      "y": 270
-    },
-    "casing=true,facing=north,part=middle,slope=downward": {
-      "model": "create:block/belt_casing/diagonal_middle",
-      "y": 180
-    },
-    "casing=true,facing=north,part=middle,slope=horizontal": {
-      "model": "create:block/belt_casing/horizontal_middle",
-      "y": 180
-    },
-    "casing=true,facing=north,part=middle,slope=sideways": {
-      "model": "create:block/belt_casing/sideways_middle",
-      "x": 180,
-      "y": 180
-    },
-    "casing=true,facing=north,part=middle,slope=upward": {
-      "model": "create:block/belt_casing/diagonal_middle"
-    },
-    "casing=true,facing=north,part=middle,slope=vertical": {
-      "model": "create:block/belt_casing/sideways_middle",
-=======
+      "x": 90,
+      "y": 180
+    },
     "casing=false,facing=east,part=end,slope=vertical,waterlogged=false": {
       "model": "create:block/belt/particle",
       "x": 90,
@@ -929,43 +495,14 @@
     },
     "casing=false,facing=west,part=pulley,slope=vertical,waterlogged=false": {
       "model": "create:block/belt/particle",
->>>>>>> 7f16cea1
-      "x": 90,
-      "y": 270
-    },
-<<<<<<< HEAD
-    "casing=true,facing=north,part=pulley,slope=downward": {
-      "model": "create:block/belt_casing/diagonal_pulley",
-      "y": 180
-    },
-    "casing=true,facing=north,part=pulley,slope=horizontal": {
-      "model": "create:block/belt_casing/horizontal_pulley",
-      "y": 180
-    },
-    "casing=true,facing=north,part=pulley,slope=sideways": {
-=======
+      "x": 90,
+      "y": 90
+    },
     "casing=true,facing=west,part=pulley,slope=vertical,waterlogged=false": {
->>>>>>> 7f16cea1
       "model": "create:block/belt_casing/sideways_pulley",
-      "x": 180,
-      "y": 180
-    },
-<<<<<<< HEAD
-    "casing=true,facing=north,part=pulley,slope=upward": {
-      "model": "create:block/belt_casing/diagonal_pulley"
-    },
-    "casing=true,facing=north,part=pulley,slope=vertical": {
-      "model": "create:block/belt_casing/sideways_pulley",
-      "x": 90,
-      "y": 270
-    },
-    "casing=true,facing=north,part=start,slope=downward": {
-      "model": "create:block/belt_casing/diagonal_end",
-      "y": 180
-    },
-    "casing=true,facing=north,part=start,slope=horizontal": {
-      "model": "create:block/belt_casing/horizontal_start",
-=======
+      "x": 90,
+      "y": 180
+    },
     "casing=false,facing=east,part=pulley,slope=vertical,waterlogged=false": {
       "model": "create:block/belt/particle",
       "x": 90,
@@ -978,7 +515,6 @@
     "casing=false,facing=north,part=start,slope=sideways,waterlogged=false": {
       "model": "create:block/belt/particle",
       "x": 180,
->>>>>>> 7f16cea1
       "y": 180
     },
     "casing=true,facing=north,part=start,slope=sideways,waterlogged=false": {
@@ -986,39 +522,6 @@
       "x": 180,
       "y": 180
     },
-<<<<<<< HEAD
-    "casing=true,facing=north,part=start,slope=upward": {
-      "model": "create:block/belt_casing/diagonal_start"
-    },
-    "casing=true,facing=north,part=start,slope=vertical": {
-      "model": "create:block/belt_casing/sideways_end",
-      "x": 90,
-      "y": 270
-    },
-    "casing=true,facing=south,part=end,slope=downward": {
-      "model": "create:block/belt_casing/diagonal_start"
-    },
-    "casing=true,facing=south,part=end,slope=horizontal": {
-      "model": "create:block/belt_casing/horizontal_end"
-    },
-    "casing=true,facing=south,part=end,slope=sideways": {
-      "model": "create:block/belt_casing/sideways_end"
-    },
-    "casing=true,facing=south,part=end,slope=upward": {
-      "model": "create:block/belt_casing/diagonal_end",
-      "y": 180
-    },
-    "casing=true,facing=south,part=end,slope=vertical": {
-      "model": "create:block/belt_casing/sideways_end",
-      "x": 90,
-      "y": 90
-    },
-    "casing=true,facing=south,part=middle,slope=downward": {
-      "model": "create:block/belt_casing/diagonal_middle"
-    },
-    "casing=true,facing=south,part=middle,slope=horizontal": {
-      "model": "create:block/belt_casing/horizontal_middle"
-=======
     "casing=false,facing=south,part=start,slope=sideways,waterlogged=false": {
       "model": "create:block/belt/particle"
     },
@@ -1055,73 +558,20 @@
     },
     "casing=false,facing=south,part=middle,slope=sideways,waterlogged=false": {
       "model": "create:block/belt/particle"
->>>>>>> 7f16cea1
     },
     "casing=true,facing=south,part=middle,slope=sideways,waterlogged=false": {
       "model": "create:block/belt_casing/sideways_middle"
     },
-<<<<<<< HEAD
-    "casing=true,facing=south,part=middle,slope=upward": {
-      "model": "create:block/belt_casing/diagonal_middle",
-      "y": 180
-    },
-    "casing=true,facing=south,part=middle,slope=vertical": {
-=======
     "casing=false,facing=west,part=middle,slope=sideways,waterlogged=false": {
       "model": "create:block/belt/particle",
       "x": 180,
       "y": 90
     },
     "casing=true,facing=west,part=middle,slope=sideways,waterlogged=false": {
->>>>>>> 7f16cea1
       "model": "create:block/belt_casing/sideways_middle",
-      "x": 90,
-      "y": 90
-    },
-<<<<<<< HEAD
-    "casing=true,facing=south,part=pulley,slope=downward": {
-      "model": "create:block/belt_casing/diagonal_pulley"
-    },
-    "casing=true,facing=south,part=pulley,slope=horizontal": {
-      "model": "create:block/belt_casing/horizontal_pulley"
-    },
-    "casing=true,facing=south,part=pulley,slope=sideways": {
-      "model": "create:block/belt_casing/sideways_pulley"
-    },
-    "casing=true,facing=south,part=pulley,slope=upward": {
-      "model": "create:block/belt_casing/diagonal_pulley",
-      "y": 180
-    },
-    "casing=true,facing=south,part=pulley,slope=vertical": {
-      "model": "create:block/belt_casing/sideways_pulley",
-      "x": 90,
-      "y": 90
-    },
-    "casing=true,facing=south,part=start,slope=downward": {
-      "model": "create:block/belt_casing/diagonal_end"
-    },
-    "casing=true,facing=south,part=start,slope=horizontal": {
-      "model": "create:block/belt_casing/horizontal_start"
-    },
-    "casing=true,facing=south,part=start,slope=sideways": {
-      "model": "create:block/belt_casing/sideways_start"
-    },
-    "casing=true,facing=south,part=start,slope=upward": {
-      "model": "create:block/belt_casing/diagonal_start",
-      "y": 180
-    },
-    "casing=true,facing=south,part=start,slope=vertical": {
-      "model": "create:block/belt_casing/sideways_start",
-      "x": 90,
-      "y": 90
-    },
-    "casing=true,facing=west,part=end,slope=downward": {
-      "model": "create:block/belt_casing/diagonal_start",
-      "y": 90
-    },
-    "casing=true,facing=west,part=end,slope=horizontal": {
-      "model": "create:block/belt_casing/horizontal_end",
-=======
+      "x": 180,
+      "y": 90
+    },
     "casing=false,facing=east,part=middle,slope=sideways,waterlogged=false": {
       "model": "create:block/belt/particle",
       "y": 270
@@ -1149,7 +599,6 @@
     "casing=false,facing=west,part=end,slope=sideways,waterlogged=false": {
       "model": "create:block/belt/particle",
       "x": 180,
->>>>>>> 7f16cea1
       "y": 90
     },
     "casing=true,facing=west,part=end,slope=sideways,waterlogged=false": {
@@ -1157,27 +606,6 @@
       "x": 180,
       "y": 90
     },
-<<<<<<< HEAD
-    "casing=true,facing=west,part=end,slope=upward": {
-      "model": "create:block/belt_casing/diagonal_end",
-      "y": 270
-    },
-    "casing=true,facing=west,part=end,slope=vertical": {
-      "model": "create:block/belt_casing/sideways_start",
-      "x": 90,
-      "y": 180
-    },
-    "casing=true,facing=west,part=middle,slope=downward": {
-      "model": "create:block/belt_casing/diagonal_middle",
-      "y": 90
-    },
-    "casing=true,facing=west,part=middle,slope=horizontal": {
-      "model": "create:block/belt_casing/horizontal_middle",
-      "y": 90
-    },
-    "casing=true,facing=west,part=middle,slope=sideways": {
-      "model": "create:block/belt_casing/sideways_middle",
-=======
     "casing=false,facing=east,part=end,slope=sideways,waterlogged=false": {
       "model": "create:block/belt/particle",
       "y": 270
@@ -1193,27 +621,9 @@
     },
     "casing=true,facing=north,part=pulley,slope=sideways,waterlogged=false": {
       "model": "create:block/belt_casing/sideways_pulley",
->>>>>>> 7f16cea1
-      "x": 180,
-      "y": 90
-    },
-<<<<<<< HEAD
-    "casing=true,facing=west,part=middle,slope=upward": {
-      "model": "create:block/belt_casing/diagonal_middle",
-      "y": 270
-    },
-    "casing=true,facing=west,part=middle,slope=vertical": {
-      "model": "create:block/belt_casing/sideways_middle",
-      "x": 90,
-      "y": 180
-    },
-    "casing=true,facing=west,part=pulley,slope=downward": {
-      "model": "create:block/belt_casing/diagonal_pulley",
-      "y": 90
-    },
-    "casing=true,facing=west,part=pulley,slope=horizontal": {
-      "model": "create:block/belt_casing/horizontal_pulley",
-=======
+      "x": 180,
+      "y": 180
+    },
     "casing=false,facing=south,part=pulley,slope=sideways,waterlogged=false": {
       "model": "create:block/belt/particle"
     },
@@ -1223,7 +633,6 @@
     "casing=false,facing=west,part=pulley,slope=sideways,waterlogged=false": {
       "model": "create:block/belt/particle",
       "x": 180,
->>>>>>> 7f16cea1
       "y": 90
     },
     "casing=true,facing=west,part=pulley,slope=sideways,waterlogged=false": {
@@ -1231,13 +640,6 @@
       "x": 180,
       "y": 90
     },
-<<<<<<< HEAD
-    "casing=true,facing=west,part=pulley,slope=upward": {
-      "model": "create:block/belt_casing/diagonal_pulley",
-      "y": 270
-    },
-    "casing=true,facing=west,part=pulley,slope=vertical": {
-=======
     "casing=false,facing=east,part=pulley,slope=sideways,waterlogged=false": {
       "model": "create:block/belt/particle",
       "y": 270
@@ -1891,32 +1293,8 @@
       "y": 270
     },
     "casing=true,facing=east,part=pulley,slope=sideways,waterlogged=true": {
->>>>>>> 7f16cea1
       "model": "create:block/belt_casing/sideways_pulley",
-      "x": 90,
-      "y": 180
-    },
-    "casing=true,facing=west,part=start,slope=downward": {
-      "model": "create:block/belt_casing/diagonal_end",
-      "y": 90
-    },
-    "casing=true,facing=west,part=start,slope=horizontal": {
-      "model": "create:block/belt_casing/horizontal_start",
-      "y": 90
-    },
-    "casing=true,facing=west,part=start,slope=sideways": {
-      "model": "create:block/belt_casing/sideways_end",
-      "x": 180,
-      "y": 90
-    },
-    "casing=true,facing=west,part=start,slope=upward": {
-      "model": "create:block/belt_casing/diagonal_start",
-      "y": 270
-    },
-    "casing=true,facing=west,part=start,slope=vertical": {
-      "model": "create:block/belt_casing/sideways_end",
-      "x": 90,
-      "y": 180
+      "y": 270
     }
   }
 }