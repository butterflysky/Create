{
  "variants": {
<<<<<<< HEAD
    "casing=false,facing=east,part=end,slope=downward": {
      "model": "create:block/belt/particle",
      "y": 270
    },
    "casing=false,facing=east,part=end,slope=horizontal": {
      "model": "create:block/belt/particle",
      "y": 270
    },
    "casing=false,facing=east,part=end,slope=sideways": {
=======
    "casing=false,facing=north,part=start,slope=horizontal,waterlogged=false": {
      "model": "create:block/belt/particle",
      "y": 180
    },
    "casing=true,facing=north,part=start,slope=horizontal,waterlogged=false": {
      "model": "create:block/belt_casing/horizontal_start",
      "y": 180
    },
    "casing=false,facing=south,part=start,slope=horizontal,waterlogged=false": {
      "model": "create:block/belt/particle"
    },
    "casing=true,facing=south,part=start,slope=horizontal,waterlogged=false": {
      "model": "create:block/belt_casing/horizontal_start"
    },
    "casing=false,facing=west,part=start,slope=horizontal,waterlogged=false": {
>>>>>>> 7e67a4a7
      "model": "create:block/belt/particle",
      "y": 270
    },
<<<<<<< HEAD
    "casing=false,facing=east,part=end,slope=upward": {
      "model": "create:block/belt/particle",
      "y": 90
    },
    "casing=false,facing=east,part=end,slope=vertical": {
=======
    "casing=true,facing=west,part=start,slope=horizontal,waterlogged=false": {
      "model": "create:block/belt_casing/horizontal_start",
      "y": 90
    },
    "casing=false,facing=east,part=start,slope=horizontal,waterlogged=false": {
>>>>>>> 7e67a4a7
      "model": "create:block/belt/particle",
      "x": 90,
      "y": 270
    },
<<<<<<< HEAD
    "casing=false,facing=east,part=middle,slope=downward": {
      "model": "create:block/belt/particle",
      "y": 270
    },
    "casing=false,facing=east,part=middle,slope=horizontal": {
      "model": "create:block/belt/particle",
      "y": 270
    },
    "casing=false,facing=east,part=middle,slope=sideways": {
      "model": "create:block/belt/particle",
      "y": 270
    },
    "casing=false,facing=east,part=middle,slope=upward": {
      "model": "create:block/belt/particle",
      "y": 90
    },
    "casing=false,facing=east,part=middle,slope=vertical": {
      "model": "create:block/belt/particle",
      "x": 90,
      "y": 270
    },
    "casing=false,facing=east,part=pulley,slope=downward": {
      "model": "create:block/belt/particle",
      "y": 270
    },
    "casing=false,facing=east,part=pulley,slope=horizontal": {
      "model": "create:block/belt/particle",
      "y": 270
    },
    "casing=false,facing=east,part=pulley,slope=sideways": {
=======
    "casing=true,facing=east,part=start,slope=horizontal,waterlogged=false": {
      "model": "create:block/belt_casing/horizontal_start",
      "y": 270
    },
    "casing=false,facing=north,part=middle,slope=horizontal,waterlogged=false": {
      "model": "create:block/belt/particle",
      "y": 180
    },
    "casing=true,facing=north,part=middle,slope=horizontal,waterlogged=false": {
      "model": "create:block/belt_casing/horizontal_middle",
      "y": 180
    },
    "casing=false,facing=south,part=middle,slope=horizontal,waterlogged=false": {
      "model": "create:block/belt/particle"
    },
    "casing=true,facing=south,part=middle,slope=horizontal,waterlogged=false": {
      "model": "create:block/belt_casing/horizontal_middle"
    },
    "casing=false,facing=west,part=middle,slope=horizontal,waterlogged=false": {
      "model": "create:block/belt/particle",
      "y": 90
    },
    "casing=true,facing=west,part=middle,slope=horizontal,waterlogged=false": {
      "model": "create:block/belt_casing/horizontal_middle",
      "y": 90
    },
    "casing=false,facing=east,part=middle,slope=horizontal,waterlogged=false": {
      "model": "create:block/belt/particle",
      "y": 270
    },
    "casing=true,facing=east,part=middle,slope=horizontal,waterlogged=false": {
      "model": "create:block/belt_casing/horizontal_middle",
      "y": 270
    },
    "casing=false,facing=north,part=end,slope=horizontal,waterlogged=false": {
>>>>>>> 7e67a4a7
      "model": "create:block/belt/particle",
      "y": 270
    },
<<<<<<< HEAD
    "casing=false,facing=east,part=pulley,slope=upward": {
      "model": "create:block/belt/particle",
      "y": 90
    },
    "casing=false,facing=east,part=pulley,slope=vertical": {
      "model": "create:block/belt/particle",
      "x": 90,
      "y": 270
    },
    "casing=false,facing=east,part=start,slope=downward": {
      "model": "create:block/belt/particle",
      "y": 270
    },
    "casing=false,facing=east,part=start,slope=horizontal": {
=======
    "casing=true,facing=north,part=end,slope=horizontal,waterlogged=false": {
      "model": "create:block/belt_casing/horizontal_end",
      "y": 180
    },
    "casing=false,facing=south,part=end,slope=horizontal,waterlogged=false": {
      "model": "create:block/belt/particle"
    },
    "casing=true,facing=south,part=end,slope=horizontal,waterlogged=false": {
      "model": "create:block/belt_casing/horizontal_end"
    },
    "casing=false,facing=west,part=end,slope=horizontal,waterlogged=false": {
>>>>>>> 7e67a4a7
      "model": "create:block/belt/particle",
      "y": 270
    },
<<<<<<< HEAD
    "casing=false,facing=east,part=start,slope=sideways": {
      "model": "create:block/belt/particle",
      "y": 270
    },
    "casing=false,facing=east,part=start,slope=upward": {
      "model": "create:block/belt/particle",
      "y": 90
    },
    "casing=false,facing=east,part=start,slope=vertical": {
=======
    "casing=true,facing=west,part=end,slope=horizontal,waterlogged=false": {
      "model": "create:block/belt_casing/horizontal_end",
      "y": 90
    },
    "casing=false,facing=east,part=end,slope=horizontal,waterlogged=false": {
>>>>>>> 7e67a4a7
      "model": "create:block/belt/particle",
      "x": 90,
      "y": 270
    },
<<<<<<< HEAD
    "casing=false,facing=north,part=end,slope=downward": {
      "model": "create:block/belt/particle",
      "y": 180
    },
    "casing=false,facing=north,part=end,slope=horizontal": {
      "model": "create:block/belt/particle",
      "y": 180
    },
    "casing=false,facing=north,part=end,slope=sideways": {
      "model": "create:block/belt/particle",
      "x": 180,
      "y": 180
    },
    "casing=false,facing=north,part=end,slope=upward": {
      "model": "create:block/belt/particle"
    },
    "casing=false,facing=north,part=end,slope=vertical": {
=======
    "casing=true,facing=east,part=end,slope=horizontal,waterlogged=false": {
      "model": "create:block/belt_casing/horizontal_end",
      "y": 270
    },
    "casing=false,facing=north,part=pulley,slope=horizontal,waterlogged=false": {
      "model": "create:block/belt/particle",
      "y": 180
    },
    "casing=true,facing=north,part=pulley,slope=horizontal,waterlogged=false": {
      "model": "create:block/belt_casing/horizontal_pulley",
      "y": 180
    },
    "casing=false,facing=south,part=pulley,slope=horizontal,waterlogged=false": {
      "model": "create:block/belt/particle"
    },
    "casing=true,facing=south,part=pulley,slope=horizontal,waterlogged=false": {
      "model": "create:block/belt_casing/horizontal_pulley"
    },
    "casing=false,facing=west,part=pulley,slope=horizontal,waterlogged=false": {
>>>>>>> 7e67a4a7
      "model": "create:block/belt/particle",
      "x": 90,
      "y": 180
    },
<<<<<<< HEAD
    "casing=false,facing=north,part=middle,slope=downward": {
      "model": "create:block/belt/particle",
      "y": 180
    },
    "casing=false,facing=north,part=middle,slope=horizontal": {
=======
    "casing=true,facing=west,part=pulley,slope=horizontal,waterlogged=false": {
      "model": "create:block/belt_casing/horizontal_pulley",
      "y": 90
    },
    "casing=false,facing=east,part=pulley,slope=horizontal,waterlogged=false": {
>>>>>>> 7e67a4a7
      "model": "create:block/belt/particle",
      "y": 180
    },
<<<<<<< HEAD
    "casing=false,facing=north,part=middle,slope=sideways": {
      "model": "create:block/belt/particle",
      "x": 180,
      "y": 180
    },
    "casing=false,facing=north,part=middle,slope=upward": {
      "model": "create:block/belt/particle"
    },
    "casing=false,facing=north,part=middle,slope=vertical": {
=======
    "casing=true,facing=east,part=pulley,slope=horizontal,waterlogged=false": {
      "model": "create:block/belt_casing/horizontal_pulley",
      "y": 270
    },
    "casing=false,facing=north,part=start,slope=upward,waterlogged=false": {
      "model": "create:block/belt/particle"
    },
    "casing=true,facing=north,part=start,slope=upward,waterlogged=false": {
      "model": "create:block/belt_casing/diagonal_start"
    },
    "casing=false,facing=south,part=start,slope=upward,waterlogged=false": {
>>>>>>> 7e67a4a7
      "model": "create:block/belt/particle",
      "x": 90,
      "y": 180
    },
<<<<<<< HEAD
    "casing=false,facing=north,part=pulley,slope=downward": {
      "model": "create:block/belt/particle",
      "y": 180
    },
    "casing=false,facing=north,part=pulley,slope=horizontal": {
      "model": "create:block/belt/particle",
      "y": 180
    },
    "casing=false,facing=north,part=pulley,slope=sideways": {
      "model": "create:block/belt/particle",
      "x": 180,
      "y": 180
    },
    "casing=false,facing=north,part=pulley,slope=upward": {
      "model": "create:block/belt/particle"
    },
    "casing=false,facing=north,part=pulley,slope=vertical": {
      "model": "create:block/belt/particle",
      "x": 90,
      "y": 180
    },
    "casing=false,facing=north,part=start,slope=downward": {
      "model": "create:block/belt/particle",
      "y": 180
    },
    "casing=false,facing=north,part=start,slope=horizontal": {
      "model": "create:block/belt/particle",
      "y": 180
    },
    "casing=false,facing=north,part=start,slope=sideways": {
=======
    "casing=true,facing=south,part=start,slope=upward,waterlogged=false": {
      "model": "create:block/belt_casing/diagonal_start",
      "y": 180
    },
    "casing=false,facing=west,part=start,slope=upward,waterlogged=false": {
      "model": "create:block/belt/particle",
      "y": 270
    },
    "casing=true,facing=west,part=start,slope=upward,waterlogged=false": {
      "model": "create:block/belt_casing/diagonal_start",
      "y": 270
    },
    "casing=false,facing=east,part=start,slope=upward,waterlogged=false": {
      "model": "create:block/belt/particle",
      "y": 90
    },
    "casing=true,facing=east,part=start,slope=upward,waterlogged=false": {
      "model": "create:block/belt_casing/diagonal_start",
      "y": 90
    },
    "casing=false,facing=north,part=middle,slope=upward,waterlogged=false": {
      "model": "create:block/belt/particle"
    },
    "casing=true,facing=north,part=middle,slope=upward,waterlogged=false": {
      "model": "create:block/belt_casing/diagonal_middle"
    },
    "casing=false,facing=south,part=middle,slope=upward,waterlogged=false": {
      "model": "create:block/belt/particle",
      "y": 180
    },
    "casing=true,facing=south,part=middle,slope=upward,waterlogged=false": {
      "model": "create:block/belt_casing/diagonal_middle",
      "y": 180
    },
    "casing=false,facing=west,part=middle,slope=upward,waterlogged=false": {
>>>>>>> 7e67a4a7
      "model": "create:block/belt/particle",
      "x": 180,
      "y": 180
    },
<<<<<<< HEAD
    "casing=false,facing=north,part=start,slope=upward": {
      "model": "create:block/belt/particle"
    },
    "casing=false,facing=north,part=start,slope=vertical": {
=======
    "casing=true,facing=west,part=middle,slope=upward,waterlogged=false": {
      "model": "create:block/belt_casing/diagonal_middle",
      "y": 270
    },
    "casing=false,facing=east,part=middle,slope=upward,waterlogged=false": {
>>>>>>> 7e67a4a7
      "model": "create:block/belt/particle",
      "x": 90,
      "y": 180
    },
<<<<<<< HEAD
    "casing=false,facing=south,part=end,slope=downward": {
      "model": "create:block/belt/particle"
    },
    "casing=false,facing=south,part=end,slope=horizontal": {
      "model": "create:block/belt/particle"
    },
    "casing=false,facing=south,part=end,slope=sideways": {
      "model": "create:block/belt/particle"
=======
    "casing=true,facing=east,part=middle,slope=upward,waterlogged=false": {
      "model": "create:block/belt_casing/diagonal_middle",
      "y": 90
    },
    "casing=false,facing=north,part=end,slope=upward,waterlogged=false": {
      "model": "create:block/belt/particle"
    },
    "casing=true,facing=north,part=end,slope=upward,waterlogged=false": {
      "model": "create:block/belt_casing/diagonal_end"
>>>>>>> 7e67a4a7
    },
    "casing=false,facing=south,part=end,slope=upward,waterlogged=false": {
      "model": "create:block/belt/particle",
      "y": 180
    },
<<<<<<< HEAD
    "casing=false,facing=south,part=end,slope=vertical": {
=======
    "casing=true,facing=south,part=end,slope=upward,waterlogged=false": {
      "model": "create:block/belt_casing/diagonal_end",
      "y": 180
    },
    "casing=false,facing=west,part=end,slope=upward,waterlogged=false": {
>>>>>>> 7e67a4a7
      "model": "create:block/belt/particle",
      "x": 90
    },
<<<<<<< HEAD
    "casing=false,facing=south,part=middle,slope=downward": {
      "model": "create:block/belt/particle"
    },
    "casing=false,facing=south,part=middle,slope=horizontal": {
      "model": "create:block/belt/particle"
    },
    "casing=false,facing=south,part=middle,slope=sideways": {
      "model": "create:block/belt/particle"
    },
    "casing=false,facing=south,part=middle,slope=upward": {
=======
    "casing=true,facing=west,part=end,slope=upward,waterlogged=false": {
      "model": "create:block/belt_casing/diagonal_end",
      "y": 270
    },
    "casing=false,facing=east,part=end,slope=upward,waterlogged=false": {
>>>>>>> 7e67a4a7
      "model": "create:block/belt/particle",
      "y": 180
    },
<<<<<<< HEAD
    "casing=false,facing=south,part=middle,slope=vertical": {
      "model": "create:block/belt/particle",
      "x": 90
    },
    "casing=false,facing=south,part=pulley,slope=downward": {
      "model": "create:block/belt/particle"
    },
    "casing=false,facing=south,part=pulley,slope=horizontal": {
      "model": "create:block/belt/particle"
    },
    "casing=false,facing=south,part=pulley,slope=sideways": {
      "model": "create:block/belt/particle"
=======
    "casing=true,facing=east,part=end,slope=upward,waterlogged=false": {
      "model": "create:block/belt_casing/diagonal_end",
      "y": 90
    },
    "casing=false,facing=north,part=pulley,slope=upward,waterlogged=false": {
      "model": "create:block/belt/particle"
    },
    "casing=true,facing=north,part=pulley,slope=upward,waterlogged=false": {
      "model": "create:block/belt_casing/diagonal_pulley"
>>>>>>> 7e67a4a7
    },
    "casing=false,facing=south,part=pulley,slope=upward,waterlogged=false": {
      "model": "create:block/belt/particle",
      "y": 180
    },
<<<<<<< HEAD
    "casing=false,facing=south,part=pulley,slope=vertical": {
=======
    "casing=true,facing=south,part=pulley,slope=upward,waterlogged=false": {
      "model": "create:block/belt_casing/diagonal_pulley",
      "y": 180
    },
    "casing=false,facing=west,part=pulley,slope=upward,waterlogged=false": {
>>>>>>> 7e67a4a7
      "model": "create:block/belt/particle",
      "x": 90
    },
<<<<<<< HEAD
    "casing=false,facing=south,part=start,slope=downward": {
      "model": "create:block/belt/particle"
    },
    "casing=false,facing=south,part=start,slope=horizontal": {
      "model": "create:block/belt/particle"
    },
    "casing=false,facing=south,part=start,slope=sideways": {
      "model": "create:block/belt/particle"
    },
    "casing=false,facing=south,part=start,slope=upward": {
      "model": "create:block/belt/particle",
      "y": 180
    },
    "casing=false,facing=south,part=start,slope=vertical": {
      "model": "create:block/belt/particle",
      "x": 90
    },
    "casing=false,facing=west,part=end,slope=downward": {
      "model": "create:block/belt/particle",
      "y": 90
    },
    "casing=false,facing=west,part=end,slope=horizontal": {
      "model": "create:block/belt/particle",
      "y": 90
    },
    "casing=false,facing=west,part=end,slope=sideways": {
=======
    "casing=true,facing=west,part=pulley,slope=upward,waterlogged=false": {
      "model": "create:block/belt_casing/diagonal_pulley",
      "y": 270
    },
    "casing=false,facing=east,part=pulley,slope=upward,waterlogged=false": {
      "model": "create:block/belt/particle",
      "y": 90
    },
    "casing=true,facing=east,part=pulley,slope=upward,waterlogged=false": {
      "model": "create:block/belt_casing/diagonal_pulley",
      "y": 90
    },
    "casing=false,facing=north,part=start,slope=downward,waterlogged=false": {
      "model": "create:block/belt/particle",
      "y": 180
    },
    "casing=true,facing=north,part=start,slope=downward,waterlogged=false": {
      "model": "create:block/belt_casing/diagonal_end",
      "y": 180
    },
    "casing=false,facing=south,part=start,slope=downward,waterlogged=false": {
      "model": "create:block/belt/particle"
    },
    "casing=true,facing=south,part=start,slope=downward,waterlogged=false": {
      "model": "create:block/belt_casing/diagonal_end"
    },
    "casing=false,facing=west,part=start,slope=downward,waterlogged=false": {
      "model": "create:block/belt/particle",
      "y": 90
    },
    "casing=true,facing=west,part=start,slope=downward,waterlogged=false": {
      "model": "create:block/belt_casing/diagonal_end",
      "y": 90
    },
    "casing=false,facing=east,part=start,slope=downward,waterlogged=false": {
>>>>>>> 7e67a4a7
      "model": "create:block/belt/particle",
      "x": 180,
      "y": 90
    },
<<<<<<< HEAD
    "casing=false,facing=west,part=end,slope=upward": {
      "model": "create:block/belt/particle",
      "y": 270
    },
    "casing=false,facing=west,part=end,slope=vertical": {
      "model": "create:block/belt/particle",
      "x": 90,
      "y": 90
=======
    "casing=true,facing=east,part=start,slope=downward,waterlogged=false": {
      "model": "create:block/belt_casing/diagonal_end",
      "y": 270
    },
    "casing=false,facing=north,part=middle,slope=downward,waterlogged=false": {
      "model": "create:block/belt/particle",
      "y": 180
    },
    "casing=true,facing=north,part=middle,slope=downward,waterlogged=false": {
      "model": "create:block/belt_casing/diagonal_middle",
      "y": 180
    },
    "casing=false,facing=south,part=middle,slope=downward,waterlogged=false": {
      "model": "create:block/belt/particle"
    },
    "casing=true,facing=south,part=middle,slope=downward,waterlogged=false": {
      "model": "create:block/belt_casing/diagonal_middle"
>>>>>>> 7e67a4a7
    },
    "casing=false,facing=west,part=middle,slope=downward,waterlogged=false": {
      "model": "create:block/belt/particle",
      "y": 90
    },
<<<<<<< HEAD
    "casing=false,facing=west,part=middle,slope=horizontal": {
      "model": "create:block/belt/particle",
      "y": 90
    },
    "casing=false,facing=west,part=middle,slope=sideways": {
=======
    "casing=true,facing=west,part=middle,slope=downward,waterlogged=false": {
      "model": "create:block/belt_casing/diagonal_middle",
      "y": 90
    },
    "casing=false,facing=east,part=middle,slope=downward,waterlogged=false": {
>>>>>>> 7e67a4a7
      "model": "create:block/belt/particle",
      "x": 180,
      "y": 90
    },
<<<<<<< HEAD
    "casing=false,facing=west,part=middle,slope=upward": {
      "model": "create:block/belt/particle",
      "y": 270
    },
    "casing=false,facing=west,part=middle,slope=vertical": {
      "model": "create:block/belt/particle",
      "x": 90,
      "y": 90
    },
    "casing=false,facing=west,part=pulley,slope=downward": {
      "model": "create:block/belt/particle",
      "y": 90
    },
    "casing=false,facing=west,part=pulley,slope=horizontal": {
      "model": "create:block/belt/particle",
      "y": 90
    },
    "casing=false,facing=west,part=pulley,slope=sideways": {
=======
    "casing=true,facing=east,part=middle,slope=downward,waterlogged=false": {
      "model": "create:block/belt_casing/diagonal_middle",
      "y": 270
    },
    "casing=false,facing=north,part=end,slope=downward,waterlogged=false": {
      "model": "create:block/belt/particle",
      "y": 180
    },
    "casing=true,facing=north,part=end,slope=downward,waterlogged=false": {
      "model": "create:block/belt_casing/diagonal_start",
      "y": 180
    },
    "casing=false,facing=south,part=end,slope=downward,waterlogged=false": {
      "model": "create:block/belt/particle"
    },
    "casing=true,facing=south,part=end,slope=downward,waterlogged=false": {
      "model": "create:block/belt_casing/diagonal_start"
    },
    "casing=false,facing=west,part=end,slope=downward,waterlogged=false": {
      "model": "create:block/belt/particle",
      "y": 90
    },
    "casing=true,facing=west,part=end,slope=downward,waterlogged=false": {
      "model": "create:block/belt_casing/diagonal_start",
      "y": 90
    },
    "casing=false,facing=east,part=end,slope=downward,waterlogged=false": {
>>>>>>> 7e67a4a7
      "model": "create:block/belt/particle",
      "x": 180,
      "y": 90
    },
<<<<<<< HEAD
    "casing=false,facing=west,part=pulley,slope=upward": {
      "model": "create:block/belt/particle",
      "y": 270
    },
    "casing=false,facing=west,part=pulley,slope=vertical": {
      "model": "create:block/belt/particle",
      "x": 90,
      "y": 90
    },
    "casing=false,facing=west,part=start,slope=downward": {
      "model": "create:block/belt/particle",
      "y": 90
    },
    "casing=false,facing=west,part=start,slope=horizontal": {
      "model": "create:block/belt/particle",
      "y": 90
    },
    "casing=false,facing=west,part=start,slope=sideways": {
=======
    "casing=true,facing=east,part=end,slope=downward,waterlogged=false": {
      "model": "create:block/belt_casing/diagonal_start",
      "y": 270
    },
    "casing=false,facing=north,part=pulley,slope=downward,waterlogged=false": {
      "model": "create:block/belt/particle",
      "y": 180
    },
    "casing=true,facing=north,part=pulley,slope=downward,waterlogged=false": {
      "model": "create:block/belt_casing/diagonal_pulley",
      "y": 180
    },
    "casing=false,facing=south,part=pulley,slope=downward,waterlogged=false": {
      "model": "create:block/belt/particle"
    },
    "casing=true,facing=south,part=pulley,slope=downward,waterlogged=false": {
      "model": "create:block/belt_casing/diagonal_pulley"
    },
    "casing=false,facing=west,part=pulley,slope=downward,waterlogged=false": {
      "model": "create:block/belt/particle",
      "y": 90
    },
    "casing=true,facing=west,part=pulley,slope=downward,waterlogged=false": {
      "model": "create:block/belt_casing/diagonal_pulley",
      "y": 90
    },
    "casing=false,facing=east,part=pulley,slope=downward,waterlogged=false": {
>>>>>>> 7e67a4a7
      "model": "create:block/belt/particle",
      "x": 180,
      "y": 90
    },
<<<<<<< HEAD
    "casing=false,facing=west,part=start,slope=upward": {
      "model": "create:block/belt/particle",
      "y": 270
    },
    "casing=false,facing=west,part=start,slope=vertical": {
=======
    "casing=true,facing=east,part=pulley,slope=downward,waterlogged=false": {
      "model": "create:block/belt_casing/diagonal_pulley",
      "y": 270
    },
    "casing=false,facing=north,part=start,slope=vertical,waterlogged=false": {
>>>>>>> 7e67a4a7
      "model": "create:block/belt/particle",
      "x": 90,
      "y": 90
    },
<<<<<<< HEAD
    "casing=true,facing=east,part=end,slope=downward": {
      "model": "create:block/belt_casing/diagonal_start",
      "y": 270
    },
    "casing=true,facing=east,part=end,slope=horizontal": {
      "model": "create:block/belt_casing/horizontal_end",
      "y": 270
    },
    "casing=true,facing=east,part=end,slope=sideways": {
      "model": "create:block/belt_casing/sideways_end",
      "y": 270
    },
    "casing=true,facing=east,part=end,slope=upward": {
      "model": "create:block/belt_casing/diagonal_end",
      "y": 90
    },
    "casing=true,facing=east,part=end,slope=vertical": {
=======
    "casing=true,facing=north,part=start,slope=vertical,waterlogged=false": {
      "model": "create:block/belt_casing/sideways_end",
      "x": 90,
      "y": 270
    },
    "casing=false,facing=south,part=start,slope=vertical,waterlogged=false": {
      "model": "create:block/belt/particle",
      "x": 90
    },
    "casing=true,facing=south,part=start,slope=vertical,waterlogged=false": {
      "model": "create:block/belt_casing/sideways_start",
      "x": 90,
      "y": 90
    },
    "casing=false,facing=west,part=start,slope=vertical,waterlogged=false": {
      "model": "create:block/belt/particle",
      "x": 90,
      "y": 90
    },
    "casing=true,facing=west,part=start,slope=vertical,waterlogged=false": {
>>>>>>> 7e67a4a7
      "model": "create:block/belt_casing/sideways_end",
      "x": 90
    },
<<<<<<< HEAD
    "casing=true,facing=east,part=middle,slope=downward": {
      "model": "create:block/belt_casing/diagonal_middle",
      "y": 270
    },
    "casing=true,facing=east,part=middle,slope=horizontal": {
      "model": "create:block/belt_casing/horizontal_middle",
      "y": 270
    },
    "casing=true,facing=east,part=middle,slope=sideways": {
=======
    "casing=false,facing=east,part=start,slope=vertical,waterlogged=false": {
      "model": "create:block/belt/particle",
      "x": 90,
      "y": 270
    },
    "casing=true,facing=east,part=start,slope=vertical,waterlogged=false": {
      "model": "create:block/belt_casing/sideways_start",
      "x": 90
    },
    "casing=false,facing=north,part=middle,slope=vertical,waterlogged=false": {
      "model": "create:block/belt/particle",
      "x": 90,
      "y": 180
    },
    "casing=true,facing=north,part=middle,slope=vertical,waterlogged=false": {
>>>>>>> 7e67a4a7
      "model": "create:block/belt_casing/sideways_middle",
      "y": 270
    },
<<<<<<< HEAD
    "casing=true,facing=east,part=middle,slope=upward": {
      "model": "create:block/belt_casing/diagonal_middle",
      "y": 90
    },
    "casing=true,facing=east,part=middle,slope=vertical": {
=======
    "casing=false,facing=south,part=middle,slope=vertical,waterlogged=false": {
      "model": "create:block/belt/particle",
      "x": 90
    },
    "casing=true,facing=south,part=middle,slope=vertical,waterlogged=false": {
>>>>>>> 7e67a4a7
      "model": "create:block/belt_casing/sideways_middle",
      "x": 90
    },
<<<<<<< HEAD
    "casing=true,facing=east,part=pulley,slope=downward": {
      "model": "create:block/belt_casing/diagonal_pulley",
      "y": 270
    },
    "casing=true,facing=east,part=pulley,slope=horizontal": {
      "model": "create:block/belt_casing/horizontal_pulley",
      "y": 270
    },
    "casing=true,facing=east,part=pulley,slope=sideways": {
      "model": "create:block/belt_casing/sideways_pulley",
      "y": 270
    },
    "casing=true,facing=east,part=pulley,slope=upward": {
      "model": "create:block/belt_casing/diagonal_pulley",
      "y": 90
    },
    "casing=true,facing=east,part=pulley,slope=vertical": {
      "model": "create:block/belt_casing/sideways_pulley",
      "x": 90
    },
    "casing=true,facing=east,part=start,slope=downward": {
      "model": "create:block/belt_casing/diagonal_end",
      "y": 270
    },
    "casing=true,facing=east,part=start,slope=horizontal": {
      "model": "create:block/belt_casing/horizontal_start",
      "y": 270
    },
    "casing=true,facing=east,part=start,slope=sideways": {
      "model": "create:block/belt_casing/sideways_start",
      "y": 270
    },
    "casing=true,facing=east,part=start,slope=upward": {
      "model": "create:block/belt_casing/diagonal_start",
      "y": 90
    },
    "casing=true,facing=east,part=start,slope=vertical": {
=======
    "casing=false,facing=west,part=middle,slope=vertical,waterlogged=false": {
      "model": "create:block/belt/particle",
      "x": 90,
      "y": 90
    },
    "casing=true,facing=west,part=middle,slope=vertical,waterlogged=false": {
      "model": "create:block/belt_casing/sideways_middle",
      "x": 90,
      "y": 180
    },
    "casing=false,facing=east,part=middle,slope=vertical,waterlogged=false": {
      "model": "create:block/belt/particle",
      "x": 90,
      "y": 270
    },
    "casing=true,facing=east,part=middle,slope=vertical,waterlogged=false": {
      "model": "create:block/belt_casing/sideways_middle",
      "x": 90
    },
    "casing=false,facing=north,part=end,slope=vertical,waterlogged=false": {
      "model": "create:block/belt/particle",
      "x": 90,
      "y": 180
    },
    "casing=true,facing=north,part=end,slope=vertical,waterlogged=false": {
      "model": "create:block/belt_casing/sideways_start",
      "x": 90,
      "y": 270
    },
    "casing=false,facing=south,part=end,slope=vertical,waterlogged=false": {
      "model": "create:block/belt/particle",
      "x": 90
    },
    "casing=true,facing=south,part=end,slope=vertical,waterlogged=false": {
      "model": "create:block/belt_casing/sideways_end",
      "x": 90,
      "y": 90
    },
    "casing=false,facing=west,part=end,slope=vertical,waterlogged=false": {
      "model": "create:block/belt/particle",
      "x": 90,
      "y": 90
    },
    "casing=true,facing=west,part=end,slope=vertical,waterlogged=false": {
>>>>>>> 7e67a4a7
      "model": "create:block/belt_casing/sideways_start",
      "x": 90
    },
    "casing=true,facing=north,part=end,slope=downward": {
      "model": "create:block/belt_casing/diagonal_start",
      "y": 180
    },
<<<<<<< HEAD
    "casing=true,facing=north,part=end,slope=horizontal": {
      "model": "create:block/belt_casing/horizontal_end",
      "y": 180
    },
    "casing=true,facing=north,part=end,slope=sideways": {
      "model": "create:block/belt_casing/sideways_start",
      "x": 180,
      "y": 180
    },
    "casing=true,facing=north,part=end,slope=upward": {
      "model": "create:block/belt_casing/diagonal_end"
    },
    "casing=true,facing=north,part=end,slope=vertical": {
      "model": "create:block/belt_casing/sideways_start",
      "x": 90,
      "y": 270
    },
    "casing=true,facing=north,part=middle,slope=downward": {
      "model": "create:block/belt_casing/diagonal_middle",
      "y": 180
    },
    "casing=true,facing=north,part=middle,slope=horizontal": {
      "model": "create:block/belt_casing/horizontal_middle",
      "y": 180
    },
    "casing=true,facing=north,part=middle,slope=sideways": {
      "model": "create:block/belt_casing/sideways_middle",
      "x": 180,
      "y": 180
    },
    "casing=true,facing=north,part=middle,slope=upward": {
      "model": "create:block/belt_casing/diagonal_middle"
    },
    "casing=true,facing=north,part=middle,slope=vertical": {
      "model": "create:block/belt_casing/sideways_middle",
=======
    "casing=false,facing=east,part=end,slope=vertical,waterlogged=false": {
      "model": "create:block/belt/particle",
      "x": 90,
      "y": 270
    },
    "casing=true,facing=east,part=end,slope=vertical,waterlogged=false": {
      "model": "create:block/belt_casing/sideways_end",
      "x": 90
    },
    "casing=false,facing=north,part=pulley,slope=vertical,waterlogged=false": {
      "model": "create:block/belt/particle",
      "x": 90,
      "y": 180
    },
    "casing=true,facing=north,part=pulley,slope=vertical,waterlogged=false": {
      "model": "create:block/belt_casing/sideways_pulley",
      "x": 90,
      "y": 270
    },
    "casing=false,facing=south,part=pulley,slope=vertical,waterlogged=false": {
      "model": "create:block/belt/particle",
      "x": 90
    },
    "casing=true,facing=south,part=pulley,slope=vertical,waterlogged=false": {
      "model": "create:block/belt_casing/sideways_pulley",
      "x": 90,
      "y": 90
    },
    "casing=false,facing=west,part=pulley,slope=vertical,waterlogged=false": {
      "model": "create:block/belt/particle",
>>>>>>> 7e67a4a7
      "x": 90,
      "y": 270
    },
<<<<<<< HEAD
    "casing=true,facing=north,part=pulley,slope=downward": {
      "model": "create:block/belt_casing/diagonal_pulley",
      "y": 180
    },
    "casing=true,facing=north,part=pulley,slope=horizontal": {
      "model": "create:block/belt_casing/horizontal_pulley",
      "y": 180
    },
    "casing=true,facing=north,part=pulley,slope=sideways": {
=======
    "casing=true,facing=west,part=pulley,slope=vertical,waterlogged=false": {
>>>>>>> 7e67a4a7
      "model": "create:block/belt_casing/sideways_pulley",
      "x": 180,
      "y": 180
    },
<<<<<<< HEAD
    "casing=true,facing=north,part=pulley,slope=upward": {
      "model": "create:block/belt_casing/diagonal_pulley"
    },
    "casing=true,facing=north,part=pulley,slope=vertical": {
      "model": "create:block/belt_casing/sideways_pulley",
      "x": 90,
      "y": 270
    },
    "casing=true,facing=north,part=start,slope=downward": {
      "model": "create:block/belt_casing/diagonal_end",
      "y": 180
    },
    "casing=true,facing=north,part=start,slope=horizontal": {
      "model": "create:block/belt_casing/horizontal_start",
=======
    "casing=false,facing=east,part=pulley,slope=vertical,waterlogged=false": {
      "model": "create:block/belt/particle",
      "x": 90,
      "y": 270
    },
    "casing=true,facing=east,part=pulley,slope=vertical,waterlogged=false": {
      "model": "create:block/belt_casing/sideways_pulley",
      "x": 90
    },
    "casing=false,facing=north,part=start,slope=sideways,waterlogged=false": {
      "model": "create:block/belt/particle",
      "x": 180,
>>>>>>> 7e67a4a7
      "y": 180
    },
    "casing=true,facing=north,part=start,slope=sideways,waterlogged=false": {
      "model": "create:block/belt_casing/sideways_end",
      "x": 180,
      "y": 180
    },
<<<<<<< HEAD
    "casing=true,facing=north,part=start,slope=upward": {
      "model": "create:block/belt_casing/diagonal_start"
    },
    "casing=true,facing=north,part=start,slope=vertical": {
      "model": "create:block/belt_casing/sideways_end",
      "x": 90,
      "y": 270
    },
    "casing=true,facing=south,part=end,slope=downward": {
      "model": "create:block/belt_casing/diagonal_start"
    },
    "casing=true,facing=south,part=end,slope=horizontal": {
      "model": "create:block/belt_casing/horizontal_end"
    },
    "casing=true,facing=south,part=end,slope=sideways": {
      "model": "create:block/belt_casing/sideways_end"
    },
    "casing=true,facing=south,part=end,slope=upward": {
      "model": "create:block/belt_casing/diagonal_end",
      "y": 180
    },
    "casing=true,facing=south,part=end,slope=vertical": {
      "model": "create:block/belt_casing/sideways_end",
      "x": 90,
      "y": 90
    },
    "casing=true,facing=south,part=middle,slope=downward": {
      "model": "create:block/belt_casing/diagonal_middle"
    },
    "casing=true,facing=south,part=middle,slope=horizontal": {
      "model": "create:block/belt_casing/horizontal_middle"
=======
    "casing=false,facing=south,part=start,slope=sideways,waterlogged=false": {
      "model": "create:block/belt/particle"
    },
    "casing=true,facing=south,part=start,slope=sideways,waterlogged=false": {
      "model": "create:block/belt_casing/sideways_start"
    },
    "casing=false,facing=west,part=start,slope=sideways,waterlogged=false": {
      "model": "create:block/belt/particle",
      "x": 180,
      "y": 90
    },
    "casing=true,facing=west,part=start,slope=sideways,waterlogged=false": {
      "model": "create:block/belt_casing/sideways_end",
      "x": 180,
      "y": 90
    },
    "casing=false,facing=east,part=start,slope=sideways,waterlogged=false": {
      "model": "create:block/belt/particle",
      "y": 270
    },
    "casing=true,facing=east,part=start,slope=sideways,waterlogged=false": {
      "model": "create:block/belt_casing/sideways_start",
      "y": 270
    },
    "casing=false,facing=north,part=middle,slope=sideways,waterlogged=false": {
      "model": "create:block/belt/particle",
      "x": 180,
      "y": 180
    },
    "casing=true,facing=north,part=middle,slope=sideways,waterlogged=false": {
      "model": "create:block/belt_casing/sideways_middle",
      "x": 180,
      "y": 180
    },
    "casing=false,facing=south,part=middle,slope=sideways,waterlogged=false": {
      "model": "create:block/belt/particle"
>>>>>>> 7e67a4a7
    },
    "casing=true,facing=south,part=middle,slope=sideways,waterlogged=false": {
      "model": "create:block/belt_casing/sideways_middle"
    },
<<<<<<< HEAD
    "casing=true,facing=south,part=middle,slope=upward": {
      "model": "create:block/belt_casing/diagonal_middle",
      "y": 180
    },
    "casing=true,facing=south,part=middle,slope=vertical": {
=======
    "casing=false,facing=west,part=middle,slope=sideways,waterlogged=false": {
      "model": "create:block/belt/particle",
      "x": 180,
      "y": 90
    },
    "casing=true,facing=west,part=middle,slope=sideways,waterlogged=false": {
>>>>>>> 7e67a4a7
      "model": "create:block/belt_casing/sideways_middle",
      "x": 90,
      "y": 90
    },
<<<<<<< HEAD
    "casing=true,facing=south,part=pulley,slope=downward": {
      "model": "create:block/belt_casing/diagonal_pulley"
    },
    "casing=true,facing=south,part=pulley,slope=horizontal": {
      "model": "create:block/belt_casing/horizontal_pulley"
    },
    "casing=true,facing=south,part=pulley,slope=sideways": {
      "model": "create:block/belt_casing/sideways_pulley"
    },
    "casing=true,facing=south,part=pulley,slope=upward": {
      "model": "create:block/belt_casing/diagonal_pulley",
      "y": 180
    },
    "casing=true,facing=south,part=pulley,slope=vertical": {
      "model": "create:block/belt_casing/sideways_pulley",
      "x": 90,
      "y": 90
    },
    "casing=true,facing=south,part=start,slope=downward": {
      "model": "create:block/belt_casing/diagonal_end"
    },
    "casing=true,facing=south,part=start,slope=horizontal": {
      "model": "create:block/belt_casing/horizontal_start"
    },
    "casing=true,facing=south,part=start,slope=sideways": {
      "model": "create:block/belt_casing/sideways_start"
    },
    "casing=true,facing=south,part=start,slope=upward": {
      "model": "create:block/belt_casing/diagonal_start",
      "y": 180
    },
    "casing=true,facing=south,part=start,slope=vertical": {
      "model": "create:block/belt_casing/sideways_start",
      "x": 90,
      "y": 90
    },
    "casing=true,facing=west,part=end,slope=downward": {
      "model": "create:block/belt_casing/diagonal_start",
      "y": 90
    },
    "casing=true,facing=west,part=end,slope=horizontal": {
      "model": "create:block/belt_casing/horizontal_end",
=======
    "casing=false,facing=east,part=middle,slope=sideways,waterlogged=false": {
      "model": "create:block/belt/particle",
      "y": 270
    },
    "casing=true,facing=east,part=middle,slope=sideways,waterlogged=false": {
      "model": "create:block/belt_casing/sideways_middle",
      "y": 270
    },
    "casing=false,facing=north,part=end,slope=sideways,waterlogged=false": {
      "model": "create:block/belt/particle",
      "x": 180,
      "y": 180
    },
    "casing=true,facing=north,part=end,slope=sideways,waterlogged=false": {
      "model": "create:block/belt_casing/sideways_start",
      "x": 180,
      "y": 180
    },
    "casing=false,facing=south,part=end,slope=sideways,waterlogged=false": {
      "model": "create:block/belt/particle"
    },
    "casing=true,facing=south,part=end,slope=sideways,waterlogged=false": {
      "model": "create:block/belt_casing/sideways_end"
    },
    "casing=false,facing=west,part=end,slope=sideways,waterlogged=false": {
      "model": "create:block/belt/particle",
      "x": 180,
>>>>>>> 7e67a4a7
      "y": 90
    },
    "casing=true,facing=west,part=end,slope=sideways,waterlogged=false": {
      "model": "create:block/belt_casing/sideways_start",
      "x": 180,
      "y": 90
    },
<<<<<<< HEAD
    "casing=true,facing=west,part=end,slope=upward": {
      "model": "create:block/belt_casing/diagonal_end",
      "y": 270
    },
    "casing=true,facing=west,part=end,slope=vertical": {
      "model": "create:block/belt_casing/sideways_start",
      "x": 90,
      "y": 180
    },
    "casing=true,facing=west,part=middle,slope=downward": {
      "model": "create:block/belt_casing/diagonal_middle",
      "y": 90
    },
    "casing=true,facing=west,part=middle,slope=horizontal": {
      "model": "create:block/belt_casing/horizontal_middle",
      "y": 90
    },
    "casing=true,facing=west,part=middle,slope=sideways": {
      "model": "create:block/belt_casing/sideways_middle",
=======
    "casing=false,facing=east,part=end,slope=sideways,waterlogged=false": {
      "model": "create:block/belt/particle",
      "y": 270
    },
    "casing=true,facing=east,part=end,slope=sideways,waterlogged=false": {
      "model": "create:block/belt_casing/sideways_end",
      "y": 270
    },
    "casing=false,facing=north,part=pulley,slope=sideways,waterlogged=false": {
      "model": "create:block/belt/particle",
      "x": 180,
      "y": 180
    },
    "casing=true,facing=north,part=pulley,slope=sideways,waterlogged=false": {
      "model": "create:block/belt_casing/sideways_pulley",
>>>>>>> 7e67a4a7
      "x": 180,
      "y": 90
    },
<<<<<<< HEAD
    "casing=true,facing=west,part=middle,slope=upward": {
      "model": "create:block/belt_casing/diagonal_middle",
      "y": 270
    },
    "casing=true,facing=west,part=middle,slope=vertical": {
      "model": "create:block/belt_casing/sideways_middle",
      "x": 90,
      "y": 180
    },
    "casing=true,facing=west,part=pulley,slope=downward": {
      "model": "create:block/belt_casing/diagonal_pulley",
      "y": 90
    },
    "casing=true,facing=west,part=pulley,slope=horizontal": {
      "model": "create:block/belt_casing/horizontal_pulley",
=======
    "casing=false,facing=south,part=pulley,slope=sideways,waterlogged=false": {
      "model": "create:block/belt/particle"
    },
    "casing=true,facing=south,part=pulley,slope=sideways,waterlogged=false": {
      "model": "create:block/belt_casing/sideways_pulley"
    },
    "casing=false,facing=west,part=pulley,slope=sideways,waterlogged=false": {
      "model": "create:block/belt/particle",
      "x": 180,
>>>>>>> 7e67a4a7
      "y": 90
    },
    "casing=true,facing=west,part=pulley,slope=sideways,waterlogged=false": {
      "model": "create:block/belt_casing/sideways_pulley",
      "x": 180,
      "y": 90
    },
<<<<<<< HEAD
    "casing=true,facing=west,part=pulley,slope=upward": {
      "model": "create:block/belt_casing/diagonal_pulley",
      "y": 270
    },
    "casing=true,facing=west,part=pulley,slope=vertical": {
=======
    "casing=false,facing=east,part=pulley,slope=sideways,waterlogged=false": {
      "model": "create:block/belt/particle",
      "y": 270
    },
    "casing=true,facing=east,part=pulley,slope=sideways,waterlogged=false": {
      "model": "create:block/belt_casing/sideways_pulley",
      "y": 270
    },
    "casing=false,facing=north,part=start,slope=horizontal,waterlogged=true": {
      "model": "create:block/belt/particle",
      "y": 180
    },
    "casing=true,facing=north,part=start,slope=horizontal,waterlogged=true": {
      "model": "create:block/belt_casing/horizontal_start",
      "y": 180
    },
    "casing=false,facing=south,part=start,slope=horizontal,waterlogged=true": {
      "model": "create:block/belt/particle"
    },
    "casing=true,facing=south,part=start,slope=horizontal,waterlogged=true": {
      "model": "create:block/belt_casing/horizontal_start"
    },
    "casing=false,facing=west,part=start,slope=horizontal,waterlogged=true": {
      "model": "create:block/belt/particle",
      "y": 90
    },
    "casing=true,facing=west,part=start,slope=horizontal,waterlogged=true": {
      "model": "create:block/belt_casing/horizontal_start",
      "y": 90
    },
    "casing=false,facing=east,part=start,slope=horizontal,waterlogged=true": {
      "model": "create:block/belt/particle",
      "y": 270
    },
    "casing=true,facing=east,part=start,slope=horizontal,waterlogged=true": {
      "model": "create:block/belt_casing/horizontal_start",
      "y": 270
    },
    "casing=false,facing=north,part=middle,slope=horizontal,waterlogged=true": {
      "model": "create:block/belt/particle",
      "y": 180
    },
    "casing=true,facing=north,part=middle,slope=horizontal,waterlogged=true": {
      "model": "create:block/belt_casing/horizontal_middle",
      "y": 180
    },
    "casing=false,facing=south,part=middle,slope=horizontal,waterlogged=true": {
      "model": "create:block/belt/particle"
    },
    "casing=true,facing=south,part=middle,slope=horizontal,waterlogged=true": {
      "model": "create:block/belt_casing/horizontal_middle"
    },
    "casing=false,facing=west,part=middle,slope=horizontal,waterlogged=true": {
      "model": "create:block/belt/particle",
      "y": 90
    },
    "casing=true,facing=west,part=middle,slope=horizontal,waterlogged=true": {
      "model": "create:block/belt_casing/horizontal_middle",
      "y": 90
    },
    "casing=false,facing=east,part=middle,slope=horizontal,waterlogged=true": {
      "model": "create:block/belt/particle",
      "y": 270
    },
    "casing=true,facing=east,part=middle,slope=horizontal,waterlogged=true": {
      "model": "create:block/belt_casing/horizontal_middle",
      "y": 270
    },
    "casing=false,facing=north,part=end,slope=horizontal,waterlogged=true": {
      "model": "create:block/belt/particle",
      "y": 180
    },
    "casing=true,facing=north,part=end,slope=horizontal,waterlogged=true": {
      "model": "create:block/belt_casing/horizontal_end",
      "y": 180
    },
    "casing=false,facing=south,part=end,slope=horizontal,waterlogged=true": {
      "model": "create:block/belt/particle"
    },
    "casing=true,facing=south,part=end,slope=horizontal,waterlogged=true": {
      "model": "create:block/belt_casing/horizontal_end"
    },
    "casing=false,facing=west,part=end,slope=horizontal,waterlogged=true": {
      "model": "create:block/belt/particle",
      "y": 90
    },
    "casing=true,facing=west,part=end,slope=horizontal,waterlogged=true": {
      "model": "create:block/belt_casing/horizontal_end",
      "y": 90
    },
    "casing=false,facing=east,part=end,slope=horizontal,waterlogged=true": {
      "model": "create:block/belt/particle",
      "y": 270
    },
    "casing=true,facing=east,part=end,slope=horizontal,waterlogged=true": {
      "model": "create:block/belt_casing/horizontal_end",
      "y": 270
    },
    "casing=false,facing=north,part=pulley,slope=horizontal,waterlogged=true": {
      "model": "create:block/belt/particle",
      "y": 180
    },
    "casing=true,facing=north,part=pulley,slope=horizontal,waterlogged=true": {
      "model": "create:block/belt_casing/horizontal_pulley",
      "y": 180
    },
    "casing=false,facing=south,part=pulley,slope=horizontal,waterlogged=true": {
      "model": "create:block/belt/particle"
    },
    "casing=true,facing=south,part=pulley,slope=horizontal,waterlogged=true": {
      "model": "create:block/belt_casing/horizontal_pulley"
    },
    "casing=false,facing=west,part=pulley,slope=horizontal,waterlogged=true": {
      "model": "create:block/belt/particle",
      "y": 90
    },
    "casing=true,facing=west,part=pulley,slope=horizontal,waterlogged=true": {
      "model": "create:block/belt_casing/horizontal_pulley",
      "y": 90
    },
    "casing=false,facing=east,part=pulley,slope=horizontal,waterlogged=true": {
      "model": "create:block/belt/particle",
      "y": 270
    },
    "casing=true,facing=east,part=pulley,slope=horizontal,waterlogged=true": {
      "model": "create:block/belt_casing/horizontal_pulley",
      "y": 270
    },
    "casing=false,facing=north,part=start,slope=upward,waterlogged=true": {
      "model": "create:block/belt/particle"
    },
    "casing=true,facing=north,part=start,slope=upward,waterlogged=true": {
      "model": "create:block/belt_casing/diagonal_start"
    },
    "casing=false,facing=south,part=start,slope=upward,waterlogged=true": {
      "model": "create:block/belt/particle",
      "y": 180
    },
    "casing=true,facing=south,part=start,slope=upward,waterlogged=true": {
      "model": "create:block/belt_casing/diagonal_start",
      "y": 180
    },
    "casing=false,facing=west,part=start,slope=upward,waterlogged=true": {
      "model": "create:block/belt/particle",
      "y": 270
    },
    "casing=true,facing=west,part=start,slope=upward,waterlogged=true": {
      "model": "create:block/belt_casing/diagonal_start",
      "y": 270
    },
    "casing=false,facing=east,part=start,slope=upward,waterlogged=true": {
      "model": "create:block/belt/particle",
      "y": 90
    },
    "casing=true,facing=east,part=start,slope=upward,waterlogged=true": {
      "model": "create:block/belt_casing/diagonal_start",
      "y": 90
    },
    "casing=false,facing=north,part=middle,slope=upward,waterlogged=true": {
      "model": "create:block/belt/particle"
    },
    "casing=true,facing=north,part=middle,slope=upward,waterlogged=true": {
      "model": "create:block/belt_casing/diagonal_middle"
    },
    "casing=false,facing=south,part=middle,slope=upward,waterlogged=true": {
      "model": "create:block/belt/particle",
      "y": 180
    },
    "casing=true,facing=south,part=middle,slope=upward,waterlogged=true": {
      "model": "create:block/belt_casing/diagonal_middle",
      "y": 180
    },
    "casing=false,facing=west,part=middle,slope=upward,waterlogged=true": {
      "model": "create:block/belt/particle",
      "y": 270
    },
    "casing=true,facing=west,part=middle,slope=upward,waterlogged=true": {
      "model": "create:block/belt_casing/diagonal_middle",
      "y": 270
    },
    "casing=false,facing=east,part=middle,slope=upward,waterlogged=true": {
      "model": "create:block/belt/particle",
      "y": 90
    },
    "casing=true,facing=east,part=middle,slope=upward,waterlogged=true": {
      "model": "create:block/belt_casing/diagonal_middle",
      "y": 90
    },
    "casing=false,facing=north,part=end,slope=upward,waterlogged=true": {
      "model": "create:block/belt/particle"
    },
    "casing=true,facing=north,part=end,slope=upward,waterlogged=true": {
      "model": "create:block/belt_casing/diagonal_end"
    },
    "casing=false,facing=south,part=end,slope=upward,waterlogged=true": {
      "model": "create:block/belt/particle",
      "y": 180
    },
    "casing=true,facing=south,part=end,slope=upward,waterlogged=true": {
      "model": "create:block/belt_casing/diagonal_end",
      "y": 180
    },
    "casing=false,facing=west,part=end,slope=upward,waterlogged=true": {
      "model": "create:block/belt/particle",
      "y": 270
    },
    "casing=true,facing=west,part=end,slope=upward,waterlogged=true": {
      "model": "create:block/belt_casing/diagonal_end",
      "y": 270
    },
    "casing=false,facing=east,part=end,slope=upward,waterlogged=true": {
      "model": "create:block/belt/particle",
      "y": 90
    },
    "casing=true,facing=east,part=end,slope=upward,waterlogged=true": {
      "model": "create:block/belt_casing/diagonal_end",
      "y": 90
    },
    "casing=false,facing=north,part=pulley,slope=upward,waterlogged=true": {
      "model": "create:block/belt/particle"
    },
    "casing=true,facing=north,part=pulley,slope=upward,waterlogged=true": {
      "model": "create:block/belt_casing/diagonal_pulley"
    },
    "casing=false,facing=south,part=pulley,slope=upward,waterlogged=true": {
      "model": "create:block/belt/particle",
      "y": 180
    },
    "casing=true,facing=south,part=pulley,slope=upward,waterlogged=true": {
      "model": "create:block/belt_casing/diagonal_pulley",
      "y": 180
    },
    "casing=false,facing=west,part=pulley,slope=upward,waterlogged=true": {
      "model": "create:block/belt/particle",
      "y": 270
    },
    "casing=true,facing=west,part=pulley,slope=upward,waterlogged=true": {
      "model": "create:block/belt_casing/diagonal_pulley",
      "y": 270
    },
    "casing=false,facing=east,part=pulley,slope=upward,waterlogged=true": {
      "model": "create:block/belt/particle",
      "y": 90
    },
    "casing=true,facing=east,part=pulley,slope=upward,waterlogged=true": {
      "model": "create:block/belt_casing/diagonal_pulley",
      "y": 90
    },
    "casing=false,facing=north,part=start,slope=downward,waterlogged=true": {
      "model": "create:block/belt/particle",
      "y": 180
    },
    "casing=true,facing=north,part=start,slope=downward,waterlogged=true": {
      "model": "create:block/belt_casing/diagonal_end",
      "y": 180
    },
    "casing=false,facing=south,part=start,slope=downward,waterlogged=true": {
      "model": "create:block/belt/particle"
    },
    "casing=true,facing=south,part=start,slope=downward,waterlogged=true": {
      "model": "create:block/belt_casing/diagonal_end"
    },
    "casing=false,facing=west,part=start,slope=downward,waterlogged=true": {
      "model": "create:block/belt/particle",
      "y": 90
    },
    "casing=true,facing=west,part=start,slope=downward,waterlogged=true": {
      "model": "create:block/belt_casing/diagonal_end",
      "y": 90
    },
    "casing=false,facing=east,part=start,slope=downward,waterlogged=true": {
      "model": "create:block/belt/particle",
      "y": 270
    },
    "casing=true,facing=east,part=start,slope=downward,waterlogged=true": {
      "model": "create:block/belt_casing/diagonal_end",
      "y": 270
    },
    "casing=false,facing=north,part=middle,slope=downward,waterlogged=true": {
      "model": "create:block/belt/particle",
      "y": 180
    },
    "casing=true,facing=north,part=middle,slope=downward,waterlogged=true": {
      "model": "create:block/belt_casing/diagonal_middle",
      "y": 180
    },
    "casing=false,facing=south,part=middle,slope=downward,waterlogged=true": {
      "model": "create:block/belt/particle"
    },
    "casing=true,facing=south,part=middle,slope=downward,waterlogged=true": {
      "model": "create:block/belt_casing/diagonal_middle"
    },
    "casing=false,facing=west,part=middle,slope=downward,waterlogged=true": {
      "model": "create:block/belt/particle",
      "y": 90
    },
    "casing=true,facing=west,part=middle,slope=downward,waterlogged=true": {
      "model": "create:block/belt_casing/diagonal_middle",
      "y": 90
    },
    "casing=false,facing=east,part=middle,slope=downward,waterlogged=true": {
      "model": "create:block/belt/particle",
      "y": 270
    },
    "casing=true,facing=east,part=middle,slope=downward,waterlogged=true": {
      "model": "create:block/belt_casing/diagonal_middle",
      "y": 270
    },
    "casing=false,facing=north,part=end,slope=downward,waterlogged=true": {
      "model": "create:block/belt/particle",
      "y": 180
    },
    "casing=true,facing=north,part=end,slope=downward,waterlogged=true": {
      "model": "create:block/belt_casing/diagonal_start",
      "y": 180
    },
    "casing=false,facing=south,part=end,slope=downward,waterlogged=true": {
      "model": "create:block/belt/particle"
    },
    "casing=true,facing=south,part=end,slope=downward,waterlogged=true": {
      "model": "create:block/belt_casing/diagonal_start"
    },
    "casing=false,facing=west,part=end,slope=downward,waterlogged=true": {
      "model": "create:block/belt/particle",
      "y": 90
    },
    "casing=true,facing=west,part=end,slope=downward,waterlogged=true": {
      "model": "create:block/belt_casing/diagonal_start",
      "y": 90
    },
    "casing=false,facing=east,part=end,slope=downward,waterlogged=true": {
      "model": "create:block/belt/particle",
      "y": 270
    },
    "casing=true,facing=east,part=end,slope=downward,waterlogged=true": {
      "model": "create:block/belt_casing/diagonal_start",
      "y": 270
    },
    "casing=false,facing=north,part=pulley,slope=downward,waterlogged=true": {
      "model": "create:block/belt/particle",
      "y": 180
    },
    "casing=true,facing=north,part=pulley,slope=downward,waterlogged=true": {
      "model": "create:block/belt_casing/diagonal_pulley",
      "y": 180
    },
    "casing=false,facing=south,part=pulley,slope=downward,waterlogged=true": {
      "model": "create:block/belt/particle"
    },
    "casing=true,facing=south,part=pulley,slope=downward,waterlogged=true": {
      "model": "create:block/belt_casing/diagonal_pulley"
    },
    "casing=false,facing=west,part=pulley,slope=downward,waterlogged=true": {
      "model": "create:block/belt/particle",
      "y": 90
    },
    "casing=true,facing=west,part=pulley,slope=downward,waterlogged=true": {
      "model": "create:block/belt_casing/diagonal_pulley",
      "y": 90
    },
    "casing=false,facing=east,part=pulley,slope=downward,waterlogged=true": {
      "model": "create:block/belt/particle",
      "y": 270
    },
    "casing=true,facing=east,part=pulley,slope=downward,waterlogged=true": {
      "model": "create:block/belt_casing/diagonal_pulley",
      "y": 270
    },
    "casing=false,facing=north,part=start,slope=vertical,waterlogged=true": {
      "model": "create:block/belt/particle",
      "x": 90,
      "y": 180
    },
    "casing=true,facing=north,part=start,slope=vertical,waterlogged=true": {
      "model": "create:block/belt_casing/sideways_end",
      "x": 90,
      "y": 270
    },
    "casing=false,facing=south,part=start,slope=vertical,waterlogged=true": {
      "model": "create:block/belt/particle",
      "x": 90
    },
    "casing=true,facing=south,part=start,slope=vertical,waterlogged=true": {
      "model": "create:block/belt_casing/sideways_start",
      "x": 90,
      "y": 90
    },
    "casing=false,facing=west,part=start,slope=vertical,waterlogged=true": {
      "model": "create:block/belt/particle",
      "x": 90,
      "y": 90
    },
    "casing=true,facing=west,part=start,slope=vertical,waterlogged=true": {
      "model": "create:block/belt_casing/sideways_end",
      "x": 90,
      "y": 180
    },
    "casing=false,facing=east,part=start,slope=vertical,waterlogged=true": {
      "model": "create:block/belt/particle",
      "x": 90,
      "y": 270
    },
    "casing=true,facing=east,part=start,slope=vertical,waterlogged=true": {
      "model": "create:block/belt_casing/sideways_start",
      "x": 90
    },
    "casing=false,facing=north,part=middle,slope=vertical,waterlogged=true": {
      "model": "create:block/belt/particle",
      "x": 90,
      "y": 180
    },
    "casing=true,facing=north,part=middle,slope=vertical,waterlogged=true": {
      "model": "create:block/belt_casing/sideways_middle",
      "x": 90,
      "y": 270
    },
    "casing=false,facing=south,part=middle,slope=vertical,waterlogged=true": {
      "model": "create:block/belt/particle",
      "x": 90
    },
    "casing=true,facing=south,part=middle,slope=vertical,waterlogged=true": {
      "model": "create:block/belt_casing/sideways_middle",
      "x": 90,
      "y": 90
    },
    "casing=false,facing=west,part=middle,slope=vertical,waterlogged=true": {
      "model": "create:block/belt/particle",
      "x": 90,
      "y": 90
    },
    "casing=true,facing=west,part=middle,slope=vertical,waterlogged=true": {
      "model": "create:block/belt_casing/sideways_middle",
      "x": 90,
      "y": 180
    },
    "casing=false,facing=east,part=middle,slope=vertical,waterlogged=true": {
      "model": "create:block/belt/particle",
      "x": 90,
      "y": 270
    },
    "casing=true,facing=east,part=middle,slope=vertical,waterlogged=true": {
      "model": "create:block/belt_casing/sideways_middle",
      "x": 90
    },
    "casing=false,facing=north,part=end,slope=vertical,waterlogged=true": {
      "model": "create:block/belt/particle",
      "x": 90,
      "y": 180
    },
    "casing=true,facing=north,part=end,slope=vertical,waterlogged=true": {
      "model": "create:block/belt_casing/sideways_start",
      "x": 90,
      "y": 270
    },
    "casing=false,facing=south,part=end,slope=vertical,waterlogged=true": {
      "model": "create:block/belt/particle",
      "x": 90
    },
    "casing=true,facing=south,part=end,slope=vertical,waterlogged=true": {
      "model": "create:block/belt_casing/sideways_end",
      "x": 90,
      "y": 90
    },
    "casing=false,facing=west,part=end,slope=vertical,waterlogged=true": {
      "model": "create:block/belt/particle",
      "x": 90,
      "y": 90
    },
    "casing=true,facing=west,part=end,slope=vertical,waterlogged=true": {
      "model": "create:block/belt_casing/sideways_start",
      "x": 90,
      "y": 180
    },
    "casing=false,facing=east,part=end,slope=vertical,waterlogged=true": {
      "model": "create:block/belt/particle",
      "x": 90,
      "y": 270
    },
    "casing=true,facing=east,part=end,slope=vertical,waterlogged=true": {
      "model": "create:block/belt_casing/sideways_end",
      "x": 90
    },
    "casing=false,facing=north,part=pulley,slope=vertical,waterlogged=true": {
      "model": "create:block/belt/particle",
      "x": 90,
      "y": 180
    },
    "casing=true,facing=north,part=pulley,slope=vertical,waterlogged=true": {
      "model": "create:block/belt_casing/sideways_pulley",
      "x": 90,
      "y": 270
    },
    "casing=false,facing=south,part=pulley,slope=vertical,waterlogged=true": {
      "model": "create:block/belt/particle",
      "x": 90
    },
    "casing=true,facing=south,part=pulley,slope=vertical,waterlogged=true": {
      "model": "create:block/belt_casing/sideways_pulley",
      "x": 90,
      "y": 90
    },
    "casing=false,facing=west,part=pulley,slope=vertical,waterlogged=true": {
      "model": "create:block/belt/particle",
      "x": 90,
      "y": 90
    },
    "casing=true,facing=west,part=pulley,slope=vertical,waterlogged=true": {
      "model": "create:block/belt_casing/sideways_pulley",
      "x": 90,
      "y": 180
    },
    "casing=false,facing=east,part=pulley,slope=vertical,waterlogged=true": {
      "model": "create:block/belt/particle",
      "x": 90,
      "y": 270
    },
    "casing=true,facing=east,part=pulley,slope=vertical,waterlogged=true": {
      "model": "create:block/belt_casing/sideways_pulley",
      "x": 90
    },
    "casing=false,facing=north,part=start,slope=sideways,waterlogged=true": {
      "model": "create:block/belt/particle",
      "x": 180,
      "y": 180
    },
    "casing=true,facing=north,part=start,slope=sideways,waterlogged=true": {
      "model": "create:block/belt_casing/sideways_end",
      "x": 180,
      "y": 180
    },
    "casing=false,facing=south,part=start,slope=sideways,waterlogged=true": {
      "model": "create:block/belt/particle"
    },
    "casing=true,facing=south,part=start,slope=sideways,waterlogged=true": {
      "model": "create:block/belt_casing/sideways_start"
    },
    "casing=false,facing=west,part=start,slope=sideways,waterlogged=true": {
      "model": "create:block/belt/particle",
      "x": 180,
      "y": 90
    },
    "casing=true,facing=west,part=start,slope=sideways,waterlogged=true": {
      "model": "create:block/belt_casing/sideways_end",
      "x": 180,
      "y": 90
    },
    "casing=false,facing=east,part=start,slope=sideways,waterlogged=true": {
      "model": "create:block/belt/particle",
      "y": 270
    },
    "casing=true,facing=east,part=start,slope=sideways,waterlogged=true": {
      "model": "create:block/belt_casing/sideways_start",
      "y": 270
    },
    "casing=false,facing=north,part=middle,slope=sideways,waterlogged=true": {
      "model": "create:block/belt/particle",
      "x": 180,
      "y": 180
    },
    "casing=true,facing=north,part=middle,slope=sideways,waterlogged=true": {
      "model": "create:block/belt_casing/sideways_middle",
      "x": 180,
      "y": 180
    },
    "casing=false,facing=south,part=middle,slope=sideways,waterlogged=true": {
      "model": "create:block/belt/particle"
    },
    "casing=true,facing=south,part=middle,slope=sideways,waterlogged=true": {
      "model": "create:block/belt_casing/sideways_middle"
    },
    "casing=false,facing=west,part=middle,slope=sideways,waterlogged=true": {
      "model": "create:block/belt/particle",
      "x": 180,
      "y": 90
    },
    "casing=true,facing=west,part=middle,slope=sideways,waterlogged=true": {
      "model": "create:block/belt_casing/sideways_middle",
      "x": 180,
      "y": 90
    },
    "casing=false,facing=east,part=middle,slope=sideways,waterlogged=true": {
      "model": "create:block/belt/particle",
      "y": 270
    },
    "casing=true,facing=east,part=middle,slope=sideways,waterlogged=true": {
      "model": "create:block/belt_casing/sideways_middle",
      "y": 270
    },
    "casing=false,facing=north,part=end,slope=sideways,waterlogged=true": {
      "model": "create:block/belt/particle",
      "x": 180,
      "y": 180
    },
    "casing=true,facing=north,part=end,slope=sideways,waterlogged=true": {
      "model": "create:block/belt_casing/sideways_start",
      "x": 180,
      "y": 180
    },
    "casing=false,facing=south,part=end,slope=sideways,waterlogged=true": {
      "model": "create:block/belt/particle"
    },
    "casing=true,facing=south,part=end,slope=sideways,waterlogged=true": {
      "model": "create:block/belt_casing/sideways_end"
    },
    "casing=false,facing=west,part=end,slope=sideways,waterlogged=true": {
      "model": "create:block/belt/particle",
      "x": 180,
      "y": 90
    },
    "casing=true,facing=west,part=end,slope=sideways,waterlogged=true": {
      "model": "create:block/belt_casing/sideways_start",
      "x": 180,
      "y": 90
    },
    "casing=false,facing=east,part=end,slope=sideways,waterlogged=true": {
      "model": "create:block/belt/particle",
      "y": 270
    },
    "casing=true,facing=east,part=end,slope=sideways,waterlogged=true": {
      "model": "create:block/belt_casing/sideways_end",
      "y": 270
    },
    "casing=false,facing=north,part=pulley,slope=sideways,waterlogged=true": {
      "model": "create:block/belt/particle",
      "x": 180,
      "y": 180
    },
    "casing=true,facing=north,part=pulley,slope=sideways,waterlogged=true": {
      "model": "create:block/belt_casing/sideways_pulley",
      "x": 180,
      "y": 180
    },
    "casing=false,facing=south,part=pulley,slope=sideways,waterlogged=true": {
      "model": "create:block/belt/particle"
    },
    "casing=true,facing=south,part=pulley,slope=sideways,waterlogged=true": {
      "model": "create:block/belt_casing/sideways_pulley"
    },
    "casing=false,facing=west,part=pulley,slope=sideways,waterlogged=true": {
      "model": "create:block/belt/particle",
      "x": 180,
      "y": 90
    },
    "casing=true,facing=west,part=pulley,slope=sideways,waterlogged=true": {
      "model": "create:block/belt_casing/sideways_pulley",
      "x": 180,
      "y": 90
    },
    "casing=false,facing=east,part=pulley,slope=sideways,waterlogged=true": {
      "model": "create:block/belt/particle",
      "y": 270
    },
    "casing=true,facing=east,part=pulley,slope=sideways,waterlogged=true": {
>>>>>>> 7e67a4a7
      "model": "create:block/belt_casing/sideways_pulley",
      "x": 90,
      "y": 180
    },
    "casing=true,facing=west,part=start,slope=downward": {
      "model": "create:block/belt_casing/diagonal_end",
      "y": 90
    },
    "casing=true,facing=west,part=start,slope=horizontal": {
      "model": "create:block/belt_casing/horizontal_start",
      "y": 90
    },
    "casing=true,facing=west,part=start,slope=sideways": {
      "model": "create:block/belt_casing/sideways_end",
      "x": 180,
      "y": 90
    },
    "casing=true,facing=west,part=start,slope=upward": {
      "model": "create:block/belt_casing/diagonal_start",
      "y": 270
    },
    "casing=true,facing=west,part=start,slope=vertical": {
      "model": "create:block/belt_casing/sideways_end",
      "x": 90,
      "y": 180
    }
  }
}<|MERGE_RESOLUTION|>--- conflicted
+++ resolved
@@ -1,1919 +1,1297 @@
 {
   "variants": {
-<<<<<<< HEAD
-    "casing=false,facing=east,part=end,slope=downward": {
-      "model": "create:block/belt/particle",
-      "y": 270
-    },
-    "casing=false,facing=east,part=end,slope=horizontal": {
-      "model": "create:block/belt/particle",
-      "y": 270
-    },
-    "casing=false,facing=east,part=end,slope=sideways": {
-=======
+    "casing=false,facing=east,part=end,slope=downward,waterlogged=false": {
+      "model": "create:block/belt/particle",
+      "y": 270
+    },
+    "casing=false,facing=east,part=end,slope=downward,waterlogged=true": {
+      "model": "create:block/belt/particle",
+      "y": 270
+    },
+    "casing=false,facing=east,part=end,slope=horizontal,waterlogged=false": {
+      "model": "create:block/belt/particle",
+      "y": 270
+    },
+    "casing=false,facing=east,part=end,slope=horizontal,waterlogged=true": {
+      "model": "create:block/belt/particle",
+      "y": 270
+    },
+    "casing=false,facing=east,part=end,slope=sideways,waterlogged=false": {
+      "model": "create:block/belt/particle",
+      "y": 270
+    },
+    "casing=false,facing=east,part=end,slope=sideways,waterlogged=true": {
+      "model": "create:block/belt/particle",
+      "y": 270
+    },
+    "casing=false,facing=east,part=end,slope=upward,waterlogged=false": {
+      "model": "create:block/belt/particle",
+      "y": 90
+    },
+    "casing=false,facing=east,part=end,slope=upward,waterlogged=true": {
+      "model": "create:block/belt/particle",
+      "y": 90
+    },
+    "casing=false,facing=east,part=end,slope=vertical,waterlogged=false": {
+      "model": "create:block/belt/particle",
+      "x": 90,
+      "y": 270
+    },
+    "casing=false,facing=east,part=end,slope=vertical,waterlogged=true": {
+      "model": "create:block/belt/particle",
+      "x": 90,
+      "y": 270
+    },
+    "casing=false,facing=east,part=middle,slope=downward,waterlogged=false": {
+      "model": "create:block/belt/particle",
+      "y": 270
+    },
+    "casing=false,facing=east,part=middle,slope=downward,waterlogged=true": {
+      "model": "create:block/belt/particle",
+      "y": 270
+    },
+    "casing=false,facing=east,part=middle,slope=horizontal,waterlogged=false": {
+      "model": "create:block/belt/particle",
+      "y": 270
+    },
+    "casing=false,facing=east,part=middle,slope=horizontal,waterlogged=true": {
+      "model": "create:block/belt/particle",
+      "y": 270
+    },
+    "casing=false,facing=east,part=middle,slope=sideways,waterlogged=false": {
+      "model": "create:block/belt/particle",
+      "y": 270
+    },
+    "casing=false,facing=east,part=middle,slope=sideways,waterlogged=true": {
+      "model": "create:block/belt/particle",
+      "y": 270
+    },
+    "casing=false,facing=east,part=middle,slope=upward,waterlogged=false": {
+      "model": "create:block/belt/particle",
+      "y": 90
+    },
+    "casing=false,facing=east,part=middle,slope=upward,waterlogged=true": {
+      "model": "create:block/belt/particle",
+      "y": 90
+    },
+    "casing=false,facing=east,part=middle,slope=vertical,waterlogged=false": {
+      "model": "create:block/belt/particle",
+      "x": 90,
+      "y": 270
+    },
+    "casing=false,facing=east,part=middle,slope=vertical,waterlogged=true": {
+      "model": "create:block/belt/particle",
+      "x": 90,
+      "y": 270
+    },
+    "casing=false,facing=east,part=pulley,slope=downward,waterlogged=false": {
+      "model": "create:block/belt/particle",
+      "y": 270
+    },
+    "casing=false,facing=east,part=pulley,slope=downward,waterlogged=true": {
+      "model": "create:block/belt/particle",
+      "y": 270
+    },
+    "casing=false,facing=east,part=pulley,slope=horizontal,waterlogged=false": {
+      "model": "create:block/belt/particle",
+      "y": 270
+    },
+    "casing=false,facing=east,part=pulley,slope=horizontal,waterlogged=true": {
+      "model": "create:block/belt/particle",
+      "y": 270
+    },
+    "casing=false,facing=east,part=pulley,slope=sideways,waterlogged=false": {
+      "model": "create:block/belt/particle",
+      "y": 270
+    },
+    "casing=false,facing=east,part=pulley,slope=sideways,waterlogged=true": {
+      "model": "create:block/belt/particle",
+      "y": 270
+    },
+    "casing=false,facing=east,part=pulley,slope=upward,waterlogged=false": {
+      "model": "create:block/belt/particle",
+      "y": 90
+    },
+    "casing=false,facing=east,part=pulley,slope=upward,waterlogged=true": {
+      "model": "create:block/belt/particle",
+      "y": 90
+    },
+    "casing=false,facing=east,part=pulley,slope=vertical,waterlogged=false": {
+      "model": "create:block/belt/particle",
+      "x": 90,
+      "y": 270
+    },
+    "casing=false,facing=east,part=pulley,slope=vertical,waterlogged=true": {
+      "model": "create:block/belt/particle",
+      "x": 90,
+      "y": 270
+    },
+    "casing=false,facing=east,part=start,slope=downward,waterlogged=false": {
+      "model": "create:block/belt/particle",
+      "y": 270
+    },
+    "casing=false,facing=east,part=start,slope=downward,waterlogged=true": {
+      "model": "create:block/belt/particle",
+      "y": 270
+    },
+    "casing=false,facing=east,part=start,slope=horizontal,waterlogged=false": {
+      "model": "create:block/belt/particle",
+      "y": 270
+    },
+    "casing=false,facing=east,part=start,slope=horizontal,waterlogged=true": {
+      "model": "create:block/belt/particle",
+      "y": 270
+    },
+    "casing=false,facing=east,part=start,slope=sideways,waterlogged=false": {
+      "model": "create:block/belt/particle",
+      "y": 270
+    },
+    "casing=false,facing=east,part=start,slope=sideways,waterlogged=true": {
+      "model": "create:block/belt/particle",
+      "y": 270
+    },
+    "casing=false,facing=east,part=start,slope=upward,waterlogged=false": {
+      "model": "create:block/belt/particle",
+      "y": 90
+    },
+    "casing=false,facing=east,part=start,slope=upward,waterlogged=true": {
+      "model": "create:block/belt/particle",
+      "y": 90
+    },
+    "casing=false,facing=east,part=start,slope=vertical,waterlogged=false": {
+      "model": "create:block/belt/particle",
+      "x": 90,
+      "y": 270
+    },
+    "casing=false,facing=east,part=start,slope=vertical,waterlogged=true": {
+      "model": "create:block/belt/particle",
+      "x": 90,
+      "y": 270
+    },
+    "casing=false,facing=north,part=end,slope=downward,waterlogged=false": {
+      "model": "create:block/belt/particle",
+      "y": 180
+    },
+    "casing=false,facing=north,part=end,slope=downward,waterlogged=true": {
+      "model": "create:block/belt/particle",
+      "y": 180
+    },
+    "casing=false,facing=north,part=end,slope=horizontal,waterlogged=false": {
+      "model": "create:block/belt/particle",
+      "y": 180
+    },
+    "casing=false,facing=north,part=end,slope=horizontal,waterlogged=true": {
+      "model": "create:block/belt/particle",
+      "y": 180
+    },
+    "casing=false,facing=north,part=end,slope=sideways,waterlogged=false": {
+      "model": "create:block/belt/particle",
+      "x": 180,
+      "y": 180
+    },
+    "casing=false,facing=north,part=end,slope=sideways,waterlogged=true": {
+      "model": "create:block/belt/particle",
+      "x": 180,
+      "y": 180
+    },
+    "casing=false,facing=north,part=end,slope=upward,waterlogged=false": {
+      "model": "create:block/belt/particle"
+    },
+    "casing=false,facing=north,part=end,slope=upward,waterlogged=true": {
+      "model": "create:block/belt/particle"
+    },
+    "casing=false,facing=north,part=end,slope=vertical,waterlogged=false": {
+      "model": "create:block/belt/particle",
+      "x": 90,
+      "y": 180
+    },
+    "casing=false,facing=north,part=end,slope=vertical,waterlogged=true": {
+      "model": "create:block/belt/particle",
+      "x": 90,
+      "y": 180
+    },
+    "casing=false,facing=north,part=middle,slope=downward,waterlogged=false": {
+      "model": "create:block/belt/particle",
+      "y": 180
+    },
+    "casing=false,facing=north,part=middle,slope=downward,waterlogged=true": {
+      "model": "create:block/belt/particle",
+      "y": 180
+    },
+    "casing=false,facing=north,part=middle,slope=horizontal,waterlogged=false": {
+      "model": "create:block/belt/particle",
+      "y": 180
+    },
+    "casing=false,facing=north,part=middle,slope=horizontal,waterlogged=true": {
+      "model": "create:block/belt/particle",
+      "y": 180
+    },
+    "casing=false,facing=north,part=middle,slope=sideways,waterlogged=false": {
+      "model": "create:block/belt/particle",
+      "x": 180,
+      "y": 180
+    },
+    "casing=false,facing=north,part=middle,slope=sideways,waterlogged=true": {
+      "model": "create:block/belt/particle",
+      "x": 180,
+      "y": 180
+    },
+    "casing=false,facing=north,part=middle,slope=upward,waterlogged=false": {
+      "model": "create:block/belt/particle"
+    },
+    "casing=false,facing=north,part=middle,slope=upward,waterlogged=true": {
+      "model": "create:block/belt/particle"
+    },
+    "casing=false,facing=north,part=middle,slope=vertical,waterlogged=false": {
+      "model": "create:block/belt/particle",
+      "x": 90,
+      "y": 180
+    },
+    "casing=false,facing=north,part=middle,slope=vertical,waterlogged=true": {
+      "model": "create:block/belt/particle",
+      "x": 90,
+      "y": 180
+    },
+    "casing=false,facing=north,part=pulley,slope=downward,waterlogged=false": {
+      "model": "create:block/belt/particle",
+      "y": 180
+    },
+    "casing=false,facing=north,part=pulley,slope=downward,waterlogged=true": {
+      "model": "create:block/belt/particle",
+      "y": 180
+    },
+    "casing=false,facing=north,part=pulley,slope=horizontal,waterlogged=false": {
+      "model": "create:block/belt/particle",
+      "y": 180
+    },
+    "casing=false,facing=north,part=pulley,slope=horizontal,waterlogged=true": {
+      "model": "create:block/belt/particle",
+      "y": 180
+    },
+    "casing=false,facing=north,part=pulley,slope=sideways,waterlogged=false": {
+      "model": "create:block/belt/particle",
+      "x": 180,
+      "y": 180
+    },
+    "casing=false,facing=north,part=pulley,slope=sideways,waterlogged=true": {
+      "model": "create:block/belt/particle",
+      "x": 180,
+      "y": 180
+    },
+    "casing=false,facing=north,part=pulley,slope=upward,waterlogged=false": {
+      "model": "create:block/belt/particle"
+    },
+    "casing=false,facing=north,part=pulley,slope=upward,waterlogged=true": {
+      "model": "create:block/belt/particle"
+    },
+    "casing=false,facing=north,part=pulley,slope=vertical,waterlogged=false": {
+      "model": "create:block/belt/particle",
+      "x": 90,
+      "y": 180
+    },
+    "casing=false,facing=north,part=pulley,slope=vertical,waterlogged=true": {
+      "model": "create:block/belt/particle",
+      "x": 90,
+      "y": 180
+    },
+    "casing=false,facing=north,part=start,slope=downward,waterlogged=false": {
+      "model": "create:block/belt/particle",
+      "y": 180
+    },
+    "casing=false,facing=north,part=start,slope=downward,waterlogged=true": {
+      "model": "create:block/belt/particle",
+      "y": 180
+    },
     "casing=false,facing=north,part=start,slope=horizontal,waterlogged=false": {
       "model": "create:block/belt/particle",
+      "y": 180
+    },
+    "casing=false,facing=north,part=start,slope=horizontal,waterlogged=true": {
+      "model": "create:block/belt/particle",
+      "y": 180
+    },
+    "casing=false,facing=north,part=start,slope=sideways,waterlogged=false": {
+      "model": "create:block/belt/particle",
+      "x": 180,
+      "y": 180
+    },
+    "casing=false,facing=north,part=start,slope=sideways,waterlogged=true": {
+      "model": "create:block/belt/particle",
+      "x": 180,
+      "y": 180
+    },
+    "casing=false,facing=north,part=start,slope=upward,waterlogged=false": {
+      "model": "create:block/belt/particle"
+    },
+    "casing=false,facing=north,part=start,slope=upward,waterlogged=true": {
+      "model": "create:block/belt/particle"
+    },
+    "casing=false,facing=north,part=start,slope=vertical,waterlogged=false": {
+      "model": "create:block/belt/particle",
+      "x": 90,
+      "y": 180
+    },
+    "casing=false,facing=north,part=start,slope=vertical,waterlogged=true": {
+      "model": "create:block/belt/particle",
+      "x": 90,
+      "y": 180
+    },
+    "casing=false,facing=south,part=end,slope=downward,waterlogged=false": {
+      "model": "create:block/belt/particle"
+    },
+    "casing=false,facing=south,part=end,slope=downward,waterlogged=true": {
+      "model": "create:block/belt/particle"
+    },
+    "casing=false,facing=south,part=end,slope=horizontal,waterlogged=false": {
+      "model": "create:block/belt/particle"
+    },
+    "casing=false,facing=south,part=end,slope=horizontal,waterlogged=true": {
+      "model": "create:block/belt/particle"
+    },
+    "casing=false,facing=south,part=end,slope=sideways,waterlogged=false": {
+      "model": "create:block/belt/particle"
+    },
+    "casing=false,facing=south,part=end,slope=sideways,waterlogged=true": {
+      "model": "create:block/belt/particle"
+    },
+    "casing=false,facing=south,part=end,slope=upward,waterlogged=false": {
+      "model": "create:block/belt/particle",
+      "y": 180
+    },
+    "casing=false,facing=south,part=end,slope=upward,waterlogged=true": {
+      "model": "create:block/belt/particle",
+      "y": 180
+    },
+    "casing=false,facing=south,part=end,slope=vertical,waterlogged=false": {
+      "model": "create:block/belt/particle",
+      "x": 90
+    },
+    "casing=false,facing=south,part=end,slope=vertical,waterlogged=true": {
+      "model": "create:block/belt/particle",
+      "x": 90
+    },
+    "casing=false,facing=south,part=middle,slope=downward,waterlogged=false": {
+      "model": "create:block/belt/particle"
+    },
+    "casing=false,facing=south,part=middle,slope=downward,waterlogged=true": {
+      "model": "create:block/belt/particle"
+    },
+    "casing=false,facing=south,part=middle,slope=horizontal,waterlogged=false": {
+      "model": "create:block/belt/particle"
+    },
+    "casing=false,facing=south,part=middle,slope=horizontal,waterlogged=true": {
+      "model": "create:block/belt/particle"
+    },
+    "casing=false,facing=south,part=middle,slope=sideways,waterlogged=false": {
+      "model": "create:block/belt/particle"
+    },
+    "casing=false,facing=south,part=middle,slope=sideways,waterlogged=true": {
+      "model": "create:block/belt/particle"
+    },
+    "casing=false,facing=south,part=middle,slope=upward,waterlogged=false": {
+      "model": "create:block/belt/particle",
+      "y": 180
+    },
+    "casing=false,facing=south,part=middle,slope=upward,waterlogged=true": {
+      "model": "create:block/belt/particle",
+      "y": 180
+    },
+    "casing=false,facing=south,part=middle,slope=vertical,waterlogged=false": {
+      "model": "create:block/belt/particle",
+      "x": 90
+    },
+    "casing=false,facing=south,part=middle,slope=vertical,waterlogged=true": {
+      "model": "create:block/belt/particle",
+      "x": 90
+    },
+    "casing=false,facing=south,part=pulley,slope=downward,waterlogged=false": {
+      "model": "create:block/belt/particle"
+    },
+    "casing=false,facing=south,part=pulley,slope=downward,waterlogged=true": {
+      "model": "create:block/belt/particle"
+    },
+    "casing=false,facing=south,part=pulley,slope=horizontal,waterlogged=false": {
+      "model": "create:block/belt/particle"
+    },
+    "casing=false,facing=south,part=pulley,slope=horizontal,waterlogged=true": {
+      "model": "create:block/belt/particle"
+    },
+    "casing=false,facing=south,part=pulley,slope=sideways,waterlogged=false": {
+      "model": "create:block/belt/particle"
+    },
+    "casing=false,facing=south,part=pulley,slope=sideways,waterlogged=true": {
+      "model": "create:block/belt/particle"
+    },
+    "casing=false,facing=south,part=pulley,slope=upward,waterlogged=false": {
+      "model": "create:block/belt/particle",
+      "y": 180
+    },
+    "casing=false,facing=south,part=pulley,slope=upward,waterlogged=true": {
+      "model": "create:block/belt/particle",
+      "y": 180
+    },
+    "casing=false,facing=south,part=pulley,slope=vertical,waterlogged=false": {
+      "model": "create:block/belt/particle",
+      "x": 90
+    },
+    "casing=false,facing=south,part=pulley,slope=vertical,waterlogged=true": {
+      "model": "create:block/belt/particle",
+      "x": 90
+    },
+    "casing=false,facing=south,part=start,slope=downward,waterlogged=false": {
+      "model": "create:block/belt/particle"
+    },
+    "casing=false,facing=south,part=start,slope=downward,waterlogged=true": {
+      "model": "create:block/belt/particle"
+    },
+    "casing=false,facing=south,part=start,slope=horizontal,waterlogged=false": {
+      "model": "create:block/belt/particle"
+    },
+    "casing=false,facing=south,part=start,slope=horizontal,waterlogged=true": {
+      "model": "create:block/belt/particle"
+    },
+    "casing=false,facing=south,part=start,slope=sideways,waterlogged=false": {
+      "model": "create:block/belt/particle"
+    },
+    "casing=false,facing=south,part=start,slope=sideways,waterlogged=true": {
+      "model": "create:block/belt/particle"
+    },
+    "casing=false,facing=south,part=start,slope=upward,waterlogged=false": {
+      "model": "create:block/belt/particle",
+      "y": 180
+    },
+    "casing=false,facing=south,part=start,slope=upward,waterlogged=true": {
+      "model": "create:block/belt/particle",
+      "y": 180
+    },
+    "casing=false,facing=south,part=start,slope=vertical,waterlogged=false": {
+      "model": "create:block/belt/particle",
+      "x": 90
+    },
+    "casing=false,facing=south,part=start,slope=vertical,waterlogged=true": {
+      "model": "create:block/belt/particle",
+      "x": 90
+    },
+    "casing=false,facing=west,part=end,slope=downward,waterlogged=false": {
+      "model": "create:block/belt/particle",
+      "y": 90
+    },
+    "casing=false,facing=west,part=end,slope=downward,waterlogged=true": {
+      "model": "create:block/belt/particle",
+      "y": 90
+    },
+    "casing=false,facing=west,part=end,slope=horizontal,waterlogged=false": {
+      "model": "create:block/belt/particle",
+      "y": 90
+    },
+    "casing=false,facing=west,part=end,slope=horizontal,waterlogged=true": {
+      "model": "create:block/belt/particle",
+      "y": 90
+    },
+    "casing=false,facing=west,part=end,slope=sideways,waterlogged=false": {
+      "model": "create:block/belt/particle",
+      "x": 180,
+      "y": 90
+    },
+    "casing=false,facing=west,part=end,slope=sideways,waterlogged=true": {
+      "model": "create:block/belt/particle",
+      "x": 180,
+      "y": 90
+    },
+    "casing=false,facing=west,part=end,slope=upward,waterlogged=false": {
+      "model": "create:block/belt/particle",
+      "y": 270
+    },
+    "casing=false,facing=west,part=end,slope=upward,waterlogged=true": {
+      "model": "create:block/belt/particle",
+      "y": 270
+    },
+    "casing=false,facing=west,part=end,slope=vertical,waterlogged=false": {
+      "model": "create:block/belt/particle",
+      "x": 90,
+      "y": 90
+    },
+    "casing=false,facing=west,part=end,slope=vertical,waterlogged=true": {
+      "model": "create:block/belt/particle",
+      "x": 90,
+      "y": 90
+    },
+    "casing=false,facing=west,part=middle,slope=downward,waterlogged=false": {
+      "model": "create:block/belt/particle",
+      "y": 90
+    },
+    "casing=false,facing=west,part=middle,slope=downward,waterlogged=true": {
+      "model": "create:block/belt/particle",
+      "y": 90
+    },
+    "casing=false,facing=west,part=middle,slope=horizontal,waterlogged=false": {
+      "model": "create:block/belt/particle",
+      "y": 90
+    },
+    "casing=false,facing=west,part=middle,slope=horizontal,waterlogged=true": {
+      "model": "create:block/belt/particle",
+      "y": 90
+    },
+    "casing=false,facing=west,part=middle,slope=sideways,waterlogged=false": {
+      "model": "create:block/belt/particle",
+      "x": 180,
+      "y": 90
+    },
+    "casing=false,facing=west,part=middle,slope=sideways,waterlogged=true": {
+      "model": "create:block/belt/particle",
+      "x": 180,
+      "y": 90
+    },
+    "casing=false,facing=west,part=middle,slope=upward,waterlogged=false": {
+      "model": "create:block/belt/particle",
+      "y": 270
+    },
+    "casing=false,facing=west,part=middle,slope=upward,waterlogged=true": {
+      "model": "create:block/belt/particle",
+      "y": 270
+    },
+    "casing=false,facing=west,part=middle,slope=vertical,waterlogged=false": {
+      "model": "create:block/belt/particle",
+      "x": 90,
+      "y": 90
+    },
+    "casing=false,facing=west,part=middle,slope=vertical,waterlogged=true": {
+      "model": "create:block/belt/particle",
+      "x": 90,
+      "y": 90
+    },
+    "casing=false,facing=west,part=pulley,slope=downward,waterlogged=false": {
+      "model": "create:block/belt/particle",
+      "y": 90
+    },
+    "casing=false,facing=west,part=pulley,slope=downward,waterlogged=true": {
+      "model": "create:block/belt/particle",
+      "y": 90
+    },
+    "casing=false,facing=west,part=pulley,slope=horizontal,waterlogged=false": {
+      "model": "create:block/belt/particle",
+      "y": 90
+    },
+    "casing=false,facing=west,part=pulley,slope=horizontal,waterlogged=true": {
+      "model": "create:block/belt/particle",
+      "y": 90
+    },
+    "casing=false,facing=west,part=pulley,slope=sideways,waterlogged=false": {
+      "model": "create:block/belt/particle",
+      "x": 180,
+      "y": 90
+    },
+    "casing=false,facing=west,part=pulley,slope=sideways,waterlogged=true": {
+      "model": "create:block/belt/particle",
+      "x": 180,
+      "y": 90
+    },
+    "casing=false,facing=west,part=pulley,slope=upward,waterlogged=false": {
+      "model": "create:block/belt/particle",
+      "y": 270
+    },
+    "casing=false,facing=west,part=pulley,slope=upward,waterlogged=true": {
+      "model": "create:block/belt/particle",
+      "y": 270
+    },
+    "casing=false,facing=west,part=pulley,slope=vertical,waterlogged=false": {
+      "model": "create:block/belt/particle",
+      "x": 90,
+      "y": 90
+    },
+    "casing=false,facing=west,part=pulley,slope=vertical,waterlogged=true": {
+      "model": "create:block/belt/particle",
+      "x": 90,
+      "y": 90
+    },
+    "casing=false,facing=west,part=start,slope=downward,waterlogged=false": {
+      "model": "create:block/belt/particle",
+      "y": 90
+    },
+    "casing=false,facing=west,part=start,slope=downward,waterlogged=true": {
+      "model": "create:block/belt/particle",
+      "y": 90
+    },
+    "casing=false,facing=west,part=start,slope=horizontal,waterlogged=false": {
+      "model": "create:block/belt/particle",
+      "y": 90
+    },
+    "casing=false,facing=west,part=start,slope=horizontal,waterlogged=true": {
+      "model": "create:block/belt/particle",
+      "y": 90
+    },
+    "casing=false,facing=west,part=start,slope=sideways,waterlogged=false": {
+      "model": "create:block/belt/particle",
+      "x": 180,
+      "y": 90
+    },
+    "casing=false,facing=west,part=start,slope=sideways,waterlogged=true": {
+      "model": "create:block/belt/particle",
+      "x": 180,
+      "y": 90
+    },
+    "casing=false,facing=west,part=start,slope=upward,waterlogged=false": {
+      "model": "create:block/belt/particle",
+      "y": 270
+    },
+    "casing=false,facing=west,part=start,slope=upward,waterlogged=true": {
+      "model": "create:block/belt/particle",
+      "y": 270
+    },
+    "casing=false,facing=west,part=start,slope=vertical,waterlogged=false": {
+      "model": "create:block/belt/particle",
+      "x": 90,
+      "y": 90
+    },
+    "casing=false,facing=west,part=start,slope=vertical,waterlogged=true": {
+      "model": "create:block/belt/particle",
+      "x": 90,
+      "y": 90
+    },
+    "casing=true,facing=east,part=end,slope=downward,waterlogged=false": {
+      "model": "create:block/belt_casing/diagonal_start",
+      "y": 270
+    },
+    "casing=true,facing=east,part=end,slope=downward,waterlogged=true": {
+      "model": "create:block/belt_casing/diagonal_start",
+      "y": 270
+    },
+    "casing=true,facing=east,part=end,slope=horizontal,waterlogged=false": {
+      "model": "create:block/belt_casing/horizontal_end",
+      "y": 270
+    },
+    "casing=true,facing=east,part=end,slope=horizontal,waterlogged=true": {
+      "model": "create:block/belt_casing/horizontal_end",
+      "y": 270
+    },
+    "casing=true,facing=east,part=end,slope=sideways,waterlogged=false": {
+      "model": "create:block/belt_casing/sideways_end",
+      "y": 270
+    },
+    "casing=true,facing=east,part=end,slope=sideways,waterlogged=true": {
+      "model": "create:block/belt_casing/sideways_end",
+      "y": 270
+    },
+    "casing=true,facing=east,part=end,slope=upward,waterlogged=false": {
+      "model": "create:block/belt_casing/diagonal_end",
+      "y": 90
+    },
+    "casing=true,facing=east,part=end,slope=upward,waterlogged=true": {
+      "model": "create:block/belt_casing/diagonal_end",
+      "y": 90
+    },
+    "casing=true,facing=east,part=end,slope=vertical,waterlogged=false": {
+      "model": "create:block/belt_casing/sideways_end",
+      "x": 90
+    },
+    "casing=true,facing=east,part=end,slope=vertical,waterlogged=true": {
+      "model": "create:block/belt_casing/sideways_end",
+      "x": 90
+    },
+    "casing=true,facing=east,part=middle,slope=downward,waterlogged=false": {
+      "model": "create:block/belt_casing/diagonal_middle",
+      "y": 270
+    },
+    "casing=true,facing=east,part=middle,slope=downward,waterlogged=true": {
+      "model": "create:block/belt_casing/diagonal_middle",
+      "y": 270
+    },
+    "casing=true,facing=east,part=middle,slope=horizontal,waterlogged=false": {
+      "model": "create:block/belt_casing/horizontal_middle",
+      "y": 270
+    },
+    "casing=true,facing=east,part=middle,slope=horizontal,waterlogged=true": {
+      "model": "create:block/belt_casing/horizontal_middle",
+      "y": 270
+    },
+    "casing=true,facing=east,part=middle,slope=sideways,waterlogged=false": {
+      "model": "create:block/belt_casing/sideways_middle",
+      "y": 270
+    },
+    "casing=true,facing=east,part=middle,slope=sideways,waterlogged=true": {
+      "model": "create:block/belt_casing/sideways_middle",
+      "y": 270
+    },
+    "casing=true,facing=east,part=middle,slope=upward,waterlogged=false": {
+      "model": "create:block/belt_casing/diagonal_middle",
+      "y": 90
+    },
+    "casing=true,facing=east,part=middle,slope=upward,waterlogged=true": {
+      "model": "create:block/belt_casing/diagonal_middle",
+      "y": 90
+    },
+    "casing=true,facing=east,part=middle,slope=vertical,waterlogged=false": {
+      "model": "create:block/belt_casing/sideways_middle",
+      "x": 90
+    },
+    "casing=true,facing=east,part=middle,slope=vertical,waterlogged=true": {
+      "model": "create:block/belt_casing/sideways_middle",
+      "x": 90
+    },
+    "casing=true,facing=east,part=pulley,slope=downward,waterlogged=false": {
+      "model": "create:block/belt_casing/diagonal_pulley",
+      "y": 270
+    },
+    "casing=true,facing=east,part=pulley,slope=downward,waterlogged=true": {
+      "model": "create:block/belt_casing/diagonal_pulley",
+      "y": 270
+    },
+    "casing=true,facing=east,part=pulley,slope=horizontal,waterlogged=false": {
+      "model": "create:block/belt_casing/horizontal_pulley",
+      "y": 270
+    },
+    "casing=true,facing=east,part=pulley,slope=horizontal,waterlogged=true": {
+      "model": "create:block/belt_casing/horizontal_pulley",
+      "y": 270
+    },
+    "casing=true,facing=east,part=pulley,slope=sideways,waterlogged=false": {
+      "model": "create:block/belt_casing/sideways_pulley",
+      "y": 270
+    },
+    "casing=true,facing=east,part=pulley,slope=sideways,waterlogged=true": {
+      "model": "create:block/belt_casing/sideways_pulley",
+      "y": 270
+    },
+    "casing=true,facing=east,part=pulley,slope=upward,waterlogged=false": {
+      "model": "create:block/belt_casing/diagonal_pulley",
+      "y": 90
+    },
+    "casing=true,facing=east,part=pulley,slope=upward,waterlogged=true": {
+      "model": "create:block/belt_casing/diagonal_pulley",
+      "y": 90
+    },
+    "casing=true,facing=east,part=pulley,slope=vertical,waterlogged=false": {
+      "model": "create:block/belt_casing/sideways_pulley",
+      "x": 90
+    },
+    "casing=true,facing=east,part=pulley,slope=vertical,waterlogged=true": {
+      "model": "create:block/belt_casing/sideways_pulley",
+      "x": 90
+    },
+    "casing=true,facing=east,part=start,slope=downward,waterlogged=false": {
+      "model": "create:block/belt_casing/diagonal_end",
+      "y": 270
+    },
+    "casing=true,facing=east,part=start,slope=downward,waterlogged=true": {
+      "model": "create:block/belt_casing/diagonal_end",
+      "y": 270
+    },
+    "casing=true,facing=east,part=start,slope=horizontal,waterlogged=false": {
+      "model": "create:block/belt_casing/horizontal_start",
+      "y": 270
+    },
+    "casing=true,facing=east,part=start,slope=horizontal,waterlogged=true": {
+      "model": "create:block/belt_casing/horizontal_start",
+      "y": 270
+    },
+    "casing=true,facing=east,part=start,slope=sideways,waterlogged=false": {
+      "model": "create:block/belt_casing/sideways_start",
+      "y": 270
+    },
+    "casing=true,facing=east,part=start,slope=sideways,waterlogged=true": {
+      "model": "create:block/belt_casing/sideways_start",
+      "y": 270
+    },
+    "casing=true,facing=east,part=start,slope=upward,waterlogged=false": {
+      "model": "create:block/belt_casing/diagonal_start",
+      "y": 90
+    },
+    "casing=true,facing=east,part=start,slope=upward,waterlogged=true": {
+      "model": "create:block/belt_casing/diagonal_start",
+      "y": 90
+    },
+    "casing=true,facing=east,part=start,slope=vertical,waterlogged=false": {
+      "model": "create:block/belt_casing/sideways_start",
+      "x": 90
+    },
+    "casing=true,facing=east,part=start,slope=vertical,waterlogged=true": {
+      "model": "create:block/belt_casing/sideways_start",
+      "x": 90
+    },
+    "casing=true,facing=north,part=end,slope=downward,waterlogged=false": {
+      "model": "create:block/belt_casing/diagonal_start",
+      "y": 180
+    },
+    "casing=true,facing=north,part=end,slope=downward,waterlogged=true": {
+      "model": "create:block/belt_casing/diagonal_start",
+      "y": 180
+    },
+    "casing=true,facing=north,part=end,slope=horizontal,waterlogged=false": {
+      "model": "create:block/belt_casing/horizontal_end",
+      "y": 180
+    },
+    "casing=true,facing=north,part=end,slope=horizontal,waterlogged=true": {
+      "model": "create:block/belt_casing/horizontal_end",
+      "y": 180
+    },
+    "casing=true,facing=north,part=end,slope=sideways,waterlogged=false": {
+      "model": "create:block/belt_casing/sideways_start",
+      "x": 180,
+      "y": 180
+    },
+    "casing=true,facing=north,part=end,slope=sideways,waterlogged=true": {
+      "model": "create:block/belt_casing/sideways_start",
+      "x": 180,
+      "y": 180
+    },
+    "casing=true,facing=north,part=end,slope=upward,waterlogged=false": {
+      "model": "create:block/belt_casing/diagonal_end"
+    },
+    "casing=true,facing=north,part=end,slope=upward,waterlogged=true": {
+      "model": "create:block/belt_casing/diagonal_end"
+    },
+    "casing=true,facing=north,part=end,slope=vertical,waterlogged=false": {
+      "model": "create:block/belt_casing/sideways_start",
+      "x": 90,
+      "y": 270
+    },
+    "casing=true,facing=north,part=end,slope=vertical,waterlogged=true": {
+      "model": "create:block/belt_casing/sideways_start",
+      "x": 90,
+      "y": 270
+    },
+    "casing=true,facing=north,part=middle,slope=downward,waterlogged=false": {
+      "model": "create:block/belt_casing/diagonal_middle",
+      "y": 180
+    },
+    "casing=true,facing=north,part=middle,slope=downward,waterlogged=true": {
+      "model": "create:block/belt_casing/diagonal_middle",
+      "y": 180
+    },
+    "casing=true,facing=north,part=middle,slope=horizontal,waterlogged=false": {
+      "model": "create:block/belt_casing/horizontal_middle",
+      "y": 180
+    },
+    "casing=true,facing=north,part=middle,slope=horizontal,waterlogged=true": {
+      "model": "create:block/belt_casing/horizontal_middle",
+      "y": 180
+    },
+    "casing=true,facing=north,part=middle,slope=sideways,waterlogged=false": {
+      "model": "create:block/belt_casing/sideways_middle",
+      "x": 180,
+      "y": 180
+    },
+    "casing=true,facing=north,part=middle,slope=sideways,waterlogged=true": {
+      "model": "create:block/belt_casing/sideways_middle",
+      "x": 180,
+      "y": 180
+    },
+    "casing=true,facing=north,part=middle,slope=upward,waterlogged=false": {
+      "model": "create:block/belt_casing/diagonal_middle"
+    },
+    "casing=true,facing=north,part=middle,slope=upward,waterlogged=true": {
+      "model": "create:block/belt_casing/diagonal_middle"
+    },
+    "casing=true,facing=north,part=middle,slope=vertical,waterlogged=false": {
+      "model": "create:block/belt_casing/sideways_middle",
+      "x": 90,
+      "y": 270
+    },
+    "casing=true,facing=north,part=middle,slope=vertical,waterlogged=true": {
+      "model": "create:block/belt_casing/sideways_middle",
+      "x": 90,
+      "y": 270
+    },
+    "casing=true,facing=north,part=pulley,slope=downward,waterlogged=false": {
+      "model": "create:block/belt_casing/diagonal_pulley",
+      "y": 180
+    },
+    "casing=true,facing=north,part=pulley,slope=downward,waterlogged=true": {
+      "model": "create:block/belt_casing/diagonal_pulley",
+      "y": 180
+    },
+    "casing=true,facing=north,part=pulley,slope=horizontal,waterlogged=false": {
+      "model": "create:block/belt_casing/horizontal_pulley",
+      "y": 180
+    },
+    "casing=true,facing=north,part=pulley,slope=horizontal,waterlogged=true": {
+      "model": "create:block/belt_casing/horizontal_pulley",
+      "y": 180
+    },
+    "casing=true,facing=north,part=pulley,slope=sideways,waterlogged=false": {
+      "model": "create:block/belt_casing/sideways_pulley",
+      "x": 180,
+      "y": 180
+    },
+    "casing=true,facing=north,part=pulley,slope=sideways,waterlogged=true": {
+      "model": "create:block/belt_casing/sideways_pulley",
+      "x": 180,
+      "y": 180
+    },
+    "casing=true,facing=north,part=pulley,slope=upward,waterlogged=false": {
+      "model": "create:block/belt_casing/diagonal_pulley"
+    },
+    "casing=true,facing=north,part=pulley,slope=upward,waterlogged=true": {
+      "model": "create:block/belt_casing/diagonal_pulley"
+    },
+    "casing=true,facing=north,part=pulley,slope=vertical,waterlogged=false": {
+      "model": "create:block/belt_casing/sideways_pulley",
+      "x": 90,
+      "y": 270
+    },
+    "casing=true,facing=north,part=pulley,slope=vertical,waterlogged=true": {
+      "model": "create:block/belt_casing/sideways_pulley",
+      "x": 90,
+      "y": 270
+    },
+    "casing=true,facing=north,part=start,slope=downward,waterlogged=false": {
+      "model": "create:block/belt_casing/diagonal_end",
+      "y": 180
+    },
+    "casing=true,facing=north,part=start,slope=downward,waterlogged=true": {
+      "model": "create:block/belt_casing/diagonal_end",
       "y": 180
     },
     "casing=true,facing=north,part=start,slope=horizontal,waterlogged=false": {
       "model": "create:block/belt_casing/horizontal_start",
       "y": 180
     },
-    "casing=false,facing=south,part=start,slope=horizontal,waterlogged=false": {
-      "model": "create:block/belt/particle"
+    "casing=true,facing=north,part=start,slope=horizontal,waterlogged=true": {
+      "model": "create:block/belt_casing/horizontal_start",
+      "y": 180
+    },
+    "casing=true,facing=north,part=start,slope=sideways,waterlogged=false": {
+      "model": "create:block/belt_casing/sideways_end",
+      "x": 180,
+      "y": 180
+    },
+    "casing=true,facing=north,part=start,slope=sideways,waterlogged=true": {
+      "model": "create:block/belt_casing/sideways_end",
+      "x": 180,
+      "y": 180
+    },
+    "casing=true,facing=north,part=start,slope=upward,waterlogged=false": {
+      "model": "create:block/belt_casing/diagonal_start"
+    },
+    "casing=true,facing=north,part=start,slope=upward,waterlogged=true": {
+      "model": "create:block/belt_casing/diagonal_start"
+    },
+    "casing=true,facing=north,part=start,slope=vertical,waterlogged=false": {
+      "model": "create:block/belt_casing/sideways_end",
+      "x": 90,
+      "y": 270
+    },
+    "casing=true,facing=north,part=start,slope=vertical,waterlogged=true": {
+      "model": "create:block/belt_casing/sideways_end",
+      "x": 90,
+      "y": 270
+    },
+    "casing=true,facing=south,part=end,slope=downward,waterlogged=false": {
+      "model": "create:block/belt_casing/diagonal_start"
+    },
+    "casing=true,facing=south,part=end,slope=downward,waterlogged=true": {
+      "model": "create:block/belt_casing/diagonal_start"
+    },
+    "casing=true,facing=south,part=end,slope=horizontal,waterlogged=false": {
+      "model": "create:block/belt_casing/horizontal_end"
+    },
+    "casing=true,facing=south,part=end,slope=horizontal,waterlogged=true": {
+      "model": "create:block/belt_casing/horizontal_end"
+    },
+    "casing=true,facing=south,part=end,slope=sideways,waterlogged=false": {
+      "model": "create:block/belt_casing/sideways_end"
+    },
+    "casing=true,facing=south,part=end,slope=sideways,waterlogged=true": {
+      "model": "create:block/belt_casing/sideways_end"
+    },
+    "casing=true,facing=south,part=end,slope=upward,waterlogged=false": {
+      "model": "create:block/belt_casing/diagonal_end",
+      "y": 180
+    },
+    "casing=true,facing=south,part=end,slope=upward,waterlogged=true": {
+      "model": "create:block/belt_casing/diagonal_end",
+      "y": 180
+    },
+    "casing=true,facing=south,part=end,slope=vertical,waterlogged=false": {
+      "model": "create:block/belt_casing/sideways_end",
+      "x": 90,
+      "y": 90
+    },
+    "casing=true,facing=south,part=end,slope=vertical,waterlogged=true": {
+      "model": "create:block/belt_casing/sideways_end",
+      "x": 90,
+      "y": 90
+    },
+    "casing=true,facing=south,part=middle,slope=downward,waterlogged=false": {
+      "model": "create:block/belt_casing/diagonal_middle"
+    },
+    "casing=true,facing=south,part=middle,slope=downward,waterlogged=true": {
+      "model": "create:block/belt_casing/diagonal_middle"
+    },
+    "casing=true,facing=south,part=middle,slope=horizontal,waterlogged=false": {
+      "model": "create:block/belt_casing/horizontal_middle"
+    },
+    "casing=true,facing=south,part=middle,slope=horizontal,waterlogged=true": {
+      "model": "create:block/belt_casing/horizontal_middle"
+    },
+    "casing=true,facing=south,part=middle,slope=sideways,waterlogged=false": {
+      "model": "create:block/belt_casing/sideways_middle"
+    },
+    "casing=true,facing=south,part=middle,slope=sideways,waterlogged=true": {
+      "model": "create:block/belt_casing/sideways_middle"
+    },
+    "casing=true,facing=south,part=middle,slope=upward,waterlogged=false": {
+      "model": "create:block/belt_casing/diagonal_middle",
+      "y": 180
+    },
+    "casing=true,facing=south,part=middle,slope=upward,waterlogged=true": {
+      "model": "create:block/belt_casing/diagonal_middle",
+      "y": 180
+    },
+    "casing=true,facing=south,part=middle,slope=vertical,waterlogged=false": {
+      "model": "create:block/belt_casing/sideways_middle",
+      "x": 90,
+      "y": 90
+    },
+    "casing=true,facing=south,part=middle,slope=vertical,waterlogged=true": {
+      "model": "create:block/belt_casing/sideways_middle",
+      "x": 90,
+      "y": 90
+    },
+    "casing=true,facing=south,part=pulley,slope=downward,waterlogged=false": {
+      "model": "create:block/belt_casing/diagonal_pulley"
+    },
+    "casing=true,facing=south,part=pulley,slope=downward,waterlogged=true": {
+      "model": "create:block/belt_casing/diagonal_pulley"
+    },
+    "casing=true,facing=south,part=pulley,slope=horizontal,waterlogged=false": {
+      "model": "create:block/belt_casing/horizontal_pulley"
+    },
+    "casing=true,facing=south,part=pulley,slope=horizontal,waterlogged=true": {
+      "model": "create:block/belt_casing/horizontal_pulley"
+    },
+    "casing=true,facing=south,part=pulley,slope=sideways,waterlogged=false": {
+      "model": "create:block/belt_casing/sideways_pulley"
+    },
+    "casing=true,facing=south,part=pulley,slope=sideways,waterlogged=true": {
+      "model": "create:block/belt_casing/sideways_pulley"
+    },
+    "casing=true,facing=south,part=pulley,slope=upward,waterlogged=false": {
+      "model": "create:block/belt_casing/diagonal_pulley",
+      "y": 180
+    },
+    "casing=true,facing=south,part=pulley,slope=upward,waterlogged=true": {
+      "model": "create:block/belt_casing/diagonal_pulley",
+      "y": 180
+    },
+    "casing=true,facing=south,part=pulley,slope=vertical,waterlogged=false": {
+      "model": "create:block/belt_casing/sideways_pulley",
+      "x": 90,
+      "y": 90
+    },
+    "casing=true,facing=south,part=pulley,slope=vertical,waterlogged=true": {
+      "model": "create:block/belt_casing/sideways_pulley",
+      "x": 90,
+      "y": 90
+    },
+    "casing=true,facing=south,part=start,slope=downward,waterlogged=false": {
+      "model": "create:block/belt_casing/diagonal_end"
+    },
+    "casing=true,facing=south,part=start,slope=downward,waterlogged=true": {
+      "model": "create:block/belt_casing/diagonal_end"
     },
     "casing=true,facing=south,part=start,slope=horizontal,waterlogged=false": {
       "model": "create:block/belt_casing/horizontal_start"
     },
-    "casing=false,facing=west,part=start,slope=horizontal,waterlogged=false": {
->>>>>>> 7e67a4a7
-      "model": "create:block/belt/particle",
-      "y": 270
-    },
-<<<<<<< HEAD
-    "casing=false,facing=east,part=end,slope=upward": {
-      "model": "create:block/belt/particle",
-      "y": 90
-    },
-    "casing=false,facing=east,part=end,slope=vertical": {
-=======
+    "casing=true,facing=south,part=start,slope=horizontal,waterlogged=true": {
+      "model": "create:block/belt_casing/horizontal_start"
+    },
+    "casing=true,facing=south,part=start,slope=sideways,waterlogged=false": {
+      "model": "create:block/belt_casing/sideways_start"
+    },
+    "casing=true,facing=south,part=start,slope=sideways,waterlogged=true": {
+      "model": "create:block/belt_casing/sideways_start"
+    },
+    "casing=true,facing=south,part=start,slope=upward,waterlogged=false": {
+      "model": "create:block/belt_casing/diagonal_start",
+      "y": 180
+    },
+    "casing=true,facing=south,part=start,slope=upward,waterlogged=true": {
+      "model": "create:block/belt_casing/diagonal_start",
+      "y": 180
+    },
+    "casing=true,facing=south,part=start,slope=vertical,waterlogged=false": {
+      "model": "create:block/belt_casing/sideways_start",
+      "x": 90,
+      "y": 90
+    },
+    "casing=true,facing=south,part=start,slope=vertical,waterlogged=true": {
+      "model": "create:block/belt_casing/sideways_start",
+      "x": 90,
+      "y": 90
+    },
+    "casing=true,facing=west,part=end,slope=downward,waterlogged=false": {
+      "model": "create:block/belt_casing/diagonal_start",
+      "y": 90
+    },
+    "casing=true,facing=west,part=end,slope=downward,waterlogged=true": {
+      "model": "create:block/belt_casing/diagonal_start",
+      "y": 90
+    },
+    "casing=true,facing=west,part=end,slope=horizontal,waterlogged=false": {
+      "model": "create:block/belt_casing/horizontal_end",
+      "y": 90
+    },
+    "casing=true,facing=west,part=end,slope=horizontal,waterlogged=true": {
+      "model": "create:block/belt_casing/horizontal_end",
+      "y": 90
+    },
+    "casing=true,facing=west,part=end,slope=sideways,waterlogged=false": {
+      "model": "create:block/belt_casing/sideways_start",
+      "x": 180,
+      "y": 90
+    },
+    "casing=true,facing=west,part=end,slope=sideways,waterlogged=true": {
+      "model": "create:block/belt_casing/sideways_start",
+      "x": 180,
+      "y": 90
+    },
+    "casing=true,facing=west,part=end,slope=upward,waterlogged=false": {
+      "model": "create:block/belt_casing/diagonal_end",
+      "y": 270
+    },
+    "casing=true,facing=west,part=end,slope=upward,waterlogged=true": {
+      "model": "create:block/belt_casing/diagonal_end",
+      "y": 270
+    },
+    "casing=true,facing=west,part=end,slope=vertical,waterlogged=false": {
+      "model": "create:block/belt_casing/sideways_start",
+      "x": 90,
+      "y": 180
+    },
+    "casing=true,facing=west,part=end,slope=vertical,waterlogged=true": {
+      "model": "create:block/belt_casing/sideways_start",
+      "x": 90,
+      "y": 180
+    },
+    "casing=true,facing=west,part=middle,slope=downward,waterlogged=false": {
+      "model": "create:block/belt_casing/diagonal_middle",
+      "y": 90
+    },
+    "casing=true,facing=west,part=middle,slope=downward,waterlogged=true": {
+      "model": "create:block/belt_casing/diagonal_middle",
+      "y": 90
+    },
+    "casing=true,facing=west,part=middle,slope=horizontal,waterlogged=false": {
+      "model": "create:block/belt_casing/horizontal_middle",
+      "y": 90
+    },
+    "casing=true,facing=west,part=middle,slope=horizontal,waterlogged=true": {
+      "model": "create:block/belt_casing/horizontal_middle",
+      "y": 90
+    },
+    "casing=true,facing=west,part=middle,slope=sideways,waterlogged=false": {
+      "model": "create:block/belt_casing/sideways_middle",
+      "x": 180,
+      "y": 90
+    },
+    "casing=true,facing=west,part=middle,slope=sideways,waterlogged=true": {
+      "model": "create:block/belt_casing/sideways_middle",
+      "x": 180,
+      "y": 90
+    },
+    "casing=true,facing=west,part=middle,slope=upward,waterlogged=false": {
+      "model": "create:block/belt_casing/diagonal_middle",
+      "y": 270
+    },
+    "casing=true,facing=west,part=middle,slope=upward,waterlogged=true": {
+      "model": "create:block/belt_casing/diagonal_middle",
+      "y": 270
+    },
+    "casing=true,facing=west,part=middle,slope=vertical,waterlogged=false": {
+      "model": "create:block/belt_casing/sideways_middle",
+      "x": 90,
+      "y": 180
+    },
+    "casing=true,facing=west,part=middle,slope=vertical,waterlogged=true": {
+      "model": "create:block/belt_casing/sideways_middle",
+      "x": 90,
+      "y": 180
+    },
+    "casing=true,facing=west,part=pulley,slope=downward,waterlogged=false": {
+      "model": "create:block/belt_casing/diagonal_pulley",
+      "y": 90
+    },
+    "casing=true,facing=west,part=pulley,slope=downward,waterlogged=true": {
+      "model": "create:block/belt_casing/diagonal_pulley",
+      "y": 90
+    },
+    "casing=true,facing=west,part=pulley,slope=horizontal,waterlogged=false": {
+      "model": "create:block/belt_casing/horizontal_pulley",
+      "y": 90
+    },
+    "casing=true,facing=west,part=pulley,slope=horizontal,waterlogged=true": {
+      "model": "create:block/belt_casing/horizontal_pulley",
+      "y": 90
+    },
+    "casing=true,facing=west,part=pulley,slope=sideways,waterlogged=false": {
+      "model": "create:block/belt_casing/sideways_pulley",
+      "x": 180,
+      "y": 90
+    },
+    "casing=true,facing=west,part=pulley,slope=sideways,waterlogged=true": {
+      "model": "create:block/belt_casing/sideways_pulley",
+      "x": 180,
+      "y": 90
+    },
+    "casing=true,facing=west,part=pulley,slope=upward,waterlogged=false": {
+      "model": "create:block/belt_casing/diagonal_pulley",
+      "y": 270
+    },
+    "casing=true,facing=west,part=pulley,slope=upward,waterlogged=true": {
+      "model": "create:block/belt_casing/diagonal_pulley",
+      "y": 270
+    },
+    "casing=true,facing=west,part=pulley,slope=vertical,waterlogged=false": {
+      "model": "create:block/belt_casing/sideways_pulley",
+      "x": 90,
+      "y": 180
+    },
+    "casing=true,facing=west,part=pulley,slope=vertical,waterlogged=true": {
+      "model": "create:block/belt_casing/sideways_pulley",
+      "x": 90,
+      "y": 180
+    },
+    "casing=true,facing=west,part=start,slope=downward,waterlogged=false": {
+      "model": "create:block/belt_casing/diagonal_end",
+      "y": 90
+    },
+    "casing=true,facing=west,part=start,slope=downward,waterlogged=true": {
+      "model": "create:block/belt_casing/diagonal_end",
+      "y": 90
+    },
     "casing=true,facing=west,part=start,slope=horizontal,waterlogged=false": {
       "model": "create:block/belt_casing/horizontal_start",
       "y": 90
     },
-    "casing=false,facing=east,part=start,slope=horizontal,waterlogged=false": {
->>>>>>> 7e67a4a7
-      "model": "create:block/belt/particle",
-      "x": 90,
-      "y": 270
-    },
-<<<<<<< HEAD
-    "casing=false,facing=east,part=middle,slope=downward": {
-      "model": "create:block/belt/particle",
-      "y": 270
-    },
-    "casing=false,facing=east,part=middle,slope=horizontal": {
-      "model": "create:block/belt/particle",
-      "y": 270
-    },
-    "casing=false,facing=east,part=middle,slope=sideways": {
-      "model": "create:block/belt/particle",
-      "y": 270
-    },
-    "casing=false,facing=east,part=middle,slope=upward": {
-      "model": "create:block/belt/particle",
-      "y": 90
-    },
-    "casing=false,facing=east,part=middle,slope=vertical": {
-      "model": "create:block/belt/particle",
-      "x": 90,
-      "y": 270
-    },
-    "casing=false,facing=east,part=pulley,slope=downward": {
-      "model": "create:block/belt/particle",
-      "y": 270
-    },
-    "casing=false,facing=east,part=pulley,slope=horizontal": {
-      "model": "create:block/belt/particle",
-      "y": 270
-    },
-    "casing=false,facing=east,part=pulley,slope=sideways": {
-=======
-    "casing=true,facing=east,part=start,slope=horizontal,waterlogged=false": {
+    "casing=true,facing=west,part=start,slope=horizontal,waterlogged=true": {
       "model": "create:block/belt_casing/horizontal_start",
-      "y": 270
-    },
-    "casing=false,facing=north,part=middle,slope=horizontal,waterlogged=false": {
-      "model": "create:block/belt/particle",
-      "y": 180
-    },
-    "casing=true,facing=north,part=middle,slope=horizontal,waterlogged=false": {
-      "model": "create:block/belt_casing/horizontal_middle",
-      "y": 180
-    },
-    "casing=false,facing=south,part=middle,slope=horizontal,waterlogged=false": {
-      "model": "create:block/belt/particle"
-    },
-    "casing=true,facing=south,part=middle,slope=horizontal,waterlogged=false": {
-      "model": "create:block/belt_casing/horizontal_middle"
-    },
-    "casing=false,facing=west,part=middle,slope=horizontal,waterlogged=false": {
-      "model": "create:block/belt/particle",
-      "y": 90
-    },
-    "casing=true,facing=west,part=middle,slope=horizontal,waterlogged=false": {
-      "model": "create:block/belt_casing/horizontal_middle",
-      "y": 90
-    },
-    "casing=false,facing=east,part=middle,slope=horizontal,waterlogged=false": {
-      "model": "create:block/belt/particle",
-      "y": 270
-    },
-    "casing=true,facing=east,part=middle,slope=horizontal,waterlogged=false": {
-      "model": "create:block/belt_casing/horizontal_middle",
-      "y": 270
-    },
-    "casing=false,facing=north,part=end,slope=horizontal,waterlogged=false": {
->>>>>>> 7e67a4a7
-      "model": "create:block/belt/particle",
-      "y": 270
-    },
-<<<<<<< HEAD
-    "casing=false,facing=east,part=pulley,slope=upward": {
-      "model": "create:block/belt/particle",
-      "y": 90
-    },
-    "casing=false,facing=east,part=pulley,slope=vertical": {
-      "model": "create:block/belt/particle",
-      "x": 90,
-      "y": 270
-    },
-    "casing=false,facing=east,part=start,slope=downward": {
-      "model": "create:block/belt/particle",
-      "y": 270
-    },
-    "casing=false,facing=east,part=start,slope=horizontal": {
-=======
-    "casing=true,facing=north,part=end,slope=horizontal,waterlogged=false": {
-      "model": "create:block/belt_casing/horizontal_end",
-      "y": 180
-    },
-    "casing=false,facing=south,part=end,slope=horizontal,waterlogged=false": {
-      "model": "create:block/belt/particle"
-    },
-    "casing=true,facing=south,part=end,slope=horizontal,waterlogged=false": {
-      "model": "create:block/belt_casing/horizontal_end"
-    },
-    "casing=false,facing=west,part=end,slope=horizontal,waterlogged=false": {
->>>>>>> 7e67a4a7
-      "model": "create:block/belt/particle",
-      "y": 270
-    },
-<<<<<<< HEAD
-    "casing=false,facing=east,part=start,slope=sideways": {
-      "model": "create:block/belt/particle",
-      "y": 270
-    },
-    "casing=false,facing=east,part=start,slope=upward": {
-      "model": "create:block/belt/particle",
-      "y": 90
-    },
-    "casing=false,facing=east,part=start,slope=vertical": {
-=======
-    "casing=true,facing=west,part=end,slope=horizontal,waterlogged=false": {
-      "model": "create:block/belt_casing/horizontal_end",
-      "y": 90
-    },
-    "casing=false,facing=east,part=end,slope=horizontal,waterlogged=false": {
->>>>>>> 7e67a4a7
-      "model": "create:block/belt/particle",
-      "x": 90,
-      "y": 270
-    },
-<<<<<<< HEAD
-    "casing=false,facing=north,part=end,slope=downward": {
-      "model": "create:block/belt/particle",
-      "y": 180
-    },
-    "casing=false,facing=north,part=end,slope=horizontal": {
-      "model": "create:block/belt/particle",
-      "y": 180
-    },
-    "casing=false,facing=north,part=end,slope=sideways": {
-      "model": "create:block/belt/particle",
-      "x": 180,
-      "y": 180
-    },
-    "casing=false,facing=north,part=end,slope=upward": {
-      "model": "create:block/belt/particle"
-    },
-    "casing=false,facing=north,part=end,slope=vertical": {
-=======
-    "casing=true,facing=east,part=end,slope=horizontal,waterlogged=false": {
-      "model": "create:block/belt_casing/horizontal_end",
-      "y": 270
-    },
-    "casing=false,facing=north,part=pulley,slope=horizontal,waterlogged=false": {
-      "model": "create:block/belt/particle",
-      "y": 180
-    },
-    "casing=true,facing=north,part=pulley,slope=horizontal,waterlogged=false": {
-      "model": "create:block/belt_casing/horizontal_pulley",
-      "y": 180
-    },
-    "casing=false,facing=south,part=pulley,slope=horizontal,waterlogged=false": {
-      "model": "create:block/belt/particle"
-    },
-    "casing=true,facing=south,part=pulley,slope=horizontal,waterlogged=false": {
-      "model": "create:block/belt_casing/horizontal_pulley"
-    },
-    "casing=false,facing=west,part=pulley,slope=horizontal,waterlogged=false": {
->>>>>>> 7e67a4a7
-      "model": "create:block/belt/particle",
-      "x": 90,
-      "y": 180
-    },
-<<<<<<< HEAD
-    "casing=false,facing=north,part=middle,slope=downward": {
-      "model": "create:block/belt/particle",
-      "y": 180
-    },
-    "casing=false,facing=north,part=middle,slope=horizontal": {
-=======
-    "casing=true,facing=west,part=pulley,slope=horizontal,waterlogged=false": {
-      "model": "create:block/belt_casing/horizontal_pulley",
-      "y": 90
-    },
-    "casing=false,facing=east,part=pulley,slope=horizontal,waterlogged=false": {
->>>>>>> 7e67a4a7
-      "model": "create:block/belt/particle",
-      "y": 180
-    },
-<<<<<<< HEAD
-    "casing=false,facing=north,part=middle,slope=sideways": {
-      "model": "create:block/belt/particle",
-      "x": 180,
-      "y": 180
-    },
-    "casing=false,facing=north,part=middle,slope=upward": {
-      "model": "create:block/belt/particle"
-    },
-    "casing=false,facing=north,part=middle,slope=vertical": {
-=======
-    "casing=true,facing=east,part=pulley,slope=horizontal,waterlogged=false": {
-      "model": "create:block/belt_casing/horizontal_pulley",
-      "y": 270
-    },
-    "casing=false,facing=north,part=start,slope=upward,waterlogged=false": {
-      "model": "create:block/belt/particle"
-    },
-    "casing=true,facing=north,part=start,slope=upward,waterlogged=false": {
-      "model": "create:block/belt_casing/diagonal_start"
-    },
-    "casing=false,facing=south,part=start,slope=upward,waterlogged=false": {
->>>>>>> 7e67a4a7
-      "model": "create:block/belt/particle",
-      "x": 90,
-      "y": 180
-    },
-<<<<<<< HEAD
-    "casing=false,facing=north,part=pulley,slope=downward": {
-      "model": "create:block/belt/particle",
-      "y": 180
-    },
-    "casing=false,facing=north,part=pulley,slope=horizontal": {
-      "model": "create:block/belt/particle",
-      "y": 180
-    },
-    "casing=false,facing=north,part=pulley,slope=sideways": {
-      "model": "create:block/belt/particle",
-      "x": 180,
-      "y": 180
-    },
-    "casing=false,facing=north,part=pulley,slope=upward": {
-      "model": "create:block/belt/particle"
-    },
-    "casing=false,facing=north,part=pulley,slope=vertical": {
-      "model": "create:block/belt/particle",
-      "x": 90,
-      "y": 180
-    },
-    "casing=false,facing=north,part=start,slope=downward": {
-      "model": "create:block/belt/particle",
-      "y": 180
-    },
-    "casing=false,facing=north,part=start,slope=horizontal": {
-      "model": "create:block/belt/particle",
-      "y": 180
-    },
-    "casing=false,facing=north,part=start,slope=sideways": {
-=======
-    "casing=true,facing=south,part=start,slope=upward,waterlogged=false": {
-      "model": "create:block/belt_casing/diagonal_start",
-      "y": 180
-    },
-    "casing=false,facing=west,part=start,slope=upward,waterlogged=false": {
-      "model": "create:block/belt/particle",
-      "y": 270
+      "y": 90
+    },
+    "casing=true,facing=west,part=start,slope=sideways,waterlogged=false": {
+      "model": "create:block/belt_casing/sideways_end",
+      "x": 180,
+      "y": 90
+    },
+    "casing=true,facing=west,part=start,slope=sideways,waterlogged=true": {
+      "model": "create:block/belt_casing/sideways_end",
+      "x": 180,
+      "y": 90
     },
     "casing=true,facing=west,part=start,slope=upward,waterlogged=false": {
       "model": "create:block/belt_casing/diagonal_start",
       "y": 270
     },
-    "casing=false,facing=east,part=start,slope=upward,waterlogged=false": {
-      "model": "create:block/belt/particle",
-      "y": 90
-    },
-    "casing=true,facing=east,part=start,slope=upward,waterlogged=false": {
-      "model": "create:block/belt_casing/diagonal_start",
-      "y": 90
-    },
-    "casing=false,facing=north,part=middle,slope=upward,waterlogged=false": {
-      "model": "create:block/belt/particle"
-    },
-    "casing=true,facing=north,part=middle,slope=upward,waterlogged=false": {
-      "model": "create:block/belt_casing/diagonal_middle"
-    },
-    "casing=false,facing=south,part=middle,slope=upward,waterlogged=false": {
-      "model": "create:block/belt/particle",
-      "y": 180
-    },
-    "casing=true,facing=south,part=middle,slope=upward,waterlogged=false": {
-      "model": "create:block/belt_casing/diagonal_middle",
-      "y": 180
-    },
-    "casing=false,facing=west,part=middle,slope=upward,waterlogged=false": {
->>>>>>> 7e67a4a7
-      "model": "create:block/belt/particle",
-      "x": 180,
-      "y": 180
-    },
-<<<<<<< HEAD
-    "casing=false,facing=north,part=start,slope=upward": {
-      "model": "create:block/belt/particle"
-    },
-    "casing=false,facing=north,part=start,slope=vertical": {
-=======
-    "casing=true,facing=west,part=middle,slope=upward,waterlogged=false": {
-      "model": "create:block/belt_casing/diagonal_middle",
-      "y": 270
-    },
-    "casing=false,facing=east,part=middle,slope=upward,waterlogged=false": {
->>>>>>> 7e67a4a7
-      "model": "create:block/belt/particle",
-      "x": 90,
-      "y": 180
-    },
-<<<<<<< HEAD
-    "casing=false,facing=south,part=end,slope=downward": {
-      "model": "create:block/belt/particle"
-    },
-    "casing=false,facing=south,part=end,slope=horizontal": {
-      "model": "create:block/belt/particle"
-    },
-    "casing=false,facing=south,part=end,slope=sideways": {
-      "model": "create:block/belt/particle"
-=======
-    "casing=true,facing=east,part=middle,slope=upward,waterlogged=false": {
-      "model": "create:block/belt_casing/diagonal_middle",
-      "y": 90
-    },
-    "casing=false,facing=north,part=end,slope=upward,waterlogged=false": {
-      "model": "create:block/belt/particle"
-    },
-    "casing=true,facing=north,part=end,slope=upward,waterlogged=false": {
-      "model": "create:block/belt_casing/diagonal_end"
->>>>>>> 7e67a4a7
-    },
-    "casing=false,facing=south,part=end,slope=upward,waterlogged=false": {
-      "model": "create:block/belt/particle",
-      "y": 180
-    },
-<<<<<<< HEAD
-    "casing=false,facing=south,part=end,slope=vertical": {
-=======
-    "casing=true,facing=south,part=end,slope=upward,waterlogged=false": {
-      "model": "create:block/belt_casing/diagonal_end",
-      "y": 180
-    },
-    "casing=false,facing=west,part=end,slope=upward,waterlogged=false": {
->>>>>>> 7e67a4a7
-      "model": "create:block/belt/particle",
-      "x": 90
-    },
-<<<<<<< HEAD
-    "casing=false,facing=south,part=middle,slope=downward": {
-      "model": "create:block/belt/particle"
-    },
-    "casing=false,facing=south,part=middle,slope=horizontal": {
-      "model": "create:block/belt/particle"
-    },
-    "casing=false,facing=south,part=middle,slope=sideways": {
-      "model": "create:block/belt/particle"
-    },
-    "casing=false,facing=south,part=middle,slope=upward": {
-=======
-    "casing=true,facing=west,part=end,slope=upward,waterlogged=false": {
-      "model": "create:block/belt_casing/diagonal_end",
-      "y": 270
-    },
-    "casing=false,facing=east,part=end,slope=upward,waterlogged=false": {
->>>>>>> 7e67a4a7
-      "model": "create:block/belt/particle",
-      "y": 180
-    },
-<<<<<<< HEAD
-    "casing=false,facing=south,part=middle,slope=vertical": {
-      "model": "create:block/belt/particle",
-      "x": 90
-    },
-    "casing=false,facing=south,part=pulley,slope=downward": {
-      "model": "create:block/belt/particle"
-    },
-    "casing=false,facing=south,part=pulley,slope=horizontal": {
-      "model": "create:block/belt/particle"
-    },
-    "casing=false,facing=south,part=pulley,slope=sideways": {
-      "model": "create:block/belt/particle"
-=======
-    "casing=true,facing=east,part=end,slope=upward,waterlogged=false": {
-      "model": "create:block/belt_casing/diagonal_end",
-      "y": 90
-    },
-    "casing=false,facing=north,part=pulley,slope=upward,waterlogged=false": {
-      "model": "create:block/belt/particle"
-    },
-    "casing=true,facing=north,part=pulley,slope=upward,waterlogged=false": {
-      "model": "create:block/belt_casing/diagonal_pulley"
->>>>>>> 7e67a4a7
-    },
-    "casing=false,facing=south,part=pulley,slope=upward,waterlogged=false": {
-      "model": "create:block/belt/particle",
-      "y": 180
-    },
-<<<<<<< HEAD
-    "casing=false,facing=south,part=pulley,slope=vertical": {
-=======
-    "casing=true,facing=south,part=pulley,slope=upward,waterlogged=false": {
-      "model": "create:block/belt_casing/diagonal_pulley",
-      "y": 180
-    },
-    "casing=false,facing=west,part=pulley,slope=upward,waterlogged=false": {
->>>>>>> 7e67a4a7
-      "model": "create:block/belt/particle",
-      "x": 90
-    },
-<<<<<<< HEAD
-    "casing=false,facing=south,part=start,slope=downward": {
-      "model": "create:block/belt/particle"
-    },
-    "casing=false,facing=south,part=start,slope=horizontal": {
-      "model": "create:block/belt/particle"
-    },
-    "casing=false,facing=south,part=start,slope=sideways": {
-      "model": "create:block/belt/particle"
-    },
-    "casing=false,facing=south,part=start,slope=upward": {
-      "model": "create:block/belt/particle",
-      "y": 180
-    },
-    "casing=false,facing=south,part=start,slope=vertical": {
-      "model": "create:block/belt/particle",
-      "x": 90
-    },
-    "casing=false,facing=west,part=end,slope=downward": {
-      "model": "create:block/belt/particle",
-      "y": 90
-    },
-    "casing=false,facing=west,part=end,slope=horizontal": {
-      "model": "create:block/belt/particle",
-      "y": 90
-    },
-    "casing=false,facing=west,part=end,slope=sideways": {
-=======
-    "casing=true,facing=west,part=pulley,slope=upward,waterlogged=false": {
-      "model": "create:block/belt_casing/diagonal_pulley",
-      "y": 270
-    },
-    "casing=false,facing=east,part=pulley,slope=upward,waterlogged=false": {
-      "model": "create:block/belt/particle",
-      "y": 90
-    },
-    "casing=true,facing=east,part=pulley,slope=upward,waterlogged=false": {
-      "model": "create:block/belt_casing/diagonal_pulley",
-      "y": 90
-    },
-    "casing=false,facing=north,part=start,slope=downward,waterlogged=false": {
-      "model": "create:block/belt/particle",
-      "y": 180
-    },
-    "casing=true,facing=north,part=start,slope=downward,waterlogged=false": {
-      "model": "create:block/belt_casing/diagonal_end",
-      "y": 180
-    },
-    "casing=false,facing=south,part=start,slope=downward,waterlogged=false": {
-      "model": "create:block/belt/particle"
-    },
-    "casing=true,facing=south,part=start,slope=downward,waterlogged=false": {
-      "model": "create:block/belt_casing/diagonal_end"
-    },
-    "casing=false,facing=west,part=start,slope=downward,waterlogged=false": {
-      "model": "create:block/belt/particle",
-      "y": 90
-    },
-    "casing=true,facing=west,part=start,slope=downward,waterlogged=false": {
-      "model": "create:block/belt_casing/diagonal_end",
-      "y": 90
-    },
-    "casing=false,facing=east,part=start,slope=downward,waterlogged=false": {
->>>>>>> 7e67a4a7
-      "model": "create:block/belt/particle",
-      "x": 180,
-      "y": 90
-    },
-<<<<<<< HEAD
-    "casing=false,facing=west,part=end,slope=upward": {
-      "model": "create:block/belt/particle",
-      "y": 270
-    },
-    "casing=false,facing=west,part=end,slope=vertical": {
-      "model": "create:block/belt/particle",
-      "x": 90,
-      "y": 90
-=======
-    "casing=true,facing=east,part=start,slope=downward,waterlogged=false": {
-      "model": "create:block/belt_casing/diagonal_end",
-      "y": 270
-    },
-    "casing=false,facing=north,part=middle,slope=downward,waterlogged=false": {
-      "model": "create:block/belt/particle",
-      "y": 180
-    },
-    "casing=true,facing=north,part=middle,slope=downward,waterlogged=false": {
-      "model": "create:block/belt_casing/diagonal_middle",
-      "y": 180
-    },
-    "casing=false,facing=south,part=middle,slope=downward,waterlogged=false": {
-      "model": "create:block/belt/particle"
-    },
-    "casing=true,facing=south,part=middle,slope=downward,waterlogged=false": {
-      "model": "create:block/belt_casing/diagonal_middle"
->>>>>>> 7e67a4a7
-    },
-    "casing=false,facing=west,part=middle,slope=downward,waterlogged=false": {
-      "model": "create:block/belt/particle",
-      "y": 90
-    },
-<<<<<<< HEAD
-    "casing=false,facing=west,part=middle,slope=horizontal": {
-      "model": "create:block/belt/particle",
-      "y": 90
-    },
-    "casing=false,facing=west,part=middle,slope=sideways": {
-=======
-    "casing=true,facing=west,part=middle,slope=downward,waterlogged=false": {
-      "model": "create:block/belt_casing/diagonal_middle",
-      "y": 90
-    },
-    "casing=false,facing=east,part=middle,slope=downward,waterlogged=false": {
->>>>>>> 7e67a4a7
-      "model": "create:block/belt/particle",
-      "x": 180,
-      "y": 90
-    },
-<<<<<<< HEAD
-    "casing=false,facing=west,part=middle,slope=upward": {
-      "model": "create:block/belt/particle",
-      "y": 270
-    },
-    "casing=false,facing=west,part=middle,slope=vertical": {
-      "model": "create:block/belt/particle",
-      "x": 90,
-      "y": 90
-    },
-    "casing=false,facing=west,part=pulley,slope=downward": {
-      "model": "create:block/belt/particle",
-      "y": 90
-    },
-    "casing=false,facing=west,part=pulley,slope=horizontal": {
-      "model": "create:block/belt/particle",
-      "y": 90
-    },
-    "casing=false,facing=west,part=pulley,slope=sideways": {
-=======
-    "casing=true,facing=east,part=middle,slope=downward,waterlogged=false": {
-      "model": "create:block/belt_casing/diagonal_middle",
-      "y": 270
-    },
-    "casing=false,facing=north,part=end,slope=downward,waterlogged=false": {
-      "model": "create:block/belt/particle",
-      "y": 180
-    },
-    "casing=true,facing=north,part=end,slope=downward,waterlogged=false": {
-      "model": "create:block/belt_casing/diagonal_start",
-      "y": 180
-    },
-    "casing=false,facing=south,part=end,slope=downward,waterlogged=false": {
-      "model": "create:block/belt/particle"
-    },
-    "casing=true,facing=south,part=end,slope=downward,waterlogged=false": {
-      "model": "create:block/belt_casing/diagonal_start"
-    },
-    "casing=false,facing=west,part=end,slope=downward,waterlogged=false": {
-      "model": "create:block/belt/particle",
-      "y": 90
-    },
-    "casing=true,facing=west,part=end,slope=downward,waterlogged=false": {
-      "model": "create:block/belt_casing/diagonal_start",
-      "y": 90
-    },
-    "casing=false,facing=east,part=end,slope=downward,waterlogged=false": {
->>>>>>> 7e67a4a7
-      "model": "create:block/belt/particle",
-      "x": 180,
-      "y": 90
-    },
-<<<<<<< HEAD
-    "casing=false,facing=west,part=pulley,slope=upward": {
-      "model": "create:block/belt/particle",
-      "y": 270
-    },
-    "casing=false,facing=west,part=pulley,slope=vertical": {
-      "model": "create:block/belt/particle",
-      "x": 90,
-      "y": 90
-    },
-    "casing=false,facing=west,part=start,slope=downward": {
-      "model": "create:block/belt/particle",
-      "y": 90
-    },
-    "casing=false,facing=west,part=start,slope=horizontal": {
-      "model": "create:block/belt/particle",
-      "y": 90
-    },
-    "casing=false,facing=west,part=start,slope=sideways": {
-=======
-    "casing=true,facing=east,part=end,slope=downward,waterlogged=false": {
-      "model": "create:block/belt_casing/diagonal_start",
-      "y": 270
-    },
-    "casing=false,facing=north,part=pulley,slope=downward,waterlogged=false": {
-      "model": "create:block/belt/particle",
-      "y": 180
-    },
-    "casing=true,facing=north,part=pulley,slope=downward,waterlogged=false": {
-      "model": "create:block/belt_casing/diagonal_pulley",
-      "y": 180
-    },
-    "casing=false,facing=south,part=pulley,slope=downward,waterlogged=false": {
-      "model": "create:block/belt/particle"
-    },
-    "casing=true,facing=south,part=pulley,slope=downward,waterlogged=false": {
-      "model": "create:block/belt_casing/diagonal_pulley"
-    },
-    "casing=false,facing=west,part=pulley,slope=downward,waterlogged=false": {
-      "model": "create:block/belt/particle",
-      "y": 90
-    },
-    "casing=true,facing=west,part=pulley,slope=downward,waterlogged=false": {
-      "model": "create:block/belt_casing/diagonal_pulley",
-      "y": 90
-    },
-    "casing=false,facing=east,part=pulley,slope=downward,waterlogged=false": {
->>>>>>> 7e67a4a7
-      "model": "create:block/belt/particle",
-      "x": 180,
-      "y": 90
-    },
-<<<<<<< HEAD
-    "casing=false,facing=west,part=start,slope=upward": {
-      "model": "create:block/belt/particle",
-      "y": 270
-    },
-    "casing=false,facing=west,part=start,slope=vertical": {
-=======
-    "casing=true,facing=east,part=pulley,slope=downward,waterlogged=false": {
-      "model": "create:block/belt_casing/diagonal_pulley",
-      "y": 270
-    },
-    "casing=false,facing=north,part=start,slope=vertical,waterlogged=false": {
->>>>>>> 7e67a4a7
-      "model": "create:block/belt/particle",
-      "x": 90,
-      "y": 90
-    },
-<<<<<<< HEAD
-    "casing=true,facing=east,part=end,slope=downward": {
-      "model": "create:block/belt_casing/diagonal_start",
-      "y": 270
-    },
-    "casing=true,facing=east,part=end,slope=horizontal": {
-      "model": "create:block/belt_casing/horizontal_end",
-      "y": 270
-    },
-    "casing=true,facing=east,part=end,slope=sideways": {
-      "model": "create:block/belt_casing/sideways_end",
-      "y": 270
-    },
-    "casing=true,facing=east,part=end,slope=upward": {
-      "model": "create:block/belt_casing/diagonal_end",
-      "y": 90
-    },
-    "casing=true,facing=east,part=end,slope=vertical": {
-=======
-    "casing=true,facing=north,part=start,slope=vertical,waterlogged=false": {
-      "model": "create:block/belt_casing/sideways_end",
-      "x": 90,
-      "y": 270
-    },
-    "casing=false,facing=south,part=start,slope=vertical,waterlogged=false": {
-      "model": "create:block/belt/particle",
-      "x": 90
-    },
-    "casing=true,facing=south,part=start,slope=vertical,waterlogged=false": {
-      "model": "create:block/belt_casing/sideways_start",
-      "x": 90,
-      "y": 90
-    },
-    "casing=false,facing=west,part=start,slope=vertical,waterlogged=false": {
-      "model": "create:block/belt/particle",
-      "x": 90,
-      "y": 90
-    },
-    "casing=true,facing=west,part=start,slope=vertical,waterlogged=false": {
->>>>>>> 7e67a4a7
-      "model": "create:block/belt_casing/sideways_end",
-      "x": 90
-    },
-<<<<<<< HEAD
-    "casing=true,facing=east,part=middle,slope=downward": {
-      "model": "create:block/belt_casing/diagonal_middle",
-      "y": 270
-    },
-    "casing=true,facing=east,part=middle,slope=horizontal": {
-      "model": "create:block/belt_casing/horizontal_middle",
-      "y": 270
-    },
-    "casing=true,facing=east,part=middle,slope=sideways": {
-=======
-    "casing=false,facing=east,part=start,slope=vertical,waterlogged=false": {
-      "model": "create:block/belt/particle",
-      "x": 90,
-      "y": 270
-    },
-    "casing=true,facing=east,part=start,slope=vertical,waterlogged=false": {
-      "model": "create:block/belt_casing/sideways_start",
-      "x": 90
-    },
-    "casing=false,facing=north,part=middle,slope=vertical,waterlogged=false": {
-      "model": "create:block/belt/particle",
-      "x": 90,
-      "y": 180
-    },
-    "casing=true,facing=north,part=middle,slope=vertical,waterlogged=false": {
->>>>>>> 7e67a4a7
-      "model": "create:block/belt_casing/sideways_middle",
-      "y": 270
-    },
-<<<<<<< HEAD
-    "casing=true,facing=east,part=middle,slope=upward": {
-      "model": "create:block/belt_casing/diagonal_middle",
-      "y": 90
-    },
-    "casing=true,facing=east,part=middle,slope=vertical": {
-=======
-    "casing=false,facing=south,part=middle,slope=vertical,waterlogged=false": {
-      "model": "create:block/belt/particle",
-      "x": 90
-    },
-    "casing=true,facing=south,part=middle,slope=vertical,waterlogged=false": {
->>>>>>> 7e67a4a7
-      "model": "create:block/belt_casing/sideways_middle",
-      "x": 90
-    },
-<<<<<<< HEAD
-    "casing=true,facing=east,part=pulley,slope=downward": {
-      "model": "create:block/belt_casing/diagonal_pulley",
-      "y": 270
-    },
-    "casing=true,facing=east,part=pulley,slope=horizontal": {
-      "model": "create:block/belt_casing/horizontal_pulley",
-      "y": 270
-    },
-    "casing=true,facing=east,part=pulley,slope=sideways": {
-      "model": "create:block/belt_casing/sideways_pulley",
-      "y": 270
-    },
-    "casing=true,facing=east,part=pulley,slope=upward": {
-      "model": "create:block/belt_casing/diagonal_pulley",
-      "y": 90
-    },
-    "casing=true,facing=east,part=pulley,slope=vertical": {
-      "model": "create:block/belt_casing/sideways_pulley",
-      "x": 90
-    },
-    "casing=true,facing=east,part=start,slope=downward": {
-      "model": "create:block/belt_casing/diagonal_end",
-      "y": 270
-    },
-    "casing=true,facing=east,part=start,slope=horizontal": {
-      "model": "create:block/belt_casing/horizontal_start",
-      "y": 270
-    },
-    "casing=true,facing=east,part=start,slope=sideways": {
-      "model": "create:block/belt_casing/sideways_start",
-      "y": 270
-    },
-    "casing=true,facing=east,part=start,slope=upward": {
-      "model": "create:block/belt_casing/diagonal_start",
-      "y": 90
-    },
-    "casing=true,facing=east,part=start,slope=vertical": {
-=======
-    "casing=false,facing=west,part=middle,slope=vertical,waterlogged=false": {
-      "model": "create:block/belt/particle",
-      "x": 90,
-      "y": 90
-    },
-    "casing=true,facing=west,part=middle,slope=vertical,waterlogged=false": {
-      "model": "create:block/belt_casing/sideways_middle",
-      "x": 90,
-      "y": 180
-    },
-    "casing=false,facing=east,part=middle,slope=vertical,waterlogged=false": {
-      "model": "create:block/belt/particle",
-      "x": 90,
-      "y": 270
-    },
-    "casing=true,facing=east,part=middle,slope=vertical,waterlogged=false": {
-      "model": "create:block/belt_casing/sideways_middle",
-      "x": 90
-    },
-    "casing=false,facing=north,part=end,slope=vertical,waterlogged=false": {
-      "model": "create:block/belt/particle",
-      "x": 90,
-      "y": 180
-    },
-    "casing=true,facing=north,part=end,slope=vertical,waterlogged=false": {
-      "model": "create:block/belt_casing/sideways_start",
-      "x": 90,
-      "y": 270
-    },
-    "casing=false,facing=south,part=end,slope=vertical,waterlogged=false": {
-      "model": "create:block/belt/particle",
-      "x": 90
-    },
-    "casing=true,facing=south,part=end,slope=vertical,waterlogged=false": {
-      "model": "create:block/belt_casing/sideways_end",
-      "x": 90,
-      "y": 90
-    },
-    "casing=false,facing=west,part=end,slope=vertical,waterlogged=false": {
-      "model": "create:block/belt/particle",
-      "x": 90,
-      "y": 90
-    },
-    "casing=true,facing=west,part=end,slope=vertical,waterlogged=false": {
->>>>>>> 7e67a4a7
-      "model": "create:block/belt_casing/sideways_start",
-      "x": 90
-    },
-    "casing=true,facing=north,part=end,slope=downward": {
-      "model": "create:block/belt_casing/diagonal_start",
-      "y": 180
-    },
-<<<<<<< HEAD
-    "casing=true,facing=north,part=end,slope=horizontal": {
-      "model": "create:block/belt_casing/horizontal_end",
-      "y": 180
-    },
-    "casing=true,facing=north,part=end,slope=sideways": {
-      "model": "create:block/belt_casing/sideways_start",
-      "x": 180,
-      "y": 180
-    },
-    "casing=true,facing=north,part=end,slope=upward": {
-      "model": "create:block/belt_casing/diagonal_end"
-    },
-    "casing=true,facing=north,part=end,slope=vertical": {
-      "model": "create:block/belt_casing/sideways_start",
-      "x": 90,
-      "y": 270
-    },
-    "casing=true,facing=north,part=middle,slope=downward": {
-      "model": "create:block/belt_casing/diagonal_middle",
-      "y": 180
-    },
-    "casing=true,facing=north,part=middle,slope=horizontal": {
-      "model": "create:block/belt_casing/horizontal_middle",
-      "y": 180
-    },
-    "casing=true,facing=north,part=middle,slope=sideways": {
-      "model": "create:block/belt_casing/sideways_middle",
-      "x": 180,
-      "y": 180
-    },
-    "casing=true,facing=north,part=middle,slope=upward": {
-      "model": "create:block/belt_casing/diagonal_middle"
-    },
-    "casing=true,facing=north,part=middle,slope=vertical": {
-      "model": "create:block/belt_casing/sideways_middle",
-=======
-    "casing=false,facing=east,part=end,slope=vertical,waterlogged=false": {
-      "model": "create:block/belt/particle",
-      "x": 90,
-      "y": 270
-    },
-    "casing=true,facing=east,part=end,slope=vertical,waterlogged=false": {
-      "model": "create:block/belt_casing/sideways_end",
-      "x": 90
-    },
-    "casing=false,facing=north,part=pulley,slope=vertical,waterlogged=false": {
-      "model": "create:block/belt/particle",
-      "x": 90,
-      "y": 180
-    },
-    "casing=true,facing=north,part=pulley,slope=vertical,waterlogged=false": {
-      "model": "create:block/belt_casing/sideways_pulley",
-      "x": 90,
-      "y": 270
-    },
-    "casing=false,facing=south,part=pulley,slope=vertical,waterlogged=false": {
-      "model": "create:block/belt/particle",
-      "x": 90
-    },
-    "casing=true,facing=south,part=pulley,slope=vertical,waterlogged=false": {
-      "model": "create:block/belt_casing/sideways_pulley",
-      "x": 90,
-      "y": 90
-    },
-    "casing=false,facing=west,part=pulley,slope=vertical,waterlogged=false": {
-      "model": "create:block/belt/particle",
->>>>>>> 7e67a4a7
-      "x": 90,
-      "y": 270
-    },
-<<<<<<< HEAD
-    "casing=true,facing=north,part=pulley,slope=downward": {
-      "model": "create:block/belt_casing/diagonal_pulley",
-      "y": 180
-    },
-    "casing=true,facing=north,part=pulley,slope=horizontal": {
-      "model": "create:block/belt_casing/horizontal_pulley",
-      "y": 180
-    },
-    "casing=true,facing=north,part=pulley,slope=sideways": {
-=======
-    "casing=true,facing=west,part=pulley,slope=vertical,waterlogged=false": {
->>>>>>> 7e67a4a7
-      "model": "create:block/belt_casing/sideways_pulley",
-      "x": 180,
-      "y": 180
-    },
-<<<<<<< HEAD
-    "casing=true,facing=north,part=pulley,slope=upward": {
-      "model": "create:block/belt_casing/diagonal_pulley"
-    },
-    "casing=true,facing=north,part=pulley,slope=vertical": {
-      "model": "create:block/belt_casing/sideways_pulley",
-      "x": 90,
-      "y": 270
-    },
-    "casing=true,facing=north,part=start,slope=downward": {
-      "model": "create:block/belt_casing/diagonal_end",
-      "y": 180
-    },
-    "casing=true,facing=north,part=start,slope=horizontal": {
-      "model": "create:block/belt_casing/horizontal_start",
-=======
-    "casing=false,facing=east,part=pulley,slope=vertical,waterlogged=false": {
-      "model": "create:block/belt/particle",
-      "x": 90,
-      "y": 270
-    },
-    "casing=true,facing=east,part=pulley,slope=vertical,waterlogged=false": {
-      "model": "create:block/belt_casing/sideways_pulley",
-      "x": 90
-    },
-    "casing=false,facing=north,part=start,slope=sideways,waterlogged=false": {
-      "model": "create:block/belt/particle",
-      "x": 180,
->>>>>>> 7e67a4a7
-      "y": 180
-    },
-    "casing=true,facing=north,part=start,slope=sideways,waterlogged=false": {
-      "model": "create:block/belt_casing/sideways_end",
-      "x": 180,
-      "y": 180
-    },
-<<<<<<< HEAD
-    "casing=true,facing=north,part=start,slope=upward": {
-      "model": "create:block/belt_casing/diagonal_start"
-    },
-    "casing=true,facing=north,part=start,slope=vertical": {
-      "model": "create:block/belt_casing/sideways_end",
-      "x": 90,
-      "y": 270
-    },
-    "casing=true,facing=south,part=end,slope=downward": {
-      "model": "create:block/belt_casing/diagonal_start"
-    },
-    "casing=true,facing=south,part=end,slope=horizontal": {
-      "model": "create:block/belt_casing/horizontal_end"
-    },
-    "casing=true,facing=south,part=end,slope=sideways": {
-      "model": "create:block/belt_casing/sideways_end"
-    },
-    "casing=true,facing=south,part=end,slope=upward": {
-      "model": "create:block/belt_casing/diagonal_end",
-      "y": 180
-    },
-    "casing=true,facing=south,part=end,slope=vertical": {
-      "model": "create:block/belt_casing/sideways_end",
-      "x": 90,
-      "y": 90
-    },
-    "casing=true,facing=south,part=middle,slope=downward": {
-      "model": "create:block/belt_casing/diagonal_middle"
-    },
-    "casing=true,facing=south,part=middle,slope=horizontal": {
-      "model": "create:block/belt_casing/horizontal_middle"
-=======
-    "casing=false,facing=south,part=start,slope=sideways,waterlogged=false": {
-      "model": "create:block/belt/particle"
-    },
-    "casing=true,facing=south,part=start,slope=sideways,waterlogged=false": {
-      "model": "create:block/belt_casing/sideways_start"
-    },
-    "casing=false,facing=west,part=start,slope=sideways,waterlogged=false": {
-      "model": "create:block/belt/particle",
-      "x": 180,
-      "y": 90
-    },
-    "casing=true,facing=west,part=start,slope=sideways,waterlogged=false": {
-      "model": "create:block/belt_casing/sideways_end",
-      "x": 180,
-      "y": 90
-    },
-    "casing=false,facing=east,part=start,slope=sideways,waterlogged=false": {
-      "model": "create:block/belt/particle",
-      "y": 270
-    },
-    "casing=true,facing=east,part=start,slope=sideways,waterlogged=false": {
-      "model": "create:block/belt_casing/sideways_start",
-      "y": 270
-    },
-    "casing=false,facing=north,part=middle,slope=sideways,waterlogged=false": {
-      "model": "create:block/belt/particle",
-      "x": 180,
-      "y": 180
-    },
-    "casing=true,facing=north,part=middle,slope=sideways,waterlogged=false": {
-      "model": "create:block/belt_casing/sideways_middle",
-      "x": 180,
-      "y": 180
-    },
-    "casing=false,facing=south,part=middle,slope=sideways,waterlogged=false": {
-      "model": "create:block/belt/particle"
->>>>>>> 7e67a4a7
-    },
-    "casing=true,facing=south,part=middle,slope=sideways,waterlogged=false": {
-      "model": "create:block/belt_casing/sideways_middle"
-    },
-<<<<<<< HEAD
-    "casing=true,facing=south,part=middle,slope=upward": {
-      "model": "create:block/belt_casing/diagonal_middle",
-      "y": 180
-    },
-    "casing=true,facing=south,part=middle,slope=vertical": {
-=======
-    "casing=false,facing=west,part=middle,slope=sideways,waterlogged=false": {
-      "model": "create:block/belt/particle",
-      "x": 180,
-      "y": 90
-    },
-    "casing=true,facing=west,part=middle,slope=sideways,waterlogged=false": {
->>>>>>> 7e67a4a7
-      "model": "create:block/belt_casing/sideways_middle",
-      "x": 90,
-      "y": 90
-    },
-<<<<<<< HEAD
-    "casing=true,facing=south,part=pulley,slope=downward": {
-      "model": "create:block/belt_casing/diagonal_pulley"
-    },
-    "casing=true,facing=south,part=pulley,slope=horizontal": {
-      "model": "create:block/belt_casing/horizontal_pulley"
-    },
-    "casing=true,facing=south,part=pulley,slope=sideways": {
-      "model": "create:block/belt_casing/sideways_pulley"
-    },
-    "casing=true,facing=south,part=pulley,slope=upward": {
-      "model": "create:block/belt_casing/diagonal_pulley",
-      "y": 180
-    },
-    "casing=true,facing=south,part=pulley,slope=vertical": {
-      "model": "create:block/belt_casing/sideways_pulley",
-      "x": 90,
-      "y": 90
-    },
-    "casing=true,facing=south,part=start,slope=downward": {
-      "model": "create:block/belt_casing/diagonal_end"
-    },
-    "casing=true,facing=south,part=start,slope=horizontal": {
-      "model": "create:block/belt_casing/horizontal_start"
-    },
-    "casing=true,facing=south,part=start,slope=sideways": {
-      "model": "create:block/belt_casing/sideways_start"
-    },
-    "casing=true,facing=south,part=start,slope=upward": {
-      "model": "create:block/belt_casing/diagonal_start",
-      "y": 180
-    },
-    "casing=true,facing=south,part=start,slope=vertical": {
-      "model": "create:block/belt_casing/sideways_start",
-      "x": 90,
-      "y": 90
-    },
-    "casing=true,facing=west,part=end,slope=downward": {
-      "model": "create:block/belt_casing/diagonal_start",
-      "y": 90
-    },
-    "casing=true,facing=west,part=end,slope=horizontal": {
-      "model": "create:block/belt_casing/horizontal_end",
-=======
-    "casing=false,facing=east,part=middle,slope=sideways,waterlogged=false": {
-      "model": "create:block/belt/particle",
-      "y": 270
-    },
-    "casing=true,facing=east,part=middle,slope=sideways,waterlogged=false": {
-      "model": "create:block/belt_casing/sideways_middle",
-      "y": 270
-    },
-    "casing=false,facing=north,part=end,slope=sideways,waterlogged=false": {
-      "model": "create:block/belt/particle",
-      "x": 180,
-      "y": 180
-    },
-    "casing=true,facing=north,part=end,slope=sideways,waterlogged=false": {
-      "model": "create:block/belt_casing/sideways_start",
-      "x": 180,
-      "y": 180
-    },
-    "casing=false,facing=south,part=end,slope=sideways,waterlogged=false": {
-      "model": "create:block/belt/particle"
-    },
-    "casing=true,facing=south,part=end,slope=sideways,waterlogged=false": {
-      "model": "create:block/belt_casing/sideways_end"
-    },
-    "casing=false,facing=west,part=end,slope=sideways,waterlogged=false": {
-      "model": "create:block/belt/particle",
-      "x": 180,
->>>>>>> 7e67a4a7
-      "y": 90
-    },
-    "casing=true,facing=west,part=end,slope=sideways,waterlogged=false": {
-      "model": "create:block/belt_casing/sideways_start",
-      "x": 180,
-      "y": 90
-    },
-<<<<<<< HEAD
-    "casing=true,facing=west,part=end,slope=upward": {
-      "model": "create:block/belt_casing/diagonal_end",
-      "y": 270
-    },
-    "casing=true,facing=west,part=end,slope=vertical": {
-      "model": "create:block/belt_casing/sideways_start",
-      "x": 90,
-      "y": 180
-    },
-    "casing=true,facing=west,part=middle,slope=downward": {
-      "model": "create:block/belt_casing/diagonal_middle",
-      "y": 90
-    },
-    "casing=true,facing=west,part=middle,slope=horizontal": {
-      "model": "create:block/belt_casing/horizontal_middle",
-      "y": 90
-    },
-    "casing=true,facing=west,part=middle,slope=sideways": {
-      "model": "create:block/belt_casing/sideways_middle",
-=======
-    "casing=false,facing=east,part=end,slope=sideways,waterlogged=false": {
-      "model": "create:block/belt/particle",
-      "y": 270
-    },
-    "casing=true,facing=east,part=end,slope=sideways,waterlogged=false": {
-      "model": "create:block/belt_casing/sideways_end",
-      "y": 270
-    },
-    "casing=false,facing=north,part=pulley,slope=sideways,waterlogged=false": {
-      "model": "create:block/belt/particle",
-      "x": 180,
-      "y": 180
-    },
-    "casing=true,facing=north,part=pulley,slope=sideways,waterlogged=false": {
-      "model": "create:block/belt_casing/sideways_pulley",
->>>>>>> 7e67a4a7
-      "x": 180,
-      "y": 90
-    },
-<<<<<<< HEAD
-    "casing=true,facing=west,part=middle,slope=upward": {
-      "model": "create:block/belt_casing/diagonal_middle",
-      "y": 270
-    },
-    "casing=true,facing=west,part=middle,slope=vertical": {
-      "model": "create:block/belt_casing/sideways_middle",
-      "x": 90,
-      "y": 180
-    },
-    "casing=true,facing=west,part=pulley,slope=downward": {
-      "model": "create:block/belt_casing/diagonal_pulley",
-      "y": 90
-    },
-    "casing=true,facing=west,part=pulley,slope=horizontal": {
-      "model": "create:block/belt_casing/horizontal_pulley",
-=======
-    "casing=false,facing=south,part=pulley,slope=sideways,waterlogged=false": {
-      "model": "create:block/belt/particle"
-    },
-    "casing=true,facing=south,part=pulley,slope=sideways,waterlogged=false": {
-      "model": "create:block/belt_casing/sideways_pulley"
-    },
-    "casing=false,facing=west,part=pulley,slope=sideways,waterlogged=false": {
-      "model": "create:block/belt/particle",
-      "x": 180,
->>>>>>> 7e67a4a7
-      "y": 90
-    },
-    "casing=true,facing=west,part=pulley,slope=sideways,waterlogged=false": {
-      "model": "create:block/belt_casing/sideways_pulley",
-      "x": 180,
-      "y": 90
-    },
-<<<<<<< HEAD
-    "casing=true,facing=west,part=pulley,slope=upward": {
-      "model": "create:block/belt_casing/diagonal_pulley",
-      "y": 270
-    },
-    "casing=true,facing=west,part=pulley,slope=vertical": {
-=======
-    "casing=false,facing=east,part=pulley,slope=sideways,waterlogged=false": {
-      "model": "create:block/belt/particle",
-      "y": 270
-    },
-    "casing=true,facing=east,part=pulley,slope=sideways,waterlogged=false": {
-      "model": "create:block/belt_casing/sideways_pulley",
-      "y": 270
-    },
-    "casing=false,facing=north,part=start,slope=horizontal,waterlogged=true": {
-      "model": "create:block/belt/particle",
-      "y": 180
-    },
-    "casing=true,facing=north,part=start,slope=horizontal,waterlogged=true": {
-      "model": "create:block/belt_casing/horizontal_start",
-      "y": 180
-    },
-    "casing=false,facing=south,part=start,slope=horizontal,waterlogged=true": {
-      "model": "create:block/belt/particle"
-    },
-    "casing=true,facing=south,part=start,slope=horizontal,waterlogged=true": {
-      "model": "create:block/belt_casing/horizontal_start"
-    },
-    "casing=false,facing=west,part=start,slope=horizontal,waterlogged=true": {
-      "model": "create:block/belt/particle",
-      "y": 90
-    },
-    "casing=true,facing=west,part=start,slope=horizontal,waterlogged=true": {
-      "model": "create:block/belt_casing/horizontal_start",
-      "y": 90
-    },
-    "casing=false,facing=east,part=start,slope=horizontal,waterlogged=true": {
-      "model": "create:block/belt/particle",
-      "y": 270
-    },
-    "casing=true,facing=east,part=start,slope=horizontal,waterlogged=true": {
-      "model": "create:block/belt_casing/horizontal_start",
-      "y": 270
-    },
-    "casing=false,facing=north,part=middle,slope=horizontal,waterlogged=true": {
-      "model": "create:block/belt/particle",
-      "y": 180
-    },
-    "casing=true,facing=north,part=middle,slope=horizontal,waterlogged=true": {
-      "model": "create:block/belt_casing/horizontal_middle",
-      "y": 180
-    },
-    "casing=false,facing=south,part=middle,slope=horizontal,waterlogged=true": {
-      "model": "create:block/belt/particle"
-    },
-    "casing=true,facing=south,part=middle,slope=horizontal,waterlogged=true": {
-      "model": "create:block/belt_casing/horizontal_middle"
-    },
-    "casing=false,facing=west,part=middle,slope=horizontal,waterlogged=true": {
-      "model": "create:block/belt/particle",
-      "y": 90
-    },
-    "casing=true,facing=west,part=middle,slope=horizontal,waterlogged=true": {
-      "model": "create:block/belt_casing/horizontal_middle",
-      "y": 90
-    },
-    "casing=false,facing=east,part=middle,slope=horizontal,waterlogged=true": {
-      "model": "create:block/belt/particle",
-      "y": 270
-    },
-    "casing=true,facing=east,part=middle,slope=horizontal,waterlogged=true": {
-      "model": "create:block/belt_casing/horizontal_middle",
-      "y": 270
-    },
-    "casing=false,facing=north,part=end,slope=horizontal,waterlogged=true": {
-      "model": "create:block/belt/particle",
-      "y": 180
-    },
-    "casing=true,facing=north,part=end,slope=horizontal,waterlogged=true": {
-      "model": "create:block/belt_casing/horizontal_end",
-      "y": 180
-    },
-    "casing=false,facing=south,part=end,slope=horizontal,waterlogged=true": {
-      "model": "create:block/belt/particle"
-    },
-    "casing=true,facing=south,part=end,slope=horizontal,waterlogged=true": {
-      "model": "create:block/belt_casing/horizontal_end"
-    },
-    "casing=false,facing=west,part=end,slope=horizontal,waterlogged=true": {
-      "model": "create:block/belt/particle",
-      "y": 90
-    },
-    "casing=true,facing=west,part=end,slope=horizontal,waterlogged=true": {
-      "model": "create:block/belt_casing/horizontal_end",
-      "y": 90
-    },
-    "casing=false,facing=east,part=end,slope=horizontal,waterlogged=true": {
-      "model": "create:block/belt/particle",
-      "y": 270
-    },
-    "casing=true,facing=east,part=end,slope=horizontal,waterlogged=true": {
-      "model": "create:block/belt_casing/horizontal_end",
-      "y": 270
-    },
-    "casing=false,facing=north,part=pulley,slope=horizontal,waterlogged=true": {
-      "model": "create:block/belt/particle",
-      "y": 180
-    },
-    "casing=true,facing=north,part=pulley,slope=horizontal,waterlogged=true": {
-      "model": "create:block/belt_casing/horizontal_pulley",
-      "y": 180
-    },
-    "casing=false,facing=south,part=pulley,slope=horizontal,waterlogged=true": {
-      "model": "create:block/belt/particle"
-    },
-    "casing=true,facing=south,part=pulley,slope=horizontal,waterlogged=true": {
-      "model": "create:block/belt_casing/horizontal_pulley"
-    },
-    "casing=false,facing=west,part=pulley,slope=horizontal,waterlogged=true": {
-      "model": "create:block/belt/particle",
-      "y": 90
-    },
-    "casing=true,facing=west,part=pulley,slope=horizontal,waterlogged=true": {
-      "model": "create:block/belt_casing/horizontal_pulley",
-      "y": 90
-    },
-    "casing=false,facing=east,part=pulley,slope=horizontal,waterlogged=true": {
-      "model": "create:block/belt/particle",
-      "y": 270
-    },
-    "casing=true,facing=east,part=pulley,slope=horizontal,waterlogged=true": {
-      "model": "create:block/belt_casing/horizontal_pulley",
-      "y": 270
-    },
-    "casing=false,facing=north,part=start,slope=upward,waterlogged=true": {
-      "model": "create:block/belt/particle"
-    },
-    "casing=true,facing=north,part=start,slope=upward,waterlogged=true": {
-      "model": "create:block/belt_casing/diagonal_start"
-    },
-    "casing=false,facing=south,part=start,slope=upward,waterlogged=true": {
-      "model": "create:block/belt/particle",
-      "y": 180
-    },
-    "casing=true,facing=south,part=start,slope=upward,waterlogged=true": {
-      "model": "create:block/belt_casing/diagonal_start",
-      "y": 180
-    },
-    "casing=false,facing=west,part=start,slope=upward,waterlogged=true": {
-      "model": "create:block/belt/particle",
-      "y": 270
-    },
     "casing=true,facing=west,part=start,slope=upward,waterlogged=true": {
       "model": "create:block/belt_casing/diagonal_start",
       "y": 270
     },
-    "casing=false,facing=east,part=start,slope=upward,waterlogged=true": {
-      "model": "create:block/belt/particle",
-      "y": 90
-    },
-    "casing=true,facing=east,part=start,slope=upward,waterlogged=true": {
-      "model": "create:block/belt_casing/diagonal_start",
-      "y": 90
-    },
-    "casing=false,facing=north,part=middle,slope=upward,waterlogged=true": {
-      "model": "create:block/belt/particle"
-    },
-    "casing=true,facing=north,part=middle,slope=upward,waterlogged=true": {
-      "model": "create:block/belt_casing/diagonal_middle"
-    },
-    "casing=false,facing=south,part=middle,slope=upward,waterlogged=true": {
-      "model": "create:block/belt/particle",
-      "y": 180
-    },
-    "casing=true,facing=south,part=middle,slope=upward,waterlogged=true": {
-      "model": "create:block/belt_casing/diagonal_middle",
-      "y": 180
-    },
-    "casing=false,facing=west,part=middle,slope=upward,waterlogged=true": {
-      "model": "create:block/belt/particle",
-      "y": 270
-    },
-    "casing=true,facing=west,part=middle,slope=upward,waterlogged=true": {
-      "model": "create:block/belt_casing/diagonal_middle",
-      "y": 270
-    },
-    "casing=false,facing=east,part=middle,slope=upward,waterlogged=true": {
-      "model": "create:block/belt/particle",
-      "y": 90
-    },
-    "casing=true,facing=east,part=middle,slope=upward,waterlogged=true": {
-      "model": "create:block/belt_casing/diagonal_middle",
-      "y": 90
-    },
-    "casing=false,facing=north,part=end,slope=upward,waterlogged=true": {
-      "model": "create:block/belt/particle"
-    },
-    "casing=true,facing=north,part=end,slope=upward,waterlogged=true": {
-      "model": "create:block/belt_casing/diagonal_end"
-    },
-    "casing=false,facing=south,part=end,slope=upward,waterlogged=true": {
-      "model": "create:block/belt/particle",
-      "y": 180
-    },
-    "casing=true,facing=south,part=end,slope=upward,waterlogged=true": {
-      "model": "create:block/belt_casing/diagonal_end",
-      "y": 180
-    },
-    "casing=false,facing=west,part=end,slope=upward,waterlogged=true": {
-      "model": "create:block/belt/particle",
-      "y": 270
-    },
-    "casing=true,facing=west,part=end,slope=upward,waterlogged=true": {
-      "model": "create:block/belt_casing/diagonal_end",
-      "y": 270
-    },
-    "casing=false,facing=east,part=end,slope=upward,waterlogged=true": {
-      "model": "create:block/belt/particle",
-      "y": 90
-    },
-    "casing=true,facing=east,part=end,slope=upward,waterlogged=true": {
-      "model": "create:block/belt_casing/diagonal_end",
-      "y": 90
-    },
-    "casing=false,facing=north,part=pulley,slope=upward,waterlogged=true": {
-      "model": "create:block/belt/particle"
-    },
-    "casing=true,facing=north,part=pulley,slope=upward,waterlogged=true": {
-      "model": "create:block/belt_casing/diagonal_pulley"
-    },
-    "casing=false,facing=south,part=pulley,slope=upward,waterlogged=true": {
-      "model": "create:block/belt/particle",
-      "y": 180
-    },
-    "casing=true,facing=south,part=pulley,slope=upward,waterlogged=true": {
-      "model": "create:block/belt_casing/diagonal_pulley",
-      "y": 180
-    },
-    "casing=false,facing=west,part=pulley,slope=upward,waterlogged=true": {
-      "model": "create:block/belt/particle",
-      "y": 270
-    },
-    "casing=true,facing=west,part=pulley,slope=upward,waterlogged=true": {
-      "model": "create:block/belt_casing/diagonal_pulley",
-      "y": 270
-    },
-    "casing=false,facing=east,part=pulley,slope=upward,waterlogged=true": {
-      "model": "create:block/belt/particle",
-      "y": 90
-    },
-    "casing=true,facing=east,part=pulley,slope=upward,waterlogged=true": {
-      "model": "create:block/belt_casing/diagonal_pulley",
-      "y": 90
-    },
-    "casing=false,facing=north,part=start,slope=downward,waterlogged=true": {
-      "model": "create:block/belt/particle",
-      "y": 180
-    },
-    "casing=true,facing=north,part=start,slope=downward,waterlogged=true": {
-      "model": "create:block/belt_casing/diagonal_end",
-      "y": 180
-    },
-    "casing=false,facing=south,part=start,slope=downward,waterlogged=true": {
-      "model": "create:block/belt/particle"
-    },
-    "casing=true,facing=south,part=start,slope=downward,waterlogged=true": {
-      "model": "create:block/belt_casing/diagonal_end"
-    },
-    "casing=false,facing=west,part=start,slope=downward,waterlogged=true": {
-      "model": "create:block/belt/particle",
-      "y": 90
-    },
-    "casing=true,facing=west,part=start,slope=downward,waterlogged=true": {
-      "model": "create:block/belt_casing/diagonal_end",
-      "y": 90
-    },
-    "casing=false,facing=east,part=start,slope=downward,waterlogged=true": {
-      "model": "create:block/belt/particle",
-      "y": 270
-    },
-    "casing=true,facing=east,part=start,slope=downward,waterlogged=true": {
-      "model": "create:block/belt_casing/diagonal_end",
-      "y": 270
-    },
-    "casing=false,facing=north,part=middle,slope=downward,waterlogged=true": {
-      "model": "create:block/belt/particle",
-      "y": 180
-    },
-    "casing=true,facing=north,part=middle,slope=downward,waterlogged=true": {
-      "model": "create:block/belt_casing/diagonal_middle",
-      "y": 180
-    },
-    "casing=false,facing=south,part=middle,slope=downward,waterlogged=true": {
-      "model": "create:block/belt/particle"
-    },
-    "casing=true,facing=south,part=middle,slope=downward,waterlogged=true": {
-      "model": "create:block/belt_casing/diagonal_middle"
-    },
-    "casing=false,facing=west,part=middle,slope=downward,waterlogged=true": {
-      "model": "create:block/belt/particle",
-      "y": 90
-    },
-    "casing=true,facing=west,part=middle,slope=downward,waterlogged=true": {
-      "model": "create:block/belt_casing/diagonal_middle",
-      "y": 90
-    },
-    "casing=false,facing=east,part=middle,slope=downward,waterlogged=true": {
-      "model": "create:block/belt/particle",
-      "y": 270
-    },
-    "casing=true,facing=east,part=middle,slope=downward,waterlogged=true": {
-      "model": "create:block/belt_casing/diagonal_middle",
-      "y": 270
-    },
-    "casing=false,facing=north,part=end,slope=downward,waterlogged=true": {
-      "model": "create:block/belt/particle",
-      "y": 180
-    },
-    "casing=true,facing=north,part=end,slope=downward,waterlogged=true": {
-      "model": "create:block/belt_casing/diagonal_start",
-      "y": 180
-    },
-    "casing=false,facing=south,part=end,slope=downward,waterlogged=true": {
-      "model": "create:block/belt/particle"
-    },
-    "casing=true,facing=south,part=end,slope=downward,waterlogged=true": {
-      "model": "create:block/belt_casing/diagonal_start"
-    },
-    "casing=false,facing=west,part=end,slope=downward,waterlogged=true": {
-      "model": "create:block/belt/particle",
-      "y": 90
-    },
-    "casing=true,facing=west,part=end,slope=downward,waterlogged=true": {
-      "model": "create:block/belt_casing/diagonal_start",
-      "y": 90
-    },
-    "casing=false,facing=east,part=end,slope=downward,waterlogged=true": {
-      "model": "create:block/belt/particle",
-      "y": 270
-    },
-    "casing=true,facing=east,part=end,slope=downward,waterlogged=true": {
-      "model": "create:block/belt_casing/diagonal_start",
-      "y": 270
-    },
-    "casing=false,facing=north,part=pulley,slope=downward,waterlogged=true": {
-      "model": "create:block/belt/particle",
-      "y": 180
-    },
-    "casing=true,facing=north,part=pulley,slope=downward,waterlogged=true": {
-      "model": "create:block/belt_casing/diagonal_pulley",
-      "y": 180
-    },
-    "casing=false,facing=south,part=pulley,slope=downward,waterlogged=true": {
-      "model": "create:block/belt/particle"
-    },
-    "casing=true,facing=south,part=pulley,slope=downward,waterlogged=true": {
-      "model": "create:block/belt_casing/diagonal_pulley"
-    },
-    "casing=false,facing=west,part=pulley,slope=downward,waterlogged=true": {
-      "model": "create:block/belt/particle",
-      "y": 90
-    },
-    "casing=true,facing=west,part=pulley,slope=downward,waterlogged=true": {
-      "model": "create:block/belt_casing/diagonal_pulley",
-      "y": 90
-    },
-    "casing=false,facing=east,part=pulley,slope=downward,waterlogged=true": {
-      "model": "create:block/belt/particle",
-      "y": 270
-    },
-    "casing=true,facing=east,part=pulley,slope=downward,waterlogged=true": {
-      "model": "create:block/belt_casing/diagonal_pulley",
-      "y": 270
-    },
-    "casing=false,facing=north,part=start,slope=vertical,waterlogged=true": {
-      "model": "create:block/belt/particle",
-      "x": 90,
-      "y": 180
-    },
-    "casing=true,facing=north,part=start,slope=vertical,waterlogged=true": {
+    "casing=true,facing=west,part=start,slope=vertical,waterlogged=false": {
       "model": "create:block/belt_casing/sideways_end",
       "x": 90,
-      "y": 270
-    },
-    "casing=false,facing=south,part=start,slope=vertical,waterlogged=true": {
-      "model": "create:block/belt/particle",
-      "x": 90
-    },
-    "casing=true,facing=south,part=start,slope=vertical,waterlogged=true": {
-      "model": "create:block/belt_casing/sideways_start",
-      "x": 90,
-      "y": 90
-    },
-    "casing=false,facing=west,part=start,slope=vertical,waterlogged=true": {
-      "model": "create:block/belt/particle",
-      "x": 90,
-      "y": 90
+      "y": 180
     },
     "casing=true,facing=west,part=start,slope=vertical,waterlogged=true": {
-      "model": "create:block/belt_casing/sideways_end",
-      "x": 90,
-      "y": 180
-    },
-    "casing=false,facing=east,part=start,slope=vertical,waterlogged=true": {
-      "model": "create:block/belt/particle",
-      "x": 90,
-      "y": 270
-    },
-    "casing=true,facing=east,part=start,slope=vertical,waterlogged=true": {
-      "model": "create:block/belt_casing/sideways_start",
-      "x": 90
-    },
-    "casing=false,facing=north,part=middle,slope=vertical,waterlogged=true": {
-      "model": "create:block/belt/particle",
-      "x": 90,
-      "y": 180
-    },
-    "casing=true,facing=north,part=middle,slope=vertical,waterlogged=true": {
-      "model": "create:block/belt_casing/sideways_middle",
-      "x": 90,
-      "y": 270
-    },
-    "casing=false,facing=south,part=middle,slope=vertical,waterlogged=true": {
-      "model": "create:block/belt/particle",
-      "x": 90
-    },
-    "casing=true,facing=south,part=middle,slope=vertical,waterlogged=true": {
-      "model": "create:block/belt_casing/sideways_middle",
-      "x": 90,
-      "y": 90
-    },
-    "casing=false,facing=west,part=middle,slope=vertical,waterlogged=true": {
-      "model": "create:block/belt/particle",
-      "x": 90,
-      "y": 90
-    },
-    "casing=true,facing=west,part=middle,slope=vertical,waterlogged=true": {
-      "model": "create:block/belt_casing/sideways_middle",
-      "x": 90,
-      "y": 180
-    },
-    "casing=false,facing=east,part=middle,slope=vertical,waterlogged=true": {
-      "model": "create:block/belt/particle",
-      "x": 90,
-      "y": 270
-    },
-    "casing=true,facing=east,part=middle,slope=vertical,waterlogged=true": {
-      "model": "create:block/belt_casing/sideways_middle",
-      "x": 90
-    },
-    "casing=false,facing=north,part=end,slope=vertical,waterlogged=true": {
-      "model": "create:block/belt/particle",
-      "x": 90,
-      "y": 180
-    },
-    "casing=true,facing=north,part=end,slope=vertical,waterlogged=true": {
-      "model": "create:block/belt_casing/sideways_start",
-      "x": 90,
-      "y": 270
-    },
-    "casing=false,facing=south,part=end,slope=vertical,waterlogged=true": {
-      "model": "create:block/belt/particle",
-      "x": 90
-    },
-    "casing=true,facing=south,part=end,slope=vertical,waterlogged=true": {
-      "model": "create:block/belt_casing/sideways_end",
-      "x": 90,
-      "y": 90
-    },
-    "casing=false,facing=west,part=end,slope=vertical,waterlogged=true": {
-      "model": "create:block/belt/particle",
-      "x": 90,
-      "y": 90
-    },
-    "casing=true,facing=west,part=end,slope=vertical,waterlogged=true": {
-      "model": "create:block/belt_casing/sideways_start",
-      "x": 90,
-      "y": 180
-    },
-    "casing=false,facing=east,part=end,slope=vertical,waterlogged=true": {
-      "model": "create:block/belt/particle",
-      "x": 90,
-      "y": 270
-    },
-    "casing=true,facing=east,part=end,slope=vertical,waterlogged=true": {
-      "model": "create:block/belt_casing/sideways_end",
-      "x": 90
-    },
-    "casing=false,facing=north,part=pulley,slope=vertical,waterlogged=true": {
-      "model": "create:block/belt/particle",
-      "x": 90,
-      "y": 180
-    },
-    "casing=true,facing=north,part=pulley,slope=vertical,waterlogged=true": {
-      "model": "create:block/belt_casing/sideways_pulley",
-      "x": 90,
-      "y": 270
-    },
-    "casing=false,facing=south,part=pulley,slope=vertical,waterlogged=true": {
-      "model": "create:block/belt/particle",
-      "x": 90
-    },
-    "casing=true,facing=south,part=pulley,slope=vertical,waterlogged=true": {
-      "model": "create:block/belt_casing/sideways_pulley",
-      "x": 90,
-      "y": 90
-    },
-    "casing=false,facing=west,part=pulley,slope=vertical,waterlogged=true": {
-      "model": "create:block/belt/particle",
-      "x": 90,
-      "y": 90
-    },
-    "casing=true,facing=west,part=pulley,slope=vertical,waterlogged=true": {
-      "model": "create:block/belt_casing/sideways_pulley",
-      "x": 90,
-      "y": 180
-    },
-    "casing=false,facing=east,part=pulley,slope=vertical,waterlogged=true": {
-      "model": "create:block/belt/particle",
-      "x": 90,
-      "y": 270
-    },
-    "casing=true,facing=east,part=pulley,slope=vertical,waterlogged=true": {
-      "model": "create:block/belt_casing/sideways_pulley",
-      "x": 90
-    },
-    "casing=false,facing=north,part=start,slope=sideways,waterlogged=true": {
-      "model": "create:block/belt/particle",
-      "x": 180,
-      "y": 180
-    },
-    "casing=true,facing=north,part=start,slope=sideways,waterlogged=true": {
-      "model": "create:block/belt_casing/sideways_end",
-      "x": 180,
-      "y": 180
-    },
-    "casing=false,facing=south,part=start,slope=sideways,waterlogged=true": {
-      "model": "create:block/belt/particle"
-    },
-    "casing=true,facing=south,part=start,slope=sideways,waterlogged=true": {
-      "model": "create:block/belt_casing/sideways_start"
-    },
-    "casing=false,facing=west,part=start,slope=sideways,waterlogged=true": {
-      "model": "create:block/belt/particle",
-      "x": 180,
-      "y": 90
-    },
-    "casing=true,facing=west,part=start,slope=sideways,waterlogged=true": {
-      "model": "create:block/belt_casing/sideways_end",
-      "x": 180,
-      "y": 90
-    },
-    "casing=false,facing=east,part=start,slope=sideways,waterlogged=true": {
-      "model": "create:block/belt/particle",
-      "y": 270
-    },
-    "casing=true,facing=east,part=start,slope=sideways,waterlogged=true": {
-      "model": "create:block/belt_casing/sideways_start",
-      "y": 270
-    },
-    "casing=false,facing=north,part=middle,slope=sideways,waterlogged=true": {
-      "model": "create:block/belt/particle",
-      "x": 180,
-      "y": 180
-    },
-    "casing=true,facing=north,part=middle,slope=sideways,waterlogged=true": {
-      "model": "create:block/belt_casing/sideways_middle",
-      "x": 180,
-      "y": 180
-    },
-    "casing=false,facing=south,part=middle,slope=sideways,waterlogged=true": {
-      "model": "create:block/belt/particle"
-    },
-    "casing=true,facing=south,part=middle,slope=sideways,waterlogged=true": {
-      "model": "create:block/belt_casing/sideways_middle"
-    },
-    "casing=false,facing=west,part=middle,slope=sideways,waterlogged=true": {
-      "model": "create:block/belt/particle",
-      "x": 180,
-      "y": 90
-    },
-    "casing=true,facing=west,part=middle,slope=sideways,waterlogged=true": {
-      "model": "create:block/belt_casing/sideways_middle",
-      "x": 180,
-      "y": 90
-    },
-    "casing=false,facing=east,part=middle,slope=sideways,waterlogged=true": {
-      "model": "create:block/belt/particle",
-      "y": 270
-    },
-    "casing=true,facing=east,part=middle,slope=sideways,waterlogged=true": {
-      "model": "create:block/belt_casing/sideways_middle",
-      "y": 270
-    },
-    "casing=false,facing=north,part=end,slope=sideways,waterlogged=true": {
-      "model": "create:block/belt/particle",
-      "x": 180,
-      "y": 180
-    },
-    "casing=true,facing=north,part=end,slope=sideways,waterlogged=true": {
-      "model": "create:block/belt_casing/sideways_start",
-      "x": 180,
-      "y": 180
-    },
-    "casing=false,facing=south,part=end,slope=sideways,waterlogged=true": {
-      "model": "create:block/belt/particle"
-    },
-    "casing=true,facing=south,part=end,slope=sideways,waterlogged=true": {
-      "model": "create:block/belt_casing/sideways_end"
-    },
-    "casing=false,facing=west,part=end,slope=sideways,waterlogged=true": {
-      "model": "create:block/belt/particle",
-      "x": 180,
-      "y": 90
-    },
-    "casing=true,facing=west,part=end,slope=sideways,waterlogged=true": {
-      "model": "create:block/belt_casing/sideways_start",
-      "x": 180,
-      "y": 90
-    },
-    "casing=false,facing=east,part=end,slope=sideways,waterlogged=true": {
-      "model": "create:block/belt/particle",
-      "y": 270
-    },
-    "casing=true,facing=east,part=end,slope=sideways,waterlogged=true": {
-      "model": "create:block/belt_casing/sideways_end",
-      "y": 270
-    },
-    "casing=false,facing=north,part=pulley,slope=sideways,waterlogged=true": {
-      "model": "create:block/belt/particle",
-      "x": 180,
-      "y": 180
-    },
-    "casing=true,facing=north,part=pulley,slope=sideways,waterlogged=true": {
-      "model": "create:block/belt_casing/sideways_pulley",
-      "x": 180,
-      "y": 180
-    },
-    "casing=false,facing=south,part=pulley,slope=sideways,waterlogged=true": {
-      "model": "create:block/belt/particle"
-    },
-    "casing=true,facing=south,part=pulley,slope=sideways,waterlogged=true": {
-      "model": "create:block/belt_casing/sideways_pulley"
-    },
-    "casing=false,facing=west,part=pulley,slope=sideways,waterlogged=true": {
-      "model": "create:block/belt/particle",
-      "x": 180,
-      "y": 90
-    },
-    "casing=true,facing=west,part=pulley,slope=sideways,waterlogged=true": {
-      "model": "create:block/belt_casing/sideways_pulley",
-      "x": 180,
-      "y": 90
-    },
-    "casing=false,facing=east,part=pulley,slope=sideways,waterlogged=true": {
-      "model": "create:block/belt/particle",
-      "y": 270
-    },
-    "casing=true,facing=east,part=pulley,slope=sideways,waterlogged=true": {
->>>>>>> 7e67a4a7
-      "model": "create:block/belt_casing/sideways_pulley",
-      "x": 90,
-      "y": 180
-    },
-    "casing=true,facing=west,part=start,slope=downward": {
-      "model": "create:block/belt_casing/diagonal_end",
-      "y": 90
-    },
-    "casing=true,facing=west,part=start,slope=horizontal": {
-      "model": "create:block/belt_casing/horizontal_start",
-      "y": 90
-    },
-    "casing=true,facing=west,part=start,slope=sideways": {
-      "model": "create:block/belt_casing/sideways_end",
-      "x": 180,
-      "y": 90
-    },
-    "casing=true,facing=west,part=start,slope=upward": {
-      "model": "create:block/belt_casing/diagonal_start",
-      "y": 270
-    },
-    "casing=true,facing=west,part=start,slope=vertical": {
       "model": "create:block/belt_casing/sideways_end",
       "x": 90,
       "y": 180
