{
  "variants": {
<<<<<<< HEAD
    "facing=east,powered=false,shape=extended": {
      "model": "create:block/brass_belt_funnel_extended",
      "y": 90
    },
    "facing=east,powered=false,shape=pulling": {
      "model": "create:block/brass_belt_funnel_pulling",
      "y": 90
    },
    "facing=east,powered=false,shape=pushing": {
      "model": "create:block/brass_belt_funnel_pushing",
      "y": 90
=======
    "facing=north,powered=false,shape=retracted,waterlogged=false": {
      "model": "create:block/brass_belt_funnel_retracted_unpowered"
    },
    "facing=south,powered=false,shape=retracted,waterlogged=false": {
      "model": "create:block/brass_belt_funnel_retracted_unpowered",
      "y": 180
    },
    "facing=west,powered=false,shape=retracted,waterlogged=false": {
      "model": "create:block/brass_belt_funnel_retracted_unpowered",
      "y": 270
>>>>>>> 7f16cea1
    },
    "facing=east,powered=false,shape=retracted,waterlogged=false": {
      "model": "create:block/brass_belt_funnel_retracted_unpowered",
      "y": 90
    },
<<<<<<< HEAD
    "facing=east,powered=true,shape=extended": {
      "model": "create:block/brass_belt_funnel_extended_powered",
      "y": 90
    },
    "facing=east,powered=true,shape=pulling": {
      "model": "create:block/brass_belt_funnel_pulling_powered",
      "y": 90
    },
    "facing=east,powered=true,shape=pushing": {
      "model": "create:block/brass_belt_funnel_pushing_powered",
      "y": 90
=======
    "facing=north,powered=true,shape=retracted,waterlogged=false": {
      "model": "create:block/brass_belt_funnel_retracted_powered"
    },
    "facing=south,powered=true,shape=retracted,waterlogged=false": {
      "model": "create:block/brass_belt_funnel_retracted_powered",
      "y": 180
    },
    "facing=west,powered=true,shape=retracted,waterlogged=false": {
      "model": "create:block/brass_belt_funnel_retracted_powered",
      "y": 270
>>>>>>> 7f16cea1
    },
    "facing=east,powered=true,shape=retracted,waterlogged=false": {
      "model": "create:block/brass_belt_funnel_retracted_powered",
      "y": 90
    },
    "facing=north,powered=false,shape=extended,waterlogged=false": {
      "model": "create:block/brass_belt_funnel_extended_unpowered"
    },
<<<<<<< HEAD
    "facing=north,powered=false,shape=pulling": {
      "model": "create:block/brass_belt_funnel_pulling"
    },
    "facing=north,powered=false,shape=pushing": {
      "model": "create:block/brass_belt_funnel_pushing"
    },
    "facing=north,powered=false,shape=retracted": {
      "model": "create:block/brass_belt_funnel_retracted"
=======
    "facing=south,powered=false,shape=extended,waterlogged=false": {
      "model": "create:block/brass_belt_funnel_extended_unpowered",
      "y": 180
    },
    "facing=west,powered=false,shape=extended,waterlogged=false": {
      "model": "create:block/brass_belt_funnel_extended_unpowered",
      "y": 270
    },
    "facing=east,powered=false,shape=extended,waterlogged=false": {
      "model": "create:block/brass_belt_funnel_extended_unpowered",
      "y": 90
>>>>>>> 7f16cea1
    },
    "facing=north,powered=true,shape=extended,waterlogged=false": {
      "model": "create:block/brass_belt_funnel_extended_powered"
    },
<<<<<<< HEAD
    "facing=north,powered=true,shape=pulling": {
      "model": "create:block/brass_belt_funnel_pulling_powered"
    },
    "facing=north,powered=true,shape=pushing": {
      "model": "create:block/brass_belt_funnel_pushing_powered"
    },
    "facing=north,powered=true,shape=retracted": {
      "model": "create:block/brass_belt_funnel_retracted_powered"
    },
    "facing=south,powered=false,shape=extended": {
      "model": "create:block/brass_belt_funnel_extended",
      "y": 180
    },
    "facing=south,powered=false,shape=pulling": {
      "model": "create:block/brass_belt_funnel_pulling",
      "y": 180
=======
    "facing=south,powered=true,shape=extended,waterlogged=false": {
      "model": "create:block/brass_belt_funnel_extended_powered",
      "y": 180
    },
    "facing=west,powered=true,shape=extended,waterlogged=false": {
      "model": "create:block/brass_belt_funnel_extended_powered",
      "y": 270
    },
    "facing=east,powered=true,shape=extended,waterlogged=false": {
      "model": "create:block/brass_belt_funnel_extended_powered",
      "y": 90
    },
    "facing=north,powered=false,shape=pushing,waterlogged=false": {
      "model": "create:block/brass_belt_funnel_pushing_unpowered"
>>>>>>> 7f16cea1
    },
    "facing=south,powered=false,shape=pushing,waterlogged=false": {
      "model": "create:block/brass_belt_funnel_pushing_unpowered",
      "y": 180
    },
<<<<<<< HEAD
    "facing=south,powered=false,shape=retracted": {
      "model": "create:block/brass_belt_funnel_retracted",
      "y": 180
    },
    "facing=south,powered=true,shape=extended": {
      "model": "create:block/brass_belt_funnel_extended_powered",
      "y": 180
    },
    "facing=south,powered=true,shape=pulling": {
      "model": "create:block/brass_belt_funnel_pulling_powered",
      "y": 180
=======
    "facing=west,powered=false,shape=pushing,waterlogged=false": {
      "model": "create:block/brass_belt_funnel_pushing_unpowered",
      "y": 270
    },
    "facing=east,powered=false,shape=pushing,waterlogged=false": {
      "model": "create:block/brass_belt_funnel_pushing_unpowered",
      "y": 90
    },
    "facing=north,powered=true,shape=pushing,waterlogged=false": {
      "model": "create:block/brass_belt_funnel_pushing_powered"
>>>>>>> 7f16cea1
    },
    "facing=south,powered=true,shape=pushing,waterlogged=false": {
      "model": "create:block/brass_belt_funnel_pushing_powered",
      "y": 180
    },
<<<<<<< HEAD
    "facing=south,powered=true,shape=retracted": {
      "model": "create:block/brass_belt_funnel_retracted_powered",
      "y": 180
    },
    "facing=west,powered=false,shape=extended": {
      "model": "create:block/brass_belt_funnel_extended",
      "y": 270
    },
    "facing=west,powered=false,shape=pulling": {
      "model": "create:block/brass_belt_funnel_pulling",
      "y": 270
    },
    "facing=west,powered=false,shape=pushing": {
      "model": "create:block/brass_belt_funnel_pushing",
      "y": 270
    },
    "facing=west,powered=false,shape=retracted": {
      "model": "create:block/brass_belt_funnel_retracted",
      "y": 270
    },
    "facing=west,powered=true,shape=extended": {
      "model": "create:block/brass_belt_funnel_extended_powered",
      "y": 270
=======
    "facing=west,powered=true,shape=pushing,waterlogged=false": {
      "model": "create:block/brass_belt_funnel_pushing_powered",
      "y": 270
    },
    "facing=east,powered=true,shape=pushing,waterlogged=false": {
      "model": "create:block/brass_belt_funnel_pushing_powered",
      "y": 90
    },
    "facing=north,powered=false,shape=pulling,waterlogged=false": {
      "model": "create:block/brass_belt_funnel_pulling_unpowered"
    },
    "facing=south,powered=false,shape=pulling,waterlogged=false": {
      "model": "create:block/brass_belt_funnel_pulling_unpowered",
      "y": 180
    },
    "facing=west,powered=false,shape=pulling,waterlogged=false": {
      "model": "create:block/brass_belt_funnel_pulling_unpowered",
      "y": 270
    },
    "facing=east,powered=false,shape=pulling,waterlogged=false": {
      "model": "create:block/brass_belt_funnel_pulling_unpowered",
      "y": 90
    },
    "facing=north,powered=true,shape=pulling,waterlogged=false": {
      "model": "create:block/brass_belt_funnel_pulling_powered"
    },
    "facing=south,powered=true,shape=pulling,waterlogged=false": {
      "model": "create:block/brass_belt_funnel_pulling_powered",
      "y": 180
>>>>>>> 7f16cea1
    },
    "facing=west,powered=true,shape=pulling,waterlogged=false": {
      "model": "create:block/brass_belt_funnel_pulling_powered",
      "y": 270
    },
<<<<<<< HEAD
    "facing=west,powered=true,shape=pushing": {
      "model": "create:block/brass_belt_funnel_pushing_powered",
      "y": 270
    },
    "facing=west,powered=true,shape=retracted": {
      "model": "create:block/brass_belt_funnel_retracted_powered",
      "y": 270
=======
    "facing=east,powered=true,shape=pulling,waterlogged=false": {
      "model": "create:block/brass_belt_funnel_pulling_powered",
      "y": 90
    },
    "facing=north,powered=false,shape=retracted,waterlogged=true": {
      "model": "create:block/brass_belt_funnel_retracted_unpowered"
    },
    "facing=south,powered=false,shape=retracted,waterlogged=true": {
      "model": "create:block/brass_belt_funnel_retracted_unpowered",
      "y": 180
    },
    "facing=west,powered=false,shape=retracted,waterlogged=true": {
      "model": "create:block/brass_belt_funnel_retracted_unpowered",
      "y": 270
    },
    "facing=east,powered=false,shape=retracted,waterlogged=true": {
      "model": "create:block/brass_belt_funnel_retracted_unpowered",
      "y": 90
    },
    "facing=north,powered=true,shape=retracted,waterlogged=true": {
      "model": "create:block/brass_belt_funnel_retracted_powered"
    },
    "facing=south,powered=true,shape=retracted,waterlogged=true": {
      "model": "create:block/brass_belt_funnel_retracted_powered",
      "y": 180
    },
    "facing=west,powered=true,shape=retracted,waterlogged=true": {
      "model": "create:block/brass_belt_funnel_retracted_powered",
      "y": 270
    },
    "facing=east,powered=true,shape=retracted,waterlogged=true": {
      "model": "create:block/brass_belt_funnel_retracted_powered",
      "y": 90
    },
    "facing=north,powered=false,shape=extended,waterlogged=true": {
      "model": "create:block/brass_belt_funnel_extended_unpowered"
    },
    "facing=south,powered=false,shape=extended,waterlogged=true": {
      "model": "create:block/brass_belt_funnel_extended_unpowered",
      "y": 180
    },
    "facing=west,powered=false,shape=extended,waterlogged=true": {
      "model": "create:block/brass_belt_funnel_extended_unpowered",
      "y": 270
    },
    "facing=east,powered=false,shape=extended,waterlogged=true": {
      "model": "create:block/brass_belt_funnel_extended_unpowered",
      "y": 90
    },
    "facing=north,powered=true,shape=extended,waterlogged=true": {
      "model": "create:block/brass_belt_funnel_extended_powered"
    },
    "facing=south,powered=true,shape=extended,waterlogged=true": {
      "model": "create:block/brass_belt_funnel_extended_powered",
      "y": 180
    },
    "facing=west,powered=true,shape=extended,waterlogged=true": {
      "model": "create:block/brass_belt_funnel_extended_powered",
      "y": 270
    },
    "facing=east,powered=true,shape=extended,waterlogged=true": {
      "model": "create:block/brass_belt_funnel_extended_powered",
      "y": 90
    },
    "facing=north,powered=false,shape=pushing,waterlogged=true": {
      "model": "create:block/brass_belt_funnel_pushing_unpowered"
    },
    "facing=south,powered=false,shape=pushing,waterlogged=true": {
      "model": "create:block/brass_belt_funnel_pushing_unpowered",
      "y": 180
    },
    "facing=west,powered=false,shape=pushing,waterlogged=true": {
      "model": "create:block/brass_belt_funnel_pushing_unpowered",
      "y": 270
    },
    "facing=east,powered=false,shape=pushing,waterlogged=true": {
      "model": "create:block/brass_belt_funnel_pushing_unpowered",
      "y": 90
    },
    "facing=north,powered=true,shape=pushing,waterlogged=true": {
      "model": "create:block/brass_belt_funnel_pushing_powered"
    },
    "facing=south,powered=true,shape=pushing,waterlogged=true": {
      "model": "create:block/brass_belt_funnel_pushing_powered",
      "y": 180
    },
    "facing=west,powered=true,shape=pushing,waterlogged=true": {
      "model": "create:block/brass_belt_funnel_pushing_powered",
      "y": 270
    },
    "facing=east,powered=true,shape=pushing,waterlogged=true": {
      "model": "create:block/brass_belt_funnel_pushing_powered",
      "y": 90
    },
    "facing=north,powered=false,shape=pulling,waterlogged=true": {
      "model": "create:block/brass_belt_funnel_pulling_unpowered"
    },
    "facing=south,powered=false,shape=pulling,waterlogged=true": {
      "model": "create:block/brass_belt_funnel_pulling_unpowered",
      "y": 180
    },
    "facing=west,powered=false,shape=pulling,waterlogged=true": {
      "model": "create:block/brass_belt_funnel_pulling_unpowered",
      "y": 270
    },
    "facing=east,powered=false,shape=pulling,waterlogged=true": {
      "model": "create:block/brass_belt_funnel_pulling_unpowered",
      "y": 90
    },
    "facing=north,powered=true,shape=pulling,waterlogged=true": {
      "model": "create:block/brass_belt_funnel_pulling_powered"
    },
    "facing=south,powered=true,shape=pulling,waterlogged=true": {
      "model": "create:block/brass_belt_funnel_pulling_powered",
      "y": 180
    },
    "facing=west,powered=true,shape=pulling,waterlogged=true": {
      "model": "create:block/brass_belt_funnel_pulling_powered",
      "y": 270
    },
    "facing=east,powered=true,shape=pulling,waterlogged=true": {
      "model": "create:block/brass_belt_funnel_pulling_powered",
      "y": 90
>>>>>>> 7f16cea1
    }
  }
}<|MERGE_RESOLUTION|>--- conflicted
+++ resolved
@@ -1,18 +1,5 @@
 {
   "variants": {
-<<<<<<< HEAD
-    "facing=east,powered=false,shape=extended": {
-      "model": "create:block/brass_belt_funnel_extended",
-      "y": 90
-    },
-    "facing=east,powered=false,shape=pulling": {
-      "model": "create:block/brass_belt_funnel_pulling",
-      "y": 90
-    },
-    "facing=east,powered=false,shape=pushing": {
-      "model": "create:block/brass_belt_funnel_pushing",
-      "y": 90
-=======
     "facing=north,powered=false,shape=retracted,waterlogged=false": {
       "model": "create:block/brass_belt_funnel_retracted_unpowered"
     },
@@ -23,25 +10,11 @@
     "facing=west,powered=false,shape=retracted,waterlogged=false": {
       "model": "create:block/brass_belt_funnel_retracted_unpowered",
       "y": 270
->>>>>>> 7f16cea1
     },
     "facing=east,powered=false,shape=retracted,waterlogged=false": {
       "model": "create:block/brass_belt_funnel_retracted_unpowered",
       "y": 90
     },
-<<<<<<< HEAD
-    "facing=east,powered=true,shape=extended": {
-      "model": "create:block/brass_belt_funnel_extended_powered",
-      "y": 90
-    },
-    "facing=east,powered=true,shape=pulling": {
-      "model": "create:block/brass_belt_funnel_pulling_powered",
-      "y": 90
-    },
-    "facing=east,powered=true,shape=pushing": {
-      "model": "create:block/brass_belt_funnel_pushing_powered",
-      "y": 90
-=======
     "facing=north,powered=true,shape=retracted,waterlogged=false": {
       "model": "create:block/brass_belt_funnel_retracted_powered"
     },
@@ -52,7 +25,6 @@
     "facing=west,powered=true,shape=retracted,waterlogged=false": {
       "model": "create:block/brass_belt_funnel_retracted_powered",
       "y": 270
->>>>>>> 7f16cea1
     },
     "facing=east,powered=true,shape=retracted,waterlogged=false": {
       "model": "create:block/brass_belt_funnel_retracted_powered",
@@ -61,16 +33,6 @@
     "facing=north,powered=false,shape=extended,waterlogged=false": {
       "model": "create:block/brass_belt_funnel_extended_unpowered"
     },
-<<<<<<< HEAD
-    "facing=north,powered=false,shape=pulling": {
-      "model": "create:block/brass_belt_funnel_pulling"
-    },
-    "facing=north,powered=false,shape=pushing": {
-      "model": "create:block/brass_belt_funnel_pushing"
-    },
-    "facing=north,powered=false,shape=retracted": {
-      "model": "create:block/brass_belt_funnel_retracted"
-=======
     "facing=south,powered=false,shape=extended,waterlogged=false": {
       "model": "create:block/brass_belt_funnel_extended_unpowered",
       "y": 180
@@ -82,29 +44,10 @@
     "facing=east,powered=false,shape=extended,waterlogged=false": {
       "model": "create:block/brass_belt_funnel_extended_unpowered",
       "y": 90
->>>>>>> 7f16cea1
     },
     "facing=north,powered=true,shape=extended,waterlogged=false": {
       "model": "create:block/brass_belt_funnel_extended_powered"
     },
-<<<<<<< HEAD
-    "facing=north,powered=true,shape=pulling": {
-      "model": "create:block/brass_belt_funnel_pulling_powered"
-    },
-    "facing=north,powered=true,shape=pushing": {
-      "model": "create:block/brass_belt_funnel_pushing_powered"
-    },
-    "facing=north,powered=true,shape=retracted": {
-      "model": "create:block/brass_belt_funnel_retracted_powered"
-    },
-    "facing=south,powered=false,shape=extended": {
-      "model": "create:block/brass_belt_funnel_extended",
-      "y": 180
-    },
-    "facing=south,powered=false,shape=pulling": {
-      "model": "create:block/brass_belt_funnel_pulling",
-      "y": 180
-=======
     "facing=south,powered=true,shape=extended,waterlogged=false": {
       "model": "create:block/brass_belt_funnel_extended_powered",
       "y": 180
@@ -119,25 +62,11 @@
     },
     "facing=north,powered=false,shape=pushing,waterlogged=false": {
       "model": "create:block/brass_belt_funnel_pushing_unpowered"
->>>>>>> 7f16cea1
     },
     "facing=south,powered=false,shape=pushing,waterlogged=false": {
       "model": "create:block/brass_belt_funnel_pushing_unpowered",
       "y": 180
     },
-<<<<<<< HEAD
-    "facing=south,powered=false,shape=retracted": {
-      "model": "create:block/brass_belt_funnel_retracted",
-      "y": 180
-    },
-    "facing=south,powered=true,shape=extended": {
-      "model": "create:block/brass_belt_funnel_extended_powered",
-      "y": 180
-    },
-    "facing=south,powered=true,shape=pulling": {
-      "model": "create:block/brass_belt_funnel_pulling_powered",
-      "y": 180
-=======
     "facing=west,powered=false,shape=pushing,waterlogged=false": {
       "model": "create:block/brass_belt_funnel_pushing_unpowered",
       "y": 270
@@ -148,37 +77,11 @@
     },
     "facing=north,powered=true,shape=pushing,waterlogged=false": {
       "model": "create:block/brass_belt_funnel_pushing_powered"
->>>>>>> 7f16cea1
     },
     "facing=south,powered=true,shape=pushing,waterlogged=false": {
       "model": "create:block/brass_belt_funnel_pushing_powered",
       "y": 180
     },
-<<<<<<< HEAD
-    "facing=south,powered=true,shape=retracted": {
-      "model": "create:block/brass_belt_funnel_retracted_powered",
-      "y": 180
-    },
-    "facing=west,powered=false,shape=extended": {
-      "model": "create:block/brass_belt_funnel_extended",
-      "y": 270
-    },
-    "facing=west,powered=false,shape=pulling": {
-      "model": "create:block/brass_belt_funnel_pulling",
-      "y": 270
-    },
-    "facing=west,powered=false,shape=pushing": {
-      "model": "create:block/brass_belt_funnel_pushing",
-      "y": 270
-    },
-    "facing=west,powered=false,shape=retracted": {
-      "model": "create:block/brass_belt_funnel_retracted",
-      "y": 270
-    },
-    "facing=west,powered=true,shape=extended": {
-      "model": "create:block/brass_belt_funnel_extended_powered",
-      "y": 270
-=======
     "facing=west,powered=true,shape=pushing,waterlogged=false": {
       "model": "create:block/brass_belt_funnel_pushing_powered",
       "y": 270
@@ -208,21 +111,11 @@
     "facing=south,powered=true,shape=pulling,waterlogged=false": {
       "model": "create:block/brass_belt_funnel_pulling_powered",
       "y": 180
->>>>>>> 7f16cea1
     },
     "facing=west,powered=true,shape=pulling,waterlogged=false": {
       "model": "create:block/brass_belt_funnel_pulling_powered",
       "y": 270
     },
-<<<<<<< HEAD
-    "facing=west,powered=true,shape=pushing": {
-      "model": "create:block/brass_belt_funnel_pushing_powered",
-      "y": 270
-    },
-    "facing=west,powered=true,shape=retracted": {
-      "model": "create:block/brass_belt_funnel_retracted_powered",
-      "y": 270
-=======
     "facing=east,powered=true,shape=pulling,waterlogged=false": {
       "model": "create:block/brass_belt_funnel_pulling_powered",
       "y": 90
@@ -346,7 +239,6 @@
     "facing=east,powered=true,shape=pulling,waterlogged=true": {
       "model": "create:block/brass_belt_funnel_pulling_powered",
       "y": 90
->>>>>>> 7f16cea1
     }
   }
 }