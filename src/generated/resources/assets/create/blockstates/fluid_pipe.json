--- conflicted
+++ resolved
@@ -60,263 +60,208 @@
     },
     {
       "when": {
-<<<<<<< HEAD
-        "up": "true",
-        "down": "false",
-=======
-        "down": "false",
-        "up": "true",
->>>>>>> d59fea10
-        "south": "false",
+        "up": "true",
+        "north": "true",
+        "south": "false",
+        "down": "false"
+      },
+      "apply": {
+        "model": "create:block/fluid_pipe/lu_x"
+      }
+    },
+    {
+      "when": {
+        "up": "true",
+        "north": "false",
+        "south": "true",
+        "down": "false"
+      },
+      "apply": {
+        "model": "create:block/fluid_pipe/ru_x"
+      }
+    },
+    {
+      "when": {
+        "up": "false",
+        "north": "true",
+        "south": "false",
+        "down": "true"
+      },
+      "apply": {
+        "model": "create:block/fluid_pipe/ld_x"
+      }
+    },
+    {
+      "when": {
+        "up": "false",
+        "north": "false",
+        "south": "true",
+        "down": "true"
+      },
+      "apply": {
+        "model": "create:block/fluid_pipe/rd_x"
+      }
+    },
+    {
+      "when": {
+        "up": "true",
+        "north": "false",
+        "south": "false",
+        "down": "true"
+      },
+      "apply": {
+        "model": "create:block/fluid_pipe/ud_x"
+      }
+    },
+    {
+      "when": {
+        "up": "true",
+        "north": "false",
+        "south": "false",
+        "down": "false"
+      },
+      "apply": {
+        "model": "create:block/fluid_pipe/ud_x"
+      }
+    },
+    {
+      "when": {
+        "up": "false",
+        "north": "false",
+        "south": "false",
+        "down": "true"
+      },
+      "apply": {
+        "model": "create:block/fluid_pipe/ud_x"
+      }
+    },
+    {
+      "when": {
+        "up": "false",
+        "north": "true",
+        "south": "true",
+        "down": "false"
+      },
+      "apply": {
+        "model": "create:block/fluid_pipe/lr_x"
+      }
+    },
+    {
+      "when": {
+        "up": "false",
+        "north": "true",
+        "south": "false",
+        "down": "false"
+      },
+      "apply": {
+        "model": "create:block/fluid_pipe/lr_x"
+      }
+    },
+    {
+      "when": {
+        "up": "false",
+        "north": "false",
+        "south": "true",
+        "down": "false"
+      },
+      "apply": {
+        "model": "create:block/fluid_pipe/lr_x"
+      }
+    },
+    {
+      "when": {
+        "up": "false",
+        "north": "false",
+        "south": "false",
+        "down": "false"
+      },
+      "apply": {
+        "model": "create:block/fluid_pipe/none_x"
+      }
+    },
+    {
+      "when": {
+        "south": "true",
+        "west": "true",
+        "east": "false",
+        "north": "false"
+      },
+      "apply": {
+        "model": "create:block/fluid_pipe/lu_y"
+      }
+    },
+    {
+      "when": {
+        "south": "true",
+        "west": "false",
+        "east": "true",
+        "north": "false"
+      },
+      "apply": {
+        "model": "create:block/fluid_pipe/ru_y"
+      }
+    },
+    {
+      "when": {
+        "south": "false",
+        "west": "true",
+        "east": "false",
         "north": "true"
       },
       "apply": {
-        "model": "create:block/fluid_pipe/lu_x"
-      }
-    },
-    {
-      "when": {
-<<<<<<< HEAD
-        "up": "true",
-        "down": "false",
-=======
-        "down": "false",
-        "up": "true",
->>>>>>> d59fea10
-        "south": "true",
-        "north": "false"
-      },
-      "apply": {
-        "model": "create:block/fluid_pipe/ru_x"
-      }
-    },
-    {
-      "when": {
-<<<<<<< HEAD
-        "up": "false",
-        "down": "true",
-=======
-        "down": "true",
-        "up": "false",
->>>>>>> d59fea10
-        "south": "false",
+        "model": "create:block/fluid_pipe/ld_y"
+      }
+    },
+    {
+      "when": {
+        "south": "false",
+        "west": "false",
+        "east": "true",
         "north": "true"
       },
       "apply": {
-        "model": "create:block/fluid_pipe/ld_x"
-      }
-    },
-    {
-      "when": {
-<<<<<<< HEAD
-        "up": "false",
-        "down": "true",
-=======
-        "down": "true",
-        "up": "false",
->>>>>>> d59fea10
-        "south": "true",
-        "north": "false"
-      },
-      "apply": {
-        "model": "create:block/fluid_pipe/rd_x"
-      }
-    },
-    {
-      "when": {
-<<<<<<< HEAD
-        "up": "true",
-        "down": "true",
-=======
-        "down": "true",
-        "up": "true",
->>>>>>> d59fea10
-        "south": "false",
-        "north": "false"
-      },
-      "apply": {
-        "model": "create:block/fluid_pipe/ud_x"
-      }
-    },
-    {
-      "when": {
-<<<<<<< HEAD
-        "up": "true",
-        "down": "false",
-=======
-        "down": "false",
-        "up": "true",
->>>>>>> d59fea10
-        "south": "false",
-        "north": "false"
-      },
-      "apply": {
-        "model": "create:block/fluid_pipe/ud_x"
-      }
-    },
-    {
-      "when": {
-<<<<<<< HEAD
-        "up": "false",
-        "down": "true",
-=======
-        "down": "true",
-        "up": "false",
->>>>>>> d59fea10
-        "south": "false",
-        "north": "false"
-      },
-      "apply": {
-        "model": "create:block/fluid_pipe/ud_x"
-      }
-    },
-    {
-      "when": {
-<<<<<<< HEAD
-        "up": "false",
-        "down": "false",
-=======
-        "down": "false",
-        "up": "false",
->>>>>>> d59fea10
-        "south": "true",
+        "model": "create:block/fluid_pipe/rd_y"
+      }
+    },
+    {
+      "when": {
+        "south": "true",
+        "west": "false",
+        "east": "false",
         "north": "true"
       },
       "apply": {
-        "model": "create:block/fluid_pipe/lr_x"
-      }
-    },
-    {
-      "when": {
-<<<<<<< HEAD
-        "up": "false",
-        "down": "false",
-=======
-        "down": "false",
-        "up": "false",
->>>>>>> d59fea10
-        "south": "false",
+        "model": "create:block/fluid_pipe/ud_y"
+      }
+    },
+    {
+      "when": {
+        "south": "true",
+        "west": "false",
+        "east": "false",
+        "north": "false"
+      },
+      "apply": {
+        "model": "create:block/fluid_pipe/ud_y"
+      }
+    },
+    {
+      "when": {
+        "south": "false",
+        "west": "false",
+        "east": "false",
         "north": "true"
       },
       "apply": {
-        "model": "create:block/fluid_pipe/lr_x"
-      }
-    },
-    {
-      "when": {
-<<<<<<< HEAD
-        "up": "false",
-        "down": "false",
-=======
-        "down": "false",
-        "up": "false",
->>>>>>> d59fea10
-        "south": "true",
-        "north": "false"
-      },
-      "apply": {
-        "model": "create:block/fluid_pipe/lr_x"
-      }
-    },
-    {
-      "when": {
-<<<<<<< HEAD
-        "up": "false",
-        "down": "false",
-=======
-        "down": "false",
-        "up": "false",
->>>>>>> d59fea10
-        "south": "false",
-        "north": "false"
-      },
-      "apply": {
-        "model": "create:block/fluid_pipe/none_x"
-      }
-    },
-    {
-      "when": {
-        "west": "true",
-        "south": "true",
-        "north": "false",
-        "east": "false"
-      },
-      "apply": {
-        "model": "create:block/fluid_pipe/lu_y"
-      }
-    },
-    {
-      "when": {
-        "west": "false",
-        "south": "true",
-        "north": "false",
-        "east": "true"
-      },
-      "apply": {
-        "model": "create:block/fluid_pipe/ru_y"
-      }
-    },
-    {
-      "when": {
-        "west": "true",
-        "south": "false",
-        "north": "true",
-        "east": "false"
-      },
-      "apply": {
-        "model": "create:block/fluid_pipe/ld_y"
-      }
-    },
-    {
-      "when": {
-        "west": "false",
-        "south": "false",
-        "north": "true",
-        "east": "true"
-      },
-      "apply": {
-        "model": "create:block/fluid_pipe/rd_y"
-      }
-    },
-    {
-      "when": {
-        "west": "false",
-        "south": "true",
-        "north": "true",
-        "east": "false"
-      },
-      "apply": {
         "model": "create:block/fluid_pipe/ud_y"
       }
     },
     {
       "when": {
-        "west": "false",
-        "south": "true",
-        "north": "false",
-        "east": "false"
-      },
-      "apply": {
-        "model": "create:block/fluid_pipe/ud_y"
-      }
-    },
-    {
-      "when": {
-        "west": "false",
-        "south": "false",
-        "north": "true",
-        "east": "false"
-      },
-      "apply": {
-        "model": "create:block/fluid_pipe/ud_y"
-      }
-    },
-    {
-      "when": {
-        "west": "true",
-        "south": "false",
-        "north": "false",
-        "east": "true"
+        "south": "false",
+        "west": "true",
+        "east": "true",
+        "north": "false"
       },
       "apply": {
         "model": "create:block/fluid_pipe/lr_y"
@@ -324,10 +269,10 @@
     },
     {
       "when": {
-        "west": "true",
-        "south": "false",
-        "north": "false",
-        "east": "false"
+        "south": "false",
+        "west": "true",
+        "east": "false",
+        "north": "false"
       },
       "apply": {
         "model": "create:block/fluid_pipe/lr_y"
@@ -335,10 +280,10 @@
     },
     {
       "when": {
-        "west": "false",
-        "south": "false",
-        "north": "false",
-        "east": "true"
+        "south": "false",
+        "west": "false",
+        "east": "true",
+        "north": "false"
       },
       "apply": {
         "model": "create:block/fluid_pipe/lr_y"
@@ -346,10 +291,10 @@
     },
     {
       "when": {
-        "west": "false",
-        "south": "false",
-        "north": "false",
-        "east": "false"
+        "south": "false",
+        "west": "false",
+        "east": "false",
+        "north": "false"
       },
       "apply": {
         "model": "create:block/fluid_pipe/none_y"
@@ -357,14 +302,10 @@
     },
     {
       "when": {
-<<<<<<< HEAD
-=======
-        "down": "false",
->>>>>>> d59fea10
-        "up": "true",
-        "west": "false",
-        "down": "false",
-        "east": "true"
+        "up": "true",
+        "east": "true",
+        "west": "false",
+        "down": "false"
       },
       "apply": {
         "model": "create:block/fluid_pipe/lu_z"
@@ -372,14 +313,10 @@
     },
     {
       "when": {
-<<<<<<< HEAD
-=======
-        "down": "false",
->>>>>>> d59fea10
-        "up": "true",
-        "west": "true",
-        "down": "false",
-        "east": "false"
+        "up": "true",
+        "east": "false",
+        "west": "true",
+        "down": "false"
       },
       "apply": {
         "model": "create:block/fluid_pipe/ru_z"
@@ -387,14 +324,10 @@
     },
     {
       "when": {
-<<<<<<< HEAD
-=======
-        "down": "true",
->>>>>>> d59fea10
-        "up": "false",
-        "west": "false",
-        "down": "true",
-        "east": "true"
+        "up": "false",
+        "east": "true",
+        "west": "false",
+        "down": "true"
       },
       "apply": {
         "model": "create:block/fluid_pipe/ld_z"
@@ -402,14 +335,10 @@
     },
     {
       "when": {
-<<<<<<< HEAD
-=======
-        "down": "true",
->>>>>>> d59fea10
-        "up": "false",
-        "west": "true",
-        "down": "true",
-        "east": "false"
+        "up": "false",
+        "east": "false",
+        "west": "true",
+        "down": "true"
       },
       "apply": {
         "model": "create:block/fluid_pipe/rd_z"
@@ -417,14 +346,10 @@
     },
     {
       "when": {
-<<<<<<< HEAD
-=======
-        "down": "true",
->>>>>>> d59fea10
-        "up": "true",
-        "west": "false",
-        "down": "true",
-        "east": "false"
+        "up": "true",
+        "east": "false",
+        "west": "false",
+        "down": "true"
       },
       "apply": {
         "model": "create:block/fluid_pipe/ud_z"
@@ -432,14 +357,10 @@
     },
     {
       "when": {
-<<<<<<< HEAD
-=======
-        "down": "false",
->>>>>>> d59fea10
-        "up": "true",
-        "west": "false",
-        "down": "false",
-        "east": "false"
+        "up": "true",
+        "east": "false",
+        "west": "false",
+        "down": "false"
       },
       "apply": {
         "model": "create:block/fluid_pipe/ud_z"
@@ -447,14 +368,10 @@
     },
     {
       "when": {
-<<<<<<< HEAD
-=======
-        "down": "true",
->>>>>>> d59fea10
-        "up": "false",
-        "west": "false",
-        "down": "true",
-        "east": "false"
+        "up": "false",
+        "east": "false",
+        "west": "false",
+        "down": "true"
       },
       "apply": {
         "model": "create:block/fluid_pipe/ud_z"
@@ -462,14 +379,10 @@
     },
     {
       "when": {
-<<<<<<< HEAD
-=======
-        "down": "false",
->>>>>>> d59fea10
-        "up": "false",
-        "west": "true",
-        "down": "false",
-        "east": "true"
+        "up": "false",
+        "east": "true",
+        "west": "true",
+        "down": "false"
       },
       "apply": {
         "model": "create:block/fluid_pipe/lr_z"
@@ -477,14 +390,10 @@
     },
     {
       "when": {
-<<<<<<< HEAD
-=======
-        "down": "false",
->>>>>>> d59fea10
-        "up": "false",
-        "west": "false",
-        "down": "false",
-        "east": "true"
+        "up": "false",
+        "east": "true",
+        "west": "false",
+        "down": "false"
       },
       "apply": {
         "model": "create:block/fluid_pipe/lr_z"
@@ -492,14 +401,10 @@
     },
     {
       "when": {
-<<<<<<< HEAD
-=======
-        "down": "false",
->>>>>>> d59fea10
-        "up": "false",
-        "west": "true",
-        "down": "false",
-        "east": "false"
+        "up": "false",
+        "east": "false",
+        "west": "true",
+        "down": "false"
       },
       "apply": {
         "model": "create:block/fluid_pipe/lr_z"
@@ -507,14 +412,10 @@
     },
     {
       "when": {
-<<<<<<< HEAD
-=======
-        "down": "false",
->>>>>>> d59fea10
-        "up": "false",
-        "west": "false",
-        "down": "false",
-        "east": "false"
+        "up": "false",
+        "east": "false",
+        "west": "false",
+        "down": "false"
       },
       "apply": {
         "model": "create:block/fluid_pipe/none_z"
