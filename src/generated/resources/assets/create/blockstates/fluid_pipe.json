{
  "multipart": [
    {
      "when": {
        "down": "true"
      },
      "apply": {
        "model": "create:block/fluid_pipe/block_end",
        "x": 180,
        "y": 90
      }
    },
    {
      "when": {
        "up": "true"
      },
      "apply": {
        "model": "create:block/fluid_pipe/block_end",
        "y": 90
      }
    },
    {
      "when": {
        "north": "true"
      },
      "apply": {
        "model": "create:block/fluid_pipe/block_end",
        "x": 90
      }
    },
    {
      "when": {
        "south": "true"
      },
      "apply": {
        "model": "create:block/fluid_pipe/block_end",
        "x": 90,
        "y": 180
      }
    },
    {
      "when": {
        "west": "true"
      },
      "apply": {
        "model": "create:block/fluid_pipe/block_end",
        "x": 90,
        "y": 270
      }
    },
    {
      "when": {
        "east": "true"
      },
      "apply": {
        "model": "create:block/fluid_pipe/block_end",
        "x": 90,
        "y": 90
      }
    },
    {
      "when": {
        "down": "false",
<<<<<<< HEAD
        "north": "true",
        "up": "true",
        "south": "false"
=======
        "up": "true",
        "south": "false",
        "north": "true"
>>>>>>> d59fea10
      },
      "apply": {
        "model": "create:block/fluid_pipe/lu_x"
      }
    },
    {
      "when": {
        "down": "false",
<<<<<<< HEAD
        "north": "false",
        "up": "true",
        "south": "true"
=======
        "up": "true",
        "south": "true",
        "north": "false"
>>>>>>> d59fea10
      },
      "apply": {
        "model": "create:block/fluid_pipe/ru_x"
      }
    },
    {
      "when": {
        "down": "true",
<<<<<<< HEAD
        "north": "true",
        "up": "false",
        "south": "false"
=======
        "up": "false",
        "south": "false",
        "north": "true"
>>>>>>> d59fea10
      },
      "apply": {
        "model": "create:block/fluid_pipe/ld_x"
      }
    },
    {
      "when": {
        "down": "true",
<<<<<<< HEAD
        "north": "false",
        "up": "false",
        "south": "true"
=======
        "up": "false",
        "south": "true",
        "north": "false"
>>>>>>> d59fea10
      },
      "apply": {
        "model": "create:block/fluid_pipe/rd_x"
      }
    },
    {
      "when": {
        "down": "true",
<<<<<<< HEAD
        "north": "false",
        "up": "true",
        "south": "false"
=======
        "up": "true",
        "south": "false",
        "north": "false"
>>>>>>> d59fea10
      },
      "apply": {
        "model": "create:block/fluid_pipe/ud_x"
      }
    },
    {
      "when": {
        "down": "false",
<<<<<<< HEAD
        "north": "false",
        "up": "true",
        "south": "false"
=======
        "up": "true",
        "south": "false",
        "north": "false"
>>>>>>> d59fea10
      },
      "apply": {
        "model": "create:block/fluid_pipe/ud_x"
      }
    },
    {
      "when": {
        "down": "true",
<<<<<<< HEAD
        "north": "false",
        "up": "false",
        "south": "false"
=======
        "up": "false",
        "south": "false",
        "north": "false"
>>>>>>> d59fea10
      },
      "apply": {
        "model": "create:block/fluid_pipe/ud_x"
      }
    },
    {
      "when": {
        "down": "false",
<<<<<<< HEAD
        "north": "true",
        "up": "false",
        "south": "true"
=======
        "up": "false",
        "south": "true",
        "north": "true"
>>>>>>> d59fea10
      },
      "apply": {
        "model": "create:block/fluid_pipe/lr_x"
      }
    },
    {
      "when": {
        "down": "false",
<<<<<<< HEAD
        "north": "true",
        "up": "false",
        "south": "false"
=======
        "up": "false",
        "south": "false",
        "north": "true"
>>>>>>> d59fea10
      },
      "apply": {
        "model": "create:block/fluid_pipe/lr_x"
      }
    },
    {
      "when": {
        "down": "false",
<<<<<<< HEAD
        "north": "false",
        "up": "false",
        "south": "true"
=======
        "up": "false",
        "south": "true",
        "north": "false"
>>>>>>> d59fea10
      },
      "apply": {
        "model": "create:block/fluid_pipe/lr_x"
      }
    },
    {
      "when": {
        "down": "false",
<<<<<<< HEAD
        "north": "false",
        "up": "false",
        "south": "false"
=======
        "up": "false",
        "south": "false",
        "north": "false"
>>>>>>> d59fea10
      },
      "apply": {
        "model": "create:block/fluid_pipe/none_x"
      }
    },
    {
      "when": {
        "west": "true",
        "east": "false",
        "north": "false",
        "south": "true"
      },
      "apply": {
        "model": "create:block/fluid_pipe/lu_y"
      }
    },
    {
      "when": {
        "west": "false",
        "east": "true",
        "north": "false",
        "south": "true"
      },
      "apply": {
        "model": "create:block/fluid_pipe/ru_y"
      }
    },
    {
      "when": {
        "west": "true",
        "east": "false",
        "north": "true",
        "south": "false"
      },
      "apply": {
        "model": "create:block/fluid_pipe/ld_y"
      }
    },
    {
      "when": {
        "west": "false",
        "east": "true",
        "north": "true",
        "south": "false"
      },
      "apply": {
        "model": "create:block/fluid_pipe/rd_y"
      }
    },
    {
      "when": {
        "west": "false",
        "east": "false",
        "north": "true",
        "south": "true"
      },
      "apply": {
        "model": "create:block/fluid_pipe/ud_y"
      }
    },
    {
      "when": {
        "west": "false",
        "east": "false",
        "north": "false",
        "south": "true"
      },
      "apply": {
        "model": "create:block/fluid_pipe/ud_y"
      }
    },
    {
      "when": {
        "west": "false",
        "east": "false",
        "north": "true",
        "south": "false"
      },
      "apply": {
        "model": "create:block/fluid_pipe/ud_y"
      }
    },
    {
      "when": {
        "west": "true",
        "east": "true",
        "north": "false",
        "south": "false"
      },
      "apply": {
        "model": "create:block/fluid_pipe/lr_y"
      }
    },
    {
      "when": {
        "west": "true",
        "east": "false",
        "north": "false",
        "south": "false"
      },
      "apply": {
        "model": "create:block/fluid_pipe/lr_y"
      }
    },
    {
      "when": {
        "west": "false",
        "east": "true",
        "north": "false",
        "south": "false"
      },
      "apply": {
        "model": "create:block/fluid_pipe/lr_y"
      }
    },
    {
      "when": {
        "west": "false",
        "east": "false",
        "north": "false",
        "south": "false"
      },
      "apply": {
        "model": "create:block/fluid_pipe/none_y"
      }
    },
    {
      "when": {
<<<<<<< HEAD
=======
        "down": "false",
        "up": "true",
>>>>>>> d59fea10
        "west": "false",
        "down": "false",
        "east": "true",
        "up": "true"
      },
      "apply": {
        "model": "create:block/fluid_pipe/lu_z"
      }
    },
    {
      "when": {
<<<<<<< HEAD
=======
        "down": "false",
        "up": "true",
>>>>>>> d59fea10
        "west": "true",
        "down": "false",
        "east": "false",
        "up": "true"
      },
      "apply": {
        "model": "create:block/fluid_pipe/ru_z"
      }
    },
    {
      "when": {
<<<<<<< HEAD
=======
        "down": "true",
        "up": "false",
>>>>>>> d59fea10
        "west": "false",
        "down": "true",
        "east": "true",
        "up": "false"
      },
      "apply": {
        "model": "create:block/fluid_pipe/ld_z"
      }
    },
    {
      "when": {
<<<<<<< HEAD
=======
        "down": "true",
        "up": "false",
>>>>>>> d59fea10
        "west": "true",
        "down": "true",
        "east": "false",
        "up": "false"
      },
      "apply": {
        "model": "create:block/fluid_pipe/rd_z"
      }
    },
    {
      "when": {
<<<<<<< HEAD
=======
        "down": "true",
        "up": "true",
>>>>>>> d59fea10
        "west": "false",
        "down": "true",
        "east": "false",
        "up": "true"
      },
      "apply": {
        "model": "create:block/fluid_pipe/ud_z"
      }
    },
    {
      "when": {
<<<<<<< HEAD
=======
        "down": "false",
        "up": "true",
>>>>>>> d59fea10
        "west": "false",
        "down": "false",
        "east": "false",
        "up": "true"
      },
      "apply": {
        "model": "create:block/fluid_pipe/ud_z"
      }
    },
    {
      "when": {
<<<<<<< HEAD
=======
        "down": "true",
        "up": "false",
>>>>>>> d59fea10
        "west": "false",
        "down": "true",
        "east": "false",
        "up": "false"
      },
      "apply": {
        "model": "create:block/fluid_pipe/ud_z"
      }
    },
    {
      "when": {
<<<<<<< HEAD
=======
        "down": "false",
        "up": "false",
>>>>>>> d59fea10
        "west": "true",
        "down": "false",
        "east": "true",
        "up": "false"
      },
      "apply": {
        "model": "create:block/fluid_pipe/lr_z"
      }
    },
    {
      "when": {
<<<<<<< HEAD
=======
        "down": "false",
        "up": "false",
>>>>>>> d59fea10
        "west": "false",
        "down": "false",
        "east": "true",
        "up": "false"
      },
      "apply": {
        "model": "create:block/fluid_pipe/lr_z"
      }
    },
    {
      "when": {
<<<<<<< HEAD
=======
        "down": "false",
        "up": "false",
>>>>>>> d59fea10
        "west": "true",
        "down": "false",
        "east": "false",
        "up": "false"
      },
      "apply": {
        "model": "create:block/fluid_pipe/lr_z"
      }
    },
    {
      "when": {
<<<<<<< HEAD
=======
        "down": "false",
        "up": "false",
>>>>>>> d59fea10
        "west": "false",
        "down": "false",
        "east": "false",
        "up": "false"
      },
      "apply": {
        "model": "create:block/fluid_pipe/none_z"
      }
    }
  ]
}<|MERGE_RESOLUTION|>--- conflicted
+++ resolved
@@ -61,240 +61,196 @@
     {
       "when": {
         "down": "false",
-<<<<<<< HEAD
+        "up": "true",
+        "south": "false",
+        "north": "true"
+      },
+      "apply": {
+        "model": "create:block/fluid_pipe/lu_x"
+      }
+    },
+    {
+      "when": {
+        "down": "false",
+        "up": "true",
+        "south": "true",
+        "north": "false"
+      },
+      "apply": {
+        "model": "create:block/fluid_pipe/ru_x"
+      }
+    },
+    {
+      "when": {
+        "down": "true",
+        "up": "false",
+        "south": "false",
+        "north": "true"
+      },
+      "apply": {
+        "model": "create:block/fluid_pipe/ld_x"
+      }
+    },
+    {
+      "when": {
+        "down": "true",
+        "up": "false",
+        "south": "true",
+        "north": "false"
+      },
+      "apply": {
+        "model": "create:block/fluid_pipe/rd_x"
+      }
+    },
+    {
+      "when": {
+        "down": "true",
+        "up": "true",
+        "south": "false",
+        "north": "false"
+      },
+      "apply": {
+        "model": "create:block/fluid_pipe/ud_x"
+      }
+    },
+    {
+      "when": {
+        "down": "false",
+        "up": "true",
+        "south": "false",
+        "north": "false"
+      },
+      "apply": {
+        "model": "create:block/fluid_pipe/ud_x"
+      }
+    },
+    {
+      "when": {
+        "down": "true",
+        "up": "false",
+        "south": "false",
+        "north": "false"
+      },
+      "apply": {
+        "model": "create:block/fluid_pipe/ud_x"
+      }
+    },
+    {
+      "when": {
+        "down": "false",
+        "up": "false",
+        "south": "true",
+        "north": "true"
+      },
+      "apply": {
+        "model": "create:block/fluid_pipe/lr_x"
+      }
+    },
+    {
+      "when": {
+        "down": "false",
+        "up": "false",
+        "south": "false",
+        "north": "true"
+      },
+      "apply": {
+        "model": "create:block/fluid_pipe/lr_x"
+      }
+    },
+    {
+      "when": {
+        "down": "false",
+        "up": "false",
+        "south": "true",
+        "north": "false"
+      },
+      "apply": {
+        "model": "create:block/fluid_pipe/lr_x"
+      }
+    },
+    {
+      "when": {
+        "down": "false",
+        "up": "false",
+        "south": "false",
+        "north": "false"
+      },
+      "apply": {
+        "model": "create:block/fluid_pipe/none_x"
+      }
+    },
+    {
+      "when": {
+        "south": "true",
+        "west": "true",
+        "north": "false",
+        "east": "false"
+      },
+      "apply": {
+        "model": "create:block/fluid_pipe/lu_y"
+      }
+    },
+    {
+      "when": {
+        "south": "true",
+        "west": "false",
+        "north": "false",
+        "east": "true"
+      },
+      "apply": {
+        "model": "create:block/fluid_pipe/ru_y"
+      }
+    },
+    {
+      "when": {
+        "south": "false",
+        "west": "true",
         "north": "true",
-        "up": "true",
-        "south": "false"
-=======
-        "up": "true",
-        "south": "false",
-        "north": "true"
->>>>>>> d59fea10
-      },
-      "apply": {
-        "model": "create:block/fluid_pipe/lu_x"
-      }
-    },
-    {
-      "when": {
-        "down": "false",
-<<<<<<< HEAD
-        "north": "false",
-        "up": "true",
-        "south": "true"
-=======
-        "up": "true",
-        "south": "true",
-        "north": "false"
->>>>>>> d59fea10
-      },
-      "apply": {
-        "model": "create:block/fluid_pipe/ru_x"
-      }
-    },
-    {
-      "when": {
-        "down": "true",
-<<<<<<< HEAD
+        "east": "false"
+      },
+      "apply": {
+        "model": "create:block/fluid_pipe/ld_y"
+      }
+    },
+    {
+      "when": {
+        "south": "false",
+        "west": "false",
         "north": "true",
-        "up": "false",
-        "south": "false"
-=======
-        "up": "false",
-        "south": "false",
-        "north": "true"
->>>>>>> d59fea10
-      },
-      "apply": {
-        "model": "create:block/fluid_pipe/ld_x"
-      }
-    },
-    {
-      "when": {
-        "down": "true",
-<<<<<<< HEAD
-        "north": "false",
-        "up": "false",
-        "south": "true"
-=======
-        "up": "false",
-        "south": "true",
-        "north": "false"
->>>>>>> d59fea10
-      },
-      "apply": {
-        "model": "create:block/fluid_pipe/rd_x"
-      }
-    },
-    {
-      "when": {
-        "down": "true",
-<<<<<<< HEAD
-        "north": "false",
-        "up": "true",
-        "south": "false"
-=======
-        "up": "true",
-        "south": "false",
-        "north": "false"
->>>>>>> d59fea10
-      },
-      "apply": {
-        "model": "create:block/fluid_pipe/ud_x"
-      }
-    },
-    {
-      "when": {
-        "down": "false",
-<<<<<<< HEAD
-        "north": "false",
-        "up": "true",
-        "south": "false"
-=======
-        "up": "true",
-        "south": "false",
-        "north": "false"
->>>>>>> d59fea10
-      },
-      "apply": {
-        "model": "create:block/fluid_pipe/ud_x"
-      }
-    },
-    {
-      "when": {
-        "down": "true",
-<<<<<<< HEAD
-        "north": "false",
-        "up": "false",
-        "south": "false"
-=======
-        "up": "false",
-        "south": "false",
-        "north": "false"
->>>>>>> d59fea10
-      },
-      "apply": {
-        "model": "create:block/fluid_pipe/ud_x"
-      }
-    },
-    {
-      "when": {
-        "down": "false",
-<<<<<<< HEAD
+        "east": "true"
+      },
+      "apply": {
+        "model": "create:block/fluid_pipe/rd_y"
+      }
+    },
+    {
+      "when": {
+        "south": "true",
+        "west": "false",
         "north": "true",
-        "up": "false",
-        "south": "true"
-=======
-        "up": "false",
-        "south": "true",
-        "north": "true"
->>>>>>> d59fea10
-      },
-      "apply": {
-        "model": "create:block/fluid_pipe/lr_x"
-      }
-    },
-    {
-      "when": {
-        "down": "false",
-<<<<<<< HEAD
+        "east": "false"
+      },
+      "apply": {
+        "model": "create:block/fluid_pipe/ud_y"
+      }
+    },
+    {
+      "when": {
+        "south": "true",
+        "west": "false",
+        "north": "false",
+        "east": "false"
+      },
+      "apply": {
+        "model": "create:block/fluid_pipe/ud_y"
+      }
+    },
+    {
+      "when": {
+        "south": "false",
+        "west": "false",
         "north": "true",
-        "up": "false",
-        "south": "false"
-=======
-        "up": "false",
-        "south": "false",
-        "north": "true"
->>>>>>> d59fea10
-      },
-      "apply": {
-        "model": "create:block/fluid_pipe/lr_x"
-      }
-    },
-    {
-      "when": {
-        "down": "false",
-<<<<<<< HEAD
-        "north": "false",
-        "up": "false",
-        "south": "true"
-=======
-        "up": "false",
-        "south": "true",
-        "north": "false"
->>>>>>> d59fea10
-      },
-      "apply": {
-        "model": "create:block/fluid_pipe/lr_x"
-      }
-    },
-    {
-      "when": {
-        "down": "false",
-<<<<<<< HEAD
-        "north": "false",
-        "up": "false",
-        "south": "false"
-=======
-        "up": "false",
-        "south": "false",
-        "north": "false"
->>>>>>> d59fea10
-      },
-      "apply": {
-        "model": "create:block/fluid_pipe/none_x"
-      }
-    },
-    {
-      "when": {
-        "west": "true",
-        "east": "false",
-        "north": "false",
-        "south": "true"
-      },
-      "apply": {
-        "model": "create:block/fluid_pipe/lu_y"
-      }
-    },
-    {
-      "when": {
-        "west": "false",
-        "east": "true",
-        "north": "false",
-        "south": "true"
-      },
-      "apply": {
-        "model": "create:block/fluid_pipe/ru_y"
-      }
-    },
-    {
-      "when": {
-        "west": "true",
-        "east": "false",
-        "north": "true",
-        "south": "false"
-      },
-      "apply": {
-        "model": "create:block/fluid_pipe/ld_y"
-      }
-    },
-    {
-      "when": {
-        "west": "false",
-        "east": "true",
-        "north": "true",
-        "south": "false"
-      },
-      "apply": {
-        "model": "create:block/fluid_pipe/rd_y"
-      }
-    },
-    {
-      "when": {
-        "west": "false",
-        "east": "false",
-        "north": "true",
-        "south": "true"
+        "east": "false"
       },
       "apply": {
         "model": "create:block/fluid_pipe/ud_y"
@@ -302,32 +258,10 @@
     },
     {
       "when": {
-        "west": "false",
-        "east": "false",
-        "north": "false",
-        "south": "true"
-      },
-      "apply": {
-        "model": "create:block/fluid_pipe/ud_y"
-      }
-    },
-    {
-      "when": {
-        "west": "false",
-        "east": "false",
-        "north": "true",
-        "south": "false"
-      },
-      "apply": {
-        "model": "create:block/fluid_pipe/ud_y"
-      }
-    },
-    {
-      "when": {
-        "west": "true",
-        "east": "true",
-        "north": "false",
-        "south": "false"
+        "south": "false",
+        "west": "true",
+        "north": "false",
+        "east": "true"
       },
       "apply": {
         "model": "create:block/fluid_pipe/lr_y"
@@ -335,10 +269,10 @@
     },
     {
       "when": {
-        "west": "true",
-        "east": "false",
-        "north": "false",
-        "south": "false"
+        "south": "false",
+        "west": "true",
+        "north": "false",
+        "east": "false"
       },
       "apply": {
         "model": "create:block/fluid_pipe/lr_y"
@@ -346,10 +280,10 @@
     },
     {
       "when": {
-        "west": "false",
-        "east": "true",
-        "north": "false",
-        "south": "false"
+        "south": "false",
+        "west": "false",
+        "north": "false",
+        "east": "true"
       },
       "apply": {
         "model": "create:block/fluid_pipe/lr_y"
@@ -357,10 +291,10 @@
     },
     {
       "when": {
-        "west": "false",
-        "east": "false",
-        "north": "false",
-        "south": "false"
+        "south": "false",
+        "west": "false",
+        "north": "false",
+        "east": "false"
       },
       "apply": {
         "model": "create:block/fluid_pipe/none_y"
@@ -368,15 +302,10 @@
     },
     {
       "when": {
-<<<<<<< HEAD
-=======
-        "down": "false",
-        "up": "true",
->>>>>>> d59fea10
-        "west": "false",
-        "down": "false",
-        "east": "true",
-        "up": "true"
+        "down": "false",
+        "up": "true",
+        "west": "false",
+        "east": "true"
       },
       "apply": {
         "model": "create:block/fluid_pipe/lu_z"
@@ -384,15 +313,10 @@
     },
     {
       "when": {
-<<<<<<< HEAD
-=======
-        "down": "false",
-        "up": "true",
->>>>>>> d59fea10
-        "west": "true",
-        "down": "false",
-        "east": "false",
-        "up": "true"
+        "down": "false",
+        "up": "true",
+        "west": "true",
+        "east": "false"
       },
       "apply": {
         "model": "create:block/fluid_pipe/ru_z"
@@ -400,15 +324,10 @@
     },
     {
       "when": {
-<<<<<<< HEAD
-=======
-        "down": "true",
-        "up": "false",
->>>>>>> d59fea10
-        "west": "false",
-        "down": "true",
-        "east": "true",
-        "up": "false"
+        "down": "true",
+        "up": "false",
+        "west": "false",
+        "east": "true"
       },
       "apply": {
         "model": "create:block/fluid_pipe/ld_z"
@@ -416,15 +335,10 @@
     },
     {
       "when": {
-<<<<<<< HEAD
-=======
-        "down": "true",
-        "up": "false",
->>>>>>> d59fea10
-        "west": "true",
-        "down": "true",
-        "east": "false",
-        "up": "false"
+        "down": "true",
+        "up": "false",
+        "west": "true",
+        "east": "false"
       },
       "apply": {
         "model": "create:block/fluid_pipe/rd_z"
@@ -432,15 +346,10 @@
     },
     {
       "when": {
-<<<<<<< HEAD
-=======
-        "down": "true",
-        "up": "true",
->>>>>>> d59fea10
-        "west": "false",
-        "down": "true",
-        "east": "false",
-        "up": "true"
+        "down": "true",
+        "up": "true",
+        "west": "false",
+        "east": "false"
       },
       "apply": {
         "model": "create:block/fluid_pipe/ud_z"
@@ -448,15 +357,10 @@
     },
     {
       "when": {
-<<<<<<< HEAD
-=======
-        "down": "false",
-        "up": "true",
->>>>>>> d59fea10
-        "west": "false",
-        "down": "false",
-        "east": "false",
-        "up": "true"
+        "down": "false",
+        "up": "true",
+        "west": "false",
+        "east": "false"
       },
       "apply": {
         "model": "create:block/fluid_pipe/ud_z"
@@ -464,15 +368,10 @@
     },
     {
       "when": {
-<<<<<<< HEAD
-=======
-        "down": "true",
-        "up": "false",
->>>>>>> d59fea10
-        "west": "false",
-        "down": "true",
-        "east": "false",
-        "up": "false"
+        "down": "true",
+        "up": "false",
+        "west": "false",
+        "east": "false"
       },
       "apply": {
         "model": "create:block/fluid_pipe/ud_z"
@@ -480,15 +379,10 @@
     },
     {
       "when": {
-<<<<<<< HEAD
-=======
-        "down": "false",
-        "up": "false",
->>>>>>> d59fea10
-        "west": "true",
-        "down": "false",
-        "east": "true",
-        "up": "false"
+        "down": "false",
+        "up": "false",
+        "west": "true",
+        "east": "true"
       },
       "apply": {
         "model": "create:block/fluid_pipe/lr_z"
@@ -496,15 +390,10 @@
     },
     {
       "when": {
-<<<<<<< HEAD
-=======
-        "down": "false",
-        "up": "false",
->>>>>>> d59fea10
-        "west": "false",
-        "down": "false",
-        "east": "true",
-        "up": "false"
+        "down": "false",
+        "up": "false",
+        "west": "false",
+        "east": "true"
       },
       "apply": {
         "model": "create:block/fluid_pipe/lr_z"
@@ -512,15 +401,10 @@
     },
     {
       "when": {
-<<<<<<< HEAD
-=======
-        "down": "false",
-        "up": "false",
->>>>>>> d59fea10
-        "west": "true",
-        "down": "false",
-        "east": "false",
-        "up": "false"
+        "down": "false",
+        "up": "false",
+        "west": "true",
+        "east": "false"
       },
       "apply": {
         "model": "create:block/fluid_pipe/lr_z"
@@ -528,15 +412,10 @@
     },
     {
       "when": {
-<<<<<<< HEAD
-=======
-        "down": "false",
-        "up": "false",
->>>>>>> d59fea10
-        "west": "false",
-        "down": "false",
-        "east": "false",
-        "up": "false"
+        "down": "false",
+        "up": "false",
+        "west": "false",
+        "east": "false"
       },
       "apply": {
         "model": "create:block/fluid_pipe/none_z"
