{
  "variants": {
<<<<<<< HEAD
    "facing=east": {
      "model": "create:block/mechanical_harvester/block",
      "y": 90
    },
    "facing=north": {
=======
    "facing=north,waterlogged=false": {
>>>>>>> 7f16cea1
      "model": "create:block/mechanical_harvester/block"
    },
    "facing=south,waterlogged=false": {
      "model": "create:block/mechanical_harvester/block",
      "y": 180
    },
    "facing=west,waterlogged=false": {
      "model": "create:block/mechanical_harvester/block",
      "y": 270
<<<<<<< HEAD
=======
    },
    "facing=east,waterlogged=false": {
      "model": "create:block/mechanical_harvester/block",
      "y": 90
    },
    "facing=north,waterlogged=true": {
      "model": "create:block/mechanical_harvester/block"
    },
    "facing=south,waterlogged=true": {
      "model": "create:block/mechanical_harvester/block",
      "y": 180
    },
    "facing=west,waterlogged=true": {
      "model": "create:block/mechanical_harvester/block",
      "y": 270
    },
    "facing=east,waterlogged=true": {
      "model": "create:block/mechanical_harvester/block",
      "y": 90
>>>>>>> 7f16cea1
    }
  }
}<|MERGE_RESOLUTION|>--- conflicted
+++ resolved
@@ -1,14 +1,6 @@
 {
   "variants": {
-<<<<<<< HEAD
-    "facing=east": {
-      "model": "create:block/mechanical_harvester/block",
-      "y": 90
-    },
-    "facing=north": {
-=======
     "facing=north,waterlogged=false": {
->>>>>>> 7f16cea1
       "model": "create:block/mechanical_harvester/block"
     },
     "facing=south,waterlogged=false": {
@@ -18,8 +10,6 @@
     "facing=west,waterlogged=false": {
       "model": "create:block/mechanical_harvester/block",
       "y": 270
-<<<<<<< HEAD
-=======
     },
     "facing=east,waterlogged=false": {
       "model": "create:block/mechanical_harvester/block",
@@ -39,7 +29,6 @@
     "facing=east,waterlogged=true": {
       "model": "create:block/mechanical_harvester/block",
       "y": 90
->>>>>>> 7f16cea1
     }
   }
 }