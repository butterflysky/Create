--- conflicted
+++ resolved
@@ -1,71 +1,5 @@
 {
   "variants": {
-<<<<<<< HEAD
-    "facing=east,indicator=0": {
-      "model": "create:block/stockpile_switch_0",
-      "y": 90
-    },
-    "facing=east,indicator=1": {
-      "model": "create:block/stockpile_switch_1",
-      "y": 90
-    },
-    "facing=east,indicator=2": {
-      "model": "create:block/stockpile_switch_2",
-      "y": 90
-    },
-    "facing=east,indicator=3": {
-      "model": "create:block/stockpile_switch_3",
-      "y": 90
-    },
-    "facing=east,indicator=4": {
-      "model": "create:block/stockpile_switch_4",
-      "y": 90
-    },
-    "facing=east,indicator=5": {
-      "model": "create:block/stockpile_switch_5",
-      "y": 90
-    },
-    "facing=east,indicator=6": {
-      "model": "create:block/stockpile_switch_6",
-      "y": 90
-    },
-    "facing=north,indicator=0": {
-      "model": "create:block/stockpile_switch_0"
-    },
-    "facing=north,indicator=1": {
-      "model": "create:block/stockpile_switch_1"
-    },
-    "facing=north,indicator=2": {
-      "model": "create:block/stockpile_switch_2"
-    },
-    "facing=north,indicator=3": {
-      "model": "create:block/stockpile_switch_3"
-    },
-    "facing=north,indicator=4": {
-      "model": "create:block/stockpile_switch_4"
-    },
-    "facing=north,indicator=5": {
-      "model": "create:block/stockpile_switch_5"
-    },
-    "facing=north,indicator=6": {
-      "model": "create:block/stockpile_switch_6"
-    },
-    "facing=south,indicator=0": {
-      "model": "create:block/stockpile_switch_0",
-      "y": 180
-    },
-    "facing=south,indicator=1": {
-      "model": "create:block/stockpile_switch_1",
-      "y": 180
-    },
-    "facing=south,indicator=2": {
-      "model": "create:block/stockpile_switch_2",
-      "y": 180
-    },
-    "facing=south,indicator=3": {
-      "model": "create:block/stockpile_switch_3",
-      "y": 180
-=======
     "facing=north,level=0,target=floor": {
       "model": "create:threshold_switch/block_floor_0"
     },
@@ -128,49 +62,11 @@
     },
     "facing=north,level=4,target=floor": {
       "model": "create:threshold_switch/block_floor_4"
->>>>>>> 7f16cea1
     },
     "facing=south,level=4,target=floor": {
       "model": "create:threshold_switch/block_floor_4",
       "y": 180
     },
-<<<<<<< HEAD
-    "facing=south,indicator=5": {
-      "model": "create:block/stockpile_switch_5",
-      "y": 180
-    },
-    "facing=south,indicator=6": {
-      "model": "create:block/stockpile_switch_6",
-      "y": 180
-    },
-    "facing=west,indicator=0": {
-      "model": "create:block/stockpile_switch_0",
-      "y": 270
-    },
-    "facing=west,indicator=1": {
-      "model": "create:block/stockpile_switch_1",
-      "y": 270
-    },
-    "facing=west,indicator=2": {
-      "model": "create:block/stockpile_switch_2",
-      "y": 270
-    },
-    "facing=west,indicator=3": {
-      "model": "create:block/stockpile_switch_3",
-      "y": 270
-    },
-    "facing=west,indicator=4": {
-      "model": "create:block/stockpile_switch_4",
-      "y": 270
-    },
-    "facing=west,indicator=5": {
-      "model": "create:block/stockpile_switch_5",
-      "y": 270
-    },
-    "facing=west,indicator=6": {
-      "model": "create:block/stockpile_switch_6",
-      "y": 270
-=======
     "facing=west,level=4,target=floor": {
       "model": "create:threshold_switch/block_floor_4",
       "y": 270
@@ -373,7 +269,6 @@
     "facing=east,level=5,target=ceiling": {
       "model": "create:threshold_switch/block_ceiling_5",
       "y": 90
->>>>>>> 7f16cea1
     }
   }
 }