{
  "variants": {
    "extracting=false,facing=down,powered=false,waterlogged=false": {
      "model": "create:block/brass_funnel_vertical_pull_unpowered",
      "x": 180,
      "y": 180
    },
<<<<<<< HEAD
    "extracting=false,facing=down,powered=true": {
      "model": "create:block/brass_funnel_vertical_pull_powered",
      "x": 180,
      "y": 180
    },
    "extracting=false,facing=east,powered=false": {
      "model": "create:block/brass_funnel_horizontal_pull",
      "y": 90
    },
    "extracting=false,facing=east,powered=true": {
      "model": "create:block/brass_funnel_horizontal_pull_powered",
      "y": 90
=======
    "extracting=true,facing=down,powered=false,waterlogged=false": {
      "model": "create:block/brass_funnel_vertical_push_unpowered",
      "x": 180,
      "y": 180
    },
    "extracting=false,facing=up,powered=false,waterlogged=false": {
      "model": "create:block/brass_funnel_vertical_pull_unpowered",
      "y": 180
    },
    "extracting=true,facing=up,powered=false,waterlogged=false": {
      "model": "create:block/brass_funnel_vertical_push_unpowered",
      "y": 180
>>>>>>> 7e67a4a7
    },
    "extracting=false,facing=north,powered=false,waterlogged=false": {
      "model": "create:block/brass_funnel_horizontal_pull_unpowered"
    },
<<<<<<< HEAD
    "extracting=false,facing=north,powered=true": {
      "model": "create:block/brass_funnel_horizontal_pull_powered"
=======
    "extracting=true,facing=north,powered=false,waterlogged=false": {
      "model": "create:block/brass_funnel_horizontal_push_unpowered"
>>>>>>> 7e67a4a7
    },
    "extracting=false,facing=south,powered=false,waterlogged=false": {
      "model": "create:block/brass_funnel_horizontal_pull_unpowered",
      "y": 180
    },
<<<<<<< HEAD
    "extracting=false,facing=south,powered=true": {
      "model": "create:block/brass_funnel_horizontal_pull_powered",
      "y": 180
    },
    "extracting=false,facing=up,powered=false": {
      "model": "create:block/brass_funnel_vertical_pull",
      "y": 180
    },
    "extracting=false,facing=up,powered=true": {
      "model": "create:block/brass_funnel_vertical_pull_powered",
=======
    "extracting=true,facing=south,powered=false,waterlogged=false": {
      "model": "create:block/brass_funnel_horizontal_push_unpowered",
>>>>>>> 7e67a4a7
      "y": 180
    },
    "extracting=false,facing=west,powered=false,waterlogged=false": {
      "model": "create:block/brass_funnel_horizontal_pull_unpowered",
      "y": 270
    },
<<<<<<< HEAD
    "extracting=false,facing=west,powered=true": {
      "model": "create:block/brass_funnel_horizontal_pull_powered",
      "y": 270
    },
    "extracting=true,facing=down,powered=false": {
      "model": "create:block/brass_funnel_vertical_push",
=======
    "extracting=true,facing=west,powered=false,waterlogged=false": {
      "model": "create:block/brass_funnel_horizontal_push_unpowered",
      "y": 270
    },
    "extracting=false,facing=east,powered=false,waterlogged=false": {
      "model": "create:block/brass_funnel_horizontal_pull_unpowered",
      "y": 90
    },
    "extracting=true,facing=east,powered=false,waterlogged=false": {
      "model": "create:block/brass_funnel_horizontal_push_unpowered",
      "y": 90
    },
    "extracting=false,facing=down,powered=true,waterlogged=false": {
      "model": "create:block/brass_funnel_vertical_pull_powered",
>>>>>>> 7e67a4a7
      "x": 180,
      "y": 180
    },
    "extracting=true,facing=down,powered=true,waterlogged=false": {
      "model": "create:block/brass_funnel_vertical_push_powered",
      "x": 180,
      "y": 180
    },
<<<<<<< HEAD
    "extracting=true,facing=east,powered=false": {
      "model": "create:block/brass_funnel_horizontal_push",
      "y": 90
    },
    "extracting=true,facing=east,powered=true": {
      "model": "create:block/brass_funnel_horizontal_push_powered",
      "y": 90
    },
    "extracting=true,facing=north,powered=false": {
      "model": "create:block/brass_funnel_horizontal_push"
=======
    "extracting=false,facing=up,powered=true,waterlogged=false": {
      "model": "create:block/brass_funnel_vertical_pull_powered",
      "y": 180
    },
    "extracting=true,facing=up,powered=true,waterlogged=false": {
      "model": "create:block/brass_funnel_vertical_push_powered",
      "y": 180
    },
    "extracting=false,facing=north,powered=true,waterlogged=false": {
      "model": "create:block/brass_funnel_horizontal_pull_powered"
>>>>>>> 7e67a4a7
    },
    "extracting=true,facing=north,powered=true,waterlogged=false": {
      "model": "create:block/brass_funnel_horizontal_push_powered"
    },
<<<<<<< HEAD
    "extracting=true,facing=south,powered=false": {
      "model": "create:block/brass_funnel_horizontal_push",
=======
    "extracting=false,facing=south,powered=true,waterlogged=false": {
      "model": "create:block/brass_funnel_horizontal_pull_powered",
>>>>>>> 7e67a4a7
      "y": 180
    },
    "extracting=true,facing=south,powered=true,waterlogged=false": {
      "model": "create:block/brass_funnel_horizontal_push_powered",
      "y": 180
    },
<<<<<<< HEAD
    "extracting=true,facing=up,powered=false": {
      "model": "create:block/brass_funnel_vertical_push",
      "y": 180
    },
    "extracting=true,facing=up,powered=true": {
      "model": "create:block/brass_funnel_vertical_push_powered",
      "y": 180
    },
    "extracting=true,facing=west,powered=false": {
      "model": "create:block/brass_funnel_horizontal_push",
=======
    "extracting=false,facing=west,powered=true,waterlogged=false": {
      "model": "create:block/brass_funnel_horizontal_pull_powered",
>>>>>>> 7e67a4a7
      "y": 270
    },
    "extracting=true,facing=west,powered=true,waterlogged=false": {
      "model": "create:block/brass_funnel_horizontal_push_powered",
      "y": 270
<<<<<<< HEAD
=======
    },
    "extracting=false,facing=east,powered=true,waterlogged=false": {
      "model": "create:block/brass_funnel_horizontal_pull_powered",
      "y": 90
    },
    "extracting=true,facing=east,powered=true,waterlogged=false": {
      "model": "create:block/brass_funnel_horizontal_push_powered",
      "y": 90
    },
    "extracting=false,facing=down,powered=false,waterlogged=true": {
      "model": "create:block/brass_funnel_vertical_pull_unpowered",
      "x": 180,
      "y": 180
    },
    "extracting=true,facing=down,powered=false,waterlogged=true": {
      "model": "create:block/brass_funnel_vertical_push_unpowered",
      "x": 180,
      "y": 180
    },
    "extracting=false,facing=up,powered=false,waterlogged=true": {
      "model": "create:block/brass_funnel_vertical_pull_unpowered",
      "y": 180
    },
    "extracting=true,facing=up,powered=false,waterlogged=true": {
      "model": "create:block/brass_funnel_vertical_push_unpowered",
      "y": 180
    },
    "extracting=false,facing=north,powered=false,waterlogged=true": {
      "model": "create:block/brass_funnel_horizontal_pull_unpowered"
    },
    "extracting=true,facing=north,powered=false,waterlogged=true": {
      "model": "create:block/brass_funnel_horizontal_push_unpowered"
    },
    "extracting=false,facing=south,powered=false,waterlogged=true": {
      "model": "create:block/brass_funnel_horizontal_pull_unpowered",
      "y": 180
    },
    "extracting=true,facing=south,powered=false,waterlogged=true": {
      "model": "create:block/brass_funnel_horizontal_push_unpowered",
      "y": 180
    },
    "extracting=false,facing=west,powered=false,waterlogged=true": {
      "model": "create:block/brass_funnel_horizontal_pull_unpowered",
      "y": 270
    },
    "extracting=true,facing=west,powered=false,waterlogged=true": {
      "model": "create:block/brass_funnel_horizontal_push_unpowered",
      "y": 270
    },
    "extracting=false,facing=east,powered=false,waterlogged=true": {
      "model": "create:block/brass_funnel_horizontal_pull_unpowered",
      "y": 90
    },
    "extracting=true,facing=east,powered=false,waterlogged=true": {
      "model": "create:block/brass_funnel_horizontal_push_unpowered",
      "y": 90
    },
    "extracting=false,facing=down,powered=true,waterlogged=true": {
      "model": "create:block/brass_funnel_vertical_pull_powered",
      "x": 180,
      "y": 180
    },
    "extracting=true,facing=down,powered=true,waterlogged=true": {
      "model": "create:block/brass_funnel_vertical_push_powered",
      "x": 180,
      "y": 180
    },
    "extracting=false,facing=up,powered=true,waterlogged=true": {
      "model": "create:block/brass_funnel_vertical_pull_powered",
      "y": 180
    },
    "extracting=true,facing=up,powered=true,waterlogged=true": {
      "model": "create:block/brass_funnel_vertical_push_powered",
      "y": 180
    },
    "extracting=false,facing=north,powered=true,waterlogged=true": {
      "model": "create:block/brass_funnel_horizontal_pull_powered"
    },
    "extracting=true,facing=north,powered=true,waterlogged=true": {
      "model": "create:block/brass_funnel_horizontal_push_powered"
    },
    "extracting=false,facing=south,powered=true,waterlogged=true": {
      "model": "create:block/brass_funnel_horizontal_pull_powered",
      "y": 180
    },
    "extracting=true,facing=south,powered=true,waterlogged=true": {
      "model": "create:block/brass_funnel_horizontal_push_powered",
      "y": 180
    },
    "extracting=false,facing=west,powered=true,waterlogged=true": {
      "model": "create:block/brass_funnel_horizontal_pull_powered",
      "y": 270
    },
    "extracting=true,facing=west,powered=true,waterlogged=true": {
      "model": "create:block/brass_funnel_horizontal_push_powered",
      "y": 270
    },
    "extracting=false,facing=east,powered=true,waterlogged=true": {
      "model": "create:block/brass_funnel_horizontal_pull_powered",
      "y": 90
    },
    "extracting=true,facing=east,powered=true,waterlogged=true": {
      "model": "create:block/brass_funnel_horizontal_push_powered",
      "y": 90
>>>>>>> 7e67a4a7
    }
  }
}<|MERGE_RESOLUTION|>--- conflicted
+++ resolved
@@ -5,93 +5,104 @@
       "x": 180,
       "y": 180
     },
-<<<<<<< HEAD
-    "extracting=false,facing=down,powered=true": {
+    "extracting=false,facing=down,powered=false,waterlogged=true": {
+      "model": "create:block/brass_funnel_vertical_pull_unpowered",
+      "x": 180,
+      "y": 180
+    },
+    "extracting=false,facing=down,powered=true,waterlogged=false": {
       "model": "create:block/brass_funnel_vertical_pull_powered",
       "x": 180,
       "y": 180
     },
-    "extracting=false,facing=east,powered=false": {
-      "model": "create:block/brass_funnel_horizontal_pull",
+    "extracting=false,facing=down,powered=true,waterlogged=true": {
+      "model": "create:block/brass_funnel_vertical_pull_powered",
+      "x": 180,
+      "y": 180
+    },
+    "extracting=false,facing=east,powered=false,waterlogged=false": {
+      "model": "create:block/brass_funnel_horizontal_pull_unpowered",
       "y": 90
     },
-    "extracting=false,facing=east,powered=true": {
+    "extracting=false,facing=east,powered=false,waterlogged=true": {
+      "model": "create:block/brass_funnel_horizontal_pull_unpowered",
+      "y": 90
+    },
+    "extracting=false,facing=east,powered=true,waterlogged=false": {
       "model": "create:block/brass_funnel_horizontal_pull_powered",
       "y": 90
-=======
-    "extracting=true,facing=down,powered=false,waterlogged=false": {
-      "model": "create:block/brass_funnel_vertical_push_unpowered",
-      "x": 180,
+    },
+    "extracting=false,facing=east,powered=true,waterlogged=true": {
+      "model": "create:block/brass_funnel_horizontal_pull_powered",
+      "y": 90
+    },
+    "extracting=false,facing=north,powered=false,waterlogged=false": {
+      "model": "create:block/brass_funnel_horizontal_pull_unpowered"
+    },
+    "extracting=false,facing=north,powered=false,waterlogged=true": {
+      "model": "create:block/brass_funnel_horizontal_pull_unpowered"
+    },
+    "extracting=false,facing=north,powered=true,waterlogged=false": {
+      "model": "create:block/brass_funnel_horizontal_pull_powered"
+    },
+    "extracting=false,facing=north,powered=true,waterlogged=true": {
+      "model": "create:block/brass_funnel_horizontal_pull_powered"
+    },
+    "extracting=false,facing=south,powered=false,waterlogged=false": {
+      "model": "create:block/brass_funnel_horizontal_pull_unpowered",
+      "y": 180
+    },
+    "extracting=false,facing=south,powered=false,waterlogged=true": {
+      "model": "create:block/brass_funnel_horizontal_pull_unpowered",
+      "y": 180
+    },
+    "extracting=false,facing=south,powered=true,waterlogged=false": {
+      "model": "create:block/brass_funnel_horizontal_pull_powered",
+      "y": 180
+    },
+    "extracting=false,facing=south,powered=true,waterlogged=true": {
+      "model": "create:block/brass_funnel_horizontal_pull_powered",
       "y": 180
     },
     "extracting=false,facing=up,powered=false,waterlogged=false": {
       "model": "create:block/brass_funnel_vertical_pull_unpowered",
       "y": 180
     },
-    "extracting=true,facing=up,powered=false,waterlogged=false": {
-      "model": "create:block/brass_funnel_vertical_push_unpowered",
-      "y": 180
->>>>>>> 7e67a4a7
-    },
-    "extracting=false,facing=north,powered=false,waterlogged=false": {
-      "model": "create:block/brass_funnel_horizontal_pull_unpowered"
-    },
-<<<<<<< HEAD
-    "extracting=false,facing=north,powered=true": {
-      "model": "create:block/brass_funnel_horizontal_pull_powered"
-=======
-    "extracting=true,facing=north,powered=false,waterlogged=false": {
-      "model": "create:block/brass_funnel_horizontal_push_unpowered"
->>>>>>> 7e67a4a7
-    },
-    "extracting=false,facing=south,powered=false,waterlogged=false": {
-      "model": "create:block/brass_funnel_horizontal_pull_unpowered",
+    "extracting=false,facing=up,powered=false,waterlogged=true": {
+      "model": "create:block/brass_funnel_vertical_pull_unpowered",
       "y": 180
     },
-<<<<<<< HEAD
-    "extracting=false,facing=south,powered=true": {
-      "model": "create:block/brass_funnel_horizontal_pull_powered",
+    "extracting=false,facing=up,powered=true,waterlogged=false": {
+      "model": "create:block/brass_funnel_vertical_pull_powered",
       "y": 180
     },
-    "extracting=false,facing=up,powered=false": {
-      "model": "create:block/brass_funnel_vertical_pull",
-      "y": 180
-    },
-    "extracting=false,facing=up,powered=true": {
+    "extracting=false,facing=up,powered=true,waterlogged=true": {
       "model": "create:block/brass_funnel_vertical_pull_powered",
-=======
-    "extracting=true,facing=south,powered=false,waterlogged=false": {
-      "model": "create:block/brass_funnel_horizontal_push_unpowered",
->>>>>>> 7e67a4a7
       "y": 180
     },
     "extracting=false,facing=west,powered=false,waterlogged=false": {
       "model": "create:block/brass_funnel_horizontal_pull_unpowered",
       "y": 270
     },
-<<<<<<< HEAD
-    "extracting=false,facing=west,powered=true": {
+    "extracting=false,facing=west,powered=false,waterlogged=true": {
+      "model": "create:block/brass_funnel_horizontal_pull_unpowered",
+      "y": 270
+    },
+    "extracting=false,facing=west,powered=true,waterlogged=false": {
       "model": "create:block/brass_funnel_horizontal_pull_powered",
       "y": 270
     },
-    "extracting=true,facing=down,powered=false": {
-      "model": "create:block/brass_funnel_vertical_push",
-=======
-    "extracting=true,facing=west,powered=false,waterlogged=false": {
-      "model": "create:block/brass_funnel_horizontal_push_unpowered",
+    "extracting=false,facing=west,powered=true,waterlogged=true": {
+      "model": "create:block/brass_funnel_horizontal_pull_powered",
       "y": 270
     },
-    "extracting=false,facing=east,powered=false,waterlogged=false": {
-      "model": "create:block/brass_funnel_horizontal_pull_unpowered",
-      "y": 90
+    "extracting=true,facing=down,powered=false,waterlogged=false": {
+      "model": "create:block/brass_funnel_vertical_push_unpowered",
+      "x": 180,
+      "y": 180
     },
-    "extracting=true,facing=east,powered=false,waterlogged=false": {
-      "model": "create:block/brass_funnel_horizontal_push_unpowered",
-      "y": 90
-    },
-    "extracting=false,facing=down,powered=true,waterlogged=false": {
-      "model": "create:block/brass_funnel_vertical_pull_powered",
->>>>>>> 7e67a4a7
+    "extracting=true,facing=down,powered=false,waterlogged=true": {
+      "model": "create:block/brass_funnel_vertical_push_unpowered",
       "x": 180,
       "y": 180
     },
@@ -100,173 +111,86 @@
       "x": 180,
       "y": 180
     },
-<<<<<<< HEAD
-    "extracting=true,facing=east,powered=false": {
-      "model": "create:block/brass_funnel_horizontal_push",
+    "extracting=true,facing=down,powered=true,waterlogged=true": {
+      "model": "create:block/brass_funnel_vertical_push_powered",
+      "x": 180,
+      "y": 180
+    },
+    "extracting=true,facing=east,powered=false,waterlogged=false": {
+      "model": "create:block/brass_funnel_horizontal_push_unpowered",
       "y": 90
     },
-    "extracting=true,facing=east,powered=true": {
+    "extracting=true,facing=east,powered=false,waterlogged=true": {
+      "model": "create:block/brass_funnel_horizontal_push_unpowered",
+      "y": 90
+    },
+    "extracting=true,facing=east,powered=true,waterlogged=false": {
       "model": "create:block/brass_funnel_horizontal_push_powered",
       "y": 90
     },
-    "extracting=true,facing=north,powered=false": {
-      "model": "create:block/brass_funnel_horizontal_push"
-=======
-    "extracting=false,facing=up,powered=true,waterlogged=false": {
-      "model": "create:block/brass_funnel_vertical_pull_powered",
+    "extracting=true,facing=east,powered=true,waterlogged=true": {
+      "model": "create:block/brass_funnel_horizontal_push_powered",
+      "y": 90
+    },
+    "extracting=true,facing=north,powered=false,waterlogged=false": {
+      "model": "create:block/brass_funnel_horizontal_push_unpowered"
+    },
+    "extracting=true,facing=north,powered=false,waterlogged=true": {
+      "model": "create:block/brass_funnel_horizontal_push_unpowered"
+    },
+    "extracting=true,facing=north,powered=true,waterlogged=false": {
+      "model": "create:block/brass_funnel_horizontal_push_powered"
+    },
+    "extracting=true,facing=north,powered=true,waterlogged=true": {
+      "model": "create:block/brass_funnel_horizontal_push_powered"
+    },
+    "extracting=true,facing=south,powered=false,waterlogged=false": {
+      "model": "create:block/brass_funnel_horizontal_push_unpowered",
+      "y": 180
+    },
+    "extracting=true,facing=south,powered=false,waterlogged=true": {
+      "model": "create:block/brass_funnel_horizontal_push_unpowered",
+      "y": 180
+    },
+    "extracting=true,facing=south,powered=true,waterlogged=false": {
+      "model": "create:block/brass_funnel_horizontal_push_powered",
+      "y": 180
+    },
+    "extracting=true,facing=south,powered=true,waterlogged=true": {
+      "model": "create:block/brass_funnel_horizontal_push_powered",
+      "y": 180
+    },
+    "extracting=true,facing=up,powered=false,waterlogged=false": {
+      "model": "create:block/brass_funnel_vertical_push_unpowered",
+      "y": 180
+    },
+    "extracting=true,facing=up,powered=false,waterlogged=true": {
+      "model": "create:block/brass_funnel_vertical_push_unpowered",
       "y": 180
     },
     "extracting=true,facing=up,powered=true,waterlogged=false": {
       "model": "create:block/brass_funnel_vertical_push_powered",
       "y": 180
     },
-    "extracting=false,facing=north,powered=true,waterlogged=false": {
-      "model": "create:block/brass_funnel_horizontal_pull_powered"
->>>>>>> 7e67a4a7
-    },
-    "extracting=true,facing=north,powered=true,waterlogged=false": {
-      "model": "create:block/brass_funnel_horizontal_push_powered"
-    },
-<<<<<<< HEAD
-    "extracting=true,facing=south,powered=false": {
-      "model": "create:block/brass_funnel_horizontal_push",
-=======
-    "extracting=false,facing=south,powered=true,waterlogged=false": {
-      "model": "create:block/brass_funnel_horizontal_pull_powered",
->>>>>>> 7e67a4a7
-      "y": 180
-    },
-    "extracting=true,facing=south,powered=true,waterlogged=false": {
-      "model": "create:block/brass_funnel_horizontal_push_powered",
-      "y": 180
-    },
-<<<<<<< HEAD
-    "extracting=true,facing=up,powered=false": {
-      "model": "create:block/brass_funnel_vertical_push",
-      "y": 180
-    },
-    "extracting=true,facing=up,powered=true": {
+    "extracting=true,facing=up,powered=true,waterlogged=true": {
       "model": "create:block/brass_funnel_vertical_push_powered",
       "y": 180
     },
-    "extracting=true,facing=west,powered=false": {
-      "model": "create:block/brass_funnel_horizontal_push",
-=======
-    "extracting=false,facing=west,powered=true,waterlogged=false": {
-      "model": "create:block/brass_funnel_horizontal_pull_powered",
->>>>>>> 7e67a4a7
-      "y": 270
-    },
-    "extracting=true,facing=west,powered=true,waterlogged=false": {
-      "model": "create:block/brass_funnel_horizontal_push_powered",
-      "y": 270
-<<<<<<< HEAD
-=======
-    },
-    "extracting=false,facing=east,powered=true,waterlogged=false": {
-      "model": "create:block/brass_funnel_horizontal_pull_powered",
-      "y": 90
-    },
-    "extracting=true,facing=east,powered=true,waterlogged=false": {
-      "model": "create:block/brass_funnel_horizontal_push_powered",
-      "y": 90
-    },
-    "extracting=false,facing=down,powered=false,waterlogged=true": {
-      "model": "create:block/brass_funnel_vertical_pull_unpowered",
-      "x": 180,
-      "y": 180
-    },
-    "extracting=true,facing=down,powered=false,waterlogged=true": {
-      "model": "create:block/brass_funnel_vertical_push_unpowered",
-      "x": 180,
-      "y": 180
-    },
-    "extracting=false,facing=up,powered=false,waterlogged=true": {
-      "model": "create:block/brass_funnel_vertical_pull_unpowered",
-      "y": 180
-    },
-    "extracting=true,facing=up,powered=false,waterlogged=true": {
-      "model": "create:block/brass_funnel_vertical_push_unpowered",
-      "y": 180
-    },
-    "extracting=false,facing=north,powered=false,waterlogged=true": {
-      "model": "create:block/brass_funnel_horizontal_pull_unpowered"
-    },
-    "extracting=true,facing=north,powered=false,waterlogged=true": {
-      "model": "create:block/brass_funnel_horizontal_push_unpowered"
-    },
-    "extracting=false,facing=south,powered=false,waterlogged=true": {
-      "model": "create:block/brass_funnel_horizontal_pull_unpowered",
-      "y": 180
-    },
-    "extracting=true,facing=south,powered=false,waterlogged=true": {
+    "extracting=true,facing=west,powered=false,waterlogged=false": {
       "model": "create:block/brass_funnel_horizontal_push_unpowered",
-      "y": 180
-    },
-    "extracting=false,facing=west,powered=false,waterlogged=true": {
-      "model": "create:block/brass_funnel_horizontal_pull_unpowered",
       "y": 270
     },
     "extracting=true,facing=west,powered=false,waterlogged=true": {
       "model": "create:block/brass_funnel_horizontal_push_unpowered",
       "y": 270
     },
-    "extracting=false,facing=east,powered=false,waterlogged=true": {
-      "model": "create:block/brass_funnel_horizontal_pull_unpowered",
-      "y": 90
-    },
-    "extracting=true,facing=east,powered=false,waterlogged=true": {
-      "model": "create:block/brass_funnel_horizontal_push_unpowered",
-      "y": 90
-    },
-    "extracting=false,facing=down,powered=true,waterlogged=true": {
-      "model": "create:block/brass_funnel_vertical_pull_powered",
-      "x": 180,
-      "y": 180
-    },
-    "extracting=true,facing=down,powered=true,waterlogged=true": {
-      "model": "create:block/brass_funnel_vertical_push_powered",
-      "x": 180,
-      "y": 180
-    },
-    "extracting=false,facing=up,powered=true,waterlogged=true": {
-      "model": "create:block/brass_funnel_vertical_pull_powered",
-      "y": 180
-    },
-    "extracting=true,facing=up,powered=true,waterlogged=true": {
-      "model": "create:block/brass_funnel_vertical_push_powered",
-      "y": 180
-    },
-    "extracting=false,facing=north,powered=true,waterlogged=true": {
-      "model": "create:block/brass_funnel_horizontal_pull_powered"
-    },
-    "extracting=true,facing=north,powered=true,waterlogged=true": {
-      "model": "create:block/brass_funnel_horizontal_push_powered"
-    },
-    "extracting=false,facing=south,powered=true,waterlogged=true": {
-      "model": "create:block/brass_funnel_horizontal_pull_powered",
-      "y": 180
-    },
-    "extracting=true,facing=south,powered=true,waterlogged=true": {
+    "extracting=true,facing=west,powered=true,waterlogged=false": {
       "model": "create:block/brass_funnel_horizontal_push_powered",
-      "y": 180
-    },
-    "extracting=false,facing=west,powered=true,waterlogged=true": {
-      "model": "create:block/brass_funnel_horizontal_pull_powered",
       "y": 270
     },
     "extracting=true,facing=west,powered=true,waterlogged=true": {
       "model": "create:block/brass_funnel_horizontal_push_powered",
       "y": 270
-    },
-    "extracting=false,facing=east,powered=true,waterlogged=true": {
-      "model": "create:block/brass_funnel_horizontal_pull_powered",
-      "y": 90
-    },
-    "extracting=true,facing=east,powered=true,waterlogged=true": {
-      "model": "create:block/brass_funnel_horizontal_push_powered",
-      "y": 90
->>>>>>> 7e67a4a7
     }
   }
 }