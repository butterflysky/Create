--- conflicted
+++ resolved
@@ -4,34 +4,14 @@
       "model": "create:block/mechanical_saw/vertical",
       "x": 180
     },
-<<<<<<< HEAD
-    "axis_along_first=false,facing=east": {
-      "model": "create:block/mechanical_saw/horizontal",
-      "y": 270
-    },
-    "axis_along_first=false,facing=north": {
-      "model": "create:block/mechanical_saw/horizontal",
-      "y": 180
-    },
-    "axis_along_first=false,facing=south": {
-      "model": "create:block/mechanical_saw/horizontal"
-=======
     "axis_along_first=true,facing=down,flipped=false": {
       "model": "create:block/mechanical_saw/vertical",
       "x": 180,
       "y": 270
->>>>>>> 7f16cea1
     },
     "axis_along_first=false,facing=up,flipped=false": {
       "model": "create:block/mechanical_saw/vertical"
     },
-<<<<<<< HEAD
-    "axis_along_first=false,facing=west": {
-      "model": "create:block/mechanical_saw/horizontal",
-      "y": 90
-    },
-    "axis_along_first=true,facing=down": {
-=======
     "axis_along_first=true,facing=up,flipped=false": {
       "model": "create:block/mechanical_saw/vertical",
       "y": 270
@@ -81,30 +61,17 @@
       "y": 180
     },
     "axis_along_first=true,facing=up,flipped=true": {
->>>>>>> 7f16cea1
       "model": "create:block/mechanical_saw/vertical",
-      "x": 180,
       "y": 90
     },
-<<<<<<< HEAD
-    "axis_along_first=true,facing=east": {
-=======
     "axis_along_first=false,facing=north,flipped=true": {
->>>>>>> 7f16cea1
       "model": "create:block/mechanical_saw/horizontal",
-      "y": 270
+      "y": 180
     },
     "axis_along_first=true,facing=north,flipped=true": {
       "model": "create:block/mechanical_saw/horizontal",
       "y": 180
     },
-<<<<<<< HEAD
-    "axis_along_first=true,facing=south": {
-      "model": "create:block/mechanical_saw/horizontal"
-    },
-    "axis_along_first=true,facing=up": {
-      "model": "create:block/mechanical_saw/vertical",
-=======
     "axis_along_first=false,facing=south,flipped=true": {
       "model": "create:block/mechanical_saw/horizontal"
     },
@@ -113,14 +80,11 @@
     },
     "axis_along_first=false,facing=west,flipped=true": {
       "model": "create:block/mechanical_saw/horizontal",
->>>>>>> 7f16cea1
       "y": 90
     },
     "axis_along_first=true,facing=west,flipped=true": {
       "model": "create:block/mechanical_saw/horizontal",
       "y": 90
-<<<<<<< HEAD
-=======
     },
     "axis_along_first=false,facing=east,flipped=true": {
       "model": "create:block/mechanical_saw/horizontal",
@@ -129,7 +93,6 @@
     "axis_along_first=true,facing=east,flipped=true": {
       "model": "create:block/mechanical_saw/horizontal",
       "y": 270
->>>>>>> 7f16cea1
     }
   }
 }