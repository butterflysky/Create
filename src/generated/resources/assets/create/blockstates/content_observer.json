--- conflicted
+++ resolved
@@ -1,26 +1,5 @@
 {
   "variants": {
-<<<<<<< HEAD
-    "facing=east,powered=false": {
-      "model": "create:block/content_observer/block",
-      "y": 90
-    },
-    "facing=east,powered=true": {
-      "model": "create:block/content_observer/block_powered",
-      "y": 90
-    },
-    "facing=north,powered=false": {
-      "model": "create:block/content_observer/block"
-    },
-    "facing=north,powered=true": {
-      "model": "create:block/content_observer/block_powered"
-    },
-    "facing=south,powered=false": {
-      "model": "create:block/content_observer/block",
-      "y": 180
-    },
-    "facing=south,powered=true": {
-=======
     "facing=north,powered=false,target=floor": {
       "model": "create:block/content_observer/block",
       "x": 90
@@ -113,20 +92,10 @@
       "x": 270
     },
     "facing=south,powered=true,target=ceiling": {
->>>>>>> 7f16cea1
       "model": "create:block/content_observer/block_powered",
       "x": 270,
       "y": 180
     },
-<<<<<<< HEAD
-    "facing=west,powered=false": {
-      "model": "create:block/content_observer/block",
-      "y": 270
-    },
-    "facing=west,powered=true": {
-      "model": "create:block/content_observer/block_powered",
-      "y": 270
-=======
     "facing=west,powered=true,target=ceiling": {
       "model": "create:block/content_observer/block_powered",
       "x": 270,
@@ -136,7 +105,6 @@
       "model": "create:block/content_observer/block_powered",
       "x": 270,
       "y": 90
->>>>>>> 7f16cea1
     }
   }
 }