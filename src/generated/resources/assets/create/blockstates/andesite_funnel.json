--- conflicted
+++ resolved
@@ -5,20 +5,6 @@
       "x": 180,
       "y": 180
     },
-<<<<<<< HEAD
-    "extracting=false,facing=down,powered=true": {
-      "model": "create:block/andesite_funnel_vertical_filterless_pull_powered",
-      "x": 180,
-      "y": 180
-    },
-    "extracting=false,facing=east,powered=false": {
-      "model": "create:block/andesite_funnel_horizontal_pull",
-      "y": 90
-    },
-    "extracting=false,facing=east,powered=true": {
-      "model": "create:block/andesite_funnel_horizontal_pull_powered",
-      "y": 90
-=======
     "extracting=true,facing=down,powered=false,waterlogged=false": {
       "model": "create:block/andesite_funnel_vertical_filterless_push_unpowered",
       "x": 180,
@@ -31,52 +17,25 @@
     "extracting=true,facing=up,powered=false,waterlogged=false": {
       "model": "create:block/andesite_funnel_vertical_filterless_push_unpowered",
       "y": 180
->>>>>>> 7f16cea1
     },
     "extracting=false,facing=north,powered=false,waterlogged=false": {
       "model": "create:block/andesite_funnel_horizontal_pull_unpowered"
     },
-<<<<<<< HEAD
-    "extracting=false,facing=north,powered=true": {
-      "model": "create:block/andesite_funnel_horizontal_pull_powered"
-=======
     "extracting=true,facing=north,powered=false,waterlogged=false": {
       "model": "create:block/andesite_funnel_horizontal_push_unpowered"
->>>>>>> 7f16cea1
     },
     "extracting=false,facing=south,powered=false,waterlogged=false": {
       "model": "create:block/andesite_funnel_horizontal_pull_unpowered",
       "y": 180
     },
-<<<<<<< HEAD
-    "extracting=false,facing=south,powered=true": {
-      "model": "create:block/andesite_funnel_horizontal_pull_powered",
-      "y": 180
-    },
-    "extracting=false,facing=up,powered=false": {
-      "model": "create:block/andesite_funnel_vertical_filterless_pull",
-      "y": 180
-    },
-    "extracting=false,facing=up,powered=true": {
-      "model": "create:block/andesite_funnel_vertical_filterless_pull_powered",
-=======
     "extracting=true,facing=south,powered=false,waterlogged=false": {
       "model": "create:block/andesite_funnel_horizontal_push_unpowered",
->>>>>>> 7f16cea1
       "y": 180
     },
     "extracting=false,facing=west,powered=false,waterlogged=false": {
       "model": "create:block/andesite_funnel_horizontal_pull_unpowered",
       "y": 270
     },
-<<<<<<< HEAD
-    "extracting=false,facing=west,powered=true": {
-      "model": "create:block/andesite_funnel_horizontal_pull_powered",
-      "y": 270
-    },
-    "extracting=true,facing=down,powered=false": {
-      "model": "create:block/andesite_funnel_vertical_filterless_push",
-=======
     "extracting=true,facing=west,powered=false,waterlogged=false": {
       "model": "create:block/andesite_funnel_horizontal_push_unpowered",
       "y": 270
@@ -91,7 +50,6 @@
     },
     "extracting=false,facing=down,powered=true,waterlogged=false": {
       "model": "create:block/andesite_funnel_vertical_filterless_pull_powered",
->>>>>>> 7f16cea1
       "x": 180,
       "y": 180
     },
@@ -100,18 +58,6 @@
       "x": 180,
       "y": 180
     },
-<<<<<<< HEAD
-    "extracting=true,facing=east,powered=false": {
-      "model": "create:block/andesite_funnel_horizontal_push",
-      "y": 90
-    },
-    "extracting=true,facing=east,powered=true": {
-      "model": "create:block/andesite_funnel_horizontal_push_powered",
-      "y": 90
-    },
-    "extracting=true,facing=north,powered=false": {
-      "model": "create:block/andesite_funnel_horizontal_push"
-=======
     "extracting=false,facing=up,powered=true,waterlogged=false": {
       "model": "create:block/andesite_funnel_vertical_filterless_pull_powered",
       "y": 180
@@ -122,46 +68,25 @@
     },
     "extracting=false,facing=north,powered=true,waterlogged=false": {
       "model": "create:block/andesite_funnel_horizontal_pull_powered"
->>>>>>> 7f16cea1
     },
     "extracting=true,facing=north,powered=true,waterlogged=false": {
       "model": "create:block/andesite_funnel_horizontal_push_powered"
     },
-<<<<<<< HEAD
-    "extracting=true,facing=south,powered=false": {
-      "model": "create:block/andesite_funnel_horizontal_push",
-=======
     "extracting=false,facing=south,powered=true,waterlogged=false": {
       "model": "create:block/andesite_funnel_horizontal_pull_powered",
->>>>>>> 7f16cea1
       "y": 180
     },
     "extracting=true,facing=south,powered=true,waterlogged=false": {
       "model": "create:block/andesite_funnel_horizontal_push_powered",
       "y": 180
     },
-<<<<<<< HEAD
-    "extracting=true,facing=up,powered=false": {
-      "model": "create:block/andesite_funnel_vertical_filterless_push",
-      "y": 180
-    },
-    "extracting=true,facing=up,powered=true": {
-      "model": "create:block/andesite_funnel_vertical_filterless_push_powered",
-      "y": 180
-    },
-    "extracting=true,facing=west,powered=false": {
-      "model": "create:block/andesite_funnel_horizontal_push",
-=======
     "extracting=false,facing=west,powered=true,waterlogged=false": {
       "model": "create:block/andesite_funnel_horizontal_pull_powered",
->>>>>>> 7f16cea1
       "y": 270
     },
     "extracting=true,facing=west,powered=true,waterlogged=false": {
       "model": "create:block/andesite_funnel_horizontal_push_powered",
       "y": 270
-<<<<<<< HEAD
-=======
     },
     "extracting=false,facing=east,powered=true,waterlogged=false": {
       "model": "create:block/andesite_funnel_horizontal_pull_powered",
@@ -266,7 +191,6 @@
     "extracting=true,facing=east,powered=true,waterlogged=true": {
       "model": "create:block/andesite_funnel_horizontal_push_powered",
       "y": 90
->>>>>>> 7f16cea1
     }
   }
 }