--- conflicted
+++ resolved
@@ -1,45 +1,34 @@
 {
   "variants": {
-<<<<<<< HEAD
-    "facing=east": {
+    "facing=east,waterlogged=false": {
       "model": "create:block/mechanical_plough",
       "y": 90
     },
-    "facing=north": {
-=======
+    "facing=east,waterlogged=true": {
+      "model": "create:block/mechanical_plough",
+      "y": 90
+    },
     "facing=north,waterlogged=false": {
->>>>>>> 7e67a4a7
+      "model": "create:block/mechanical_plough"
+    },
+    "facing=north,waterlogged=true": {
       "model": "create:block/mechanical_plough"
     },
     "facing=south,waterlogged=false": {
       "model": "create:block/mechanical_plough",
       "y": 180
     },
-    "facing=west,waterlogged=false": {
-      "model": "create:block/mechanical_plough",
-      "y": 270
-<<<<<<< HEAD
-=======
-    },
-    "facing=east,waterlogged=false": {
-      "model": "create:block/mechanical_plough",
-      "y": 90
-    },
-    "facing=north,waterlogged=true": {
-      "model": "create:block/mechanical_plough"
-    },
     "facing=south,waterlogged=true": {
       "model": "create:block/mechanical_plough",
       "y": 180
     },
+    "facing=west,waterlogged=false": {
+      "model": "create:block/mechanical_plough",
+      "y": 270
+    },
     "facing=west,waterlogged=true": {
       "model": "create:block/mechanical_plough",
       "y": 270
-    },
-    "facing=east,waterlogged=true": {
-      "model": "create:block/mechanical_plough",
-      "y": 90
->>>>>>> 7e67a4a7
     }
   }
 }