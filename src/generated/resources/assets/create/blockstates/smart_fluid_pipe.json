{
  "variants": {
<<<<<<< HEAD
    "face=ceiling,facing=east": {
=======
    "face=floor,facing=north,waterlogged=false": {
      "model": "create:block/smart_fluid_pipe/block",
      "y": 180
    },
    "face=wall,facing=north,waterlogged=false": {
>>>>>>> 4d4a959c
      "model": "create:block/smart_fluid_pipe/block",
      "x": 180,
      "y": 90
    },
    "face=ceiling,facing=north,waterlogged=false": {
      "model": "create:block/smart_fluid_pipe/block",
      "x": 180
    },
<<<<<<< HEAD
    "face=ceiling,facing=south": {
=======
    "face=floor,facing=south,waterlogged=false": {
      "model": "create:block/smart_fluid_pipe/block"
    },
    "face=wall,facing=south,waterlogged=false": {
      "model": "create:block/smart_fluid_pipe/block",
      "x": 270
    },
    "face=ceiling,facing=south,waterlogged=false": {
>>>>>>> 4d4a959c
      "model": "create:block/smart_fluid_pipe/block",
      "x": 180,
      "y": 180
    },
<<<<<<< HEAD
    "face=ceiling,facing=west": {
=======
    "face=floor,facing=west,waterlogged=false": {
      "model": "create:block/smart_fluid_pipe/block",
      "y": 90
    },
    "face=wall,facing=west,waterlogged=false": {
      "model": "create:block/smart_fluid_pipe/block",
      "x": 270,
      "y": 90
    },
    "face=ceiling,facing=west,waterlogged=false": {
>>>>>>> 4d4a959c
      "model": "create:block/smart_fluid_pipe/block",
      "x": 180,
      "y": 270
    },
    "face=floor,facing=east,waterlogged=false": {
      "model": "create:block/smart_fluid_pipe/block",
      "y": 270
    },
<<<<<<< HEAD
    "face=floor,facing=north": {
      "model": "create:block/smart_fluid_pipe/block",
      "y": 180
    },
    "face=floor,facing=south": {
      "model": "create:block/smart_fluid_pipe/block"
    },
    "face=floor,facing=west": {
      "model": "create:block/smart_fluid_pipe/block",
      "y": 90
    },
    "face=wall,facing=east": {
=======
    "face=wall,facing=east,waterlogged=false": {
>>>>>>> 4d4a959c
      "model": "create:block/smart_fluid_pipe/block",
      "x": 270,
      "y": 270
    },
<<<<<<< HEAD
    "face=wall,facing=north": {
=======
    "face=ceiling,facing=east,waterlogged=false": {
      "model": "create:block/smart_fluid_pipe/block",
      "x": 180,
      "y": 90
    },
    "face=floor,facing=north,waterlogged=true": {
      "model": "create:block/smart_fluid_pipe/block",
      "y": 180
    },
    "face=wall,facing=north,waterlogged=true": {
      "model": "create:block/smart_fluid_pipe/block",
      "x": 270,
      "y": 180
    },
    "face=ceiling,facing=north,waterlogged=true": {
      "model": "create:block/smart_fluid_pipe/block",
      "x": 180
    },
    "face=floor,facing=south,waterlogged=true": {
      "model": "create:block/smart_fluid_pipe/block"
    },
    "face=wall,facing=south,waterlogged=true": {
      "model": "create:block/smart_fluid_pipe/block",
      "x": 270
    },
    "face=ceiling,facing=south,waterlogged=true": {
      "model": "create:block/smart_fluid_pipe/block",
      "x": 180,
      "y": 180
    },
    "face=floor,facing=west,waterlogged=true": {
      "model": "create:block/smart_fluid_pipe/block",
      "y": 90
    },
    "face=wall,facing=west,waterlogged=true": {
      "model": "create:block/smart_fluid_pipe/block",
      "x": 270,
      "y": 90
    },
    "face=ceiling,facing=west,waterlogged=true": {
      "model": "create:block/smart_fluid_pipe/block",
      "x": 180,
      "y": 270
    },
    "face=floor,facing=east,waterlogged=true": {
      "model": "create:block/smart_fluid_pipe/block",
      "y": 270
    },
    "face=wall,facing=east,waterlogged=true": {
      "model": "create:block/smart_fluid_pipe/block",
      "x": 270,
      "y": 270
    },
    "face=ceiling,facing=east,waterlogged=true": {
>>>>>>> 4d4a959c
      "model": "create:block/smart_fluid_pipe/block",
      "x": 270,
      "y": 180
    },
    "face=wall,facing=south": {
      "model": "create:block/smart_fluid_pipe/block",
      "x": 270
    },
    "face=wall,facing=west": {
      "model": "create:block/smart_fluid_pipe/block",
      "x": 270,
      "y": 90
    }
  }
}<|MERGE_RESOLUTION|>--- conflicted
+++ resolved
@@ -1,14 +1,11 @@
 {
   "variants": {
-<<<<<<< HEAD
-    "face=ceiling,facing=east": {
-=======
-    "face=floor,facing=north,waterlogged=false": {
+    "face=ceiling,facing=east,waterlogged=false": {
       "model": "create:block/smart_fluid_pipe/block",
-      "y": 180
+      "x": 180,
+      "y": 90
     },
-    "face=wall,facing=north,waterlogged=false": {
->>>>>>> 4d4a959c
+    "face=ceiling,facing=east,waterlogged=true": {
       "model": "create:block/smart_fluid_pipe/block",
       "x": 180,
       "y": 90
@@ -17,36 +14,26 @@
       "model": "create:block/smart_fluid_pipe/block",
       "x": 180
     },
-<<<<<<< HEAD
-    "face=ceiling,facing=south": {
-=======
-    "face=floor,facing=south,waterlogged=false": {
-      "model": "create:block/smart_fluid_pipe/block"
-    },
-    "face=wall,facing=south,waterlogged=false": {
+    "face=ceiling,facing=north,waterlogged=true": {
       "model": "create:block/smart_fluid_pipe/block",
-      "x": 270
+      "x": 180
     },
     "face=ceiling,facing=south,waterlogged=false": {
->>>>>>> 4d4a959c
       "model": "create:block/smart_fluid_pipe/block",
       "x": 180,
       "y": 180
     },
-<<<<<<< HEAD
-    "face=ceiling,facing=west": {
-=======
-    "face=floor,facing=west,waterlogged=false": {
+    "face=ceiling,facing=south,waterlogged=true": {
       "model": "create:block/smart_fluid_pipe/block",
-      "y": 90
-    },
-    "face=wall,facing=west,waterlogged=false": {
-      "model": "create:block/smart_fluid_pipe/block",
-      "x": 270,
-      "y": 90
+      "x": 180,
+      "y": 180
     },
     "face=ceiling,facing=west,waterlogged=false": {
->>>>>>> 4d4a959c
+      "model": "create:block/smart_fluid_pipe/block",
+      "x": 180,
+      "y": 270
+    },
+    "face=ceiling,facing=west,waterlogged=true": {
       "model": "create:block/smart_fluid_pipe/block",
       "x": 180,
       "y": 270
@@ -55,36 +42,45 @@
       "model": "create:block/smart_fluid_pipe/block",
       "y": 270
     },
-<<<<<<< HEAD
-    "face=floor,facing=north": {
+    "face=floor,facing=east,waterlogged=true": {
+      "model": "create:block/smart_fluid_pipe/block",
+      "y": 270
+    },
+    "face=floor,facing=north,waterlogged=false": {
       "model": "create:block/smart_fluid_pipe/block",
       "y": 180
     },
-    "face=floor,facing=south": {
+    "face=floor,facing=north,waterlogged=true": {
+      "model": "create:block/smart_fluid_pipe/block",
+      "y": 180
+    },
+    "face=floor,facing=south,waterlogged=false": {
       "model": "create:block/smart_fluid_pipe/block"
     },
-    "face=floor,facing=west": {
+    "face=floor,facing=south,waterlogged=true": {
+      "model": "create:block/smart_fluid_pipe/block"
+    },
+    "face=floor,facing=west,waterlogged=false": {
       "model": "create:block/smart_fluid_pipe/block",
       "y": 90
     },
-    "face=wall,facing=east": {
-=======
+    "face=floor,facing=west,waterlogged=true": {
+      "model": "create:block/smart_fluid_pipe/block",
+      "y": 90
+    },
     "face=wall,facing=east,waterlogged=false": {
->>>>>>> 4d4a959c
       "model": "create:block/smart_fluid_pipe/block",
       "x": 270,
       "y": 270
     },
-<<<<<<< HEAD
-    "face=wall,facing=north": {
-=======
-    "face=ceiling,facing=east,waterlogged=false": {
+    "face=wall,facing=east,waterlogged=true": {
       "model": "create:block/smart_fluid_pipe/block",
-      "x": 180,
-      "y": 90
+      "x": 270,
+      "y": 270
     },
-    "face=floor,facing=north,waterlogged=true": {
+    "face=wall,facing=north,waterlogged=false": {
       "model": "create:block/smart_fluid_pipe/block",
+      "x": 270,
       "y": 180
     },
     "face=wall,facing=north,waterlogged=true": {
@@ -92,59 +88,23 @@
       "x": 270,
       "y": 180
     },
-    "face=ceiling,facing=north,waterlogged=true": {
+    "face=wall,facing=south,waterlogged=false": {
       "model": "create:block/smart_fluid_pipe/block",
-      "x": 180
-    },
-    "face=floor,facing=south,waterlogged=true": {
-      "model": "create:block/smart_fluid_pipe/block"
+      "x": 270
     },
     "face=wall,facing=south,waterlogged=true": {
       "model": "create:block/smart_fluid_pipe/block",
       "x": 270
     },
-    "face=ceiling,facing=south,waterlogged=true": {
+    "face=wall,facing=west,waterlogged=false": {
       "model": "create:block/smart_fluid_pipe/block",
-      "x": 180,
-      "y": 180
-    },
-    "face=floor,facing=west,waterlogged=true": {
-      "model": "create:block/smart_fluid_pipe/block",
+      "x": 270,
       "y": 90
     },
     "face=wall,facing=west,waterlogged=true": {
       "model": "create:block/smart_fluid_pipe/block",
       "x": 270,
       "y": 90
-    },
-    "face=ceiling,facing=west,waterlogged=true": {
-      "model": "create:block/smart_fluid_pipe/block",
-      "x": 180,
-      "y": 270
-    },
-    "face=floor,facing=east,waterlogged=true": {
-      "model": "create:block/smart_fluid_pipe/block",
-      "y": 270
-    },
-    "face=wall,facing=east,waterlogged=true": {
-      "model": "create:block/smart_fluid_pipe/block",
-      "x": 270,
-      "y": 270
-    },
-    "face=ceiling,facing=east,waterlogged=true": {
->>>>>>> 4d4a959c
-      "model": "create:block/smart_fluid_pipe/block",
-      "x": 270,
-      "y": 180
-    },
-    "face=wall,facing=south": {
-      "model": "create:block/smart_fluid_pipe/block",
-      "x": 270
-    },
-    "face=wall,facing=west": {
-      "model": "create:block/smart_fluid_pipe/block",
-      "x": 270,
-      "y": 90
     }
   }
 }