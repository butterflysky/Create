{
  "blaze_munch": {
    "sounds": [
      {
        "type": "event",
        "name": "minecraft:entity.generic.eat"
      }
    ],
    "subtitle": "create.subtitle.blaze_munch"
  },
  "chiff": {
    "sounds": [
      {
        "type": "file",
        "name": "create:chiff"
<<<<<<< HEAD
=======
      }
    ]
  },
  "clipboard_check": {
    "sounds": [
      {
        "type": "file",
        "name": "create:clipboard_check"
      }
    ]
  },
  "clipboard_erase": {
    "sounds": [
      {
        "type": "file",
        "name": "create:clipboard_erase"
>>>>>>> 47764352
      }
    ]
  },
  "cogs": {
    "sounds": [
      {
        "type": "file",
        "name": "create:cogs"
      }
    ],
    "subtitle": "create.subtitle.cogs"
  },
  "confirm": {
    "sounds": [
      {
        "type": "event",
        "name": "minecraft:block.note_block.bell"
      }
    ],
    "subtitle": "create.subtitle.confirm"
  },
  "contraption_assemble": {
    "sounds": [
      {
        "type": "event",
        "name": "minecraft:block.wooden_trapdoor.open"
      }
    ],
    "subtitle": "create.subtitle.contraption_assemble"
  },
  "contraption_assemble_compounded_1": {
    "sounds": [
      {
        "type": "event",
        "name": "minecraft:block.chest.open"
      }
    ]
  },
  "contraption_disassemble": {
    "sounds": [
      {
        "type": "event",
        "name": "minecraft:block.iron_trapdoor.close"
      }
    ],
    "subtitle": "create.subtitle.contraption_disassemble"
  },
  "controller_click": {
    "sounds": [
      {
        "type": "event",
        "name": "minecraft:entity.item_frame.add_item"
      }
    ],
    "subtitle": "create.subtitle.controller_click"
  },
  "controller_put": {
    "sounds": [
      {
        "type": "event",
        "name": "minecraft:item.book.put"
      }
    ],
    "subtitle": "create.subtitle.controller_put"
  },
  "controller_take": {
    "sounds": [
      {
        "type": "event",
        "name": "minecraft:entity.item_frame.remove_item"
      }
    ],
    "subtitle": "create.subtitle.controller_take"
  },
  "copper_armor_equip": {
    "sounds": [
      {
        "type": "event",
        "name": "minecraft:item.armor.equip_gold"
      }
    ],
    "subtitle": "create.subtitle.copper_armor_equip"
  },
  "crafter_click": {
    "sounds": [
      {
        "type": "event",
        "name": "minecraft:block.netherite_block.hit"
      }
    ],
    "subtitle": "create.subtitle.crafter_click"
  },
  "crafter_click_compounded_1": {
    "sounds": [
      {
        "type": "event",
        "name": "minecraft:block.wooden_trapdoor.open"
      }
    ]
  },
  "crafter_craft": {
    "sounds": [
      {
        "type": "event",
        "name": "minecraft:entity.item.break"
      }
    ],
    "subtitle": "create.subtitle.crafter_craft"
  },
  "cranking": {
    "sounds": [
      {
        "type": "event",
        "name": "minecraft:block.wood.place"
      }
    ],
    "subtitle": "create.subtitle.cranking"
  },
  "cranking_compounded_1": {
    "sounds": [
      {
        "type": "event",
        "name": "minecraft:block.wooden_button.click_off"
      }
    ]
  },
  "crushing_1": {
    "sounds": [
      {
        "type": "event",
        "name": "minecraft:block.netherrack.hit"
      }
    ],
    "subtitle": "create.subtitle.crushing_1"
  },
  "crushing_2": {
    "sounds": [
      {
        "type": "event",
        "name": "minecraft:block.gravel.place"
      }
    ]
  },
  "crushing_3": {
    "sounds": [
      {
        "type": "event",
        "name": "minecraft:block.netherite_block.break"
      }
    ]
  },
  "deny": {
    "sounds": [
      {
        "type": "event",
        "name": "minecraft:block.note_block.bass"
      }
    ],
    "subtitle": "create.subtitle.deny"
  },
  "depot_plop": {
    "sounds": [
      {
        "type": "event",
        "name": "minecraft:entity.item_frame.add_item"
      }
    ],
    "subtitle": "create.subtitle.depot_plop"
  },
  "depot_slide": {
    "sounds": [
      {
        "type": "event",
        "name": "minecraft:block.sand.break"
      }
    ],
    "subtitle": "create.subtitle.depot_slide"
  },
  "funnel_flap": {
    "sounds": [
      {
        "type": "event",
        "name": "minecraft:entity.item_frame.rotate_item"
      }
    ],
    "subtitle": "create.subtitle.funnel_flap"
  },
  "funnel_flap_compounded_1": {
    "sounds": [
      {
        "type": "event",
        "name": "minecraft:block.wool.break"
      }
    ]
  },
  "fwoomp": {
    "sounds": [
      {
        "type": "file",
        "name": "create:fwoomp"
      }
    ],
    "subtitle": "create.subtitle.fwoomp"
  },
  "haunted_bell_convert": {
    "sounds": [
      {
        "type": "file",
        "name": "create:haunted_bell_convert"
      }
    ],
    "subtitle": "create.subtitle.haunted_bell_convert"
  },
  "haunted_bell_use": {
    "sounds": [
      {
        "type": "file",
        "name": "create:haunted_bell_use"
      }
    ],
    "subtitle": "create.subtitle.haunted_bell_use"
  },
  "mechanical_press_activation": {
    "sounds": [
      {
        "type": "event",
        "name": "minecraft:block.anvil.land"
      }
    ],
    "subtitle": "create.subtitle.mechanical_press_activation"
  },
  "mechanical_press_activation_belt": {
    "sounds": [
      {
        "type": "event",
        "name": "minecraft:block.wool.hit"
      }
    ],
    "subtitle": "create.subtitle.mechanical_press_activation_belt"
  },
  "mechanical_press_activation_belt_compounded_1": {
    "sounds": [
      {
        "type": "event",
        "name": "minecraft:entity.item.break"
      }
    ]
  },
  "mechanical_press_activation_compounded_1": {
    "sounds": [
      {
        "type": "event",
        "name": "minecraft:entity.item.break"
      }
    ]
  },
  "mixing": {
    "sounds": [
      {
        "type": "event",
        "name": "minecraft:block.gilded_blackstone.break"
      }
    ],
    "subtitle": "create.subtitle.mixing"
  },
  "mixing_compounded_1": {
    "sounds": [
      {
        "type": "event",
        "name": "minecraft:block.netherrack.break"
      }
    ]
  },
  "peculiar_bell_use": {
    "sounds": [
      {
        "type": "event",
        "name": "minecraft:block.bell.use"
      }
    ],
    "subtitle": "create.subtitle.peculiar_bell_use"
  },
  "potato_hit": {
    "sounds": [
      {
        "type": "event",
        "name": "minecraft:entity.item_frame.break"
      }
    ],
    "subtitle": "create.subtitle.potato_hit"
  },
  "potato_hit_compounded_1": {
    "sounds": [
      {
        "type": "event",
        "name": "minecraft:block.weeping_vines.break"
      }
    ]
  },
  "sanding_long": {
    "sounds": [
      {
        "type": "file",
        "name": "create:sanding_long"
      }
    ],
    "subtitle": "create.subtitle.sanding_long"
  },
  "sanding_short": {
    "sounds": [
      {
        "type": "file",
        "name": "create:sanding_short"
      },
      {
        "type": "file",
        "name": "create:sanding_short_1"
      }
    ],
    "subtitle": "create.subtitle.sanding_short"
  },
  "saw_activate_stone": {
    "sounds": [
      {
        "type": "event",
        "name": "minecraft:ui.stonecutter.take_result"
      }
    ],
    "subtitle": "create.subtitle.saw_activate_stone"
  },
  "saw_activate_wood": {
    "sounds": [
      {
        "type": "event",
        "name": "minecraft:entity.boat.paddle_land"
      }
    ],
    "subtitle": "create.subtitle.saw_activate_wood"
  },
  "schematicannon_finish": {
    "sounds": [
      {
        "type": "event",
        "name": "minecraft:block.note_block.bell"
      }
    ],
    "subtitle": "create.subtitle.schematicannon_finish"
  },
  "schematicannon_launch_block": {
    "sounds": [
      {
        "type": "event",
        "name": "minecraft:entity.generic.explode"
      }
    ],
    "subtitle": "create.subtitle.schematicannon_launch_block"
  },
  "scroll_value": {
    "sounds": [
      {
        "type": "event",
        "name": "minecraft:block.note_block.hat"
      }
    ],
    "subtitle": "create.subtitle.scroll_value"
  },
  "slime_added": {
    "sounds": [
      {
        "type": "event",
        "name": "minecraft:block.slime_block.place"
      }
    ],
    "subtitle": "create.subtitle.slime_added"
  },
  "spout": {
    "sounds": [
      {
        "type": "file",
        "name": "create:spout"
      },
      {
        "type": "file",
        "name": "create:spout_1"
      },
      {
        "type": "file",
        "name": "create:spout_2"
      },
      {
        "type": "file",
        "name": "create:spout_3"
      }
    ],
    "subtitle": "create.subtitle.spout"
  },
  "steam": {
    "sounds": [
      {
        "type": "file",
        "attenuation_distance": 32,
        "name": "create:steam"
      }
    ],
    "subtitle": "create.subtitle.steam"
  },
  "train": {
    "sounds": [
      {
        "type": "file",
        "attenuation_distance": 128,
        "name": "create:train"
      }
    ],
    "subtitle": "create.subtitle.train"
  },
  "train2": {
    "sounds": [
      {
        "type": "file",
        "attenuation_distance": 128,
        "name": "create:train2"
      }
    ]
  },
  "train3": {
    "sounds": [
      {
        "type": "file",
        "attenuation_distance": 16,
        "name": "create:train3"
      }
    ],
    "subtitle": "create.subtitle.train3"
  },
  "whistle": {
    "sounds": [
      {
        "type": "file",
        "attenuation_distance": 64,
        "name": "create:whistle"
      }
    ],
    "subtitle": "create.subtitle.whistle"
  },
  "whistle_high": {
    "sounds": [
      {
        "type": "file",
        "attenuation_distance": 64,
        "name": "create:whistle_high"
      }
    ],
    "subtitle": "create.subtitle.whistle_high"
  },
  "whistle_low": {
    "sounds": [
      {
        "type": "file",
        "attenuation_distance": 64,
        "name": "create:whistle_low"
      }
    ],
    "subtitle": "create.subtitle.whistle_low"
  },
  "whistle_train": {
    "sounds": [
      {
        "type": "file",
        "name": "create:whistle_train"
      }
    ],
    "subtitle": "create.subtitle.whistle_train"
  },
  "whistle_train_low": {
    "sounds": [
      {
        "type": "file",
        "name": "create:whistle_train_low"
      }
    ],
    "subtitle": "create.subtitle.whistle_train_low"
  },
  "whistle_train_manual": {
    "sounds": [
      {
        "type": "file",
        "attenuation_distance": 64,
        "name": "create:whistle_train_manual"
      }
    ],
    "subtitle": "create.subtitle.whistle_train_manual"
  },
  "whistle_train_manual_end": {
    "sounds": [
      {
        "type": "file",
        "attenuation_distance": 64,
        "name": "create:whistle_train_manual_end"
      }
    ]
  },
  "whistle_train_manual_low": {
    "sounds": [
      {
        "type": "file",
        "attenuation_distance": 64,
        "name": "create:whistle_train_manual_low"
      }
    ],
    "subtitle": "create.subtitle.whistle_train_manual_low"
  },
  "whistle_train_manual_low_end": {
    "sounds": [
      {
        "type": "file",
        "attenuation_distance": 64,
        "name": "create:whistle_train_manual_low_end"
      }
    ]
  },
  "worldshaper_place": {
    "sounds": [
      {
        "type": "event",
        "name": "minecraft:block.note_block.basedrum"
      }
    ],
    "subtitle": "create.subtitle.worldshaper_place"
  },
  "wrench_remove": {
    "sounds": [
      {
        "type": "event",
        "name": "minecraft:entity.item.pickup"
      }
    ],
    "subtitle": "create.subtitle.wrench_remove"
  },
  "wrench_remove_compounded_1": {
    "sounds": [
      {
        "type": "event",
        "name": "minecraft:block.netherite_block.hit"
      }
    ]
  },
  "wrench_rotate": {
    "sounds": [
      {
        "type": "event",
        "name": "minecraft:block.wooden_trapdoor.close"
      }
    ],
    "subtitle": "create.subtitle.wrench_rotate"
  }
}<|MERGE_RESOLUTION|>--- conflicted
+++ resolved
@@ -13,8 +13,6 @@
       {
         "type": "file",
         "name": "create:chiff"
-<<<<<<< HEAD
-=======
       }
     ]
   },
@@ -31,7 +29,6 @@
       {
         "type": "file",
         "name": "create:clipboard_erase"
->>>>>>> 47764352
       }
     ]
   },
