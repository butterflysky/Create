--- conflicted
+++ resolved
@@ -14,12 +14,7 @@
         "name": "create:chiff",
         "type": "file"
       }
-<<<<<<< HEAD
-    ],
-    "subtitle": "create.subtitle.chiff"
-=======
-    ]
->>>>>>> aa2cff6b
+    ]
   },
   "cogs": {
     "sounds": [
@@ -393,8 +388,6 @@
     ],
     "subtitle": "create.subtitle.slime_added"
   },
-<<<<<<< HEAD
-=======
   "steam": {
     "sounds": [
       {
@@ -434,7 +427,6 @@
     ],
     "subtitle": "create.subtitle.train3"
   },
->>>>>>> aa2cff6b
   "whistle": {
     "sounds": [
       {
@@ -474,16 +466,6 @@
     ],
     "subtitle": "create.subtitle.whistle_train"
   },
-<<<<<<< HEAD
-  "whistle_train_high": {
-    "sounds": [
-      {
-        "name": "create:whistle_train_high",
-        "type": "file"
-      }
-    ],
-    "subtitle": "create.subtitle.whistle_train_high"
-  },
   "whistle_train_low": {
     "sounds": [
       {
@@ -492,15 +474,6 @@
       }
     ],
     "subtitle": "create.subtitle.whistle_train_low"
-=======
-  "whistle_train_low": {
-    "sounds": [
-      {
-        "name": "create:whistle_train_low",
-        "type": "file"
-      }
-    ],
-    "subtitle": "create.subtitle.whistle_train_low"
   },
   "whistle_train_manual": {
     "sounds": [
@@ -539,7 +512,6 @@
         "attenuation_distance": 64
       }
     ]
->>>>>>> aa2cff6b
   },
   "worldshaper_place": {
     "sounds": [
