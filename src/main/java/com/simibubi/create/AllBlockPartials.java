--- conflicted
+++ resolved
@@ -103,25 +103,20 @@
 	private AllBlockPartials() {}
 
 	private static void populateMaps() {
-<<<<<<< HEAD
-		for (Direction d : Iterate.directions) {
-			PIPE_RIMS.put(d, get("fluid_pipe/rim/" + d.getString()));
-=======
 		for (AttachmentTypes type : AttachmentTypes.values()) {
 			if (!type.hasModel())
 				continue;
 			Map<Direction, AllBlockPartials> map = map();
 			for (Direction d : Iterate.directions) {
 				String asId = Lang.asId(type.name());
-				map.put(d, get("fluid_pipe/" + asId + "/" + Lang.asId(d.getName())));
+				map.put(d, get("fluid_pipe/" + asId + "/" + Lang.asId(d.getString())));
 			}
 			PIPE_ATTACHMENTS.put(type, map);
 		}
 		for (HeatLevel heat : HeatLevel.values()) {
 			if (heat == HeatLevel.NONE)
 				continue;
-			BLAZES.put(heat, get("blaze_burner/blaze/" + heat.getName()));
->>>>>>> 990d8041
+			BLAZES.put(heat, get("blaze_burner/blaze/" + heat.getString()));
 		}
 	}
 
