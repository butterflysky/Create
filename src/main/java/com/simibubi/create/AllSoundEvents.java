--- conflicted
+++ resolved
@@ -26,13 +26,6 @@
 import net.minecraft.world.entity.player.Player;
 import net.minecraft.world.level.Level;
 import net.minecraft.world.phys.Vec3;
-<<<<<<< HEAD
-=======
-import net.minecraftforge.event.RegistryEvent;
-import net.minecraftforge.registries.ForgeRegistries;
-import net.minecraftforge.registries.IForgeRegistry;
-import net.minecraftforge.registries.RegistryObject;
->>>>>>> efdcbb41
 
 //@EventBusSubscriber(bus = Bus.FORGE)
 public class AllSoundEvents {
@@ -311,21 +304,14 @@
 		return new SoundEntryBuilder(id);
 	}
 
-<<<<<<< HEAD
-	public static void register() {
-		for (SoundEntry entry : entries.values())
-			entry.register();
-=======
 	public static void prepare() {
 		for (SoundEntry entry : ALL.values())
 			entry.prepare();
 	}
 
-	public static void register(RegistryEvent.Register<SoundEvent> event) {
-		IForgeRegistry<SoundEvent> registry = event.getRegistry();
+	public static void register() {
 		for (SoundEntry entry : ALL.values())
-			entry.register(registry);
->>>>>>> efdcbb41
+			entry.register();
 	}
 
 	public static JsonObject provideLangEntries() {
@@ -563,34 +549,26 @@
 		@Override
 		public void prepare() {
 			for (int i = 0; i < wrappedEvents.size(); i++) {
-<<<<<<< HEAD
-				ResourceLocation location = Create.asResource(getIdOf(i));
-				SoundEvent sound = new SoundEvent(location);
-				compiledEvents.add(Pair.of(sound, wrappedEvents.get(i)
-					.getSecond()));
-=======
 				ConfiguredSoundEvent wrapped = wrappedEvents.get(i);
 				ResourceLocation location = getIdOf(i);
 				RegistryObject<SoundEvent> event = RegistryObject.create(location, ForgeRegistries.SOUND_EVENTS);
 				compiledEvents.add(new CompiledSoundEvent(event, wrapped.volume(), wrapped.pitch()));
->>>>>>> efdcbb41
 			}
 		}
 
 		@Override
-<<<<<<< HEAD
 		public void register() {
 			for (Pair<SoundEvent, Couple<Float>> pair : compiledEvents) {
 				Registry.register(Registry.SOUND_EVENT, pair.getFirst().getLocation(), pair.getFirst());
-			}
-
-=======
+			} // fabric
+		}
+
+		@Override
 		public void register(IForgeRegistry<SoundEvent> registry) {
 			for (CompiledSoundEvent compiledEvent : compiledEvents) {
 				ResourceLocation location = compiledEvent.event().getId();
 				registry.register(new SoundEvent(location).setRegistryName(location));
 			}
->>>>>>> efdcbb41
 		}
 
 		@Override
@@ -659,22 +637,19 @@
 
 		@Override
 		public void prepare() {
-<<<<<<< HEAD
-			event = new SoundEvent(id);
+			// event = new SoundEvent(id);
+			event = RegistryObject.create(id, ForgeRegistries.SOUND_EVENTS);
 		}
 
 		@Override
 		public void register() {
 			Registry.register(Registry.SOUND_EVENT, event.getLocation(), event);
-=======
-			event = RegistryObject.create(id, ForgeRegistries.SOUND_EVENTS);
 		}
 
 		@Override
 		public void register(IForgeRegistry<SoundEvent> registry) {
 			ResourceLocation location = event.getId();
 			registry.register(new SoundEvent(location).setRegistryName(location));
->>>>>>> efdcbb41
 		}
 
 		@Override
