--- conflicted
+++ resolved
@@ -309,17 +309,9 @@
 			entry.prepare();
 	}
 
-<<<<<<< HEAD
 	public static void register() {
 		for (SoundEntry entry : ALL.values())
 			entry.register();
-=======
-	public static void register(RegisterEvent event) {
-		event.register(Registries.SOUND_EVENT, helper -> {
-			for (SoundEntry entry : ALL.values())
-				entry.register(helper);
-		});
->>>>>>> e6759d8e
 	}
 
 	public static JsonObject provideLangEntries() {
@@ -441,7 +433,7 @@
 		public SoundEntryBuilder playExisting(SoundEvent event) {
 			return playExisting(event, 1, 1);
 		}
-		
+
 		public SoundEntryBuilder playExisting(Holder<SoundEvent> event) {
 			return playExisting(event::get, 1, 1);
 		}
@@ -560,16 +552,9 @@
 		}
 
 		@Override
-<<<<<<< HEAD
 		public void register() {
 			for (CompiledSoundEvent event : compiledEvents) {
 				Registry.register(Registry.SOUND_EVENT, event.event.getLocation(), event.event);
-=======
-		public void register(RegisterEvent.RegisterHelper<SoundEvent> helper) {
-			for (CompiledSoundEvent compiledEvent : compiledEvents) {
-				ResourceLocation location = compiledEvent.event().getId();
-				helper.register(location, SoundEvent.createVariableRangeEvent(location));
->>>>>>> e6759d8e
 			}
 		}
 
@@ -643,14 +628,8 @@
 		}
 
 		@Override
-<<<<<<< HEAD
 		public void register() {
 			Registry.register(Registry.SOUND_EVENT, event.getLocation(), event);
-=======
-		public void register(RegisterEvent.RegisterHelper<SoundEvent> helper) {
-			ResourceLocation location = event.getId();
-			helper.register(location, SoundEvent.createVariableRangeEvent(location));
->>>>>>> e6759d8e
 		}
 
 		@Override
