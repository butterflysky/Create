package com.simibubi.create.foundation.fluid;

import java.util.ArrayList;
import java.util.List;
import java.util.Objects;
import java.util.Optional;
import java.util.function.Predicate;
import java.util.stream.Collectors;

import javax.annotation.Nullable;

import com.google.common.collect.ImmutableList;
import com.google.gson.JsonElement;
import com.google.gson.JsonObject;
import com.google.gson.JsonParser;
import com.google.gson.JsonSyntaxException;
import com.simibubi.create.foundation.data.NamedTag;

import net.minecraft.fluid.FlowingFluid;
import net.minecraft.fluid.Fluid;
import net.minecraft.nbt.CompoundNBT;
import net.minecraft.network.PacketBuffer;
import net.minecraft.tags.FluidTags;
import net.minecraft.tags.ITag;
import net.minecraft.util.JSONUtils;
import net.minecraft.util.ResourceLocation;
import net.minecraftforge.fluids.FluidStack;

public abstract class FluidIngredient implements Predicate<FluidStack> {

	public static final FluidIngredient EMPTY = new FluidStackIngredient();

	public List<FluidStack> matchingFluidStacks;

	public static FluidIngredient fromTag(ITag.INamedTag<Fluid> tag, int amount) {
		FluidTagIngredient ingredient = new FluidTagIngredient();
		ingredient.tag = tag;
		ingredient.amountRequired = amount;
		return ingredient;
	}

	public static FluidIngredient fromFluid(Fluid fluid, int amount) {
		FluidStackIngredient ingredient = new FluidStackIngredient();
		ingredient.fluid = fluid;
		ingredient.amountRequired = amount;
		return ingredient;
	}

	public static FluidIngredient fromFluidStack(FluidStack fluidStack) {
		FluidStackIngredient ingredient = new FluidStackIngredient();
		ingredient.fluid = fluidStack.getFluid();
		ingredient.amountRequired = fluidStack.getAmount();
		if (fluidStack.hasTag())
			ingredient.tagToMatch = fluidStack.getTag();
		return ingredient;
	}

	protected int amountRequired;

	protected abstract boolean testInternal(FluidStack t);

	protected abstract void readInternal(PacketBuffer buffer);

	protected abstract void writeInternal(PacketBuffer buffer);

	protected abstract void readInternal(JsonObject json);

	protected abstract void writeInternal(JsonObject json);

	protected abstract List<FluidStack> determineMatchingFluidStacks();

	public int getRequiredAmount() {
		return amountRequired;
	}

	public List<FluidStack> getMatchingFluidStacks() {
		if (matchingFluidStacks != null)
			return matchingFluidStacks;
		return matchingFluidStacks = determineMatchingFluidStacks();
	}

	@Override
	public boolean test(FluidStack t) {
		if (t == null)
			throw new IllegalArgumentException("FluidStack cannot be null");
		return testInternal(t);
	}

	public void write(PacketBuffer buffer) {
		buffer.writeBoolean(this instanceof FluidTagIngredient);
		buffer.writeVarInt(amountRequired);
		writeInternal(buffer);
	}

	public static FluidIngredient read(PacketBuffer buffer) {
		boolean isTagIngredient = buffer.readBoolean();
		FluidIngredient ingredient = isTagIngredient ? new FluidTagIngredient() : new FluidStackIngredient();
		ingredient.amountRequired = buffer.readVarInt();
		ingredient.readInternal(buffer);
		return ingredient;
	}

	public JsonObject serialize() {
		JsonObject json = new JsonObject();
		writeInternal(json);
		json.addProperty("amount", amountRequired);
		return json;
	}

	public static boolean isFluidIngredient(@Nullable JsonElement je) {
		if (je == null || je.isJsonNull())
			return false;
		if (!je.isJsonObject())
			return false;
		JsonObject json = je.getAsJsonObject();
		if (json.has("fluidTag"))
			return true;
		else if (json.has("fluid"))
			return true;
		return false;
	}

	public static FluidIngredient deserialize(@Nullable JsonElement je) {
		if (!isFluidIngredient(je))
			throw new JsonSyntaxException("Invalid fluid ingredient: " + Objects.toString(je));

		JsonObject json = je.getAsJsonObject();
		FluidIngredient ingredient = json.has("fluidTag") ? new FluidTagIngredient() : new FluidStackIngredient();
		ingredient.readInternal(json);

		if (!json.has("amount"))
			throw new JsonSyntaxException("Fluid ingredient has to define an amount");
		ingredient.amountRequired = JSONUtils.getInt(json, "amount");
		return ingredient;
	}

	public static class FluidStackIngredient extends FluidIngredient {

		protected Fluid fluid;
		protected CompoundNBT tagToMatch;

		public FluidStackIngredient() {
			tagToMatch = new CompoundNBT();
		}

		@Override
		protected boolean testInternal(FluidStack t) {
			if (!t.getFluid()
				.isEquivalentTo(fluid))
				return false;
			if (tagToMatch.isEmpty())
				return true;
			CompoundNBT tag = t.getOrCreateTag();
			return tag.copy()
				.merge(tagToMatch)
				.equals(tag);
		}

		@Override
		protected void readInternal(PacketBuffer buffer) {
			fluid = buffer.readRegistryId();
			tagToMatch = buffer.readCompoundTag();
		}

		@Override
		protected void writeInternal(PacketBuffer buffer) {
			buffer.writeRegistryId(fluid);
			buffer.writeCompoundTag(tagToMatch);
		}

		@Override
		protected void readInternal(JsonObject json) {
			FluidStack stack = FluidHelper.deserializeFluidStack(json);
			fluid = stack.getFluid();
			tagToMatch = stack.getOrCreateTag();
		}

		@Override
		protected void writeInternal(JsonObject json) {
			json.addProperty("fluid", fluid.getRegistryName()
				.toString());
			json.add("nbt", new JsonParser().parse(tagToMatch.toString()));
		}

		@Override
		protected List<FluidStack> determineMatchingFluidStacks() {
			return ImmutableList.of(tagToMatch.isEmpty() ? new FluidStack(fluid, amountRequired)
				: new FluidStack(fluid, amountRequired, tagToMatch));
		}

	}

	public static class FluidTagIngredient extends FluidIngredient {

		protected ITag.INamedTag<Fluid> tag;

		@Override
		protected boolean testInternal(FluidStack t) {
			if (tag == null)
				for (FluidStack accepted : getMatchingFluidStacks())
					if (accepted.getFluid()
						.isEquivalentTo(t.getFluid()))
						return true;
			return t.getFluid()
				.isIn(tag);
		}

		@Override
		protected void readInternal(PacketBuffer buffer) {
<<<<<<< HEAD
			ResourceLocation resourcelocation = buffer.readResourceLocation();
			tag = new NamedTag<>(FluidTags.func_226157_a_()
				.get(resourcelocation), resourcelocation);
=======
			int size = buffer.readVarInt();
			matchingFluidStacks = new ArrayList<>(size);
			for (int i = 0; i < size; i++)
				matchingFluidStacks.add(buffer.readFluidStack());
>>>>>>> dbfe7f93
		}

		@Override
		protected void writeInternal(PacketBuffer buffer) {
			// Tag has to be resolved on the server before sending
			List<FluidStack> matchingFluidStacks = getMatchingFluidStacks();
			buffer.writeVarInt(matchingFluidStacks.size());
			matchingFluidStacks.stream()
				.forEach(buffer::writeFluidStack);
		}

		@Override
		protected void readInternal(JsonObject json) {
			ResourceLocation id = new ResourceLocation(JSONUtils.getString(json, "fluidTag"));
			Optional<? extends ITag.INamedTag<Fluid>> optionalINamedTag = FluidTags.getRequiredTags()
				.stream()
				.filter(fluidINamedTag -> fluidINamedTag.getId()
					.equals(id))
				.findFirst(); // fixme
			if (!optionalINamedTag.isPresent())
				throw new JsonSyntaxException("Unknown fluid tag '" + id + "'");
			tag = optionalINamedTag.get();
		}

		@Override
		protected void writeInternal(JsonObject json) {
			json.addProperty("fluidTag", tag.getId()
				.toString());
		}

		@Override
		protected List<FluidStack> determineMatchingFluidStacks() {
			return tag.values()
				.stream()
				.map(f -> {
					if (f instanceof FlowingFluid)
						return ((FlowingFluid) f).getStillFluid();
					return f;
				})
				.distinct()
				.map(f -> new FluidStack(f, amountRequired))
				.collect(Collectors.toList());
		}

	}

}<|MERGE_RESOLUTION|>--- conflicted
+++ resolved
@@ -14,7 +14,6 @@
 import com.google.gson.JsonObject;
 import com.google.gson.JsonParser;
 import com.google.gson.JsonSyntaxException;
-import com.simibubi.create.foundation.data.NamedTag;
 
 import net.minecraft.fluid.FlowingFluid;
 import net.minecraft.fluid.Fluid;
@@ -207,16 +206,10 @@
 
 		@Override
 		protected void readInternal(PacketBuffer buffer) {
-<<<<<<< HEAD
-			ResourceLocation resourcelocation = buffer.readResourceLocation();
-			tag = new NamedTag<>(FluidTags.func_226157_a_()
-				.get(resourcelocation), resourcelocation);
-=======
 			int size = buffer.readVarInt();
 			matchingFluidStacks = new ArrayList<>(size);
 			for (int i = 0; i < size; i++)
 				matchingFluidStacks.add(buffer.readFluidStack());
->>>>>>> dbfe7f93
 		}
 
 		@Override
