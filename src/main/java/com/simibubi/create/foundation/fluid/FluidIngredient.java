--- conflicted
+++ resolved
@@ -28,13 +28,9 @@
 
 	public static final FluidIngredient EMPTY = new FluidStackIngredient();
 
-<<<<<<< HEAD
+	public List<FluidStack> matchingFluidStacks;
+
 	public static FluidIngredient fromTag(ITag.INamedTag<Fluid> tag, int amount) {
-=======
-	public List<FluidStack> matchingFluidStacks;
-
-	public static FluidIngredient fromTag(Tag<Fluid> tag, int amount) {
->>>>>>> afa94c3e
 		FluidTagIngredient ingredient = new FluidTagIngredient();
 		ingredient.tag = tag;
 		ingredient.amountRequired = amount;
@@ -205,8 +201,11 @@
 		@Override
 		protected void readInternal(JsonObject json) {
 			ResourceLocation id = new ResourceLocation(JSONUtils.getString(json, "fluidTag"));
-			Optional<? extends ITag.INamedTag<Fluid>> optionalINamedTag = FluidTags.getRequiredTags().stream()
-				.filter(fluidINamedTag -> fluidINamedTag.getId().equals(id)).findFirst(); // fixme
+			Optional<? extends ITag.INamedTag<Fluid>> optionalINamedTag = FluidTags.getRequiredTags()
+				.stream()
+				.filter(fluidINamedTag -> fluidINamedTag.getId()
+					.equals(id))
+				.findFirst(); // fixme
 			if (!optionalINamedTag.isPresent())
 				throw new JsonSyntaxException("Unknown fluid tag '" + id + "'");
 			tag = optionalINamedTag.get();
@@ -220,7 +219,7 @@
 
 		@Override
 		protected List<FluidStack> determineMatchingFluidStacks() {
-			return tag.getAllElements()
+			return tag.values()
 				.stream()
 				.map(f -> new FluidStack(f, amountRequired))
 				.collect(Collectors.toList());
