--- conflicted
+++ resolved
@@ -18,6 +18,7 @@
 import io.github.fabricators_of_create.porting_lib.util.FluidStack;
 
 import net.fabricmc.fabric.api.transfer.v1.fluid.FluidVariant;
+import net.fabricmc.fabric.api.transfer.v1.fluid.FluidVariantAttributes;
 import net.fabricmc.fabric.api.transfer.v1.storage.Storage;
 import net.fabricmc.fabric.api.transfer.v1.transaction.Transaction;
 import net.minecraft.core.Registry;
@@ -39,18 +40,6 @@
 import net.minecraft.world.level.material.Fluid;
 import net.minecraft.world.level.material.FluidState;
 import net.minecraft.world.level.material.Fluids;
-<<<<<<< HEAD
-=======
-import net.minecraftforge.common.SoundActions;
-import net.minecraftforge.common.util.LazyOptional;
-import net.minecraftforge.fluids.FluidStack;
-import net.minecraftforge.fluids.ForgeFlowingFluid;
-import net.minecraftforge.fluids.capability.CapabilityFluidHandler;
-import net.minecraftforge.fluids.capability.IFluidHandler;
-import net.minecraftforge.fluids.capability.IFluidHandler.FluidAction;
-import net.minecraftforge.fluids.capability.IFluidHandlerItem;
-import net.minecraftforge.registries.ForgeRegistries;
->>>>>>> 80ae80b3
 
 public class FluidHelper {
 
@@ -80,23 +69,11 @@
 	}
 
 	public static SoundEvent getFillSound(FluidStack fluid) {
-		SoundEvent soundevent = fluid.getFluid()
-			.getFluidType()
-			.getSound(fluid, SoundActions.BUCKET_FILL);
-		if (soundevent == null)
-			soundevent =
-				FluidHelper.isTag(fluid, FluidTags.LAVA) ? SoundEvents.BUCKET_FILL_LAVA : SoundEvents.BUCKET_FILL;
-		return soundevent;
+		return FluidVariantAttributes.getFillSound(FluidVariant.of(fluid.getFluid()));
 	}
 
 	public static SoundEvent getEmptySound(FluidStack fluid) {
-		SoundEvent soundevent = fluid.getFluid()
-			.getFluidType()
-			.getSound(fluid, SoundActions.BUCKET_EMPTY);
-		if (soundevent == null)
-			soundevent =
-				FluidHelper.isTag(fluid, FluidTags.LAVA) ? SoundEvents.BUCKET_EMPTY_LAVA : SoundEvents.BUCKET_EMPTY;
-		return soundevent;
+		return FluidVariantAttributes.getEmptySound(FluidVariant.of(fluid.getFluid()));
 	}
 
 	public static boolean hasBlockState(Fluid fluid) {
@@ -180,7 +157,6 @@
 		if (worldIn.isClientSide)
 			return true;
 
-<<<<<<< HEAD
 		try (Transaction t = TransferUtil.getTransaction()) {
 			long inserted = tank.insert(fluidStack.getType(), fluidStack.getAmount(), t);
 			if (inserted != fluidStack.getAmount())
@@ -197,19 +173,6 @@
 					player.setItemInHand(handIn, copyOfHeld);
 					player.getInventory().placeItemBackInInventory(emptyingResult.getSecond());
 				}
-=======
-		ItemStack copyOfHeld = heldItem.copy();
-		emptyingResult = EmptyingByBasin.emptyItem(worldIn, copyOfHeld, false);
-		tank.fill(fluidStack, FluidAction.EXECUTE);
-
-		if (!player.isCreative() && !(te instanceof CreativeFluidTankTileEntity)) {
-			if (copyOfHeld.isEmpty())
-				player.setItemInHand(handIn, emptyingResult.getSecond());
-			else {
-				player.setItemInHand(handIn, copyOfHeld);
-				player.getInventory()
-					.placeItemBackInInventory(emptyingResult.getSecond());
->>>>>>> 80ae80b3
 			}
 			return true;
 		}
@@ -225,7 +188,6 @@
 		if (tank == null)
 			return false;
 
-<<<<<<< HEAD
 		try (Transaction t = TransferUtil.getTransaction()) {
 			for (FluidStack fluid : TransferUtil.getAllFluids(tank)) {
 				if (fluid.isEmpty())
@@ -234,75 +196,6 @@
 				if (requiredAmountForItem == -1)
 					continue;
 				if (requiredAmountForItem > fluid.getAmount())
-=======
-		for (int i = 0; i < tank.getTanks(); i++) {
-			FluidStack fluid = tank.getFluidInTank(i);
-			if (fluid.isEmpty())
-				continue;
-			int requiredAmountForItem = GenericItemFilling.getRequiredAmountForItem(world, heldItem, fluid.copy());
-			if (requiredAmountForItem == -1)
-				continue;
-			if (requiredAmountForItem > fluid.getAmount())
-				continue;
-
-			if (world.isClientSide)
-				return true;
-
-			if (player.isCreative() || te instanceof CreativeFluidTankTileEntity)
-				heldItem = heldItem.copy();
-			ItemStack out = GenericItemFilling.fillItem(world, requiredAmountForItem, heldItem, fluid.copy());
-
-			FluidStack copy = fluid.copy();
-			copy.setAmount(requiredAmountForItem);
-			tank.drain(copy, FluidAction.EXECUTE);
-
-			if (!player.isCreative())
-				player.getInventory()
-					.placeItemBackInInventory(out);
-			te.notifyUpdate();
-			return true;
-		}
-
-		return false;
-	}
-
-	@Nullable
-	public static FluidExchange exchange(IFluidHandler fluidTank, IFluidHandlerItem fluidItem, FluidExchange preferred,
-		int maxAmount) {
-		return exchange(fluidTank, fluidItem, preferred, true, maxAmount);
-	}
-
-	@Nullable
-	public static FluidExchange exchangeAll(IFluidHandler fluidTank, IFluidHandlerItem fluidItem,
-		FluidExchange preferred) {
-		return exchange(fluidTank, fluidItem, preferred, false, Integer.MAX_VALUE);
-	}
-
-	@Nullable
-	private static FluidExchange exchange(IFluidHandler fluidTank, IFluidHandlerItem fluidItem, FluidExchange preferred,
-		boolean singleOp, int maxTransferAmountPerTank) {
-
-		// Locks in the transfer direction of this operation
-		FluidExchange lockedExchange = null;
-
-		for (int tankSlot = 0; tankSlot < fluidTank.getTanks(); tankSlot++) {
-			for (int slot = 0; slot < fluidItem.getTanks(); slot++) {
-
-				FluidStack fluidInTank = fluidTank.getFluidInTank(tankSlot);
-				int tankCapacity = fluidTank.getTankCapacity(tankSlot) - fluidInTank.getAmount();
-				boolean tankEmpty = fluidInTank.isEmpty();
-
-				FluidStack fluidInItem = fluidItem.getFluidInTank(tankSlot);
-				int itemCapacity = fluidItem.getTankCapacity(tankSlot) - fluidInItem.getAmount();
-				boolean itemEmpty = fluidInItem.isEmpty();
-
-				boolean undecided = lockedExchange == null;
-				boolean canMoveToTank = (undecided || lockedExchange == FluidExchange.ITEM_TO_TANK) && tankCapacity > 0;
-				boolean canMoveToItem = (undecided || lockedExchange == FluidExchange.TANK_TO_ITEM) && itemCapacity > 0;
-
-				// Incompatible Liquids
-				if (!tankEmpty && !itemEmpty && !fluidInItem.isFluidEqual(fluidInTank))
->>>>>>> 80ae80b3
 					continue;
 
 				if (world.isClientSide)
