--- conflicted
+++ resolved
@@ -20,64 +20,8 @@
 import net.minecraft.world.level.lighting.LevelLightEngine;
 
 public class WrappedChunkProvider extends ChunkSource {
-<<<<<<< HEAD
-    private PlacementSimulationWorld world;
-
-    public HashMap<Long, WrappedChunk> chunks;
-
-    public WrappedChunkProvider setWorld(PlacementSimulationWorld world) {
-        this.world = world;
-        this.chunks = new HashMap<>();
-        return this;
-    }
-
-    public Stream<BlockPos> getLightSources() {
-        return world.blocksAdded
-                .entrySet()
-                .stream()
-                .filter(it -> it.getValue().getLightEmission(/*world, it.getKey()*/) != 0)
-                .map(Map.Entry::getKey);
-    }
-
-    @Nullable
-    @Override
-    public BlockGetter getChunkForLighting(int x, int z) {
-        return getChunk(x, z);
-    }
-
-    @Override
-    public BlockGetter getLevel() {
-        return world;
-    }
-
-    @Nullable
-    @Override
-    public ChunkAccess getChunk(int x, int z, ChunkStatus status, boolean p_212849_4_) {
-        return getChunk(x, z);
-    }
-
-    public ChunkAccess getChunk(int x, int z) {
-        long pos = ChunkPos.asLong(x, z);
-
-        if (chunks == null)
-        	return new EmptierChunk();
-
-        return chunks.computeIfAbsent(pos, $ -> new WrappedChunk(world, x, z));
-    }
-
-    @Override
-    public String gatherStats() {
-        return "WrappedChunkProvider";
-    }
-
-    @Override
-    public LevelLightEngine getLightEngine() {
-        return world.getLightEngine();
-    }
-=======
 	private PlacementSimulationWorld world;
 	private Level fallbackWorld;
->>>>>>> 858fbd5c
 
 	public HashMap<Long, WrappedChunk> chunks;
 
@@ -85,7 +29,7 @@
 		fallbackWorld = world;
 		return this;
 	}
-	
+
 	public WrappedChunkProvider setPlacementWorld(PlacementSimulationWorld world) {
 		fallbackWorld = this.world = world;
 		this.chunks = new HashMap<>();
@@ -96,7 +40,7 @@
 		return world.blocksAdded.entrySet()
 			.stream()
 			.filter(it -> it.getValue()
-				.getLightEmission(world, it.getKey()) != 0)
+				.getLightEmission(/*world, it.getKey()*/) != 0)
 			.map(Map.Entry::getKey);
 	}
 
