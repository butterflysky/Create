--- conflicted
+++ resolved
@@ -90,11 +90,8 @@
 					if (textComponentHasClickEvent(stringTag.getAsString()))
 						return null;
 		}
-<<<<<<< HEAD
-=======
 		if (data.contains("front_item") || data.contains("back_item"))
 			return null; // "Amendments" compat: sign data contains itemstacks
->>>>>>> 51bb416b
 		return data;
 	};
 
