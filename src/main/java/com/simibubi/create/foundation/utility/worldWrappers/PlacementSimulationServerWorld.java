--- conflicted
+++ resolved
@@ -48,13 +48,8 @@
 			return blocksAdded.get(pos);
 		return Blocks.AIR.defaultBlockState();
 	}
-
-<<<<<<< HEAD
-=======
-	@Override
+@Override
 	public FluidState getFluidState(BlockPos pos) {
 		return getBlockState(pos).getFluidState();
 	}
-
->>>>>>> 96b76a83
 }