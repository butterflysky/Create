package com.simibubi.create.foundation.utility.ghost;

import java.util.List;

import javax.annotation.Nullable;

import com.jozufozu.flywheel.core.model.ModelUtil;
import com.mojang.blaze3d.vertex.PoseStack;
import com.mojang.blaze3d.vertex.VertexConsumer;
import com.simibubi.create.foundation.render.SuperRenderTypeBuffer;
import com.simibubi.create.foundation.utility.placement.PlacementHelpers;

import net.minecraft.client.Minecraft;
import net.minecraft.client.renderer.LevelRenderer;
import net.minecraft.client.renderer.LightTexture;
import net.minecraft.client.renderer.RenderType;
import net.minecraft.client.renderer.block.BlockRenderDispatcher;
import net.minecraft.client.renderer.block.ModelBlockRenderer;
import net.minecraft.client.renderer.block.model.BakedQuad;
import net.minecraft.client.renderer.texture.OverlayTexture;
import net.minecraft.client.resources.model.BakedModel;
import net.minecraft.core.BlockPos;
import net.minecraft.core.Direction;
import net.minecraft.util.Mth;
import net.minecraft.util.RandomSource;
import net.minecraft.world.level.block.state.BlockState;
<<<<<<< HEAD
import net.minecraftforge.client.model.data.ModelData;
=======
import net.minecraft.world.phys.Vec3;
import net.minecraftforge.client.model.data.IModelData;
>>>>>>> 7e67a4a7

public abstract class GhostBlockRenderer {

	private static final GhostBlockRenderer STANDARD = new DefaultGhostBlockRenderer();

	public static GhostBlockRenderer standard() {
		return STANDARD;
	}

	private static final GhostBlockRenderer TRANSPARENT = new TransparentGhostBlockRenderer();

	public static GhostBlockRenderer transparent() {
		return TRANSPARENT;
	}

	public abstract void render(PoseStack ms, SuperRenderTypeBuffer buffer, Vec3 camera, GhostBlockParams params);

	private static class DefaultGhostBlockRenderer extends GhostBlockRenderer {

		@Override
<<<<<<< HEAD
		public void render(PoseStack ms, SuperRenderTypeBuffer buffer, GhostBlockParams params) {
=======
		public void render(PoseStack ms, SuperRenderTypeBuffer buffer, Vec3 camera, GhostBlockParams params) {
			ms.pushPose();

>>>>>>> 7e67a4a7
			BlockRenderDispatcher dispatcher = Minecraft.getInstance()
				.getBlockRenderer();
			ModelBlockRenderer renderer = dispatcher.getModelRenderer();

			BlockState state = params.state;
			BlockPos pos = params.pos;

			BakedModel model = dispatcher.getBlockModel(state);

<<<<<<< HEAD
			ms.pushPose();
			ms.translate(pos.getX(), pos.getY(), pos.getZ());
=======
			BlockPos pos = params.pos;
			ms.translate(pos.getX() - camera.x, pos.getY() - camera.y, pos.getZ() - camera.z);
>>>>>>> 7e67a4a7

			for (RenderType layer : model.getRenderTypes(state, RandomSource.create(42L), ModelUtil.VIRTUAL_DATA)) {
				VertexConsumer vb = buffer.getEarlyBuffer(layer);
				renderer.renderModel(ms.last(), vb, state, model, 1f, 1f, 1f, LightTexture.FULL_BRIGHT, OverlayTexture.NO_OVERLAY,
					ModelUtil.VIRTUAL_DATA, layer);
			}

			ms.popPose();
		}

	}

	private static class TransparentGhostBlockRenderer extends GhostBlockRenderer {

		@Override
<<<<<<< HEAD
		public void render(PoseStack ms, SuperRenderTypeBuffer buffer, GhostBlockParams params) {
=======
		public void render(PoseStack ms, SuperRenderTypeBuffer buffer, Vec3 camera, GhostBlockParams params) {
			ms.pushPose();

>>>>>>> 7e67a4a7
			Minecraft mc = Minecraft.getInstance();
			BlockRenderDispatcher dispatcher = mc.getBlockRenderer();

			BlockState state = params.state;
			BlockPos pos = params.pos;
			float alpha = params.alphaSupplier.get() * .75f * PlacementHelpers.getCurrentAlpha();

			BakedModel model = dispatcher.getBlockModel(state);
			RenderType layer = RenderType.translucent();
			VertexConsumer vb = buffer.getEarlyBuffer(layer);

<<<<<<< HEAD
			ms.pushPose();
			ms.translate(pos.getX(), pos.getY(), pos.getZ());
=======
			BlockPos pos = params.pos;
			ms.translate(pos.getX() - camera.x, pos.getY() - camera.y, pos.getZ() - camera.z);
>>>>>>> 7e67a4a7

			ms.translate(.5, .5, .5);
			ms.scale(.85f, .85f, .85f);
			ms.translate(-.5, -.5, -.5);

			renderModel(ms.last(), vb, state, model, 1f, 1f, 1f, alpha,
				LevelRenderer.getLightColor(mc.level, pos), OverlayTexture.NO_OVERLAY,
				ModelUtil.VIRTUAL_DATA, layer);

			ms.popPose();
		}

		// ModelBlockRenderer
		public void renderModel(PoseStack.Pose pose, VertexConsumer consumer,
			@Nullable BlockState state, BakedModel model, float red, float green, float blue,
			float alpha, int packedLight, int packedOverlay, ModelData modelData, RenderType renderType) {
			RandomSource random = RandomSource.create();

			for (Direction direction : Direction.values()) {
				random.setSeed(42L);
				renderQuadList(pose, consumer, red, green, blue, alpha,
					model.getQuads(state, direction, random, modelData, renderType), packedLight, packedOverlay);
			}

			random.setSeed(42L);
			renderQuadList(pose, consumer, red, green, blue, alpha,
				model.getQuads(state, null, random, modelData, renderType), packedLight, packedOverlay);
		}

		// ModelBlockRenderer
		private static void renderQuadList(PoseStack.Pose pose, VertexConsumer consumer,
			float red, float green, float blue, float alpha, List<BakedQuad> quads,
			int packedLight, int packedOverlay) {
			for (BakedQuad quad : quads) {
				float f;
				float f1;
				float f2;
				if (quad.isTinted()) {
					f = Mth.clamp(red, 0.0F, 1.0F);
					f1 = Mth.clamp(green, 0.0F, 1.0F);
					f2 = Mth.clamp(blue, 0.0F, 1.0F);
				} else {
					f = 1.0F;
					f1 = 1.0F;
					f2 = 1.0F;
				}

				consumer.putBulkData(pose, quad, f, f1, f2, alpha, packedLight, packedOverlay, true);
			}

		}

	}

}<|MERGE_RESOLUTION|>--- conflicted
+++ resolved
@@ -24,12 +24,8 @@
 import net.minecraft.util.Mth;
 import net.minecraft.util.RandomSource;
 import net.minecraft.world.level.block.state.BlockState;
-<<<<<<< HEAD
 import net.minecraftforge.client.model.data.ModelData;
-=======
 import net.minecraft.world.phys.Vec3;
-import net.minecraftforge.client.model.data.IModelData;
->>>>>>> 7e67a4a7
 
 public abstract class GhostBlockRenderer {
 
@@ -50,13 +46,8 @@
 	private static class DefaultGhostBlockRenderer extends GhostBlockRenderer {
 
 		@Override
-<<<<<<< HEAD
-		public void render(PoseStack ms, SuperRenderTypeBuffer buffer, GhostBlockParams params) {
-=======
 		public void render(PoseStack ms, SuperRenderTypeBuffer buffer, Vec3 camera, GhostBlockParams params) {
 			ms.pushPose();
-
->>>>>>> 7e67a4a7
 			BlockRenderDispatcher dispatcher = Minecraft.getInstance()
 				.getBlockRenderer();
 			ModelBlockRenderer renderer = dispatcher.getModelRenderer();
@@ -66,13 +57,8 @@
 
 			BakedModel model = dispatcher.getBlockModel(state);
 
-<<<<<<< HEAD
 			ms.pushPose();
-			ms.translate(pos.getX(), pos.getY(), pos.getZ());
-=======
-			BlockPos pos = params.pos;
 			ms.translate(pos.getX() - camera.x, pos.getY() - camera.y, pos.getZ() - camera.z);
->>>>>>> 7e67a4a7
 
 			for (RenderType layer : model.getRenderTypes(state, RandomSource.create(42L), ModelUtil.VIRTUAL_DATA)) {
 				VertexConsumer vb = buffer.getEarlyBuffer(layer);
@@ -88,13 +74,9 @@
 	private static class TransparentGhostBlockRenderer extends GhostBlockRenderer {
 
 		@Override
-<<<<<<< HEAD
-		public void render(PoseStack ms, SuperRenderTypeBuffer buffer, GhostBlockParams params) {
-=======
 		public void render(PoseStack ms, SuperRenderTypeBuffer buffer, Vec3 camera, GhostBlockParams params) {
 			ms.pushPose();
 
->>>>>>> 7e67a4a7
 			Minecraft mc = Minecraft.getInstance();
 			BlockRenderDispatcher dispatcher = mc.getBlockRenderer();
 
@@ -106,14 +88,7 @@
 			RenderType layer = RenderType.translucent();
 			VertexConsumer vb = buffer.getEarlyBuffer(layer);
 
-<<<<<<< HEAD
-			ms.pushPose();
-			ms.translate(pos.getX(), pos.getY(), pos.getZ());
-=======
-			BlockPos pos = params.pos;
 			ms.translate(pos.getX() - camera.x, pos.getY() - camera.y, pos.getZ() - camera.z);
->>>>>>> 7e67a4a7
-
 			ms.translate(.5, .5, .5);
 			ms.scale(.85f, .85f, .85f);
 			ms.translate(-.5, -.5, -.5);
