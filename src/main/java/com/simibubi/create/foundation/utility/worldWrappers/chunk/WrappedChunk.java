package com.simibubi.create.foundation.utility.worldWrappers.chunk;

import java.util.Collection;
import java.util.Map;
import java.util.Set;
import java.util.stream.Stream;

import javax.annotation.Nullable;

import com.simibubi.create.foundation.utility.worldWrappers.PlacementSimulationWorld;

import it.unimi.dsi.fastutil.longs.LongSet;
import it.unimi.dsi.fastutil.shorts.ShortList;
import net.minecraft.core.BlockPos;
import net.minecraft.core.Registry;
import net.minecraft.nbt.CompoundTag;
import net.minecraft.world.entity.Entity;
import net.minecraft.world.level.ChunkPos;
import net.minecraft.world.level.block.Block;
import net.minecraft.world.level.block.entity.BlockEntity;
import net.minecraft.world.level.block.state.BlockState;
import net.minecraft.world.level.chunk.ChunkAccess;
import net.minecraft.world.level.chunk.ChunkStatus;
import net.minecraft.world.level.chunk.LevelChunkSection;
import net.minecraft.world.level.chunk.UpgradeData;
import net.minecraft.world.level.levelgen.Heightmap;
import net.minecraft.world.level.levelgen.feature.StructureFeature;
import net.minecraft.world.level.levelgen.structure.StructureStart;
import net.minecraft.world.level.material.Fluid;
import net.minecraft.world.level.material.FluidState;
import net.minecraft.world.ticks.BlackholeTickAccess;
import net.minecraft.world.ticks.TickContainerAccess;

<<<<<<< HEAD
public class WrappedChunk implements ChunkAccess {

    final PlacementSimulationWorld world;
    boolean needsLight;
    final int x;
    final int z;
    final ChunkPos pos;

    private final LevelChunkSection[] sections;

    public WrappedChunk(PlacementSimulationWorld world, int x, int z) {
        this.world = world;
        this.needsLight = true;
        this.x = x;
        this.z = z;
        this.pos = new ChunkPos(x, z);

        this.sections = new LevelChunkSection[16];

        for (int i = 0; i < 16; i++) {
            sections[i] = new WrappedChunkSection(this, i << 4);
        }
    }

    @Override
    public Stream<BlockPos> getLights() {
        return world.blocksAdded
                .entrySet()
                .stream()
                .filter(it -> {
                    BlockPos blockPos = it.getKey();
                    boolean chunkContains = blockPos.getX() >> 4 == x && blockPos.getZ() >> 4 == z;
                    return chunkContains && it.getValue().getLightEmission(/*world, blockPos*/) != 0;
                })
                .map(Map.Entry::getKey);
    }

    @Override
    public LevelChunkSection[] getSections() {
        return sections;
    }

    @Override
    public ChunkStatus getStatus() {
        return ChunkStatus.LIGHT;
    }

    @Nullable
    @Override
    public BlockState setBlockState(BlockPos p_177436_1_, BlockState p_177436_2_, boolean p_177436_3_) {
        return null;
    }

    @Override
    public void setBlockEntity(BlockEntity p_177426_2_) {
    }

    @Override
    public void addEntity(Entity p_76612_1_) {
    }

    @Override
    public Set<BlockPos> getBlockEntitiesPos() {
        return null;
    }

    @Override
    public Collection<Map.Entry<Heightmap.Types, Heightmap>> getHeightmaps() {
        return null;
    }

    @Override
    public void setHeightmap(Heightmap.Types p_201607_1_, long[] p_201607_2_) {
    }

    @Override
    public Heightmap getOrCreateHeightmapUnprimed(Heightmap.Types p_217303_1_) {
        return null;
    }

    @Override
    public int getHeight(Heightmap.Types p_201576_1_, int p_201576_2_, int p_201576_3_) {
        return 0;
    }

    @Override
    public ChunkPos getPos() {
        return pos;
    }

    @Nullable
    @Override
    public ChunkBiomeContainer getBiomes() {
        return null;
    }

    @Override
    public void setUnsaved(boolean p_177427_1_) {
    }

    @Override
    public boolean isUnsaved() {
        return false;
    }

    @Override
    public void removeBlockEntity(BlockPos p_177425_1_) {
    }

    @Override
    public ShortList[] getPostProcessing() {
        return new ShortList[0];
    }

    @Nullable
    @Override
    public CompoundTag getBlockEntityNbt(BlockPos p_201579_1_) {
        return null;
    }

    @Nullable
    @Override
    public CompoundTag getBlockEntityNbtForSaving(BlockPos p_223134_1_) {
        return null;
    }

    @Override
    public TickList<Block> getBlockTicks() {
        return null;
    }

    @Override
    public TickList<Fluid> getLiquidTicks() {
        return null;
    }

    @Override
    public UpgradeData getUpgradeData() {
        return null;
    }

    @Override
    public void setInhabitedTime(long p_177415_1_) {
    }

    @Override
    public long getInhabitedTime() {
        return 0;
    }

    @Override
    public boolean isLightCorrect() {
        return needsLight;
    }

    @Override
    public void setLightCorrect(boolean needsLight) {
        this.needsLight = needsLight;
    }

    @Nullable
    @Override
    public BlockEntity getBlockEntity(BlockPos pos) {
        return null;
    }

    @Override
    public BlockState getBlockState(BlockPos pos) {
        return world.getBlockState(pos);
    }
=======
public class WrappedChunk extends ChunkAccess {

	final PlacementSimulationWorld world;
	boolean needsLight;
	final int x;
	final int z;

	private final LevelChunkSection[] sections;

	public WrappedChunk(PlacementSimulationWorld world, int x, int z) {
		super(new ChunkPos(x, z), UpgradeData.EMPTY, world, world.registryAccess()
			.registry(Registry.BIOME_REGISTRY)
			.orElseThrow(), 0L, null, null);

		this.world = world;
		this.needsLight = true;
		this.x = x;
		this.z = z;

		this.sections = new LevelChunkSection[16];

		for (int i = 0; i < 16; i++) {
			sections[i] = new WrappedChunkSection(this, i << 4);
		}
	}
>>>>>>> 858fbd5c

	@Override
	public Stream<BlockPos> getLights() {
		return world.blocksAdded.entrySet()
			.stream()
			.filter(it -> {
				BlockPos blockPos = it.getKey();
				boolean chunkContains = blockPos.getX() >> 4 == x && blockPos.getZ() >> 4 == z;
				return chunkContains && it.getValue()
					.getLightEmission(world, blockPos) != 0;
			})
			.map(Map.Entry::getKey);
	}

	@Override
	public LevelChunkSection[] getSections() {
		return sections;
	}

	@Override
	public ChunkStatus getStatus() {
		return ChunkStatus.LIGHT;
	}

	@Nullable
	@Override
	public BlockState setBlockState(BlockPos p_177436_1_, BlockState p_177436_2_, boolean p_177436_3_) {
		return null;
	}

	@Override
	public void setBlockEntity(BlockEntity p_177426_2_) {}

	@Override
	public void addEntity(Entity p_76612_1_) {}

	@Override
	public Set<BlockPos> getBlockEntitiesPos() {
		return null;
	}

	@Override
	public Collection<Map.Entry<Heightmap.Types, Heightmap>> getHeightmaps() {
		return null;
	}

	@Override
	public void setHeightmap(Heightmap.Types p_201607_1_, long[] p_201607_2_) {}

	@Override
	public Heightmap getOrCreateHeightmapUnprimed(Heightmap.Types p_217303_1_) {
		return null;
	}

	@Override
	public int getHeight(Heightmap.Types p_201576_1_, int p_201576_2_, int p_201576_3_) {
		return 0;
	}

	@Override
	public void setUnsaved(boolean p_177427_1_) {}

	@Override
	public boolean isUnsaved() {
		return false;
	}

	@Override
	public void removeBlockEntity(BlockPos p_177425_1_) {}

	@Override
	public ShortList[] getPostProcessing() {
		return new ShortList[0];
	}

	@Nullable
	@Override
	public CompoundTag getBlockEntityNbt(BlockPos p_201579_1_) {
		return null;
	}

	@Nullable
	@Override
	public CompoundTag getBlockEntityNbtForSaving(BlockPos p_223134_1_) {
		return null;
	}

	@Override
	public UpgradeData getUpgradeData() {
		return null;
	}

	@Override
	public void setInhabitedTime(long p_177415_1_) {}

	@Override
	public long getInhabitedTime() {
		return 0;
	}

	@Override
	public boolean isLightCorrect() {
		return needsLight;
	}

	@Override
	public void setLightCorrect(boolean needsLight) {
		this.needsLight = needsLight;
	}

	@Nullable
	@Override
	public BlockEntity getBlockEntity(BlockPos pos) {
		return null;
	}

	@Override
	public BlockState getBlockState(BlockPos pos) {
		return world.getBlockState(pos);
	}

	@Override
	public FluidState getFluidState(BlockPos p_204610_1_) {
		return null;
	}

	@Override
	public void addReferenceForFeature(StructureFeature<?> arg0, long arg1) {}

	@Override
	public Map<StructureFeature<?>, LongSet> getAllReferences() {
		return null;
	}

	@Override
	public LongSet getReferencesForFeature(StructureFeature<?> arg0) {
		return null;
	}

	@Override
	public StructureStart<?> getStartForFeature(StructureFeature<?> arg0) {
		return null;
	}

	@Override
	public void setAllReferences(Map<StructureFeature<?>, LongSet> arg0) {}

	@Override
	public void setStartForFeature(StructureFeature<?> arg0, StructureStart<?> arg1) {}

	@Override
	public void setAllStarts(Map<StructureFeature<?>, StructureStart<?>> p_201612_1_) {}

	@Override
	public Map<StructureFeature<?>, StructureStart<?>> getAllStarts() {
		return null;
	}

	@Override
	public int getHeight() {
		return world.getHeight();
	}

	@Override
	public int getMinBuildHeight() {
		return world.getMinBuildHeight();
	}

	@Override
	public TickContainerAccess<Fluid> getFluidTicks() {
		return BlackholeTickAccess.emptyContainer();
	}

	@Override
	public TicksToSave getTicksForSerialization() {
		return null;
	}

	@Override
	public TickContainerAccess<Block> getBlockTicks() {
		return BlackholeTickAccess.emptyContainer();
	}

}<|MERGE_RESOLUTION|>--- conflicted
+++ resolved
@@ -31,178 +31,6 @@
 import net.minecraft.world.ticks.BlackholeTickAccess;
 import net.minecraft.world.ticks.TickContainerAccess;
 
-<<<<<<< HEAD
-public class WrappedChunk implements ChunkAccess {
-
-    final PlacementSimulationWorld world;
-    boolean needsLight;
-    final int x;
-    final int z;
-    final ChunkPos pos;
-
-    private final LevelChunkSection[] sections;
-
-    public WrappedChunk(PlacementSimulationWorld world, int x, int z) {
-        this.world = world;
-        this.needsLight = true;
-        this.x = x;
-        this.z = z;
-        this.pos = new ChunkPos(x, z);
-
-        this.sections = new LevelChunkSection[16];
-
-        for (int i = 0; i < 16; i++) {
-            sections[i] = new WrappedChunkSection(this, i << 4);
-        }
-    }
-
-    @Override
-    public Stream<BlockPos> getLights() {
-        return world.blocksAdded
-                .entrySet()
-                .stream()
-                .filter(it -> {
-                    BlockPos blockPos = it.getKey();
-                    boolean chunkContains = blockPos.getX() >> 4 == x && blockPos.getZ() >> 4 == z;
-                    return chunkContains && it.getValue().getLightEmission(/*world, blockPos*/) != 0;
-                })
-                .map(Map.Entry::getKey);
-    }
-
-    @Override
-    public LevelChunkSection[] getSections() {
-        return sections;
-    }
-
-    @Override
-    public ChunkStatus getStatus() {
-        return ChunkStatus.LIGHT;
-    }
-
-    @Nullable
-    @Override
-    public BlockState setBlockState(BlockPos p_177436_1_, BlockState p_177436_2_, boolean p_177436_3_) {
-        return null;
-    }
-
-    @Override
-    public void setBlockEntity(BlockEntity p_177426_2_) {
-    }
-
-    @Override
-    public void addEntity(Entity p_76612_1_) {
-    }
-
-    @Override
-    public Set<BlockPos> getBlockEntitiesPos() {
-        return null;
-    }
-
-    @Override
-    public Collection<Map.Entry<Heightmap.Types, Heightmap>> getHeightmaps() {
-        return null;
-    }
-
-    @Override
-    public void setHeightmap(Heightmap.Types p_201607_1_, long[] p_201607_2_) {
-    }
-
-    @Override
-    public Heightmap getOrCreateHeightmapUnprimed(Heightmap.Types p_217303_1_) {
-        return null;
-    }
-
-    @Override
-    public int getHeight(Heightmap.Types p_201576_1_, int p_201576_2_, int p_201576_3_) {
-        return 0;
-    }
-
-    @Override
-    public ChunkPos getPos() {
-        return pos;
-    }
-
-    @Nullable
-    @Override
-    public ChunkBiomeContainer getBiomes() {
-        return null;
-    }
-
-    @Override
-    public void setUnsaved(boolean p_177427_1_) {
-    }
-
-    @Override
-    public boolean isUnsaved() {
-        return false;
-    }
-
-    @Override
-    public void removeBlockEntity(BlockPos p_177425_1_) {
-    }
-
-    @Override
-    public ShortList[] getPostProcessing() {
-        return new ShortList[0];
-    }
-
-    @Nullable
-    @Override
-    public CompoundTag getBlockEntityNbt(BlockPos p_201579_1_) {
-        return null;
-    }
-
-    @Nullable
-    @Override
-    public CompoundTag getBlockEntityNbtForSaving(BlockPos p_223134_1_) {
-        return null;
-    }
-
-    @Override
-    public TickList<Block> getBlockTicks() {
-        return null;
-    }
-
-    @Override
-    public TickList<Fluid> getLiquidTicks() {
-        return null;
-    }
-
-    @Override
-    public UpgradeData getUpgradeData() {
-        return null;
-    }
-
-    @Override
-    public void setInhabitedTime(long p_177415_1_) {
-    }
-
-    @Override
-    public long getInhabitedTime() {
-        return 0;
-    }
-
-    @Override
-    public boolean isLightCorrect() {
-        return needsLight;
-    }
-
-    @Override
-    public void setLightCorrect(boolean needsLight) {
-        this.needsLight = needsLight;
-    }
-
-    @Nullable
-    @Override
-    public BlockEntity getBlockEntity(BlockPos pos) {
-        return null;
-    }
-
-    @Override
-    public BlockState getBlockState(BlockPos pos) {
-        return world.getBlockState(pos);
-    }
-=======
 public class WrappedChunk extends ChunkAccess {
 
 	final PlacementSimulationWorld world;
@@ -228,7 +56,6 @@
 			sections[i] = new WrappedChunkSection(this, i << 4);
 		}
 	}
->>>>>>> 858fbd5c
 
 	@Override
 	public Stream<BlockPos> getLights() {
@@ -238,7 +65,7 @@
 				BlockPos blockPos = it.getKey();
 				boolean chunkContains = blockPos.getX() >> 4 == x && blockPos.getZ() >> 4 == z;
 				return chunkContains && it.getValue()
-					.getLightEmission(world, blockPos) != 0;
+					.getLightEmission(/*world, blockPos*/) != 0;
 			})
 			.map(Map.Entry::getKey);
 	}
