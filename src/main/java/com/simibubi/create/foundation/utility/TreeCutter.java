--- conflicted
+++ resolved
@@ -219,11 +219,7 @@
 	}
 
 	private static boolean isLeaf(BlockState state) {
-<<<<<<< HEAD
-		return state.contains(LeavesBlock.DISTANCE) || state.isIn(BlockTags.LEAVES);
-=======
-		return state.has(LeavesBlock.DISTANCE);
->>>>>>> 9c8d0356
+		return state.contains(LeavesBlock.DISTANCE);
 	}
 
 }