package com.simibubi.create.foundation.utility;

import com.google.gson.JsonElement;
import com.google.gson.JsonParseException;
import com.google.gson.JsonParser;
import com.mojang.brigadier.exceptions.CommandSyntaxException;
import com.simibubi.create.Create;

import net.minecraft.commands.CommandSource;
import net.minecraft.commands.CommandSourceStack;
import net.minecraft.core.BlockPos;
import net.minecraft.nbt.CompoundTag;
import net.minecraft.network.chat.Component;
import net.minecraft.network.chat.ComponentUtils;
import net.minecraft.network.chat.MutableComponent;
import net.minecraft.server.level.ServerLevel;
import net.minecraft.world.level.Level;
import net.minecraft.world.phys.Vec2;
import net.minecraft.world.phys.Vec3;

public class DynamicComponent {

	private JsonElement rawCustomText;
	private Component parsedCustomText;

	public DynamicComponent() {}

	public void displayCustomText(Level level, BlockPos pos, String tagElement) {
		if (tagElement == null)
			return;

		rawCustomText = getJsonFromString(tagElement);
		parsedCustomText = parseCustomText(level, pos, rawCustomText);
	}

	public boolean sameAs(String tagElement) {
		return isValid() && rawCustomText.equals(getJsonFromString(tagElement));
	}

	public boolean isValid() {
		return parsedCustomText != null && rawCustomText != null;
	}

	public String resolve() {
		return parsedCustomText.getString();
	}

	public MutableComponent get() {
<<<<<<< HEAD
		return parsedCustomText == null ? Component.empty() : parsedCustomText.copy();
=======
		return parsedCustomText == null ? Components.empty() : parsedCustomText.copy();
>>>>>>> 9c8df2ff
	}

	public void read(Level level, BlockPos pos, CompoundTag nbt) {
		rawCustomText = getJsonFromString(nbt.getString("RawCustomText"));
		try {
			parsedCustomText = Component.Serializer.fromJson(nbt.getString("CustomText"));
		} catch (JsonParseException e) {
			parsedCustomText = null;
		}
	}

	public void write(CompoundTag nbt) {
		if (!isValid())
			return;

		nbt.putString("RawCustomText", rawCustomText.toString());
		nbt.putString("CustomText", Component.Serializer.toJson(parsedCustomText));
	}

	public static JsonElement getJsonFromString(String string) {
		try {
			return JsonParser.parseString(string);
		} catch (JsonParseException e) {
			return null;
		}
	}

	public static Component parseCustomText(Level level, BlockPos pos, JsonElement customText) {
		if (!(level instanceof ServerLevel serverLevel))
			return null;
		try {
			return ComponentUtils.updateForEntity(getCommandSource(serverLevel, pos),
				Component.Serializer.fromJson(customText), null, 0);
		} catch (JsonParseException e) {
			return null;
		} catch (CommandSyntaxException e) {
			return null;
		}
	}

	public static CommandSourceStack getCommandSource(ServerLevel level, BlockPos pos) {
		return new CommandSourceStack(CommandSource.NULL, Vec3.atCenterOf(pos), Vec2.ZERO, level, 2, Create.ID,
<<<<<<< HEAD
			Component.literal(Create.ID), level.getServer(), null);
=======
			Components.literal(Create.ID), level.getServer(), null);
>>>>>>> 9c8df2ff
	}

}<|MERGE_RESOLUTION|>--- conflicted
+++ resolved
@@ -46,11 +46,7 @@
 	}
 
 	public MutableComponent get() {
-<<<<<<< HEAD
-		return parsedCustomText == null ? Component.empty() : parsedCustomText.copy();
-=======
 		return parsedCustomText == null ? Components.empty() : parsedCustomText.copy();
->>>>>>> 9c8df2ff
 	}
 
 	public void read(Level level, BlockPos pos, CompoundTag nbt) {
@@ -93,11 +89,7 @@
 
 	public static CommandSourceStack getCommandSource(ServerLevel level, BlockPos pos) {
 		return new CommandSourceStack(CommandSource.NULL, Vec3.atCenterOf(pos), Vec2.ZERO, level, 2, Create.ID,
-<<<<<<< HEAD
-			Component.literal(Create.ID), level.getServer(), null);
-=======
 			Components.literal(Create.ID), level.getServer(), null);
->>>>>>> 9c8df2ff
 	}
 
 }