--- conflicted
+++ resolved
@@ -22,11 +22,7 @@
 	public static void serverTick(MinecraftServer server) {
 		serverTimer++;
 		if (serverTimer > getSyncInterval()) {
-<<<<<<< HEAD
-			AllPackets.channel.sendToClients(new Packet(), server.getPlayerList().getPlayers());
-=======
-			AllPackets.getChannel().send(PacketDistributor.ALL.noArg(), new Packet());
->>>>>>> 03feeb71
+			AllPackets.getChannel().sendToClients(new Packet(), server.getPlayerList().getPlayers());
 			serverTimer = 0;
 		}
 	}
