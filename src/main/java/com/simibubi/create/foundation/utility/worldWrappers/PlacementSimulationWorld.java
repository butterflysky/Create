package com.simibubi.create.foundation.utility.worldWrappers;

import java.util.Collection;
import java.util.HashMap;
import java.util.HashSet;
import java.util.Map;
import java.util.Set;
import java.util.function.Predicate;

import javax.annotation.Nullable;

import com.jozufozu.flywheel.api.FlywheelWorld;

import com.simibubi.create.content.contraptions.components.structureMovement.Contraption;

import com.simibubi.create.content.contraptions.components.structureMovement.ContraptionWorld;

import net.minecraft.core.BlockPos;
import net.minecraft.core.SectionPos;
import net.minecraft.world.level.Level;
import net.minecraft.world.level.block.Block;
import net.minecraft.world.level.block.Blocks;
import net.minecraft.world.level.block.entity.BlockEntity;
import net.minecraft.world.level.block.state.BlockState;
import net.minecraft.world.level.chunk.ChunkAccess;
import net.minecraft.world.level.chunk.LevelChunk;
import net.minecraft.world.level.lighting.LevelLightEngine;

import javax.annotation.Nonnull;

public class PlacementSimulationWorld extends WrappedWorld implements FlywheelWorld {
	public Map<BlockPos, BlockState> blocksAdded = new HashMap<>();
	public Map<BlockPos, BlockEntity> tesAdded = new HashMap<>();

	public Set<SectionPos> spannedSections = new HashSet<>();
	public LevelLightEngine lighter;
	public final WrappedChunkProvider chunkSource;
	private final BlockPos.MutableBlockPos scratch = new BlockPos.MutableBlockPos();

	private final ContraptionWorld contraptionWorld;

	public PlacementSimulationWorld(Level wrapped, Contraption c) {
		this(wrapped, c, new WrappedChunkProvider());
	}

<<<<<<< HEAD
	public PlacementSimulationWorld(Level wrapped, @Nonnull Contraption c, WrappedChunkProvider chunkProvider) {
		super(wrapped, chunkProvider);
		contraptionWorld = c.getContraptionWorld();
		this.chunkProvider = chunkProvider.setPlacementWorld(this);
		spannedSections = new HashSet<>();
		lighter = new LevelLightEngine(chunkProvider, true, false); // blockLight, skyLight
		blocksAdded = new HashMap<>();
		tesAdded = new HashMap<>();
	}

	@Override
	public LevelLightEngine getLightEngine() {
		return lighter;
=======
	public PlacementSimulationWorld(Level wrapped, WrappedChunkProvider chunkSource) {
		super(wrapped, chunkSource);
		// You can't leak this before the super ctor is called.
		// You can't create inner classes before super ctor is called.
		chunkSource.setPlacementWorld(this);
		this.chunkSource = chunkSource;
		lighter = new LevelLightEngine(chunkSource, true, false);
>>>>>>> 714b926e
	}

	/**
	 * Run this after you're done using setBlock().
	 */
	public void runLightingEngine() {
		for (Map.Entry<BlockPos, BlockState> entry : blocksAdded.entrySet()) {
			BlockPos pos = entry.getKey();
			BlockState state = entry.getValue();
			int light = state.getLightEmission(this, pos);
			if (light > 0) {
				lighter.onBlockEmissionIncrease(pos, light);
			}
		}

		lighter.runUpdates(Integer.MAX_VALUE, false, false);
	}

	@Override
	public LevelLightEngine getLightEngine() {
		return lighter;
	}

	public void setTileEntities(Collection<BlockEntity> tileEntities) {
		tesAdded.clear();
		tileEntities.forEach(te -> tesAdded.put(te.getBlockPos(), te));
	}

	public void clear() {
		blocksAdded.clear();
	}

	@Override
	public boolean setBlock(BlockPos pos, BlockState newState, int flags) {
		blocksAdded.put(pos, newState);

		SectionPos sectionPos = SectionPos.of(pos);
		if (spannedSections.add(sectionPos)) {
			lighter.updateSectionStatus(sectionPos, false);
		}

		if ((flags & Block.UPDATE_SUPPRESS_LIGHT) == 0) {
			lighter.checkBlock(pos);
		}

		return true;
	}

	@Override
	public boolean setBlockAndUpdate(BlockPos pos, BlockState state) {
		return setBlock(pos, state, 0);
	}

	@Override
	@Nullable
	public BlockEntity getBlockEntity(BlockPos pos) {
		return tesAdded.get(pos);
	}

	@Override
	public boolean isStateAtPosition(BlockPos pos, Predicate<BlockState> condition) {
		return condition.test(getBlockState(pos));
	}

	@Override
	public boolean isLoaded(BlockPos pos) {
		return true;
	}

	@Override
	public boolean isAreaLoaded(BlockPos center, int range) {
		return true;
	}

	public BlockState getBlockState(int x, int y, int z) {
		return getBlockState(scratch.set(x, y, z));
	}

	@Override
	public BlockState getBlockState(BlockPos pos) {
		BlockState state = blocksAdded.get(pos);
		if (state != null)
			return state;
		return Blocks.AIR.defaultBlockState();
	}

	@Override
	public int getHeight() {
		return contraptionWorld.getHeight();
	}

	@Override
	public int getMinBuildHeight() {
		return contraptionWorld.getMinBuildHeight();
	}

	// Override Starlight's ExtendedWorld interface methods:

	public LevelChunk getChunkAtImmediately(final int chunkX, final int chunkZ) {
		return chunkProvider.getChunk(chunkX, chunkZ, false);
	}

	public ChunkAccess getAnyChunkImmediately(final int chunkX, final int chunkZ) {
		return chunkProvider.getChunk(chunkX, chunkZ);
	}
}<|MERGE_RESOLUTION|>--- conflicted
+++ resolved
@@ -43,29 +43,14 @@
 		this(wrapped, c, new WrappedChunkProvider());
 	}
 
-<<<<<<< HEAD
-	public PlacementSimulationWorld(Level wrapped, @Nonnull Contraption c, WrappedChunkProvider chunkProvider) {
-		super(wrapped, chunkProvider);
-		contraptionWorld = c.getContraptionWorld();
-		this.chunkProvider = chunkProvider.setPlacementWorld(this);
-		spannedSections = new HashSet<>();
-		lighter = new LevelLightEngine(chunkProvider, true, false); // blockLight, skyLight
-		blocksAdded = new HashMap<>();
-		tesAdded = new HashMap<>();
-	}
-
-	@Override
-	public LevelLightEngine getLightEngine() {
-		return lighter;
-=======
-	public PlacementSimulationWorld(Level wrapped, WrappedChunkProvider chunkSource) {
+	public PlacementSimulationWorld(Level wrapped, @Nonnull Contraption c, WrappedChunkProvider chunkSource) {
 		super(wrapped, chunkSource);
 		// You can't leak this before the super ctor is called.
 		// You can't create inner classes before super ctor is called.
 		chunkSource.setPlacementWorld(this);
 		this.chunkSource = chunkSource;
+		contraptionWorld = c.getContraptionWorld();
 		lighter = new LevelLightEngine(chunkSource, true, false);
->>>>>>> 714b926e
 	}
 
 	/**
@@ -165,10 +150,10 @@
 	// Override Starlight's ExtendedWorld interface methods:
 
 	public LevelChunk getChunkAtImmediately(final int chunkX, final int chunkZ) {
-		return chunkProvider.getChunk(chunkX, chunkZ, false);
+		return chunkSource.getChunk(chunkX, chunkZ, false);
 	}
 
 	public ChunkAccess getAnyChunkImmediately(final int chunkX, final int chunkZ) {
-		return chunkProvider.getChunk(chunkX, chunkZ);
+		return chunkSource.getChunk(chunkX, chunkZ);
 	}
 }