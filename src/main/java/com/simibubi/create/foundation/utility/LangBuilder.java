--- conflicted
+++ resolved
@@ -35,11 +35,7 @@
 	 * @return
 	 */
 	public LangBuilder translate(String langKey, Object... args) {
-<<<<<<< HEAD
-		return add(Component.translatable(namespace + "." + langKey, Lang.resolveBuilders(args)));
-=======
 		return add(Components.translatable(namespace + "." + langKey, Lang.resolveBuilders(args)));
->>>>>>> 9c8df2ff
 	}
 
 	/**
@@ -49,11 +45,7 @@
 	 * @return
 	 */
 	public LangBuilder text(String literalText) {
-<<<<<<< HEAD
-		return add(Component.literal(literalText));
-=======
 		return add(Components.literal(literalText));
->>>>>>> 9c8df2ff
 	}
 
 	/**
@@ -64,11 +56,7 @@
 	 * @return
 	 */
 	public LangBuilder text(ChatFormatting format, String literalText) {
-<<<<<<< HEAD
-		return add(Component.literal(literalText).withStyle(format));
-=======
 		return add(Components.literal(literalText).withStyle(format));
->>>>>>> 9c8df2ff
 	}
 
 	/**
@@ -79,11 +67,7 @@
 	 * @return
 	 */
 	public LangBuilder text(int color, String literalText) {
-<<<<<<< HEAD
-		return add(Component.literal(literalText).withStyle(s -> s.withColor(color)));
-=======
 		return add(Components.literal(literalText).withStyle(s -> s.withColor(color)));
->>>>>>> 9c8df2ff
 	}
 
 	/**
