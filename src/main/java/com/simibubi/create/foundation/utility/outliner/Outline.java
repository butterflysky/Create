package com.simibubi.create.foundation.utility.outliner;

import java.util.Optional;

import javax.annotation.Nullable;

import com.mojang.blaze3d.matrix.MatrixStack;
import com.mojang.blaze3d.matrix.MatrixStack.Entry;
import com.mojang.blaze3d.vertex.IVertexBuilder;
import com.simibubi.create.AllSpecialTextures;
import com.simibubi.create.foundation.renderState.RenderTypes;
import com.simibubi.create.foundation.renderState.SuperRenderTypeBuffer;
import com.simibubi.create.foundation.utility.AngleHelper;
import com.simibubi.create.foundation.utility.ColorHelper;
import com.simibubi.create.foundation.utility.MatrixStacker;
import com.simibubi.create.foundation.utility.VecHelper;

import net.minecraft.client.renderer.texture.OverlayTexture;
import net.minecraft.util.Direction;
import net.minecraft.util.Direction.Axis;
import net.minecraft.util.math.MathHelper;
import net.minecraft.util.math.vector.Matrix3f;
import net.minecraft.util.math.vector.Vector3d;

public abstract class Outline {

	protected OutlineParams params;
	protected Matrix3f transformNormals;

	public Outline() {
		params = new OutlineParams();
	}

	public abstract void render(MatrixStack ms, SuperRenderTypeBuffer buffer);

	public void renderCuboidLine(MatrixStack ms, SuperRenderTypeBuffer buffer, Vector3d start, Vector3d end) {
		Vector3d diff = end.subtract(start);
		float hAngle = AngleHelper.deg(MathHelper.atan2(diff.x, diff.z));
		float hDistance = (float) diff.mul(1, 0, 1)
			.length();
		float vAngle = AngleHelper.deg(MathHelper.atan2(hDistance, diff.y)) - 90;
		ms.push();
		MatrixStacker.of(ms)
			.translate(start)
			.rotateY(hAngle).rotateX(vAngle);
		renderAACuboidLine(ms, buffer, Vector3d.ZERO, new Vector3d(0, 0, diff.length()));
		ms.pop();
	}

<<<<<<< HEAD
	public void renderAACuboidLine(MatrixStack ms, SuperRenderTypeBuffer buffer, Vector3d start, Vector3d end) {
=======
	public void renderAACuboidLine(MatrixStack ms, SuperRenderTypeBuffer buffer, Vec3d start, Vec3d end) {
		float lineWidth = params.getLineWidth();
		if (lineWidth == 0)
			return;
		
>>>>>>> 2772ead7
		IVertexBuilder builder = buffer.getBuffer(RenderTypes.getOutlineSolid());

		Vector3d diff = end.subtract(start);
		if (diff.x + diff.y + diff.z < 0) {
			Vector3d temp = start;
			start = end;
			end = temp;
			diff = diff.scale(-1);
		}

<<<<<<< HEAD
		float lineWidth = params.getLineWidth();
		Vector3d extension = diff.normalize()
=======
		Vec3d extension = diff.normalize()
>>>>>>> 2772ead7
			.scale(lineWidth / 2);
		Vector3d plane = VecHelper.axisAlingedPlaneOf(diff);
		Direction face = Direction.getFacingFromVector(diff.x, diff.y, diff.z);
		Axis axis = face.getAxis();

		start = start.subtract(extension);
		end = end.add(extension);
		plane = plane.scale(lineWidth / 2);

		Vector3d a1 = plane.add(start);
		Vector3d b1 = plane.add(end);
		plane = VecHelper.rotate(plane, -90, axis);
		Vector3d a2 = plane.add(start);
		Vector3d b2 = plane.add(end);
		plane = VecHelper.rotate(plane, -90, axis);
		Vector3d a3 = plane.add(start);
		Vector3d b3 = plane.add(end);
		plane = VecHelper.rotate(plane, -90, axis);
		Vector3d a4 = plane.add(start);
		Vector3d b4 = plane.add(end);

		if (params.disableNormals) {
			face = Direction.UP;
			putQuad(ms, builder, b4, b3, b2, b1, face);
			putQuad(ms, builder, a1, a2, a3, a4, face);
			putQuad(ms, builder, a1, b1, b2, a2, face);
			putQuad(ms, builder, a2, b2, b3, a3, face);
			putQuad(ms, builder, a3, b3, b4, a4, face);
			putQuad(ms, builder, a4, b4, b1, a1, face);
			return;
		}

		putQuad(ms, builder, b4, b3, b2, b1, face);
		putQuad(ms, builder, a1, a2, a3, a4, face.getOpposite());
		Vector3d vec = a1.subtract(a4);
		face = Direction.getFacingFromVector(vec.x, vec.y, vec.z);
		putQuad(ms, builder, a1, b1, b2, a2, face);
		vec = VecHelper.rotate(vec, -90, axis);
		face = Direction.getFacingFromVector(vec.x, vec.y, vec.z);
		putQuad(ms, builder, a2, b2, b3, a3, face);
		vec = VecHelper.rotate(vec, -90, axis);
		face = Direction.getFacingFromVector(vec.x, vec.y, vec.z);
		putQuad(ms, builder, a3, b3, b4, a4, face);
		vec = VecHelper.rotate(vec, -90, axis);
		face = Direction.getFacingFromVector(vec.x, vec.y, vec.z);
		putQuad(ms, builder, a4, b4, b1, a1, face);
	}

	public void putQuad(MatrixStack ms, IVertexBuilder builder, Vector3d v1, Vector3d v2, Vector3d v3, Vector3d v4,
		Direction normal) {
		putQuadUV(ms, builder, v1, v2, v3, v4, 0, 0, 1, 1, normal);
	}

	public void putQuadUV(MatrixStack ms, IVertexBuilder builder, Vector3d v1, Vector3d v2, Vector3d v3, Vector3d v4, float minU,
		float minV, float maxU, float maxV, Direction normal) {
		putVertex(ms, builder, v1, minU, minV, normal);
		putVertex(ms, builder, v2, maxU, minV, normal);
		putVertex(ms, builder, v3, maxU, maxV, normal);
		putVertex(ms, builder, v4, minU, maxV, normal);
	}

	protected void putVertex(MatrixStack ms, IVertexBuilder builder, Vector3d pos, float u, float v, Direction normal) {
		int i = 15 << 20 | 15 << 4;
		int j = i >> 16 & '\uffff';
		int k = i & '\uffff';
		Entry peek = ms.peek();
		Vector3d rgb = params.rgb;
		if (transformNormals == null)
			transformNormals = peek.getNormal();

		int xOffset = 0;
		int yOffset = 0;
		int zOffset = 0;

		if (normal != null) {
			xOffset = normal.getXOffset();
			yOffset = normal.getYOffset();
			zOffset = normal.getZOffset();
		}

		builder.vertex(peek.getModel(), (float) pos.x, (float) pos.y, (float) pos.z)
			.color((float) rgb.x, (float) rgb.y, (float) rgb.z, params.alpha)
			.texture(u, v)
			.overlay(OverlayTexture.DEFAULT_UV)
			.light(j, k)
			.normal(peek.getNormal(), xOffset, yOffset, zOffset)
			.endVertex();

		transformNormals = null;
	}

	public void tick() {}

	public OutlineParams getParams() {
		return params;
	}

	public static class OutlineParams {
		protected Optional<AllSpecialTextures> faceTexture;
		protected Optional<AllSpecialTextures> hightlightedFaceTexture;
		protected Direction highlightedFace;
		protected boolean fadeLineWidth;
		protected boolean disableCull;
		protected boolean disableNormals;
		protected float alpha;
		protected int lightMapU, lightMapV;
		protected Vector3d rgb;
		private float lineWidth;

		public OutlineParams() {
			faceTexture = hightlightedFaceTexture = Optional.empty();
			alpha = 1;
			lineWidth = 1 / 32f;
			fadeLineWidth = true;
			rgb = ColorHelper.getRGB(0xFFFFFF);

			int i = 15 << 20 | 15 << 4;
			lightMapU = i >> 16 & '\uffff';
			lightMapV = i & '\uffff';
		}

		// builder

		public OutlineParams colored(int color) {
			rgb = ColorHelper.getRGB(color);
			return this;
		}

		public OutlineParams lineWidth(float width) {
			this.lineWidth = width;
			return this;
		}

		public OutlineParams withFaceTexture(AllSpecialTextures texture) {
			this.faceTexture = Optional.ofNullable(texture);
			return this;
		}

		public OutlineParams clearTextures() {
			return this.withFaceTextures(null, null);
		}

		public OutlineParams withFaceTextures(AllSpecialTextures texture, AllSpecialTextures highlightTexture) {
			this.faceTexture = Optional.ofNullable(texture);
			this.hightlightedFaceTexture = Optional.ofNullable(highlightTexture);
			return this;
		}

		public OutlineParams highlightFace(@Nullable Direction face) {
			highlightedFace = face;
			return this;
		}

		public OutlineParams disableNormals() {
			disableNormals = true;
			return this;
		}

		public OutlineParams disableCull() {
			disableCull = true;
			return this;
		}

		// getter

		public float getLineWidth() {
			return fadeLineWidth ? alpha * lineWidth : lineWidth;
		}

		public Direction getHighlightedFace() {
			return highlightedFace;
		}

	}

}<|MERGE_RESOLUTION|>--- conflicted
+++ resolved
@@ -47,15 +47,11 @@
 		ms.pop();
 	}
 
-<<<<<<< HEAD
 	public void renderAACuboidLine(MatrixStack ms, SuperRenderTypeBuffer buffer, Vector3d start, Vector3d end) {
-=======
-	public void renderAACuboidLine(MatrixStack ms, SuperRenderTypeBuffer buffer, Vec3d start, Vec3d end) {
 		float lineWidth = params.getLineWidth();
 		if (lineWidth == 0)
 			return;
 		
->>>>>>> 2772ead7
 		IVertexBuilder builder = buffer.getBuffer(RenderTypes.getOutlineSolid());
 
 		Vector3d diff = end.subtract(start);
@@ -66,12 +62,7 @@
 			diff = diff.scale(-1);
 		}
 
-<<<<<<< HEAD
-		float lineWidth = params.getLineWidth();
 		Vector3d extension = diff.normalize()
-=======
-		Vec3d extension = diff.normalize()
->>>>>>> 2772ead7
 			.scale(lineWidth / 2);
 		Vector3d plane = VecHelper.axisAlingedPlaneOf(diff);
 		Direction face = Direction.getFacingFromVector(diff.x, diff.y, diff.z);
