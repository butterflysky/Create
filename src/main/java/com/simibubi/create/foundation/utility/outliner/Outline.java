--- conflicted
+++ resolved
@@ -19,12 +19,8 @@
 import net.minecraft.client.renderer.texture.OverlayTexture;
 import net.minecraft.util.Direction;
 import net.minecraft.util.Direction.Axis;
-<<<<<<< HEAD
+import net.minecraft.util.math.MathHelper;
 import net.minecraft.util.math.vector.Vector3d;
-=======
-import net.minecraft.util.math.MathHelper;
-import net.minecraft.util.math.Vec3d;
->>>>>>> 990d8041
 
 public abstract class Outline {
 
@@ -37,9 +33,6 @@
 
 	public abstract void render(MatrixStack ms, SuperRenderTypeBuffer buffer);
 
-<<<<<<< HEAD
-	public void renderAACuboidLine(MatrixStack ms, SuperRenderTypeBuffer buffer, Vector3d start, Vector3d end) {
-=======
 	public void renderCuboidLine(MatrixStack ms, SuperRenderTypeBuffer buffer, Vec3d start, Vec3d end) {
 		Vec3d diff = end.subtract(start);
 		float hAngle = AngleHelper.deg(MathHelper.atan2(diff.x, diff.z));
@@ -55,7 +48,6 @@
 	}
 
 	public void renderAACuboidLine(MatrixStack ms, SuperRenderTypeBuffer buffer, Vec3d start, Vec3d end) {
->>>>>>> 990d8041
 		IVertexBuilder builder = buffer.getBuffer(RenderTypes.getOutlineSolid());
 
 		Vector3d diff = end.subtract(start);
@@ -69,11 +61,7 @@
 		float lineWidth = params.getLineWidth();
 		Vector3d extension = diff.normalize()
 			.scale(lineWidth / 2);
-<<<<<<< HEAD
-		Vector3d plane = VecHelper.planeByNormal(diff);
-=======
-		Vec3d plane = VecHelper.axisAlingedPlaneOf(diff);
->>>>>>> 990d8041
+		Vector3d plane = VecHelper.axisAlingedPlaneOf(diff);
 		Direction face = Direction.getFacingFromVector(diff.x, diff.y, diff.z);
 		Axis axis = face.getAxis();
 
