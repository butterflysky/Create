--- conflicted
+++ resolved
@@ -17,32 +17,20 @@
 	@Deprecated
 	public static void debugChat(String message) {
 		if (Minecraft.getInstance().player != null)
-<<<<<<< HEAD
-			Minecraft.getInstance().player.displayClientMessage(Component.literal(message), false);
-=======
 			Minecraft.getInstance().player.displayClientMessage(Components.literal(message), false);
->>>>>>> 9c8df2ff
 	}
 
 	@Deprecated
 	public static void debugChatAndShowStack(String message, int depth) {
 		if (Minecraft.getInstance().player != null)
-<<<<<<< HEAD
-			Minecraft.getInstance().player.displayClientMessage(Component.literal(message).append("@")
-=======
 			Minecraft.getInstance().player.displayClientMessage(Components.literal(message).append("@")
->>>>>>> 9c8df2ff
 				.append(debugStack(depth)), false);
 	}
 
 	@Deprecated
 	public static void debugMessage(String message) {
 		if (Minecraft.getInstance().player != null)
-<<<<<<< HEAD
-			Minecraft.getInstance().player.displayClientMessage(Component.literal(message), true);
-=======
 			Minecraft.getInstance().player.displayClientMessage(Components.literal(message), true);
->>>>>>> 9c8df2ff
 	}
 	
 	@Deprecated
@@ -60,30 +48,18 @@
 	public static Component debugStack(int depth) {
 		StackTraceElement[] stackTraceElements = Thread.currentThread()
 			.getStackTrace();
-<<<<<<< HEAD
-		MutableComponent text = Component.literal("[")
-			.append(Component.literal(getLogicalSide()).withStyle(ChatFormatting.GOLD))
-=======
 		MutableComponent text = Components.literal("[")
 			.append(Components.literal(getLogicalSide()).withStyle(ChatFormatting.GOLD))
->>>>>>> 9c8df2ff
 			.append("] ");
 		for (int i = 1; i < depth + 2 && i < stackTraceElements.length; i++) {
 			StackTraceElement e = stackTraceElements[i];
 			if (e.getClassName()
 				.equals(Debug.class.getName()))
 				continue;
-<<<<<<< HEAD
-			text.append(Component.literal(e.getMethodName()).withStyle(ChatFormatting.YELLOW))
-				.append(", ");
-		}
-		return text.append(Component.literal(" ...").withStyle(ChatFormatting.GRAY));
-=======
 			text.append(Components.literal(e.getMethodName()).withStyle(ChatFormatting.YELLOW))
 				.append(", ");
 		}
 		return text.append(Components.literal(" ...").withStyle(ChatFormatting.GRAY));
->>>>>>> 9c8df2ff
 	}
 
 	@Deprecated
