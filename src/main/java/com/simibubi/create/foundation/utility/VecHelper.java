package com.simibubi.create.foundation.utility;

import java.util.Random;

import javax.annotation.Nullable;

import net.minecraft.nbt.DoubleNBT;
import net.minecraft.nbt.ListNBT;
import net.minecraft.util.Direction;
import net.minecraft.util.Direction.Axis;
import net.minecraft.util.math.BlockPos;
import net.minecraft.util.math.MathHelper;
import net.minecraft.util.math.vector.Vector3d;
import net.minecraft.util.math.vector.Vector3i;

public class VecHelper {

<<<<<<< HEAD
	public static Vector3d rotate(Vector3d vec, Vector3d rotationVec) {
		return rotate(vec, rotationVec.x, rotationVec.y, rotationVec.z);
	}
	
	public static Vector3d rotate(Vector3d vec, double xRot, double yRot, double zRot) {
=======
	public static final Vec3d CENTER_OF_ORIGIN = new Vec3d(.5, .5, .5);

	public static Vec3d rotate(Vec3d vec, Vec3d rotationVec) {
		return rotate(vec, rotationVec.x, rotationVec.y, rotationVec.z);
	}

	public static Vec3d rotate(Vec3d vec, double xRot, double yRot, double zRot) {
>>>>>>> 990d8041
		return rotate(rotate(rotate(vec, xRot, Axis.X), yRot, Axis.Y), zRot, Axis.Z);
	}

	public static Vector3d rotateCentered(Vector3d vec, double deg, Axis axis) {
		Vector3d shift = getCenterOf(BlockPos.ZERO);
		return VecHelper.rotate(vec.subtract(shift), deg, axis)
			.add(shift);
	}

	public static Vector3d rotate(Vector3d vec, double deg, Axis axis) {
		if (deg == 0)
			return vec;
		if (vec == Vector3d.ZERO)
			return vec;

		float angle = (float) (deg / 180f * Math.PI);
		double sin = MathHelper.sin(angle);
		double cos = MathHelper.cos(angle);
		double x = vec.x;
		double y = vec.y;
		double z = vec.z;

		if (axis == Axis.X)
			return new Vector3d(x, y * cos - z * sin, z * cos + y * sin);
		if (axis == Axis.Y)
			return new Vector3d(x * cos + z * sin, y, z * cos - x * sin);
		if (axis == Axis.Z)
			return new Vector3d(x * cos - y * sin, y * cos + x * sin, z);
		return vec;
	}

	public static boolean isVecPointingTowards(Vector3d vec, Direction direction) {
		return Vector3d.of(direction.getDirectionVec()).distanceTo(vec.normalize()) < .75;
	}

<<<<<<< HEAD
	public static Vector3d getCenterOf(Vector3i pos) {
		return Vector3d.of(pos).add(.5f, .5f, .5f);
=======
	public static Vec3d getCenterOf(Vec3i pos) {
		if (pos.equals(Vec3i.NULL_VECTOR))
			return CENTER_OF_ORIGIN;
		return new Vec3d(pos).add(.5f, .5f, .5f);
>>>>>>> 990d8041
	}

	public static Vector3d offsetRandomly(Vector3d vec, Random r, float radius) {
		return new Vector3d(vec.x + (r.nextFloat() - .5f) * 2 * radius, vec.y + (r.nextFloat() - .5f) * 2 * radius,
			vec.z + (r.nextFloat() - .5f) * 2 * radius);
	}

<<<<<<< HEAD
	public static Vector3d planeByNormal(Vector3d vec) {
=======
	public static Vec3d axisAlingedPlaneOf(Vec3d vec) {
>>>>>>> 990d8041
		vec = vec.normalize();
		return new Vector3d(1, 1, 1).subtract(Math.abs(vec.x), Math.abs(vec.y), Math.abs(vec.z));
	}
	
	public static Vec3d axisAlingedPlaneOf(Direction face) {
		return axisAlingedPlaneOf(new Vec3d(face.getDirectionVec()));
	}

	public static ListNBT writeNBT(Vector3d vec) {
		ListNBT listnbt = new ListNBT();
		listnbt.add(DoubleNBT.of(vec.x));
		listnbt.add(DoubleNBT.of(vec.y));
		listnbt.add(DoubleNBT.of(vec.z));
		return listnbt;
	}

<<<<<<< HEAD
	public static Vector3d readNBT(ListNBT list) {
		return new Vector3d(list.getDouble(0), list.getDouble(1), list.getDouble(2));
=======
	public static Vec3d readNBT(ListNBT list) {
		if (list.isEmpty())
			return Vec3d.ZERO;
		return new Vec3d(list.getDouble(0), list.getDouble(1), list.getDouble(2));
>>>>>>> 990d8041
	}

	public static Vector3d voxelSpace(double x, double y, double z) {
		return new Vector3d(x, y, z).scale(1 / 16f);
	}

	public static int getCoordinate(Vector3i pos, Axis axis) {
		return axis.getCoordinate(pos.getX(), pos.getY(), pos.getZ());
	}

	public static float getCoordinate(Vector3d vec, Axis axis) {
		return (float) axis.getCoordinate(vec.x, vec.y, vec.z);
	}

	public static boolean onSameAxis(BlockPos pos1, BlockPos pos2, Axis axis) {
		if (pos1.equals(pos2))
			return true;
		for (Axis otherAxis : Axis.values())
			if (axis != otherAxis)
				if (getCoordinate(pos1, otherAxis) != getCoordinate(pos2, otherAxis))
					return false;
		return true;
	}

	public static Vec3d clamp(Vec3d vec, float maxLength) {
		return vec.length() > maxLength ? vec.normalize()
			.scale(maxLength) : vec;
	}

	public static Vec3d clampComponentWise(Vec3d vec, float maxLength) {
		return new Vec3d(MathHelper.clamp(vec.x, -maxLength, maxLength), MathHelper.clamp(vec.y, -maxLength, maxLength),
			MathHelper.clamp(vec.z, -maxLength, maxLength));
	}

	public static Vec3d project(Vec3d vec, Vec3d ontoVec) {
		if (ontoVec.equals(Vec3d.ZERO))
			return Vec3d.ZERO;
		return ontoVec.scale(vec.dotProduct(ontoVec) / ontoVec.lengthSquared());
	}

	@Nullable
	public static Vec3d intersectSphere(Vec3d origin, Vec3d lineDirection, Vec3d sphereCenter, double radius) {
		if (lineDirection.equals(Vec3d.ZERO))
			return null;
		if (lineDirection.length() != 1)
			lineDirection = lineDirection.normalize();

		Vec3d diff = origin.subtract(sphereCenter);
		double lineDotDiff = lineDirection.dotProduct(diff);
		double delta = lineDotDiff * lineDotDiff - (diff.lengthSquared() - radius * radius);
		if (delta < 0)
			return null;
		double t = -lineDotDiff + MathHelper.sqrt(delta);
		return origin.add(lineDirection.scale(t));
	}

}<|MERGE_RESOLUTION|>--- conflicted
+++ resolved
@@ -15,21 +15,13 @@
 
 public class VecHelper {
 
-<<<<<<< HEAD
+	public static final Vector3d CENTER_OF_ORIGIN = new Vector3d(.5, .5, .5);
+
 	public static Vector3d rotate(Vector3d vec, Vector3d rotationVec) {
 		return rotate(vec, rotationVec.x, rotationVec.y, rotationVec.z);
 	}
-	
+
 	public static Vector3d rotate(Vector3d vec, double xRot, double yRot, double zRot) {
-=======
-	public static final Vec3d CENTER_OF_ORIGIN = new Vec3d(.5, .5, .5);
-
-	public static Vec3d rotate(Vec3d vec, Vec3d rotationVec) {
-		return rotate(vec, rotationVec.x, rotationVec.y, rotationVec.z);
-	}
-
-	public static Vec3d rotate(Vec3d vec, double xRot, double yRot, double zRot) {
->>>>>>> 990d8041
 		return rotate(rotate(rotate(vec, xRot, Axis.X), yRot, Axis.Y), zRot, Axis.Z);
 	}
 
@@ -65,15 +57,10 @@
 		return Vector3d.of(direction.getDirectionVec()).distanceTo(vec.normalize()) < .75;
 	}
 
-<<<<<<< HEAD
 	public static Vector3d getCenterOf(Vector3i pos) {
+		if (pos.equals(Vector3i.NULL_VECTOR))
+			return CENTER_OF_ORIGIN;
 		return Vector3d.of(pos).add(.5f, .5f, .5f);
-=======
-	public static Vec3d getCenterOf(Vec3i pos) {
-		if (pos.equals(Vec3i.NULL_VECTOR))
-			return CENTER_OF_ORIGIN;
-		return new Vec3d(pos).add(.5f, .5f, .5f);
->>>>>>> 990d8041
 	}
 
 	public static Vector3d offsetRandomly(Vector3d vec, Random r, float radius) {
@@ -81,17 +68,13 @@
 			vec.z + (r.nextFloat() - .5f) * 2 * radius);
 	}
 
-<<<<<<< HEAD
-	public static Vector3d planeByNormal(Vector3d vec) {
-=======
-	public static Vec3d axisAlingedPlaneOf(Vec3d vec) {
->>>>>>> 990d8041
+	public static Vector3d axisAlingedPlaneOf(Vector3d vec) {
 		vec = vec.normalize();
 		return new Vector3d(1, 1, 1).subtract(Math.abs(vec.x), Math.abs(vec.y), Math.abs(vec.z));
 	}
 	
-	public static Vec3d axisAlingedPlaneOf(Direction face) {
-		return axisAlingedPlaneOf(new Vec3d(face.getDirectionVec()));
+	public static Vector3d axisAlingedPlaneOf(Direction face) {
+		return axisAlingedPlaneOf(Vector3d.of(face.getDirectionVec()));
 	}
 
 	public static ListNBT writeNBT(Vector3d vec) {
@@ -102,15 +85,10 @@
 		return listnbt;
 	}
 
-<<<<<<< HEAD
 	public static Vector3d readNBT(ListNBT list) {
+		if (list.isEmpty())
+			return Vector3d.ZERO;
 		return new Vector3d(list.getDouble(0), list.getDouble(1), list.getDouble(2));
-=======
-	public static Vec3d readNBT(ListNBT list) {
-		if (list.isEmpty())
-			return Vec3d.ZERO;
-		return new Vec3d(list.getDouble(0), list.getDouble(1), list.getDouble(2));
->>>>>>> 990d8041
 	}
 
 	public static Vector3d voxelSpace(double x, double y, double z) {
@@ -135,30 +113,30 @@
 		return true;
 	}
 
-	public static Vec3d clamp(Vec3d vec, float maxLength) {
+	public static Vector3d clamp(Vector3d vec, float maxLength) {
 		return vec.length() > maxLength ? vec.normalize()
 			.scale(maxLength) : vec;
 	}
 
-	public static Vec3d clampComponentWise(Vec3d vec, float maxLength) {
-		return new Vec3d(MathHelper.clamp(vec.x, -maxLength, maxLength), MathHelper.clamp(vec.y, -maxLength, maxLength),
+	public static Vector3d clampComponentWise(Vector3d vec, float maxLength) {
+		return new Vector3d(MathHelper.clamp(vec.x, -maxLength, maxLength), MathHelper.clamp(vec.y, -maxLength, maxLength),
 			MathHelper.clamp(vec.z, -maxLength, maxLength));
 	}
 
-	public static Vec3d project(Vec3d vec, Vec3d ontoVec) {
-		if (ontoVec.equals(Vec3d.ZERO))
-			return Vec3d.ZERO;
+	public static Vector3d project(Vector3d vec, Vector3d ontoVec) {
+		if (ontoVec.equals(Vector3d.ZERO))
+			return Vector3d.ZERO;
 		return ontoVec.scale(vec.dotProduct(ontoVec) / ontoVec.lengthSquared());
 	}
 
 	@Nullable
-	public static Vec3d intersectSphere(Vec3d origin, Vec3d lineDirection, Vec3d sphereCenter, double radius) {
-		if (lineDirection.equals(Vec3d.ZERO))
+	public static Vector3d intersectSphere(Vector3d origin, Vector3d lineDirection, Vector3d sphereCenter, double radius) {
+		if (lineDirection.equals(Vector3d.ZERO))
 			return null;
 		if (lineDirection.length() != 1)
 			lineDirection = lineDirection.normalize();
 
-		Vec3d diff = origin.subtract(sphereCenter);
+		Vector3d diff = origin.subtract(sphereCenter);
 		double lineDotDiff = lineDirection.dotProduct(diff);
 		double delta = lineDotDiff * lineDotDiff - (diff.lengthSquared() - radius * radius);
 		if (delta < 0)
