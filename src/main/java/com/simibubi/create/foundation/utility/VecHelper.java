package com.simibubi.create.foundation.utility;

import java.util.Random;

import javax.annotation.Nullable;

import com.mojang.math.Quaternion;
import com.mojang.math.Vector3f;
import com.simibubi.create.foundation.mixin.accessor.GameRendererAccessor;

import io.github.fabricators_of_create.porting_lib.extensions.Vector3fExtensions;
import io.github.fabricators_of_create.porting_lib.util.GameRendererHelper;

import net.minecraft.client.Camera;
import net.minecraft.client.Minecraft;
import net.minecraft.core.BlockPos;
import net.minecraft.core.Direction;
import net.minecraft.core.Direction.Axis;
import net.minecraft.core.Vec3i;
import net.minecraft.nbt.DoubleTag;
import net.minecraft.nbt.ListTag;
import net.minecraft.util.Mth;
import net.minecraft.world.entity.Entity;
import net.minecraft.world.entity.player.Player;
import net.minecraft.world.level.block.Mirror;
import net.minecraft.world.phys.Vec3;

public class VecHelper {

	public static final Vec3 CENTER_OF_ORIGIN = new Vec3(.5, .5, .5);

	public static Vec3 rotate(Vec3 vec, Vec3 rotationVec) {
		return rotate(vec, rotationVec.x, rotationVec.y, rotationVec.z);
	}

	public static Vec3 rotate(Vec3 vec, double xRot, double yRot, double zRot) {
		return rotate(rotate(rotate(vec, xRot, Axis.X), yRot, Axis.Y), zRot, Axis.Z);
	}

	public static Vec3 rotateCentered(Vec3 vec, double deg, Axis axis) {
		Vec3 shift = getCenterOf(BlockPos.ZERO);
		return VecHelper.rotate(vec.subtract(shift), deg, axis).add(shift);
	}

	public static Vec3 rotate(Vec3 vec, double deg, Axis axis) {
		if (deg == 0)
			return vec;
		if (vec == Vec3.ZERO)
			return vec;

		float angle = (float) (deg / 180f * Math.PI);
		double sin = Mth.sin(angle);
		double cos = Mth.cos(angle);
		double x = vec.x;
		double y = vec.y;
		double z = vec.z;

		if (axis == Axis.X)
			return new Vec3(x, y * cos - z * sin, z * cos + y * sin);
		if (axis == Axis.Y)
			return new Vec3(x * cos + z * sin, y, z * cos - x * sin);
		if (axis == Axis.Z)
			return new Vec3(x * cos - y * sin, y * cos + x * sin, z);
		return vec;
	}

	public static Vec3 mirrorCentered(Vec3 vec, Mirror mirror) {
		Vec3 shift = getCenterOf(BlockPos.ZERO);
		return VecHelper.mirror(vec.subtract(shift), mirror).add(shift);
	}

	public static Vec3 mirror(Vec3 vec, Mirror mirror) {
		if (mirror == null || mirror == Mirror.NONE)
			return vec;
		if (vec == Vec3.ZERO)
			return vec;

		double x = vec.x;
		double y = vec.y;
		double z = vec.z;

		if (mirror == Mirror.LEFT_RIGHT)
			return new Vec3(x, y, -z);
		if (mirror == Mirror.FRONT_BACK)
			return new Vec3(-x, y, z);
		return vec;
	}

	public static Vec3 lookAt(Vec3 vec, Vec3 fwd) {
		fwd = fwd.normalize();
		Vec3 up = new Vec3(0,1,0);
		double dot = fwd.dot(up);
		if (Math.abs(dot) > 1 - 1.0E-3)
			up = new Vec3(0, 0, dot > 0 ? 1 : -1);
		Vec3 right = fwd.cross(up).normalize();
		up = right.cross(fwd).normalize();
		double x = vec.x * right.x + vec.y * up.x + vec.z * fwd.x;
		double y = vec.x * right.y + vec.y * up.y + vec.z * fwd.y;
		double z = vec.x * right.z + vec.y * up.z + vec.z * fwd.z;
		return new Vec3(x, y, z);
	}

	public static boolean isVecPointingTowards(Vec3 vec, Direction direction) {
		return Vec3.atLowerCornerOf(direction.getNormal())
			.dot(vec.normalize()) > 0.125; // slight tolerance to activate perpendicular movement actors
	}

	public static Vec3 getCenterOf(Vec3i pos) {
		if (pos.equals(Vec3i.ZERO))
			return CENTER_OF_ORIGIN;
		return Vec3.atLowerCornerOf(pos)
			.add(.5f, .5f, .5f);
	}

	public static Vec3 offsetRandomly(Vec3 vec, Random r, float radius) {
		return new Vec3(vec.x + (r.nextFloat() - .5f) * 2 * radius, vec.y + (r.nextFloat() - .5f) * 2 * radius,
			vec.z + (r.nextFloat() - .5f) * 2 * radius);
	}

	public static Vec3 axisAlingedPlaneOf(Vec3 vec) {
		vec = vec.normalize();
		return new Vec3(1, 1, 1).subtract(Math.abs(vec.x), Math.abs(vec.y), Math.abs(vec.z));
	}

	public static Vec3 axisAlingedPlaneOf(Direction face) {
		return axisAlingedPlaneOf(Vec3.atLowerCornerOf(face.getNormal()));
	}

	public static ListTag writeNBT(Vec3 vec) {
		ListTag listnbt = new ListTag();
		listnbt.add(DoubleTag.valueOf(vec.x));
		listnbt.add(DoubleTag.valueOf(vec.y));
		listnbt.add(DoubleTag.valueOf(vec.z));
		return listnbt;
	}

	public static Vec3 readNBT(ListTag list) {
		if (list.isEmpty())
			return Vec3.ZERO;
		return new Vec3(list.getDouble(0), list.getDouble(1), list.getDouble(2));
	}

	public static Vec3 voxelSpace(double x, double y, double z) {
		return new Vec3(x, y, z).scale(1 / 16f);
	}

	public static int getCoordinate(Vec3i pos, Axis axis) {
		return axis.choose(pos.getX(), pos.getY(), pos.getZ());
	}

	public static float getCoordinate(Vec3 vec, Axis axis) {
		return (float) axis.choose(vec.x, vec.y, vec.z);
	}

	public static boolean onSameAxis(BlockPos pos1, BlockPos pos2, Axis axis) {
		if (pos1.equals(pos2))
			return true;
		for (Axis otherAxis : Axis.values())
			if (axis != otherAxis)
				if (getCoordinate(pos1, otherAxis) != getCoordinate(pos2, otherAxis))
					return false;
		return true;
	}

	public static Vec3 clamp(Vec3 vec, float maxLength) {
		return vec.length() > maxLength ? vec.normalize()
			.scale(maxLength) : vec;
	}

	public static Vec3 lerp(float p, Vec3 from, Vec3 to) {
		return from.add(to.subtract(from)
			.scale(p));
	}

	public static Vec3 clampComponentWise(Vec3 vec, float maxLength) {
		return new Vec3(Mth.clamp(vec.x, -maxLength, maxLength),
			Mth.clamp(vec.y, -maxLength, maxLength), Mth.clamp(vec.z, -maxLength, maxLength));
	}

	public static Vec3 project(Vec3 vec, Vec3 ontoVec) {
		if (ontoVec.equals(Vec3.ZERO))
			return Vec3.ZERO;
		return ontoVec.scale(vec.dot(ontoVec) / ontoVec.lengthSqr());
	}

	@Nullable
	public static Vec3 intersectSphere(Vec3 origin, Vec3 lineDirection, Vec3 sphereCenter,
		double radius) {
		if (lineDirection.equals(Vec3.ZERO))
			return null;
		if (lineDirection.length() != 1)
			lineDirection = lineDirection.normalize();

		Vec3 diff = origin.subtract(sphereCenter);
		double lineDotDiff = lineDirection.dot(diff);
		double delta = lineDotDiff * lineDotDiff - (diff.lengthSqr() - radius * radius);
		if (delta < 0)
			return null;
		double t = -lineDotDiff + Math.sqrt(delta);
		return origin.add(lineDirection.scale(t));
	}

	// https://forums.minecraftforge.net/topic/88562-116solved-3d-to-2d-conversion/?do=findComment&comment=413573 slightly modified
	public static Vec3 projectToPlayerView(Vec3 target, float partialTicks) {
		/*
		 * The (centered) location on the screen of the given 3d point in the world.
		 * Result is (dist right of center screen, dist up from center screen, if < 0, then in front of view plane)
		 */
		Camera ari = Minecraft.getInstance().gameRenderer.getMainCamera();
		Vec3 camera_pos = ari.getPosition();
		Quaternion camera_rotation_conj = ari.rotation()
			.copy();
		camera_rotation_conj.conj();

		Vector3f result3f = new Vector3f((float) (camera_pos.x - target.x), (float) (camera_pos.y - target.y),
			(float) (camera_pos.z - target.z));
		result3f.transform(camera_rotation_conj);

		// ----- compensate for view bobbing (if active) -----
		// the following code adapted from GameRenderer::applyBobbing (to invert it)
		Minecraft mc = Minecraft.getInstance();
		if (mc.options.bobView) {
			Entity renderViewEntity = mc.getCameraEntity();
			if (renderViewEntity instanceof Player) {
				Player playerentity = (Player) renderViewEntity;
				float distwalked_modified = playerentity.walkDist;

				float f = distwalked_modified - playerentity.walkDistO;
				float f1 = -(distwalked_modified + f * partialTicks);
				float f2 = Mth.lerp(partialTicks, playerentity.oBob, playerentity.bob);
				Quaternion q2 = new Quaternion(Vector3f.XP,
					Math.abs(Mth.cos(f1 * (float) Math.PI - 0.2F) * f2) * 5.0F, true);
				q2.conj();
				result3f.transform(q2);

				Quaternion q1 =
					new Quaternion(Vector3f.ZP, Mth.sin(f1 * (float) Math.PI) * f2 * 3.0F, true);
				q1.conj();
				result3f.transform(q1);

				Vector3f bob_translation = new Vector3f((Mth.sin(f1 * (float) Math.PI) * f2 * 0.5F),
					(-Math.abs(Mth.cos(f1 * (float) Math.PI) * f2)), 0.0f);
				((Vector3fExtensions) (Object) bob_translation).setY(-bob_translation.y()); // this is weird but hey, if it works
				result3f.add(bob_translation);
			}
		}

		// ----- adjust for fov -----
<<<<<<< HEAD
		float fov = (float) GameRendererHelper.getFOVModifier(mc.gameRenderer, ari, partialTicks, true);
=======
		float fov = (float) ((GameRendererAccessor) mc.gameRenderer).create$callGetFov(ari, partialTicks, true);
>>>>>>> 3c87044d

		float half_height = (float) mc.getWindow()
			.getGuiScaledHeight() / 2;
		float scale_factor = half_height / (result3f.z() * (float) Math.tan(Math.toRadians(fov / 2)));
		return new Vec3(-result3f.x() * scale_factor, result3f.y() * scale_factor, result3f.z());
	}

}<|MERGE_RESOLUTION|>--- conflicted
+++ resolved
@@ -246,11 +246,7 @@
 		}
 
 		// ----- adjust for fov -----
-<<<<<<< HEAD
-		float fov = (float) GameRendererHelper.getFOVModifier(mc.gameRenderer, ari, partialTicks, true);
-=======
 		float fov = (float) ((GameRendererAccessor) mc.gameRenderer).create$callGetFov(ari, partialTicks, true);
->>>>>>> 3c87044d
 
 		float half_height = (float) mc.getWindow()
 			.getGuiScaledHeight() / 2;
