package com.simibubi.create.foundation.utility;

import net.minecraft.network.chat.Component;
import net.minecraft.network.chat.MutableComponent;

public class FluidFormatter {

	public static String asString(long amount, boolean shorten) {
		Couple<MutableComponent> couple = asComponents(amount, shorten);
		return couple.getFirst().getString() + " " + couple.getSecond().getString();
	}

	public static Couple<MutableComponent> asComponents(long amount, boolean shorten) {
		if (shorten && amount >= 1000) {
			return Couple.create(
<<<<<<< HEAD
					Component.literal(String.format("%.1f" , amount / 1000d)),
=======
					Components.literal(String.format("%.1f" , amount / 1000d)),
>>>>>>> 9c8df2ff
					Lang.translateDirect("generic.unit.buckets")
			);
		}

		return Couple.create(
<<<<<<< HEAD
				Component.literal(String.valueOf(amount)),
=======
				Components.literal(String.valueOf(amount)),
>>>>>>> 9c8df2ff
				Lang.translateDirect("generic.unit.millibuckets")
		);
	}

}<|MERGE_RESOLUTION|>--- conflicted
+++ resolved
@@ -1,6 +1,5 @@
 package com.simibubi.create.foundation.utility;
 
-import net.minecraft.network.chat.Component;
 import net.minecraft.network.chat.MutableComponent;
 
 public class FluidFormatter {
@@ -13,21 +12,13 @@
 	public static Couple<MutableComponent> asComponents(long amount, boolean shorten) {
 		if (shorten && amount >= 1000) {
 			return Couple.create(
-<<<<<<< HEAD
-					Component.literal(String.format("%.1f" , amount / 1000d)),
-=======
 					Components.literal(String.format("%.1f" , amount / 1000d)),
->>>>>>> 9c8df2ff
 					Lang.translateDirect("generic.unit.buckets")
 			);
 		}
 
 		return Couple.create(
-<<<<<<< HEAD
-				Component.literal(String.valueOf(amount)),
-=======
 				Components.literal(String.valueOf(amount)),
->>>>>>> 9c8df2ff
 				Lang.translateDirect("generic.unit.millibuckets")
 		);
 	}
