--- conflicted
+++ resolved
@@ -6,7 +6,6 @@
 
 import com.simibubi.create.AllBlocks;
 import com.simibubi.create.content.contraptions.base.KineticTileEntity;
-import com.simibubi.create.foundation.fluid.FluidHelper;
 import com.simibubi.create.foundation.tileEntity.IMergeableTE;
 
 import net.minecraft.core.BlockPos;
@@ -234,13 +233,7 @@
 			state = ((IPlantable) state.getBlock()).getPlant(world, target);
 
 		if (world.dimensionType()
-<<<<<<< HEAD
-			.ultraWarm() && FluidHelper.isTag(state.getFluidState(), FluidTags.WATER)) {
-=======
-			.ultraWarm()
-			&& state.getFluidState()
-				.is(FluidTags.WATER)) {
->>>>>>> eeddb6a8
+			.ultraWarm() && state.getFluidState().is(FluidTags.WATER)) {
 			int i = target.getX();
 			int j = target.getY();
 			int k = target.getZ();
