package com.simibubi.create.foundation.utility;

import java.util.function.Consumer;

import net.minecraft.item.Items;
import org.apache.commons.lang3.mutable.MutableInt;

import net.minecraft.block.Block;
import net.minecraft.block.BlockState;
import net.minecraft.client.particle.DiggingParticle;
import net.minecraft.client.particle.ParticleManager;
import net.minecraft.entity.player.PlayerEntity;
import net.minecraft.fluid.FluidState;
import net.minecraft.item.Item;
import net.minecraft.item.ItemStack;
import net.minecraft.state.properties.BlockStateProperties;
import net.minecraft.state.properties.SlabType;
import net.minecraft.tileentity.TileEntity;
import net.minecraft.util.Direction;
import net.minecraft.util.math.BlockPos;
import net.minecraft.util.math.MathHelper;
import net.minecraft.util.math.shapes.VoxelShape;
import net.minecraft.world.GameRules;
import net.minecraft.world.IBlockReader;
import net.minecraft.world.World;
import net.minecraft.world.server.ServerWorld;
import net.minecraftforge.api.distmarker.Dist;
import net.minecraftforge.api.distmarker.OnlyIn;

public class BlockHelper {

	@OnlyIn(Dist.CLIENT)
	public static void addReducedDestroyEffects(BlockState state, World world, BlockPos pos, ParticleManager manager) {
		VoxelShape voxelshape = state.getShape(world, pos);
		MutableInt amtBoxes = new MutableInt(0);
		voxelshape.forEachBox((x1, y1, z1, x2, y2, z2) -> amtBoxes.increment());
		double chance = 1d / amtBoxes.getValue();

		voxelshape.forEachBox((x1, y1, z1, x2, y2, z2) -> {
			double d1 = Math.min(1.0D, x2 - x1);
			double d2 = Math.min(1.0D, y2 - y1);
			double d3 = Math.min(1.0D, z2 - z1);
			int i = Math.max(2, MathHelper.ceil(d1 / 0.25D));
			int j = Math.max(2, MathHelper.ceil(d2 / 0.25D));
			int k = Math.max(2, MathHelper.ceil(d3 / 0.25D));

			for (int l = 0; l < i; ++l) {
				for (int i1 = 0; i1 < j; ++i1) {
					for (int j1 = 0; j1 < k; ++j1) {
						if (world.rand.nextDouble() > chance)
							continue;

						double d4 = ((double) l + 0.5D) / (double) i;
						double d5 = ((double) i1 + 0.5D) / (double) j;
						double d6 = ((double) j1 + 0.5D) / (double) k;
						double d7 = d4 * d1 + x1;
						double d8 = d5 * d2 + y1;
						double d9 = d6 * d3 + z1;
						manager
							.addEffect((new DiggingParticle(world, (double) pos.getX() + d7, (double) pos.getY() + d8,
								(double) pos.getZ() + d9, d4 - 0.5D, d5 - 0.5D, d6 - 0.5D, state)).setBlockPos(pos));
					}
				}
			}

		});
	}

	public static BlockState setZeroAge(BlockState blockState) {
		if (blockState.has(BlockStateProperties.AGE_0_1))
			return blockState.with(BlockStateProperties.AGE_0_1, 0);
		if (blockState.has(BlockStateProperties.AGE_0_2))
			return blockState.with(BlockStateProperties.AGE_0_2, 0);
		if (blockState.has(BlockStateProperties.AGE_0_3))
			return blockState.with(BlockStateProperties.AGE_0_3, 0);
		if (blockState.has(BlockStateProperties.AGE_0_5))
			return blockState.with(BlockStateProperties.AGE_0_5, 0);
		if (blockState.has(BlockStateProperties.AGE_0_7))
			return blockState.with(BlockStateProperties.AGE_0_7, 0);
		if (blockState.has(BlockStateProperties.AGE_0_15))
			return blockState.with(BlockStateProperties.AGE_0_15, 0);
		if (blockState.has(BlockStateProperties.AGE_0_25))
			return blockState.with(BlockStateProperties.AGE_0_25, 0);
		if (blockState.has(BlockStateProperties.HONEY_LEVEL))
			return blockState.with(BlockStateProperties.HONEY_LEVEL, 0);
		if (blockState.has(BlockStateProperties.HATCH_0_2))
			return blockState.with(BlockStateProperties.HATCH_0_2, 0);
		if (blockState.has(BlockStateProperties.STAGE_0_1))
			return blockState.with(BlockStateProperties.STAGE_0_1, 0);
		return blockState;
	}

	public static int findAndRemoveInInventory(BlockState block, PlayerEntity player, int amount) {
		int amountFound = 0;
		Item required = getRequiredItem(block).getItem();

		boolean needsTwo =
			block.has(BlockStateProperties.SLAB_TYPE) && block.get(BlockStateProperties.SLAB_TYPE) == SlabType.DOUBLE;

		if (needsTwo)
			amount *= 2;

		if (block.has(BlockStateProperties.EGGS_1_4))
			amount *= block.get(BlockStateProperties.EGGS_1_4);

		if (block.has(BlockStateProperties.PICKLES_1_4))
			amount *= block.get(BlockStateProperties.PICKLES_1_4);

		{
			// Try held Item first
			int preferredSlot = player.inventory.currentItem;
			ItemStack itemstack = player.inventory.getStackInSlot(preferredSlot);
			int count = itemstack.getCount();
			if (itemstack.getItem() == required && count > 0) {
				int taken = Math.min(count, amount - amountFound);
				player.inventory.setInventorySlotContents(preferredSlot,
					new ItemStack(itemstack.getItem(), count - taken));
				amountFound += taken;
			}
		}

		// Search inventory
		for (int i = 0; i < player.inventory.getSizeInventory(); ++i) {
			if (amountFound == amount)
				break;

			ItemStack itemstack = player.inventory.getStackInSlot(i);
			int count = itemstack.getCount();
			if (itemstack.getItem() == required && count > 0) {
				int taken = Math.min(count, amount - amountFound);
				player.inventory.setInventorySlotContents(i, new ItemStack(itemstack.getItem(), count - taken));
				amountFound += taken;
			}
		}

		if (needsTwo) {
			// Give back 1 if uneven amount was removed
			if (amountFound % 2 != 0)
				player.inventory.addItemStackToInventory(new ItemStack(required));
			amountFound /= 2;
		}

		return amountFound;
	}

	public static ItemStack getRequiredItem(BlockState state) {
		ItemStack itemStack = new ItemStack(state.getBlock());
		if (itemStack.getItem() == Items.FARMLAND)
			itemStack = new ItemStack(Items.DIRT);
		else if (itemStack.getItem() == Items.GRASS_PATH)
			itemStack = new ItemStack(Items.GRASS_BLOCK);
		return itemStack;
	}

	public static void destroyBlock(World world, BlockPos pos, float effectChance) {
		destroyBlock(world, pos, effectChance, stack -> Block.spawnAsEntity(world, pos, stack));
	}

	public static void destroyBlock(World world, BlockPos pos, float effectChance,
<<<<<<< HEAD
			Consumer<ItemStack> droppedItemCallback) {
		FluidState ifluidstate = world.getFluidState(pos);
=======
		Consumer<ItemStack> droppedItemCallback) {
		IFluidState ifluidstate = world.getFluidState(pos);
>>>>>>> 990d8041
		BlockState state = world.getBlockState(pos);
		if (world.rand.nextFloat() < effectChance)
			world.playEvent(2001, pos, Block.getStateId(state));
		TileEntity tileentity = state.hasTileEntity() ? world.getTileEntity(pos) : null;

		if (world.getGameRules()
			.getBoolean(GameRules.DO_TILE_DROPS) && !world.restoringBlockSnapshots) {
			for (ItemStack itemStack : Block.getDrops(state, (ServerWorld) world, pos, tileentity))
				droppedItemCallback.accept(itemStack);
			state.spawnAdditionalDrops(world, pos, ItemStack.EMPTY);
		}

		world.setBlockState(pos, ifluidstate.getBlockState());
	}

	public static boolean isSolidWall(IBlockReader reader, BlockPos fromPos, Direction toDirection) {
		return Block.hasSolidSide(reader.getBlockState(fromPos.offset(toDirection)), reader,
			fromPos.offset(toDirection), toDirection.getOpposite());
	}
	
	public static boolean noCollisionInSpace(IBlockReader reader, BlockPos pos) {
		return reader.getBlockState(pos).getCollisionShape(reader, pos).isEmpty();
	}

}<|MERGE_RESOLUTION|>--- conflicted
+++ resolved
@@ -157,13 +157,8 @@
 	}
 
 	public static void destroyBlock(World world, BlockPos pos, float effectChance,
-<<<<<<< HEAD
-			Consumer<ItemStack> droppedItemCallback) {
+		Consumer<ItemStack> droppedItemCallback) {
 		FluidState ifluidstate = world.getFluidState(pos);
-=======
-		Consumer<ItemStack> droppedItemCallback) {
-		IFluidState ifluidstate = world.getFluidState(pos);
->>>>>>> 990d8041
 		BlockState state = world.getBlockState(pos);
 		if (world.rand.nextFloat() < effectChance)
 			world.playEvent(2001, pos, Block.getStateId(state));
