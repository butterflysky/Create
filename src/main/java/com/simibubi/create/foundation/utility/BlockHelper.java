package com.simibubi.create.foundation.utility;

import java.util.function.Consumer;

import javax.annotation.Nullable;

import com.simibubi.create.AllBlocks;
import com.simibubi.create.content.contraptions.base.KineticTileEntity;
import com.simibubi.create.foundation.tileEntity.IMergeableTE;

import io.github.fabricators_of_create.porting_lib.util.LevelUtil;
import io.github.fabricators_of_create.porting_lib.util.PlantUtil;

import net.minecraft.core.BlockPos;
import net.minecraft.core.Direction;
import net.minecraft.core.Registry;
import net.minecraft.core.SectionPos;
import net.minecraft.core.particles.ParticleTypes;
import net.minecraft.nbt.CompoundTag;
import net.minecraft.server.level.ServerLevel;
import net.minecraft.sounds.SoundEvents;
import net.minecraft.sounds.SoundSource;
import net.minecraft.stats.Stats;
import net.minecraft.tags.BlockTags;
import net.minecraft.tags.FluidTags;
import net.minecraft.world.entity.player.Player;
import net.minecraft.world.item.Item;
import net.minecraft.world.item.ItemStack;
import net.minecraft.world.item.Items;
import net.minecraft.world.item.enchantment.EnchantmentHelper;
import net.minecraft.world.item.enchantment.Enchantments;
import net.minecraft.world.level.BlockGetter;
import net.minecraft.world.level.GameRules;
import net.minecraft.world.level.Level;
import net.minecraft.world.level.block.BaseRailBlock;
import net.minecraft.world.level.block.BedBlock;
import net.minecraft.world.level.block.Block;
import net.minecraft.world.level.block.Blocks;
import net.minecraft.world.level.block.IceBlock;
import net.minecraft.world.level.block.SlimeBlock;
import net.minecraft.world.level.block.entity.BlockEntity;
import net.minecraft.world.level.block.state.BlockState;
import net.minecraft.world.level.block.state.properties.BlockStateProperties;
import net.minecraft.world.level.block.state.properties.Property;
import net.minecraft.world.level.block.state.properties.SlabType;
import net.minecraft.world.level.chunk.LevelChunk;
import net.minecraft.world.level.chunk.LevelChunkSection;
import net.minecraft.world.level.material.FluidState;
<<<<<<< HEAD
=======
import net.minecraft.world.level.material.Material;
import net.minecraftforge.common.IPlantable;
import net.minecraftforge.common.MinecraftForge;
import net.minecraftforge.event.world.BlockEvent;
>>>>>>> 96b76a83

public class BlockHelper {

	public static BlockState setZeroAge(BlockState blockState) {
		if (blockState.hasProperty(BlockStateProperties.AGE_1))
			return blockState.setValue(BlockStateProperties.AGE_1, 0);
		if (blockState.hasProperty(BlockStateProperties.AGE_2))
			return blockState.setValue(BlockStateProperties.AGE_2, 0);
		if (blockState.hasProperty(BlockStateProperties.AGE_3))
			return blockState.setValue(BlockStateProperties.AGE_3, 0);
		if (blockState.hasProperty(BlockStateProperties.AGE_5))
			return blockState.setValue(BlockStateProperties.AGE_5, 0);
		if (blockState.hasProperty(BlockStateProperties.AGE_7))
			return blockState.setValue(BlockStateProperties.AGE_7, 0);
		if (blockState.hasProperty(BlockStateProperties.AGE_15))
			return blockState.setValue(BlockStateProperties.AGE_15, 0);
		if (blockState.hasProperty(BlockStateProperties.AGE_25))
			return blockState.setValue(BlockStateProperties.AGE_25, 0);
		if (blockState.hasProperty(BlockStateProperties.LEVEL_HONEY))
			return blockState.setValue(BlockStateProperties.LEVEL_HONEY, 0);
		if (blockState.hasProperty(BlockStateProperties.HATCH))
			return blockState.setValue(BlockStateProperties.HATCH, 0);
		if (blockState.hasProperty(BlockStateProperties.STAGE))
			return blockState.setValue(BlockStateProperties.STAGE, 0);
		if (blockState.is(BlockTags.CAULDRONS))
			return Blocks.CAULDRON
				.defaultBlockState();
		if (blockState.hasProperty(BlockStateProperties.LEVEL_COMPOSTER))
			return blockState.setValue(BlockStateProperties.LEVEL_COMPOSTER, 0);
		if (blockState.hasProperty(BlockStateProperties.EXTENDED))
			return blockState.setValue(BlockStateProperties.EXTENDED, false);
		return blockState;
	}

	public static int findAndRemoveInInventory(BlockState block, Player player, int amount) {
		int amountFound = 0;
		Item required = getRequiredItem(block).getItem();

		boolean needsTwo = block.hasProperty(BlockStateProperties.SLAB_TYPE)
			&& block.getValue(BlockStateProperties.SLAB_TYPE) == SlabType.DOUBLE;

		if (needsTwo)
			amount *= 2;

		if (block.hasProperty(BlockStateProperties.EGGS))
			amount *= block.getValue(BlockStateProperties.EGGS);

		if (block.hasProperty(BlockStateProperties.PICKLES))
			amount *= block.getValue(BlockStateProperties.PICKLES);

		{
			// Try held Item first
			int preferredSlot = player.getInventory().selected;
			ItemStack itemstack = player.getInventory()
				.getItem(preferredSlot);
			int count = itemstack.getCount();
			if (itemstack.getItem() == required && count > 0) {
				int taken = Math.min(count, amount - amountFound);
				player.getInventory()
					.setItem(preferredSlot, new ItemStack(itemstack.getItem(), count - taken));
				amountFound += taken;
			}
		}

		// Search inventory
		for (int i = 0; i < player.getInventory()
			.getContainerSize(); ++i) {
			if (amountFound == amount)
				break;

			ItemStack itemstack = player.getInventory()
				.getItem(i);
			int count = itemstack.getCount();
			if (itemstack.getItem() == required && count > 0) {
				int taken = Math.min(count, amount - amountFound);
				player.getInventory()
					.setItem(i, new ItemStack(itemstack.getItem(), count - taken));
				amountFound += taken;
			}
		}

		if (needsTwo) {
			// Give back 1 if uneven amount was removed
			if (amountFound % 2 != 0)
				player.getInventory()
					.add(new ItemStack(required));
			amountFound /= 2;
		}

		return amountFound;
	}

	public static ItemStack getRequiredItem(BlockState state) {
		ItemStack itemStack = new ItemStack(state.getBlock());
		Item item = itemStack.getItem();
		if (item == Items.FARMLAND || item == Items.DIRT_PATH)
			itemStack = new ItemStack(Items.DIRT);
		return itemStack;
	}

	public static void destroyBlock(Level world, BlockPos pos, float effectChance) {
		destroyBlock(world, pos, effectChance, stack -> Block.popResource(world, pos, stack));
	}

	public static void destroyBlock(Level world, BlockPos pos, float effectChance,
		Consumer<ItemStack> droppedItemCallback) {
		destroyBlockAs(world, pos, null, ItemStack.EMPTY, effectChance, droppedItemCallback);
	}

	public static void destroyBlockAs(Level world, BlockPos pos, @Nullable Player player, ItemStack usedTool,
		float effectChance, Consumer<ItemStack> droppedItemCallback) {
		FluidState fluidState = world.getFluidState(pos);
		BlockState state = world.getBlockState(pos);
		
		if (world.random.nextFloat() < effectChance)
			world.levelEvent(2001, pos, Block.getId(state));
		BlockEntity tileentity = state.hasBlockEntity() ? world.getBlockEntity(pos) : null;
		
		if (player != null) {
//			BlockEvent.BreakEvent event = new BlockEvent.BreakEvent(world, pos, state, player);
//			MinecraftForge.EVENT_BUS.post(event);
//			if (event.isCanceled())
//				return;
//
//			if (event.getExpToDrop() > 0 && world instanceof ServerLevel)
//				state.getBlock()
//					.popExperience((ServerLevel) world, pos, event.getExpToDrop());

			usedTool.mineBlock(world, state, pos, player);
			player.awardStat(Stats.BLOCK_MINED.get(state.getBlock()));
		}

		if (world instanceof ServerLevel && world.getGameRules()
			.getBoolean(GameRules.RULE_DOBLOCKDROPS)// && !world.restoringBlockSnapshots
			&& (player == null || !player.isCreative())) {
			for (ItemStack itemStack : Block.getDrops(state, (ServerLevel) world, pos, tileentity, player, usedTool))
				droppedItemCallback.accept(itemStack);

			// Simulating IceBlock#playerDestroy. Not calling method directly as it would drop item
			// entities as a side-effect
			if (state.getBlock() instanceof IceBlock
				&& EnchantmentHelper.getItemEnchantmentLevel(Enchantments.SILK_TOUCH, usedTool) == 0) {
				if (world.dimensionType()
					.ultraWarm())
					return;

				Material material = world.getBlockState(pos.below())
					.getMaterial();
				if (material.blocksMotion() || material.isLiquid())
					world.setBlockAndUpdate(pos, Blocks.WATER.defaultBlockState());
				return;
			}

			state.spawnAfterBreak((ServerLevel) world, pos, ItemStack.EMPTY);
		}
		
		world.setBlockAndUpdate(pos, fluidState.createLegacyBlock());
	}

	public static boolean isSolidWall(BlockGetter reader, BlockPos fromPos, Direction toDirection) {
		return hasBlockSolidSide(reader.getBlockState(fromPos.relative(toDirection)), reader,
			fromPos.relative(toDirection), toDirection.getOpposite());
	}

	public static boolean noCollisionInSpace(BlockGetter reader, BlockPos pos) {
		return reader.getBlockState(pos)
			.getCollisionShape(reader, pos)
			.isEmpty();
	}

	private static void placeRailWithoutUpdate(Level world, BlockState state, BlockPos target) {
		LevelChunk chunk = world.getChunkAt(target);
		int idx = chunk.getSectionIndex(target.getY());
		LevelChunkSection chunksection = chunk.getSection(idx);
		if (chunksection == null) {
			chunksection = new LevelChunkSection(chunk.getSectionYFromSectionIndex(idx), world.registryAccess()
				.registryOrThrow(Registry.BIOME_REGISTRY));
			chunk.getSections()[idx] = chunksection;
		}
		BlockState old = chunksection.setBlockState(SectionPos.sectionRelative(target.getX()),
			SectionPos.sectionRelative(target.getY()), SectionPos.sectionRelative(target.getZ()), state);
		chunk.setUnsaved(true);
		LevelUtil.markAndNotifyBlock(world, target, chunk, old, state, 82, 512);

		world.setBlock(target, state, 82);
		world.neighborChanged(target, world.getBlockState(target.below())
			.getBlock(), target.below());
	}

	public static void placeSchematicBlock(Level world, BlockState state, BlockPos target, ItemStack stack,
		@Nullable CompoundTag data) {
		BlockEntity existingTile = world.getBlockEntity(target);

		// Piston
		if (state.hasProperty(BlockStateProperties.EXTENDED))
			state = state.setValue(BlockStateProperties.EXTENDED, Boolean.FALSE);
		if (state.hasProperty(BlockStateProperties.WATERLOGGED))
			state = state.setValue(BlockStateProperties.WATERLOGGED, Boolean.FALSE);

		if (AllBlocks.BELT.has(state)) {
			world.setBlock(target, state, 2);
			return;
		} else if (state.getBlock() == Blocks.COMPOSTER)
			state = Blocks.COMPOSTER.defaultBlockState();
<<<<<<< HEAD
		else if (state.getBlock() != Blocks.SEA_PICKLE && PlantUtil.isPlant(state.getBlock()))
			state = PlantUtil.getPlant(state.getBlock());
=======
		else if (state.getBlock() != Blocks.SEA_PICKLE && state.getBlock() instanceof IPlantable)
			state = ((IPlantable) state.getBlock()).getPlant(world, target);
		else if (state.is(BlockTags.CAULDRONS))
			state = Blocks.CAULDRON.defaultBlockState();
>>>>>>> 96b76a83

		if (world.dimensionType()
			.ultraWarm() && state.getFluidState().is(FluidTags.WATER)) {
			int i = target.getX();
			int j = target.getY();
			int k = target.getZ();
			world.playSound(null, target, SoundEvents.FIRE_EXTINGUISH, SoundSource.BLOCKS, 0.5F,
				2.6F + (world.random.nextFloat() - world.random.nextFloat()) * 0.8F);

			for (int l = 0; l < 8; ++l) {
				world.addParticle(ParticleTypes.LARGE_SMOKE, i + Math.random(), j + Math.random(), k + Math.random(),
					0.0D, 0.0D, 0.0D);
			}
			Block.dropResources(state, world, target);
			return;
		}

		if (state.getBlock() instanceof BaseRailBlock) {
			placeRailWithoutUpdate(world, state, target);
		} else {
			world.setBlock(target, state, 18);
		}

		if (data != null) {
			if (existingTile instanceof IMergeableTE mergeable) {
				BlockEntity loaded = BlockEntity.loadStatic(target, state, data);
				if (existingTile.getType()
					.equals(loaded.getType())) {
					mergeable.accept(loaded);
					return;
				}
			}
			BlockEntity tile = world.getBlockEntity(target);
			if (tile != null) {
				data.putInt("x", target.getX());
				data.putInt("y", target.getY());
				data.putInt("z", target.getZ());
				if (tile instanceof KineticTileEntity)
					((KineticTileEntity) tile).warnOfMovement();
				tile.load(data);
			}
		}

		try {
			state.getBlock()
				.setPlacedBy(world, target, state, null, stack);
		} catch (Exception e) {
		}
	}

	public static double getBounceMultiplier(Block block) {
		if (block instanceof SlimeBlock)
			return 0.8D;
		if (block instanceof BedBlock)
			return 0.66 * 0.8D;
		return 0;
	}

	public static boolean hasBlockSolidSide(BlockState p_220056_0_, BlockGetter p_220056_1_, BlockPos p_220056_2_,
		Direction p_220056_3_) {
		return !p_220056_0_.is(BlockTags.LEAVES)
			&& Block.isFaceFull(p_220056_0_.getCollisionShape(p_220056_1_, p_220056_2_), p_220056_3_);
	}

	public static boolean extinguishFire(Level world, @Nullable Player p_175719_1_, BlockPos p_175719_2_,
		Direction p_175719_3_) {
		p_175719_2_ = p_175719_2_.relative(p_175719_3_);
		if (world.getBlockState(p_175719_2_)
			.getBlock() == Blocks.FIRE) {
			world.levelEvent(p_175719_1_, 1009, p_175719_2_, 0);
			world.removeBlock(p_175719_2_, false);
			return true;
		} else {
			return false;
		}
	}

	public static BlockState copyProperties(BlockState fromState, BlockState toState) {
		for (Property<?> property : fromState.getProperties()) {
			toState = copyProperty(property, fromState, toState);
		}
		return toState;
	}

	public static <T extends Comparable<T>> BlockState copyProperty(Property<T> property, BlockState fromState,
		BlockState toState) {
		if (fromState.hasProperty(property) && toState.hasProperty(property)) {
			return toState.setValue(property, fromState.getValue(property));
		}
		return toState;
	}

}<|MERGE_RESOLUTION|>--- conflicted
+++ resolved
@@ -46,13 +46,6 @@
 import net.minecraft.world.level.chunk.LevelChunk;
 import net.minecraft.world.level.chunk.LevelChunkSection;
 import net.minecraft.world.level.material.FluidState;
-<<<<<<< HEAD
-=======
-import net.minecraft.world.level.material.Material;
-import net.minecraftforge.common.IPlantable;
-import net.minecraftforge.common.MinecraftForge;
-import net.minecraftforge.event.world.BlockEvent;
->>>>>>> 96b76a83
 
 public class BlockHelper {
 
@@ -166,11 +159,11 @@
 		float effectChance, Consumer<ItemStack> droppedItemCallback) {
 		FluidState fluidState = world.getFluidState(pos);
 		BlockState state = world.getBlockState(pos);
-		
+
 		if (world.random.nextFloat() < effectChance)
 			world.levelEvent(2001, pos, Block.getId(state));
 		BlockEntity tileentity = state.hasBlockEntity() ? world.getBlockEntity(pos) : null;
-		
+
 		if (player != null) {
 //			BlockEvent.BreakEvent event = new BlockEvent.BreakEvent(world, pos, state, player);
 //			MinecraftForge.EVENT_BUS.post(event);
@@ -208,7 +201,7 @@
 
 			state.spawnAfterBreak((ServerLevel) world, pos, ItemStack.EMPTY);
 		}
-		
+
 		world.setBlockAndUpdate(pos, fluidState.createLegacyBlock());
 	}
 
@@ -257,15 +250,10 @@
 			return;
 		} else if (state.getBlock() == Blocks.COMPOSTER)
 			state = Blocks.COMPOSTER.defaultBlockState();
-<<<<<<< HEAD
 		else if (state.getBlock() != Blocks.SEA_PICKLE && PlantUtil.isPlant(state.getBlock()))
 			state = PlantUtil.getPlant(state.getBlock());
-=======
-		else if (state.getBlock() != Blocks.SEA_PICKLE && state.getBlock() instanceof IPlantable)
-			state = ((IPlantable) state.getBlock()).getPlant(world, target);
 		else if (state.is(BlockTags.CAULDRONS))
 			state = Blocks.CAULDRON.defaultBlockState();
->>>>>>> 96b76a83
 
 		if (world.dimensionType()
 			.ultraWarm() && state.getFluidState().is(FluidTags.WATER)) {
