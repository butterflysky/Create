--- conflicted
+++ resolved
@@ -50,13 +50,7 @@
 import net.minecraft.world.level.chunk.LevelChunk;
 import net.minecraft.world.level.chunk.LevelChunkSection;
 import net.minecraft.world.level.material.FluidState;
-<<<<<<< HEAD
 import net.minecraft.world.level.material.Material;
-=======
-import net.minecraftforge.common.IPlantable;
-import net.minecraftforge.common.MinecraftForge;
-import net.minecraftforge.event.level.BlockEvent;
->>>>>>> e6759d8e
 
 public class BlockHelper {
 
@@ -153,10 +147,7 @@
 		if (world.random.nextFloat() < effectChance)
 			world.levelEvent(2001, pos, Block.getId(state));
 		BlockEntity blockEntity = state.hasBlockEntity() ? world.getBlockEntity(pos) : null;
-<<<<<<< HEAD
-=======
-
->>>>>>> e6759d8e
+
 		if (player != null) {
 			boolean allowed = PlayerBlockBreakEvents.BEFORE.invoker().beforeBlockBreak(world, player, pos, state, blockEntity);
 			if (!allowed) {
@@ -187,14 +178,8 @@
 					.ultraWarm())
 					return;
 
-<<<<<<< HEAD
-				Material material = world.getBlockState(pos.below())
-					.getMaterial();
-				if (material.blocksMotion() || material.isLiquid()) {
-=======
 				 BlockState blockstate = world.getBlockState(pos.below());
-		         if (blockstate.blocksMotion() || blockstate.liquid())
->>>>>>> e6759d8e
+		         if (blockstate.blocksMotion() || blockstate.liquid()) {
 					world.setBlockAndUpdate(pos, Blocks.WATER.defaultBlockState());
 					afterBreak(world, player, pos, state, blockEntity);
 				}
