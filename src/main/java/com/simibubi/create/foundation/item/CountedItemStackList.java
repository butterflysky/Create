package com.simibubi.create.foundation.item;

import java.util.Collection;
import java.util.HashMap;
import java.util.HashSet;
import java.util.Map;
import java.util.Set;
import java.util.stream.Stream;

import com.simibubi.create.foundation.tileEntity.behaviour.filtering.FilteringBehaviour;
import com.simibubi.create.foundation.utility.LongAttached;

import io.github.fabricators_of_create.porting_lib.transfer.TransferUtil;
import io.github.fabricators_of_create.porting_lib.transfer.item.ItemHandlerHelper;
import net.fabricmc.fabric.api.transfer.v1.item.ItemVariant;
import net.fabricmc.fabric.api.transfer.v1.storage.Storage;
import net.fabricmc.fabric.api.transfer.v1.storage.StorageView;
import net.fabricmc.fabric.api.transfer.v1.transaction.Transaction;
import net.minecraft.network.chat.MutableComponent;
import net.minecraft.world.item.Item;
import net.minecraft.world.item.ItemStack;

public class CountedItemStackList {

	Map<Item, Set<ItemStackEntry>> items = new HashMap<>();

	public CountedItemStackList(Storage<ItemVariant> inventory, FilteringBehaviour filteringBehaviour) {
<<<<<<< HEAD
		try (Transaction t = TransferUtil.getTransaction()){
			for (StorageView<ItemVariant> view : TransferUtil.getNonEmpty(inventory)) {
				if (filteringBehaviour.test(view.getResource().toStack()))
					add(view.getResource().toStack(ItemHelper.truncateLong(view.getAmount())));
=======
		try (Transaction t = TransferUtil.getTransaction()) {
			for (StorageView<ItemVariant> view : TransferUtil.getNonEmpty(inventory, t)) {
				ItemVariant resource = view.getResource();
				ItemStack stack = resource.toStack();
				if (!filteringBehaviour.test(stack))
					return;

				long amount = view.getAmount();
				add(stack, amount);
				// fabric: extract to avoid counting multiple times
				view.extract(resource, amount, t);
>>>>>>> c061242d
			}
		}
	}

	public Stream<LongAttached<MutableComponent>> getTopNames(int limit) {
		return items.values()
			.stream()
			.flatMap(Collection::stream)
			.sorted(LongAttached.comparator())
			.limit(limit)
			.map(entry -> LongAttached.with(entry.count(), entry.stack()
				.getHoverName()
				.copy()));
	}

	// fabric: use add(stack, long) when longs are involved
	public void add(ItemStack stack) {
		add(stack, stack.getCount());
	}

	public void add(ItemStack stack, long amount) {
		if (stack.isEmpty())
			return;

		Set<ItemStackEntry> stackSet = getOrCreateItemSet(stack);
		for (ItemStackEntry entry : stackSet) {
			if (!entry.matches(stack))
				continue;
			entry.grow(amount);
			return;
		}
		stackSet.add(new ItemStackEntry(stack, amount));
	}

	private Set<ItemStackEntry> getOrCreateItemSet(ItemStack stack) {
		if (!items.containsKey(stack.getItem()))
			items.put(stack.getItem(), new HashSet<>());
		return getItemSet(stack);
	}

	private Set<ItemStackEntry> getItemSet(ItemStack stack) {
		return items.get(stack.getItem());
	}

	public static class ItemStackEntry extends LongAttached<ItemStack> {

		public ItemStackEntry(ItemStack stack) {
			this(stack, stack.getCount());
		}

		public ItemStackEntry(ItemStack stack, long amount) {
			super(amount, stack);
		}

		public boolean matches(ItemStack other) {
			return ItemHandlerHelper.canItemStacksStack(other, stack());
		}

		public ItemStack stack() {
			return getSecond();
		}

		public void grow(long amount) {
			setFirst(getFirst() + amount);
		}

		public long count() {
			return getFirst();
		}

	}

}<|MERGE_RESOLUTION|>--- conflicted
+++ resolved
@@ -25,12 +25,6 @@
 	Map<Item, Set<ItemStackEntry>> items = new HashMap<>();
 
 	public CountedItemStackList(Storage<ItemVariant> inventory, FilteringBehaviour filteringBehaviour) {
-<<<<<<< HEAD
-		try (Transaction t = TransferUtil.getTransaction()){
-			for (StorageView<ItemVariant> view : TransferUtil.getNonEmpty(inventory)) {
-				if (filteringBehaviour.test(view.getResource().toStack()))
-					add(view.getResource().toStack(ItemHelper.truncateLong(view.getAmount())));
-=======
 		try (Transaction t = TransferUtil.getTransaction()) {
 			for (StorageView<ItemVariant> view : TransferUtil.getNonEmpty(inventory, t)) {
 				ItemVariant resource = view.getResource();
@@ -42,7 +36,6 @@
 				add(stack, amount);
 				// fabric: extract to avoid counting multiple times
 				view.extract(resource, amount, t);
->>>>>>> c061242d
 			}
 		}
 	}
