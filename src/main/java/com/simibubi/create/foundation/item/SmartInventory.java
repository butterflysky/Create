--- conflicted
+++ resolved
@@ -1,34 +1,15 @@
 package com.simibubi.create.foundation.item;
 
-<<<<<<< HEAD
-import com.simibubi.create.foundation.tileEntity.SyncedTileEntity;
+import com.simibubi.create.foundation.blockEntity.SyncedBlockEntity;
 import io.github.fabricators_of_create.porting_lib.transfer.item.ItemStackHandlerContainer;
-=======
-import java.util.function.Consumer;
-
-import javax.annotation.Nonnull;
-
-import com.simibubi.create.foundation.blockEntity.SyncedBlockEntity;
->>>>>>> 03feeb71
 
 import io.github.fabricators_of_create.porting_lib.util.INBTSerializable;
 import net.fabricmc.fabric.api.transfer.v1.item.ItemVariant;
 import net.fabricmc.fabric.api.transfer.v1.transaction.Transaction;
 import net.fabricmc.fabric.api.transfer.v1.transaction.TransactionContext;
 import net.minecraft.nbt.CompoundTag;
-<<<<<<< HEAD
 
 public class SmartInventory extends ItemStackHandlerContainer implements INBTSerializable<CompoundTag> {
-=======
-import net.minecraft.world.item.ItemStack;
-import net.minecraftforge.common.util.INBTSerializable;
-import net.minecraftforge.items.IItemHandlerModifiable;
-import net.minecraftforge.items.ItemStackHandler;
-import net.minecraftforge.items.wrapper.RecipeWrapper;
-
-public class SmartInventory extends RecipeWrapper
-	implements IItemHandlerModifiable, INBTSerializable<CompoundTag> {
->>>>>>> 03feeb71
 
 	protected boolean extractionAllowed;
 	protected boolean insertionAllowed;
@@ -39,13 +20,8 @@
 		this(slots, be, 64, false);
 	}
 
-<<<<<<< HEAD
-	public SmartInventory(int slots, SyncedTileEntity te, int stackSize, boolean stackNonStackables) {
+	public SmartInventory(int slots, SyncedBlockEntity be, int stackSize, boolean stackNonStackables) {
 		super(slots);
-=======
-	public SmartInventory(int slots, SyncedBlockEntity be, int stackSize, boolean stackNonStackables) {
-		super(new SyncedStackHandler(slots, be, stackNonStackables, stackSize));
->>>>>>> 03feeb71
 		this.stackNonStackables = stackNonStackables;
 		insertionAllowed = true;
 		extractionAllowed = true;
@@ -107,7 +83,6 @@
 
 	// fabric: merge SyncedStackHandler, it exists only to be wrapped, and removing it allows avoiding extending RecipeWrapper
 
-<<<<<<< HEAD
 	private SyncedTileEntity te;
 	private Runnable updateCallback;
 
@@ -115,7 +90,7 @@
 	protected void onFinalCommit() {
 		if (updateCallback != null)
 			updateCallback.run();
-		te.notifyUpdate();
+		blockEntity.notifyUpdate();
 	}
 
 	@Override
@@ -127,67 +102,4 @@
 	public int getMaxStackSize() {
 		return Math.min(64, stackSize);
 	}
-=======
-	@Override
-	public ItemStack getStackInSlot(int slot) {
-		return inv.getStackInSlot(slot);
-	}
-
-	@Override
-	public void setStackInSlot(int slot, ItemStack stack) {
-		inv.setStackInSlot(slot, stack);
-	}
-
-	public int getStackLimit(int slot, @Nonnull ItemStack stack) {
-		return Math.min(getSlotLimit(slot), stack.getMaxStackSize());
-	}
-
-	@Override
-	public CompoundTag serializeNBT() {
-		return getInv().serializeNBT();
-	}
-
-	@Override
-	public void deserializeNBT(CompoundTag nbt) {
-		getInv().deserializeNBT(nbt);
-	}
-
-	private SyncedStackHandler getInv() {
-		return (SyncedStackHandler) inv;
-	}
-
-	private static class SyncedStackHandler extends ItemStackHandler {
-
-		private SyncedBlockEntity blockEntity;
-		private boolean stackNonStackables;
-		private int stackSize;
-		private Consumer<Integer> updateCallback;
-
-		public SyncedStackHandler(int slots, SyncedBlockEntity be, boolean stackNonStackables, int stackSize) {
-			super(slots);
-			this.blockEntity = be;
-			this.stackNonStackables = stackNonStackables;
-			this.stackSize = stackSize;
-		}
-
-		@Override
-		protected void onContentsChanged(int slot) {
-			super.onContentsChanged(slot);
-			if (updateCallback != null)
-				updateCallback.accept(slot);
-			blockEntity.notifyUpdate();
-		}
-
-		@Override
-		public int getSlotLimit(int slot) {
-			return Math.min(stackNonStackables ? 64 : super.getSlotLimit(slot), stackSize);
-		}
-
-		public void whenContentsChange(Consumer<Integer> updateCallback) {
-			this.updateCallback = updateCallback;
-		}
-
-	}
-
->>>>>>> 03feeb71
 }