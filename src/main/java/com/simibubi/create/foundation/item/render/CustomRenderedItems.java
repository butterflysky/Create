package com.simibubi.create.foundation.item.render;

import java.util.Iterator;
import java.util.Set;
import java.util.function.Consumer;

<<<<<<< HEAD
import com.tterrag.registrate.util.nullness.NonNullBiConsumer;
import com.tterrag.registrate.util.nullness.NonNullFunction;

import net.minecraft.client.resources.model.BakedModel;
import net.minecraft.core.Registry;
import net.minecraft.resources.ResourceLocation;
import net.minecraft.world.item.Item;
=======
import it.unimi.dsi.fastutil.objects.ReferenceOpenHashSet;
import net.minecraft.world.item.Item;
import net.minecraftforge.client.RenderProperties;
import net.minecraftforge.registries.ForgeRegistries;
>>>>>>> 03feeb71

public class CustomRenderedItems {

	private static final Set<Item> ITEMS = new ReferenceOpenHashSet<>();
	private static boolean itemsFiltered = false;

	/**
	 * Track an item that uses a subclass of {@link CustomRenderedItemModelRenderer} as its custom renderer
	 * to automatically wrap its model with {@link CustomRenderedItemModel}.
	 * @param item The item that should have its model swapped.
	 */
	public static void register(Item item) {
		ITEMS.add(item);
	}

<<<<<<< HEAD
	private void loadEntries() {
		finalModelFuncs.clear();
		modelFuncs.forEach((location, func) -> {
			Item item = Registry.ITEM.get(location);
			if (item == null) {
				return;
=======
	/**
	 * This method must not be called before item registration is finished!
	 */
	public static void forEach(Consumer<Item> consumer) {
		if (!itemsFiltered) {
			Iterator<Item> iterator = ITEMS.iterator();
			while (iterator.hasNext()) {
				Item item = iterator.next();
				if (!ForgeRegistries.ITEMS.containsValue(item) ||
						!(RenderProperties.get(item).getItemStackRenderer() instanceof CustomRenderedItemModelRenderer)) {
					iterator.remove();
				}
>>>>>>> 03feeb71
			}
			itemsFiltered = true;
		}
		ITEMS.forEach(consumer);
	}

}<|MERGE_RESOLUTION|>--- conflicted
+++ resolved
@@ -4,7 +4,6 @@
 import java.util.Set;
 import java.util.function.Consumer;
 
-<<<<<<< HEAD
 import com.tterrag.registrate.util.nullness.NonNullBiConsumer;
 import com.tterrag.registrate.util.nullness.NonNullFunction;
 
@@ -12,12 +11,6 @@
 import net.minecraft.core.Registry;
 import net.minecraft.resources.ResourceLocation;
 import net.minecraft.world.item.Item;
-=======
-import it.unimi.dsi.fastutil.objects.ReferenceOpenHashSet;
-import net.minecraft.world.item.Item;
-import net.minecraftforge.client.RenderProperties;
-import net.minecraftforge.registries.ForgeRegistries;
->>>>>>> 03feeb71
 
 public class CustomRenderedItems {
 
@@ -33,14 +26,6 @@
 		ITEMS.add(item);
 	}
 
-<<<<<<< HEAD
-	private void loadEntries() {
-		finalModelFuncs.clear();
-		modelFuncs.forEach((location, func) -> {
-			Item item = Registry.ITEM.get(location);
-			if (item == null) {
-				return;
-=======
 	/**
 	 * This method must not be called before item registration is finished!
 	 */
@@ -53,7 +38,6 @@
 						!(RenderProperties.get(item).getItemStackRenderer() instanceof CustomRenderedItemModelRenderer)) {
 					iterator.remove();
 				}
->>>>>>> 03feeb71
 			}
 			itemsFiltered = true;
 		}
