package com.simibubi.create.foundation.item;

import java.util.ArrayList;
import java.util.List;
import java.util.function.Function;
import java.util.function.Predicate;

import javax.annotation.Nullable;

import io.github.fabricators_of_create.porting_lib.transfer.TransferUtil;
import io.github.fabricators_of_create.porting_lib.transfer.item.ItemStackHandler;

import net.fabricmc.fabric.api.transfer.v1.item.ItemVariant;

import net.fabricmc.fabric.api.transfer.v1.storage.Storage;

import net.fabricmc.fabric.api.transfer.v1.storage.StorageView;
import net.fabricmc.fabric.api.transfer.v1.transaction.Transaction;

import org.apache.commons.lang3.mutable.MutableInt;

import com.simibubi.create.foundation.config.AllConfigs;
import com.simibubi.create.foundation.utility.Pair;
import io.github.fabricators_of_create.porting_lib.transfer.item.ItemHandlerHelper;

import net.minecraft.core.BlockPos;
import net.minecraft.core.NonNullList;
import net.minecraft.util.Mth;
import net.minecraft.world.Containers;
import net.minecraft.world.item.ItemStack;
import net.minecraft.world.item.crafting.Ingredient;
import net.minecraft.world.level.Level;

public class ItemHelper {

	public static void dropContents(Level world, BlockPos pos, Storage<ItemVariant> inv) {
		try (Transaction t = TransferUtil.getTransaction()) {
			for (StorageView<ItemVariant> view : inv.iterable(t)) {
				ItemStack stack = view.getResource().toStack((int) view.getAmount());
				Containers.dropItemStack(world, pos.getX(), pos.getY(), pos.getZ(), stack);
			}
		}
	}

	public static List<ItemStack> multipliedOutput(ItemStack in, ItemStack out) {
		List<ItemStack> stacks = new ArrayList<>();
		ItemStack result = out.copy();
		result.setCount(in.getCount() * out.getCount());

		while (result.getCount() > result.getMaxStackSize()) {
			stacks.add(result.split(result.getMaxStackSize()));
		}

		stacks.add(result);
		return stacks;
	}

	public static void addToList(ItemStack stack, List<ItemStack> stacks) {
		for (ItemStack s : stacks) {
			if (!ItemHandlerHelper.canItemStacksStack(stack, s))
				continue;
			int transferred = Math.min(s.getMaxStackSize() - s.getCount(), stack.getCount());
			s.grow(transferred);
			stack.shrink(transferred);
		}
		if (stack.getCount() > 0)
			stacks.add(stack);
	}

//	public static boolean isSameInventory(Storage<ItemVariant> h1, Storage<ItemVariant> h2) {
//		if (h1 == null || h2 == null)
//			return false;
//		if (h1.getSlots() != h2.getSlots())
//			return false;
//		for (int slot = 0; slot < h1.getSlots(); slot++) {
//			if (h1.getStackInSlot(slot) != h2.getStackInSlot(slot))
//				return false;
//		}
//		return true;
//	}

	public static int calcRedstoneFromInventory(@Nullable Storage<ItemVariant> inv) {
		if (inv == null)
			return 0;
		int i = 0;
		float f = 0.0F;
		int totalSlots = 0;

		try (Transaction t = TransferUtil.getTransaction()) {
			for (StorageView<ItemVariant> view : inv.iterable(t)) {
				long slotLimit = view.getCapacity();
				if (slotLimit == 0) {
					continue;
				}
				totalSlots++;
				if (!view.isResourceBlank()) {
					f += (float) view.getAmount() / (float) Math.min(slotLimit, view.getResource().getItem().getMaxStackSize());
					++i;
				}
			}
		}

		if (totalSlots == 0)
			return 0;

		f = f / totalSlots;
		return Mth.floor(f * 14.0F) + (i > 0 ? 1 : 0);
	}

	public static List<Pair<Ingredient, MutableInt>> condenseIngredients(NonNullList<Ingredient> recipeIngredients) {
		List<Pair<Ingredient, MutableInt>> actualIngredients = new ArrayList<>();
		Ingredients: for (Ingredient igd : recipeIngredients) {
			for (Pair<Ingredient, MutableInt> pair : actualIngredients) {
				ItemStack[] stacks1 = pair.getFirst()
					.getItems();
				ItemStack[] stacks2 = igd.getItems();
				if (stacks1.length != stacks2.length)
					continue;
				for (int i = 0; i <= stacks1.length; i++) {
					if (i == stacks1.length) {
						pair.getSecond()
							.increment();
						continue Ingredients;
					}
					if (!ItemStack.matches(stacks1[i], stacks2[i]))
						break;
				}
			}
			actualIngredients.add(Pair.of(igd, new MutableInt(1)));
		}
		return actualIngredients;
	}

	public static boolean matchIngredients(Ingredient i1, Ingredient i2) {
		if (i1 == i2)
			return true;
		ItemStack[] stacks1 = i1.getItems();
		ItemStack[] stacks2 = i2.getItems();
		if (stacks1 == stacks2)
			return true;
		if (stacks1.length == stacks2.length) {
			for (int i = 0; i < stacks1.length; i++)
				if (!ItemStack.isSame(stacks1[i], stacks2[i]))
					return false;
			return true;
		}
		return false;
	}

	public static boolean matchAllIngredients(NonNullList<Ingredient> ingredients) {
		if (ingredients.size() <= 1)
			return true;
		Ingredient firstIngredient = ingredients.get(0);
		for (int i = 1; i < ingredients.size(); i++)
			if (!matchIngredients(firstIngredient, ingredients.get(i)))
				return false;
		return true;
	}

	public static enum ExtractionCountMode {
		EXACTLY, UPTO
	}

	public static ItemStack extract(Storage<ItemVariant> inv, Predicate<ItemStack> test, boolean simulate) {
		return extract(inv, test, ExtractionCountMode.UPTO, AllConfigs.SERVER.logistics.defaultExtractionLimit.get(),
			simulate);
	}

	public static ItemStack extract(Storage<ItemVariant> inv, Predicate<ItemStack> test, int exactAmount, boolean simulate) {
		return extract(inv, test, ExtractionCountMode.EXACTLY, exactAmount, simulate);
	}

	public static ItemStack extract(Storage<ItemVariant> inv, Predicate<ItemStack> test, ExtractionCountMode mode, int amount,
		boolean simulate) {
		long extracted = 0;
		ItemVariant extracting = null;
		if (inv.supportsExtraction()) {
			try (Transaction t = TransferUtil.getTransaction()) {
				for (StorageView<ItemVariant> view : inv.iterable(t)) {
					if (view.isResourceBlank()) continue;
					ItemVariant variant = extracting == null ? view.getResource() : extracting;
					if (!test.test(variant.toStack())) continue;
					if (extracting == null) extracting = variant;
					long toExtract = Math.min(amount, view.getAmount());
					long actualExtracted = view.extract(variant, toExtract, t);
					if (actualExtracted == 0) continue;
					extracted += actualExtracted;
					if (extracted == amount) {
						if (!simulate)
							t.commit();
						return variant.toStack((int) extracted);
					}
				}

				// if the code reaches this point, we've extracted as much as possible, and it isn't enough.
				if (mode == ExtractionCountMode.UPTO) { // we don't need to get exactly the amount requested
					if (extracting != null && extracted != 0) {
						if (!simulate) t.commit();
						return extracting.toStack((int) extracted);
					}
				}
			}
		}
		return ItemStack.EMPTY;
	}

	public static ItemStack extract(Storage<ItemVariant> inv, Predicate<ItemStack> test,
		Function<ItemStack, Integer> amountFunction, boolean simulate) {
		ItemStack extracting = ItemStack.EMPTY;
		int maxExtractionCount = AllConfigs.SERVER.logistics.defaultExtractionLimit.get();

<<<<<<< HEAD
		try (Transaction t = TransferUtil.getTransaction()) {
			for (StorageView<ItemVariant> view : inv.iterable(t)) {
				if (view.isResourceBlank())
=======
		for (int slot = 0; slot < inv.getSlots(); slot++) {
			if (extracting.isEmpty()) {
				ItemStack stackInSlot = inv.getStackInSlot(slot);
				if (stackInSlot.isEmpty() || !test.test(stackInSlot))
					continue;
				int maxExtractionCountForItem = amountFunction.apply(stackInSlot);
				if (maxExtractionCountForItem == 0)
>>>>>>> 329be0d9
					continue;
				ItemVariant var = view.getResource();
				if (extracting.isEmpty()) {
					ItemStack stackInSlot = var.toStack();
					int maxExtractionCountForItem = amountFunction.apply(stackInSlot);
					if (maxExtractionCountForItem == 0)
						continue;
					maxExtractionCount = Math.min(maxExtractionCount, maxExtractionCountForItem);
				}

				try (Transaction nested = t.openNested()) {
					long extracted = view.extract(var, maxExtractionCount - extracting.getCount(), nested);
					ItemStack stack = var.toStack((int) extracted);

					if (!test.test(stack))
						continue;
					if (!extracting.isEmpty() && !canItemStackAmountsStack(stack, extracting))
						continue;
					nested.commit();
					if (extracting.isEmpty())
						extracting = stack.copy();
					else
						extracting.grow(stack.getCount());

					if (extracting.getCount() >= maxExtractionCount)
						break;
				}
			}
			if (!simulate) t.commit();
		}

		return extracting;
	}

	public static boolean canItemStackAmountsStack(ItemStack a, ItemStack b) {
		return ItemHandlerHelper.canItemStacksStack(a, b) && a.getCount() + b.getCount() <= a.getMaxStackSize();
	}

//	public static ItemStack findFirstMatch(Storage<ItemVariant> inv, Predicate<ItemStack> test) {
//		int slot = findFirstMatchingSlotIndex(inv, test);
//		if (slot == -1)
//			return ItemStack.EMPTY;
//		else
//			return inv.getStackInSlot(slot);
//	}
}<|MERGE_RESOLUTION|>--- conflicted
+++ resolved
@@ -209,19 +209,9 @@
 		ItemStack extracting = ItemStack.EMPTY;
 		int maxExtractionCount = AllConfigs.SERVER.logistics.defaultExtractionLimit.get();
 
-<<<<<<< HEAD
 		try (Transaction t = TransferUtil.getTransaction()) {
 			for (StorageView<ItemVariant> view : inv.iterable(t)) {
-				if (view.isResourceBlank())
-=======
-		for (int slot = 0; slot < inv.getSlots(); slot++) {
-			if (extracting.isEmpty()) {
-				ItemStack stackInSlot = inv.getStackInSlot(slot);
-				if (stackInSlot.isEmpty() || !test.test(stackInSlot))
-					continue;
-				int maxExtractionCountForItem = amountFunction.apply(stackInSlot);
-				if (maxExtractionCountForItem == 0)
->>>>>>> 329be0d9
+				if (view.isResourceBlank() || !test.test(stackInSlot))
 					continue;
 				ItemVariant var = view.getResource();
 				if (extracting.isEmpty()) {
