--- conflicted
+++ resolved
@@ -30,11 +30,7 @@
 
 	public static void dropContents(Level world, BlockPos pos, Storage<ItemVariant> inv) {
 		try (Transaction t = TransferUtil.getTransaction()) {
-<<<<<<< HEAD
-			for (StorageView<ItemVariant> view : inv) {
-=======
-			for (StorageView<ItemVariant> view : TransferUtil.getNonEmpty(inv, t)) {
->>>>>>> a94bee99
+			for (StorageView<ItemVariant> view : TransferUtil.getNonEmpty(inv)) {
 				ItemStack stack = view.getResource().toStack((int) view.getAmount());
 				Containers.dropItemStack(world, pos.getX(), pos.getY(), pos.getZ(), stack);
 			}
@@ -177,12 +173,7 @@
 
 		if (inv.supportsExtraction()) {
 			try (Transaction t = TransferUtil.getTransaction()) {
-<<<<<<< HEAD
-				for (StorageView<ItemVariant> view : inv) {
-					if (view.isResourceBlank()) continue;
-=======
-				for (StorageView<ItemVariant> view : TransferUtil.getNonEmpty(inv, t)) {
->>>>>>> a94bee99
+				for (StorageView<ItemVariant> view : TransferUtil.getNonEmpty(inv)) {
 					ItemVariant contained = view.getResource();
 					int maxStackSize = contained.getItem().getMaxStackSize();
 					// amount stored, amount needed, or max size, whichever is lowest.
@@ -249,11 +240,7 @@
 		int maxExtractionCount = AllConfigs.SERVER.logistics.defaultExtractionLimit.get();
 
 		try (Transaction t = TransferUtil.getTransaction()) {
-<<<<<<< HEAD
-			for (StorageView<ItemVariant> view : inv) {
-=======
-			for (StorageView<ItemVariant> view : TransferUtil.getNonEmpty(inv, t)) {
->>>>>>> a94bee99
+			for (StorageView<ItemVariant> view : TransferUtil.getNonEmpty(inv)) {
 				ItemVariant var = view.getResource();
 				ItemStack stackInSlot = var.toStack();
 				if (!test.test(stackInSlot))
