--- conflicted
+++ resolved
@@ -20,11 +20,7 @@
 
 	TooltipModifier EMPTY = new TooltipModifier() {
 		@Override
-<<<<<<< HEAD
 		public void modify(ItemStack stack, Player player, TooltipFlag flags, List<Component> tooltip) {
-=======
-		public void modify(ItemStack stack, TooltipFlag flags, List<Component> tooltip, Player player) {
->>>>>>> ef6edeba
 		}
 
 		@Override
@@ -33,25 +29,15 @@
 		}
 	};
 
-<<<<<<< HEAD
 	void modify(ItemStack stack, Player player, TooltipFlag flags, List<Component> tooltip);
-=======
-	void modify(ItemStack stack, TooltipFlag flags, List<Component> tooltip, Player player);
->>>>>>> ef6edeba
 
 	default TooltipModifier andThen(TooltipModifier after) {
 		if (after == EMPTY) {
 			return this;
 		}
-<<<<<<< HEAD
 		return (stack, player, flags, tooltip) -> {
 			modify(stack, player, flags, tooltip);
 			after.modify(stack, player, flags, tooltip);
-=======
-		return (stack, flags, tooltip, player) -> {
-			modify(stack, flags, tooltip, player);
-			after.modify(stack, flags, tooltip, player);
->>>>>>> ef6edeba
 		};
 	}
 
