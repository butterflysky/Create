package com.simibubi.create.foundation.item.render;

import java.util.HashSet;
import java.util.Set;

import com.mojang.blaze3d.vertex.PoseStack;
import com.tterrag.registrate.util.nullness.NonNullBiConsumer;
import com.tterrag.registrate.util.nullness.NonNullFunction;

import net.fabricmc.fabric.api.client.rendering.v1.BuiltinItemRendererRegistry.DynamicItemRenderer;
import net.minecraft.client.Minecraft;
import net.minecraft.client.renderer.MultiBufferSource;
import net.minecraft.client.renderer.block.model.ItemTransforms;
import net.minecraft.client.resources.model.BakedModel;
import net.minecraft.world.item.Item;
import net.minecraft.world.item.ItemStack;
import net.minecraftforge.client.RenderProperties;
import net.minecraftforge.registries.ForgeRegistries;

<<<<<<< HEAD
public abstract class CustomRenderedItemModelRenderer<M extends CustomRenderedItemModel> implements DynamicItemRenderer {
=======
public abstract class CustomRenderedItemModelRenderer<M extends CustomRenderedItemModel> extends BlockEntityWithoutLevelRenderer {

	private static final Set<Item> ITEMS = new HashSet<>();

	public CustomRenderedItemModelRenderer() {
		super(null, null);
	}
>>>>>>> 9fbb71e4

	@Override
	@SuppressWarnings("unchecked")
	public void render(ItemStack stack, ItemTransforms.TransformType transformType, PoseStack ms, MultiBufferSource buffer, int light, int overlay) {
		if(!(Minecraft.getInstance()
				.getItemRenderer()
				.getModel(stack, null, null, 0) instanceof CustomRenderedItemModel)) return; // insure we are only casting CustomRenderedItemModel incase another mod's messes with models
		M mainModel = (M) Minecraft.getInstance()
			.getItemRenderer()
			.getModel(stack, null, null, 0);
		PartialItemModelRenderer renderer = PartialItemModelRenderer.of(stack, transformType, ms, buffer, overlay);

		ms.pushPose();
		ms.translate(0.5F, 0.5F, 0.5F);
		render(stack, mainModel, renderer, transformType, ms, buffer, light, overlay);
		ms.popPose();
	}

	protected abstract void render(ItemStack stack, M model, PartialItemModelRenderer renderer, ItemTransforms.TransformType transformType,
		PoseStack ms, MultiBufferSource buffer, int light, int overlay);

	public abstract M createModel(BakedModel originalModel);

<<<<<<< HEAD

=======
	/**
	 * Track an item that uses a subclass of {@link CustomRenderedItemModelRenderer} as its custom renderer
	 * to automatically register {@link #createModel} to {@link CustomRenderedItems} on client setup so that
	 * its model can be swapped.
	 * @param item The item that should have its model swapped.
	 */
	public static void registerForSwapping(Item item) {
		ITEMS.add(item);
	}

	public static void acceptModelFuncs(NonNullBiConsumer<Item, NonNullFunction<BakedModel, ? extends CustomRenderedItemModel>> consumer) {
		for (Item item : ITEMS) {
			if (ForgeRegistries.ITEMS.containsValue(item)) {
				BlockEntityWithoutLevelRenderer renderer = RenderProperties.get(item).getItemStackRenderer();
				if (renderer instanceof CustomRenderedItemModelRenderer<?> customRenderer) {
					consumer.accept(item, customRenderer::createModel);
				}
			}
		}
	}
>>>>>>> 9fbb71e4

}<|MERGE_RESOLUTION|>--- conflicted
+++ resolved
@@ -17,17 +17,9 @@
 import net.minecraftforge.client.RenderProperties;
 import net.minecraftforge.registries.ForgeRegistries;
 
-<<<<<<< HEAD
 public abstract class CustomRenderedItemModelRenderer<M extends CustomRenderedItemModel> implements DynamicItemRenderer {
-=======
-public abstract class CustomRenderedItemModelRenderer<M extends CustomRenderedItemModel> extends BlockEntityWithoutLevelRenderer {
 
 	private static final Set<Item> ITEMS = new HashSet<>();
-
-	public CustomRenderedItemModelRenderer() {
-		super(null, null);
-	}
->>>>>>> 9fbb71e4
 
 	@Override
 	@SuppressWarnings("unchecked")
@@ -51,9 +43,6 @@
 
 	public abstract M createModel(BakedModel originalModel);
 
-<<<<<<< HEAD
-
-=======
 	/**
 	 * Track an item that uses a subclass of {@link CustomRenderedItemModelRenderer} as its custom renderer
 	 * to automatically register {@link #createModel} to {@link CustomRenderedItems} on client setup so that
@@ -74,6 +63,5 @@
 			}
 		}
 	}
->>>>>>> 9fbb71e4
 
 }