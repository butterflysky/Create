package com.simibubi.create.foundation.item.render;

import com.mojang.blaze3d.vertex.PoseStack;

import net.minecraft.client.renderer.block.model.ItemTransforms;
import net.minecraft.client.resources.model.BakedModel;
<<<<<<< HEAD
import net.minecraft.client.resources.model.BlockModelRotation;
import net.minecraft.client.resources.model.ModelBakery;
import net.minecraft.resources.ResourceLocation;
import net.minecraftforge.client.event.ModelEvent;
import net.minecraftforge.client.model.BakedModelWrapper;

public abstract class CustomRenderedItemModel extends BakedModelWrapper<BakedModel> {
=======
import net.minecraftforge.client.model.BakedModelWrapper;
>>>>>>> 7e67a4a7

public class CustomRenderedItemModel extends BakedModelWrapper<BakedModel> {

	public CustomRenderedItemModel(BakedModel originalModel) {
		super(originalModel);
	}

	@Override
	public boolean isCustomRenderer() {
		return true;
	}

	@Override
<<<<<<< HEAD
	public BakedModel applyTransform(ItemTransforms.TransformType cameraTransformType, PoseStack mat, boolean leftHand) {
		// Super call returns originalModel, but we want to return this, else ISTER
=======
	public BakedModel handlePerspective(ItemTransforms.TransformType cameraTransformType, PoseStack mat) {
		// Super call returns originalModel, but we want to return this, else BEWLR
>>>>>>> 7e67a4a7
		// won't be used.
		super.applyTransform(cameraTransformType, mat, leftHand);
		return this;
	}

	public BakedModel getOriginalModel() {
		return originalModel;
	}

<<<<<<< HEAD
	public BakedModel getPartial(String name) {
		return partials.get(name);
	}

	public final List<ResourceLocation> getModelLocations() {
		return partials.keySet().stream().map(this::getPartialModelLocation).collect(Collectors.toList());
	}

	protected void addPartials(String... partials) {
		for (String name : partials)
			this.partials.put(name, null);
	}

	public void loadPartials(ModelEvent.BakingCompleted event) {
		ModelBakery modelLoader = event.getModelBakery();
		for (String name : partials.keySet())
			partials.put(name, loadPartial(modelLoader, name));
	}

	@SuppressWarnings("deprecation")
	protected BakedModel loadPartial(ModelBakery modelLoader, String name) {
		return modelLoader.bake(getPartialModelLocation(name), BlockModelRotation.X0_Y0);
	}

	protected ResourceLocation getPartialModelLocation(String name) {
		return new ResourceLocation(namespace, "item/" + basePath + "/" + name);
	}

=======
>>>>>>> 7e67a4a7
}<|MERGE_RESOLUTION|>--- conflicted
+++ resolved
@@ -4,17 +4,7 @@
 
 import net.minecraft.client.renderer.block.model.ItemTransforms;
 import net.minecraft.client.resources.model.BakedModel;
-<<<<<<< HEAD
-import net.minecraft.client.resources.model.BlockModelRotation;
-import net.minecraft.client.resources.model.ModelBakery;
-import net.minecraft.resources.ResourceLocation;
-import net.minecraftforge.client.event.ModelEvent;
 import net.minecraftforge.client.model.BakedModelWrapper;
-
-public abstract class CustomRenderedItemModel extends BakedModelWrapper<BakedModel> {
-=======
-import net.minecraftforge.client.model.BakedModelWrapper;
->>>>>>> 7e67a4a7
 
 public class CustomRenderedItemModel extends BakedModelWrapper<BakedModel> {
 
@@ -28,13 +18,9 @@
 	}
 
 	@Override
-<<<<<<< HEAD
-	public BakedModel applyTransform(ItemTransforms.TransformType cameraTransformType, PoseStack mat, boolean leftHand) {
-		// Super call returns originalModel, but we want to return this, else ISTER
-=======
-	public BakedModel handlePerspective(ItemTransforms.TransformType cameraTransformType, PoseStack mat) {
+	public BakedModel applyTransform(ItemTransforms.TransformType cameraTransformType, PoseStack mat,
+		boolean leftHand) {
 		// Super call returns originalModel, but we want to return this, else BEWLR
->>>>>>> 7e67a4a7
 		// won't be used.
 		super.applyTransform(cameraTransformType, mat, leftHand);
 		return this;
@@ -44,35 +30,4 @@
 		return originalModel;
 	}
 
-<<<<<<< HEAD
-	public BakedModel getPartial(String name) {
-		return partials.get(name);
-	}
-
-	public final List<ResourceLocation> getModelLocations() {
-		return partials.keySet().stream().map(this::getPartialModelLocation).collect(Collectors.toList());
-	}
-
-	protected void addPartials(String... partials) {
-		for (String name : partials)
-			this.partials.put(name, null);
-	}
-
-	public void loadPartials(ModelEvent.BakingCompleted event) {
-		ModelBakery modelLoader = event.getModelBakery();
-		for (String name : partials.keySet())
-			partials.put(name, loadPartial(modelLoader, name));
-	}
-
-	@SuppressWarnings("deprecation")
-	protected BakedModel loadPartial(ModelBakery modelLoader, String name) {
-		return modelLoader.bake(getPartialModelLocation(name), BlockModelRotation.X0_Y0);
-	}
-
-	protected ResourceLocation getPartialModelLocation(String name) {
-		return new ResourceLocation(namespace, "item/" + basePath + "/" + name);
-	}
-
-=======
->>>>>>> 7e67a4a7
 }