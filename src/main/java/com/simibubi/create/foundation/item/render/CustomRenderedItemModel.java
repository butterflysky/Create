package com.simibubi.create.foundation.item.render;

<<<<<<< HEAD
import java.util.HashMap;
import java.util.List;
import java.util.Map;
import java.util.stream.Collectors;

import net.fabricmc.fabric.api.renderer.v1.model.ForwardingBakedModel;
import net.minecraft.client.resources.model.BakedModel;
import net.minecraft.client.resources.model.BlockModelRotation;
import net.minecraft.client.resources.model.ModelBakery;
import net.minecraft.resources.ResourceLocation;

public abstract class CustomRenderedItemModel extends ForwardingBakedModel {
=======
import com.mojang.blaze3d.vertex.PoseStack;

import net.minecraft.client.renderer.block.model.ItemTransforms;
import net.minecraft.client.resources.model.BakedModel;
import net.minecraftforge.client.model.BakedModelWrapper;
>>>>>>> 03feeb71

public class CustomRenderedItemModel extends BakedModelWrapper<BakedModel> {

<<<<<<< HEAD
	public CustomRenderedItemModel(BakedModel template, String namespace, String basePath) {
		wrapped = template;
		this.namespace = namespace;
		this.basePath = basePath;
=======
	public CustomRenderedItemModel(BakedModel originalModel) {
		super(originalModel);
>>>>>>> 03feeb71
	}

	@Override
	public boolean isCustomRenderer() {
		return true;
	}

<<<<<<< HEAD
//	@Override
//	public BakedModel handlePerspective(ItemTransforms.TransformType cameraTransformType, PoseStack mat) {
//		// Super call returns originalModel, but we want to return this, else ISTER
//		// won't be used.
//		super.handlePerspective(cameraTransformType, mat);
//		return this;
//	}

	public final BakedModel getOriginalModel() {
		return wrapped;
	}

	public BakedModel getPartial(String name) {
		return partials.get(name);
	}

	public final List<ResourceLocation> getModelLocations() {
		return partials.keySet().stream().map(this::getPartialModelLocation).collect(Collectors.toList());
	}

	protected void addPartials(String... partials) {
		for (String name : partials)
			this.partials.put(name, null);
	}

	public void loadPartials(ModelBakery modelLoader) {
		for (String name : partials.keySet())
			partials.put(name, loadPartial(modelLoader, name));
	}

	@SuppressWarnings("deprecation")
	protected BakedModel loadPartial(ModelBakery modelLoader, String name) {
		return modelLoader.bake(getPartialModelLocation(name), BlockModelRotation.X0_Y0);
	}

	protected ResourceLocation getPartialModelLocation(String name) {
		return new ResourceLocation(namespace, "item/" + basePath + "/" + name);
	}

=======
	@Override
	public BakedModel handlePerspective(ItemTransforms.TransformType cameraTransformType, PoseStack mat) {
		// Super call returns originalModel, but we want to return this, else BEWLR
		// won't be used.
		super.handlePerspective(cameraTransformType, mat);
		return this;
	}

	public BakedModel getOriginalModel() {
		return originalModel;
	}

>>>>>>> 03feeb71
}<|MERGE_RESOLUTION|>--- conflicted
+++ resolved
@@ -1,10 +1,4 @@
 package com.simibubi.create.foundation.item.render;
-
-<<<<<<< HEAD
-import java.util.HashMap;
-import java.util.List;
-import java.util.Map;
-import java.util.stream.Collectors;
 
 import net.fabricmc.fabric.api.renderer.v1.model.ForwardingBakedModel;
 import net.minecraft.client.resources.model.BakedModel;
@@ -12,26 +6,10 @@
 import net.minecraft.client.resources.model.ModelBakery;
 import net.minecraft.resources.ResourceLocation;
 
-public abstract class CustomRenderedItemModel extends ForwardingBakedModel {
-=======
-import com.mojang.blaze3d.vertex.PoseStack;
+public class CustomRenderedItemModel extends ForwardingBakedModel {
 
-import net.minecraft.client.renderer.block.model.ItemTransforms;
-import net.minecraft.client.resources.model.BakedModel;
-import net.minecraftforge.client.model.BakedModelWrapper;
->>>>>>> 03feeb71
-
-public class CustomRenderedItemModel extends BakedModelWrapper<BakedModel> {
-
-<<<<<<< HEAD
-	public CustomRenderedItemModel(BakedModel template, String namespace, String basePath) {
-		wrapped = template;
-		this.namespace = namespace;
-		this.basePath = basePath;
-=======
 	public CustomRenderedItemModel(BakedModel originalModel) {
 		super(originalModel);
->>>>>>> 03feeb71
 	}
 
 	@Override
@@ -39,58 +17,16 @@
 		return true;
 	}
 
-<<<<<<< HEAD
 //	@Override
 //	public BakedModel handlePerspective(ItemTransforms.TransformType cameraTransformType, PoseStack mat) {
-//		// Super call returns originalModel, but we want to return this, else ISTER
+//		// Super call returns originalModel, but we want to return this, else BEWLR
 //		// won't be used.
 //		super.handlePerspective(cameraTransformType, mat);
 //		return this;
 //	}
 
-	public final BakedModel getOriginalModel() {
+	public BakedModel getOriginalModel() {
 		return wrapped;
 	}
 
-	public BakedModel getPartial(String name) {
-		return partials.get(name);
-	}
-
-	public final List<ResourceLocation> getModelLocations() {
-		return partials.keySet().stream().map(this::getPartialModelLocation).collect(Collectors.toList());
-	}
-
-	protected void addPartials(String... partials) {
-		for (String name : partials)
-			this.partials.put(name, null);
-	}
-
-	public void loadPartials(ModelBakery modelLoader) {
-		for (String name : partials.keySet())
-			partials.put(name, loadPartial(modelLoader, name));
-	}
-
-	@SuppressWarnings("deprecation")
-	protected BakedModel loadPartial(ModelBakery modelLoader, String name) {
-		return modelLoader.bake(getPartialModelLocation(name), BlockModelRotation.X0_Y0);
-	}
-
-	protected ResourceLocation getPartialModelLocation(String name) {
-		return new ResourceLocation(namespace, "item/" + basePath + "/" + name);
-	}
-
-=======
-	@Override
-	public BakedModel handlePerspective(ItemTransforms.TransformType cameraTransformType, PoseStack mat) {
-		// Super call returns originalModel, but we want to return this, else BEWLR
-		// won't be used.
-		super.handlePerspective(cameraTransformType, mat);
-		return this;
-	}
-
-	public BakedModel getOriginalModel() {
-		return originalModel;
-	}
-
->>>>>>> 03feeb71
 }