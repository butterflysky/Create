--- conflicted
+++ resolved
@@ -4,11 +4,6 @@
 
 import net.minecraft.client.renderer.block.model.ItemTransforms;
 import net.minecraft.client.resources.model.BakedModel;
-<<<<<<< HEAD
-import net.minecraft.resources.ResourceLocation;
-import net.minecraftforge.client.event.ModelEvent;
-=======
->>>>>>> 3f72ce0a
 import net.minecraftforge.client.model.BakedModelWrapper;
 
 public class CustomRenderedItemModel extends BakedModelWrapper<BakedModel> {
@@ -35,34 +30,4 @@
 		return originalModel;
 	}
 
-<<<<<<< HEAD
-	public BakedModel getPartial(String name) {
-		return partials.get(name);
-	}
-
-	public final List<ResourceLocation> getModelLocations() {
-		return partials.keySet().stream().map(this::getPartialModelLocation).collect(Collectors.toList());
-	}
-
-	protected void addPartials(String... partials) {
-		for (String name : partials)
-			this.partials.put(name, null);
-	}
-
-	public void loadPartials(ModelEvent.ModifyBakingResult event) {
-		Map<ResourceLocation, BakedModel> models = event.getModels();
-		for (String name : partials.keySet())
-			partials.put(name, loadPartial(models, name));
-	}
-
-	protected BakedModel loadPartial(Map<ResourceLocation, BakedModel> models, String name) {
-		return models.get(getPartialModelLocation(name));
-	}
-
-	protected ResourceLocation getPartialModelLocation(String name) {
-		return new ResourceLocation(namespace, "item/" + basePath + "/" + name);
-	}
-
-=======
->>>>>>> 3f72ce0a
 }