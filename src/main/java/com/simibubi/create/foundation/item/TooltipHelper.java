--- conflicted
+++ resolved
@@ -104,11 +104,7 @@
 
 	public static List<Component> cutStringTextComponent(String c, ChatFormatting defaultColor,
 		ChatFormatting highlightColor) {
-<<<<<<< HEAD
-		return cutTextComponent(Component.literal(c), defaultColor, highlightColor, 0);
-=======
 		return cutTextComponent(Components.literal(c), defaultColor, highlightColor, 0);
->>>>>>> 9c8df2ff
 	}
 
 	public static List<Component> cutTextComponent(Component c, ChatFormatting defaultColor,
@@ -118,11 +114,7 @@
 
 	public static List<Component> cutStringTextComponent(String c, ChatFormatting defaultColor,
 		ChatFormatting highlightColor, int indent) {
-<<<<<<< HEAD
-		return cutTextComponent(Component.literal(c), defaultColor, highlightColor, indent);
-=======
 		return cutTextComponent(Components.literal(c), defaultColor, highlightColor, indent);
->>>>>>> 9c8df2ff
 	}
 
 	public static List<Component> cutTextComponent(Component c, ChatFormatting defaultColor,
@@ -168,11 +160,7 @@
 		}
 
 		// Format
-<<<<<<< HEAD
-		MutableComponent lineStart = Component.literal(Strings.repeat(" ", indent));
-=======
 		MutableComponent lineStart = Components.literal(Strings.repeat(" ", indent));
->>>>>>> 9c8df2ff
 		lineStart.withStyle(defaultColor);
 		List<Component> formattedLines = new ArrayList<>(lines.size());
 		Couple<ChatFormatting> f = Couple.create(highlightColor, defaultColor);
@@ -182,11 +170,7 @@
 			MutableComponent currentComponent = lineStart.plainCopy();
 			String[] split = string.split("_");
 			for (String part : split) {
-<<<<<<< HEAD
-				currentComponent.append(Component.literal(part).withStyle(f.get(currentlyHighlighted)));
-=======
 				currentComponent.append(Components.literal(part).withStyle(f.get(currentlyHighlighted)));
->>>>>>> 9c8df2ff
 				currentlyHighlighted = !currentlyHighlighted;
 			}
 
@@ -290,11 +274,7 @@
 
 		// Summary
 		if (I18n.exists(summaryKey))
-<<<<<<< HEAD
-			tooltip = tooltip.withSummary(Component.literal(I18n.get(summaryKey)));
-=======
 			tooltip = tooltip.withSummary(Components.literal(I18n.get(summaryKey)));
->>>>>>> 9c8df2ff
 
 		// Requirements
 //		if (stack.getItem() instanceof BlockItem) {
@@ -312,11 +292,7 @@
 				break;
 			if (i == 1)
 				tooltip.getLinesOnShift()
-<<<<<<< HEAD
-					.add(Component.literal(""));
-=======
 					.add(Components.immutableEmpty());
->>>>>>> 9c8df2ff
 			tooltip.withBehaviour(I18n.get(conditionKey), I18n.get(behaviourKey));
 		}
 
