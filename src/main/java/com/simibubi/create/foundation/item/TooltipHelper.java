package com.simibubi.create.foundation.item;

import static net.minecraft.util.text.TextFormatting.GOLD;
import static net.minecraft.util.text.TextFormatting.GRAY;

import java.text.BreakIterator;
import java.util.ArrayList;
import java.util.HashMap;
import java.util.LinkedList;
import java.util.List;
import java.util.Map;
import java.util.concurrent.atomic.AtomicInteger;
import java.util.function.Supplier;

import com.google.common.base.Strings;
import com.mojang.bridge.game.Language;
import com.simibubi.create.AllItems;
import com.simibubi.create.content.AllSections;
import com.simibubi.create.content.contraptions.base.IRotate;
import com.simibubi.create.content.contraptions.components.flywheel.engine.EngineBlock;
import com.simibubi.create.content.contraptions.goggles.IHaveGoggleInformation;
import com.simibubi.create.content.curiosities.tools.AllToolTiers;
import com.simibubi.create.foundation.item.ItemDescription.Palette;
import com.simibubi.create.foundation.utility.Lang;

import net.minecraft.client.Minecraft;
import net.minecraft.client.gui.FontRenderer;
import net.minecraft.client.resources.I18n;
import net.minecraft.entity.player.PlayerEntity;
import net.minecraft.inventory.EquipmentSlotType;
import net.minecraft.item.BlockItem;
import net.minecraft.item.Item;
import net.minecraft.item.ItemStack;
import net.minecraft.item.TieredItem;
import net.minecraft.util.IItemProvider;
<<<<<<< HEAD
import net.minecraft.util.text.*;
=======
import net.minecraft.util.text.TextFormatting;
import net.minecraftforge.client.MinecraftForgeClient;
>>>>>>> 3cdbf47c

public class TooltipHelper {

	public static final int maxWidthPerLine = 200;
	public static final Map<String, ItemDescription> cachedTooltips = new HashMap<>();
	public static Language cachedLanguage;
	private static boolean gogglesMode;
	private static final Map<Item, Supplier<String>> tooltipReferrals = new HashMap<>();

	public static IFormattableTextComponent holdShift(Palette color, boolean highlighted) {
		TextFormatting colorFormat = highlighted ? color.hColor : color.color;
		return Lang.translate("tooltip.holdKey", Lang.translate("tooltip.keyShift")
			.formatted(colorFormat)).formatted(TextFormatting.DARK_GRAY);
	}

	public static void addHint(List<ITextComponent> tooltip, String hintKey, Object... messageParams) {
		ITextComponent spacing = IHaveGoggleInformation.componentSpacing;
		tooltip.add(spacing.copy().append(Lang.translate(hintKey + ".title")).formatted(GOLD));
		ITextComponent hint = Lang.translate(hintKey);
		List<ITextComponent> cutComponent = TooltipHelper.cutTextComponent(hint, GRAY, TextFormatting.WHITE);
		for (ITextComponent component : cutComponent) tooltip.add(spacing.copy().append(component));
	}
	
	public static void referTo(IItemProvider item, Supplier<? extends IItemProvider> itemWithTooltip) {
		tooltipReferrals.put(item.asItem(), () -> itemWithTooltip.get()
			.asItem()
			.getTranslationKey());
	}

	public static void referTo(IItemProvider item, String string) {
		tooltipReferrals.put(item.asItem(), () -> string);
	}

	@Deprecated
	public static List<String> cutString(ITextComponent s, TextFormatting defaultColor, TextFormatting highlightColor) {
		return cutString(s.getUnformattedComponentText(), defaultColor, highlightColor, 0);
	}

	@Deprecated
	public static List<String> cutString(String s, TextFormatting defaultColor, TextFormatting highlightColor,
		int indent) {
		// Apply markup
		String markedUp = s.replaceAll("_([^_]+)_", highlightColor + "$1" + defaultColor);

		// Split words
		List<String> words = new LinkedList<>();
		BreakIterator iterator = BreakIterator.getLineInstance(MinecraftForgeClient.getLocale());
		iterator.setText(markedUp);
		int start = iterator.first();
		for (int end = iterator.next(); end != BreakIterator.DONE; start = end, end = iterator.next()) {
			String word = markedUp.substring(start, end);
			words.add(word);
		}

		// Apply hard wrap
		FontRenderer font = Minecraft.getInstance().fontRenderer;
		List<String> lines = new LinkedList<>();
		StringBuilder currentLine = new StringBuilder();
		int width = 0;
		for (String word : words) {
			int newWidth = font.getStringWidth(word);
			if (width + newWidth > maxWidthPerLine) {
				if (width > 0) {
					String line = currentLine.toString();
					lines.add(line);
					currentLine = new StringBuilder();
					width = 0;
				} else {
					lines.add(word);
					continue;
				}
			}
			currentLine.append(word);
			width += newWidth;
		}
		if (width > 0) {
			lines.add(currentLine.toString());
		}

		// Format
		String lineStart = Strings.repeat(" ", indent);
		List<String> formattedLines = new ArrayList<>(lines.size());
		String format = defaultColor.toString();
		for (String line : lines) {
			String formattedLine = format + lineStart + line;
			formattedLines.add(formattedLine);
			format = TextFormatting.getFormatString(formattedLine);
		}
		return formattedLines;
	}

	public static List<ITextComponent> cutStringTextComponent(String c, TextFormatting defaultColor,
		TextFormatting highlightColor) {
		return cutTextComponent(new StringTextComponent(c), defaultColor, highlightColor, 0);
	}

	public static List<ITextComponent> cutTextComponent(ITextComponent c, TextFormatting defaultColor,
		TextFormatting highlightColor) {
		return cutTextComponent(c, defaultColor, highlightColor, 0);
	}

	public static List<ITextComponent> cutStringTextComponent(String c, TextFormatting defaultColor,
		TextFormatting highlightColor, int indent) {
		return cutTextComponent(new StringTextComponent(c), defaultColor, highlightColor, indent);
	}

	public static List<ITextComponent> cutTextComponent(ITextComponent c, TextFormatting defaultColor,
		TextFormatting highlightColor, int indent) {
		IFormattableTextComponent lineStart = StringTextComponent.EMPTY.copy();
		for (int i = 0; i < indent; i++)
			lineStart.append(" ");
		lineStart.formatted(defaultColor);

		List<ITextComponent> lines = new ArrayList<>();
		String rawText = getUnformattedDeepText(c);
		String[] words = rawText.split(" ");
		String word;
		IFormattableTextComponent currentLine = lineStart.copy();

		boolean firstWord = true;
		boolean lastWord;

		// Apply hard wrap
		for (int i = 0; i < words.length; i++) {
			word = words[i];
			lastWord = i == words.length - 1;

			if (!lastWord && !firstWord && getComponentLength(currentLine) + word.length() > maxCharsPerLine) {
				lines.add(currentLine);
				currentLine = lineStart.copy();
				firstWord = true;
			}

			currentLine.append(new StringTextComponent((firstWord ? "" : " ") + word.replace("_", ""))
				.formatted(word.matches("_([^_]+)_") ? highlightColor : defaultColor));
			firstWord = false;
		}

		if (!firstWord) {
			lines.add(currentLine);
		}

		return lines;
	}

	private static void checkLocale() {
		Language currentLanguage = Minecraft.getInstance()
			.getLanguageManager()
			.getCurrentLanguage();
		if (cachedLanguage != currentLanguage) {
			cachedTooltips.clear();
			cachedLanguage = currentLanguage;
		}
	}

	public static boolean hasTooltip(ItemStack stack, PlayerEntity player) {
		checkLocale();

		boolean hasGlasses = AllItems.GOGGLES.isIn(player.getItemStackFromSlot(EquipmentSlotType.HEAD));

		if (hasGlasses != gogglesMode) {
			gogglesMode = hasGlasses;
			cachedTooltips.clear();
		}

		String key = getTooltipTranslationKey(stack);
		if (cachedTooltips.containsKey(key))
			return cachedTooltips.get(key) != ItemDescription.MISSING;
		return findTooltip(stack);
	}

	public static ItemDescription getTooltip(ItemStack stack) {
		checkLocale();
		String key = getTooltipTranslationKey(stack);
		if (cachedTooltips.containsKey(key)) {
			ItemDescription itemDescription = cachedTooltips.get(key);
			if (itemDescription != ItemDescription.MISSING)
				return itemDescription;
		}
		return null;
	}

	private static boolean findTooltip(ItemStack stack) {
		String key = getTooltipTranslationKey(stack);
		if (I18n.hasKey(key)) {
			cachedTooltips.put(key, buildToolTip(key, stack));
			return true;
		}
		cachedTooltips.put(key, ItemDescription.MISSING);
		return false;
	}

	private static ItemDescription buildToolTip(String translationKey, ItemStack stack) {
		AllSections module = AllSections.of(stack);
		if (I18n.format(translationKey)
			.equals("WIP"))
			return new WipScription(module.getTooltipPalette());

		ItemDescription tooltip = new ItemDescription(module.getTooltipPalette());
		String summaryKey = translationKey + ".summary";

		// Summary
		if (I18n.hasKey(summaryKey))
			tooltip = tooltip.withSummary(new StringTextComponent(I18n.format(summaryKey)));

		// Requirements
		if (stack.getItem() instanceof BlockItem) {
			BlockItem item = (BlockItem) stack.getItem();
			if (item.getBlock() instanceof IRotate || item.getBlock() instanceof EngineBlock) {
				tooltip = tooltip.withKineticStats(item.getBlock());
			}
		}

		// Behaviours
		for (int i = 1; i < 100; i++) {
			String conditionKey = translationKey + ".condition" + i;
			String behaviourKey = translationKey + ".behaviour" + i;
			if (!I18n.hasKey(conditionKey))
				break;
			tooltip.withBehaviour(I18n.format(conditionKey), I18n.format(behaviourKey));
		}

		// Controls
		for (int i = 1; i < 100; i++) {
			String controlKey = translationKey + ".control" + i;
			String actionKey = translationKey + ".action" + i;
			if (!I18n.hasKey(controlKey))
				break;
			tooltip.withControl(I18n.format(controlKey), I18n.format(actionKey));
		}

		return tooltip.createTabs();
	}

	public static String getTooltipTranslationKey(ItemStack stack) {
		Item item = stack.getItem();
		if (item instanceof TieredItem) {
			TieredItem tieredItem = (TieredItem) item;
			if (tieredItem.getTier() instanceof AllToolTiers) {
				AllToolTiers allToolTiers = (AllToolTiers) tieredItem.getTier();
				return "tool.create." + Lang.asId(allToolTiers.name()) + ".tooltip";
			}
		}

		if (tooltipReferrals.containsKey(item))
			return tooltipReferrals.get(item).get() + ".tooltip";
		return item.getTranslationKey(stack) + ".tooltip";
	}

	private static int getComponentLength(ITextComponent component) {
		AtomicInteger l = new AtomicInteger();
		TextProcessing.visitFormatted(component, Style.EMPTY, (s, style, charConsumer) -> {
			l.getAndIncrement();
			return true;
		});
		return l.get();
	}

	public static String getUnformattedDeepText(ITextComponent component) {
		StringBuilder b = new StringBuilder();
		b.append(component.getString());
		component.getSiblings()
			.forEach(c -> b.append(getUnformattedDeepText(c)));
		return b.toString();
	}

}<|MERGE_RESOLUTION|>--- conflicted
+++ resolved
@@ -21,6 +21,7 @@
 import com.simibubi.create.content.contraptions.goggles.IHaveGoggleInformation;
 import com.simibubi.create.content.curiosities.tools.AllToolTiers;
 import com.simibubi.create.foundation.item.ItemDescription.Palette;
+import com.simibubi.create.foundation.utility.Couple;
 import com.simibubi.create.foundation.utility.Lang;
 
 import net.minecraft.client.Minecraft;
@@ -33,12 +34,13 @@
 import net.minecraft.item.ItemStack;
 import net.minecraft.item.TieredItem;
 import net.minecraft.util.IItemProvider;
-<<<<<<< HEAD
-import net.minecraft.util.text.*;
-=======
+import net.minecraft.util.text.IFormattableTextComponent;
+import net.minecraft.util.text.ITextComponent;
+import net.minecraft.util.text.StringTextComponent;
+import net.minecraft.util.text.Style;
 import net.minecraft.util.text.TextFormatting;
+import net.minecraft.util.text.TextProcessing;
 import net.minecraftforge.client.MinecraftForgeClient;
->>>>>>> 3cdbf47c
 
 public class TooltipHelper {
 
@@ -125,7 +127,7 @@
 		for (String line : lines) {
 			String formattedLine = format + lineStart + line;
 			formattedLines.add(formattedLine);
-			format = TextFormatting.getFormatString(formattedLine);
+//			format = TextFormatting.getFormatString(formattedLine);
 		}
 		return formattedLines;
 	}
@@ -147,42 +149,109 @@
 
 	public static List<ITextComponent> cutTextComponent(ITextComponent c, TextFormatting defaultColor,
 		TextFormatting highlightColor, int indent) {
+		String s = getUnformattedDeepText(c);
+		
+		// Apply markup
+		String markedUp = s;//.replaceAll("_([^_]+)_", highlightColor + "$1" + defaultColor);
+
+		// Split words
+		List<String> words = new LinkedList<>();
+		BreakIterator iterator = BreakIterator.getLineInstance(MinecraftForgeClient.getLocale());
+		iterator.setText(markedUp);
+		int start = iterator.first();
+		for (int end = iterator.next(); end != BreakIterator.DONE; start = end, end = iterator.next()) {
+			String word = markedUp.substring(start, end);
+			words.add(word);
+		}
+
+		// Apply hard wrap
+		FontRenderer font = Minecraft.getInstance().fontRenderer;
+		List<String> lines = new LinkedList<>();
+		StringBuilder currentLine = new StringBuilder();
+		int width = 0;
+		for (String word : words) {
+			int newWidth = font.getStringWidth(word);
+			if (width + newWidth > maxWidthPerLine) {
+				if (width > 0) {
+					String line = currentLine.toString();
+					lines.add(line);
+					currentLine = new StringBuilder();
+					width = 0;
+				} else {
+					lines.add(word);
+					continue;
+				}
+			}
+			currentLine.append(word);
+			width += newWidth;
+		}
+		if (width > 0) {
+			lines.add(currentLine.toString());
+		}
+
+		// Format
 		IFormattableTextComponent lineStart = StringTextComponent.EMPTY.copy();
 		for (int i = 0; i < indent; i++)
 			lineStart.append(" ");
 		lineStart.formatted(defaultColor);
-
-		List<ITextComponent> lines = new ArrayList<>();
-		String rawText = getUnformattedDeepText(c);
-		String[] words = rawText.split(" ");
-		String word;
-		IFormattableTextComponent currentLine = lineStart.copy();
-
-		boolean firstWord = true;
-		boolean lastWord;
-
-		// Apply hard wrap
-		for (int i = 0; i < words.length; i++) {
-			word = words[i];
-			lastWord = i == words.length - 1;
-
-			if (!lastWord && !firstWord && getComponentLength(currentLine) + word.length() > maxCharsPerLine) {
-				lines.add(currentLine);
-				currentLine = lineStart.copy();
-				firstWord = true;
-			}
-
-			currentLine.append(new StringTextComponent((firstWord ? "" : " ") + word.replace("_", ""))
-				.formatted(word.matches("_([^_]+)_") ? highlightColor : defaultColor));
-			firstWord = false;
-		}
-
-		if (!firstWord) {
-			lines.add(currentLine);
-		}
-
-		return lines;
-	}
+		List<ITextComponent> formattedLines = new ArrayList<>(lines.size());
+		Couple<TextFormatting> f = Couple.create(highlightColor, defaultColor);
+		
+		for (String string : lines) {
+			boolean currentlyHighlighted = false;
+			IFormattableTextComponent currentComponent = lineStart.copy();
+			String[] split = string.split("_");
+			for (String part : split) {
+				currentComponent.append(new StringTextComponent(part).formatted(f.get(currentlyHighlighted)));
+				if (split.length != 1)
+					currentlyHighlighted = !currentlyHighlighted;
+			}
+			
+			formattedLines.add(currentComponent);
+		}
+		
+		
+		return formattedLines;
+	}
+	
+//	public static List<ITextComponent> cutTextComponentOld(ITextComponent c, TextFormatting defaultColor,
+//		TextFormatting highlightColor, int indent) {
+//		IFormattableTextComponent lineStart = StringTextComponent.EMPTY.copy();
+//		for (int i = 0; i < indent; i++)
+//			lineStart.append(" ");
+//		lineStart.formatted(defaultColor);
+//
+//		List<ITextComponent> lines = new ArrayList<>();
+//		String rawText = getUnformattedDeepText(c);
+//		String[] words = rawText.split(" ");
+//		String word;
+//		IFormattableTextComponent currentLine = lineStart.copy();
+//
+//		boolean firstWord = true;
+//		boolean lastWord;
+//
+//		// Apply hard wrap
+//		for (int i = 0; i < words.length; i++) {
+//			word = words[i];
+//			lastWord = i == words.length - 1;
+//
+//			if (!lastWord && !firstWord && getComponentLength(currentLine) + word.length() > maxCharsPerLine) {
+//				lines.add(currentLine);
+//				currentLine = lineStart.copy();
+//				firstWord = true;
+//			}
+//
+//			currentLine.append(new StringTextComponent((firstWord ? "" : " ") + word.replace("_", ""))
+//				.formatted(word.matches("_([^_]+)_") ? highlightColor : defaultColor));
+//			firstWord = false;
+//		}
+//
+//		if (!firstWord) {
+//			lines.add(currentLine);
+//		}
+//
+//		return lines;
+//	}
 
 	private static void checkLocale() {
 		Language currentLanguage = Minecraft.getInstance()
