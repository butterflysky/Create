--- conflicted
+++ resolved
@@ -17,15 +17,7 @@
 import net.minecraft.client.gui.Font;
 import net.minecraft.network.chat.Component;
 import net.minecraft.network.chat.MutableComponent;
-<<<<<<< HEAD
-import net.minecraft.world.entity.player.Player;
-import net.minecraft.world.item.Item;
-import net.minecraft.world.item.ItemStack;
-import net.minecraft.world.level.ItemLike;
-=======
 import net.minecraft.network.chat.Style;
-import net.minecraftforge.client.MinecraftForgeClient;
->>>>>>> 03feeb71
 
 public class TooltipHelper {
 
@@ -62,35 +54,14 @@
 	public static Style styleFromColor(ChatFormatting color) {
 		return Style.EMPTY.applyFormat(color);
 	}
-	
+
 	public static Style styleFromColor(int hex) {
 		return Style.EMPTY.withColor(hex);
 	}
 
-<<<<<<< HEAD
-	@Deprecated
-	public static List<String> cutString(String s, ChatFormatting defaultColor, ChatFormatting highlightColor,
-		int indent) {
-		// Apply markup
-		String markedUp = s.replaceAll("_([^_]+)_", highlightColor + "$1" + defaultColor);
-
-		// Split words
-		List<String> words = new LinkedList<>();
-		BreakIterator iterator = BreakIterator.getLineInstance(MinecraftClientUtil.getLocale());
-		iterator.setText(markedUp);
-		int start = iterator.first();
-		for (int end = iterator.next(); end != BreakIterator.DONE; start = end, end = iterator.next()) {
-			String word = markedUp.substring(start, end);
-			words.add(word);
-		}
-
-		Font font = Minecraft.getInstance().font;
-		List<String> lines = FontHelper.cutString(font, markedUp, maxWidthPerLine);
-=======
 	public static List<Component> cutStringTextComponent(String s, Palette palette) {
 		return cutTextComponent(Components.literal(s), palette);
 	}
->>>>>>> 03feeb71
 
 	public static List<Component> cutTextComponent(Component c, Palette palette) {
 		return cutTextComponent(c, palette.primary(), palette.highlight());
@@ -117,13 +88,8 @@
 
 		// Split words
 		List<String> words = new LinkedList<>();
-<<<<<<< HEAD
 		BreakIterator iterator = BreakIterator.getLineInstance(MinecraftClientUtil.getLocale());
-		iterator.setText(markedUp);
-=======
-		BreakIterator iterator = BreakIterator.getLineInstance(MinecraftForgeClient.getLocale());
 		iterator.setText(s);
->>>>>>> 03feeb71
 		int start = iterator.first();
 		for (int end = iterator.next(); end != BreakIterator.DONE; start = end, end = iterator.next()) {
 			String word = s.substring(start, end);
