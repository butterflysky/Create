--- conflicted
+++ resolved
@@ -105,7 +105,6 @@
 			StressImpact.isEnabled() && showStressImpact && BlockStressValues.getImpact(block) > 0;
 		boolean hasStressCapacity = StressImpact.isEnabled() && BlockStressValues.hasCapacity(block);
 
-<<<<<<< HEAD
 //		if (hasSpeedRequirement) {
 //			int index = minimumRequiredSpeedLevel.ordinal();
 //			MutableComponent level =
@@ -122,23 +121,6 @@
 //				.withStyle(GRAY));
 //			list.add(level);
 //		}
-=======
-		if (hasSpeedRequirement) {
-			MutableComponent level =
-				new TextComponent(makeProgressBar(3, minimumRequiredSpeedLevel.ordinal())).withStyle(minimumRequiredSpeedLevel.getTextColor());
-
-			if (hasGoggles)
-				level.append(String.valueOf(minimumRequiredSpeedLevel.getSpeedValue()))
-					.append(rpmUnit)
-					.append("+");
-			else
-				level.append(Lang.translate("tooltip.speedRequirement." + Lang.asId(minimumRequiredSpeedLevel.name())));
-
-			list.add(Lang.translate("tooltip.speedRequirement")
-				.withStyle(GRAY));
-			list.add(level);
-		}
->>>>>>> 97da6be2
 
 		if (hasStressImpact) {
 			double impact = BlockStressValues.getImpact(block);
@@ -162,13 +144,7 @@
 			double capacity = BlockStressValues.getCapacity(block);
 			StressImpact impactId = capacity >= config.highCapacity.get() ? StressImpact.HIGH
 				: (capacity >= config.mediumCapacity.get() ? StressImpact.MEDIUM : StressImpact.LOW);
-<<<<<<< HEAD
-			StressImpact opposite = StressImpact.values()[2 - impactId.ordinal()];
-
-			int index = StressImpact.values().length - 2 - impactId.ordinal();
-=======
 			StressImpact opposite = StressImpact.values()[StressImpact.values().length - 2 - impactId.ordinal()];
->>>>>>> 97da6be2
 			MutableComponent level =
 				new TextComponent(makeProgressBar(3, impactId.ordinal() + 1)).withStyle(opposite.getAbsoluteColor());
 
