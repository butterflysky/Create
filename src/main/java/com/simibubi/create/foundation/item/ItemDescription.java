package com.simibubi.create.foundation.item;

import static com.simibubi.create.foundation.item.TooltipHelper.cutStringTextComponent;
import static com.simibubi.create.foundation.item.TooltipHelper.cutTextComponent;
import static net.minecraft.util.text.TextFormatting.AQUA;
import static net.minecraft.util.text.TextFormatting.BLUE;
import static net.minecraft.util.text.TextFormatting.DARK_GRAY;
import static net.minecraft.util.text.TextFormatting.DARK_GREEN;
import static net.minecraft.util.text.TextFormatting.DARK_PURPLE;
import static net.minecraft.util.text.TextFormatting.DARK_RED;
import static net.minecraft.util.text.TextFormatting.GOLD;
import static net.minecraft.util.text.TextFormatting.GRAY;
import static net.minecraft.util.text.TextFormatting.GREEN;
import static net.minecraft.util.text.TextFormatting.ITALIC;
import static net.minecraft.util.text.TextFormatting.LIGHT_PURPLE;
import static net.minecraft.util.text.TextFormatting.RED;
import static net.minecraft.util.text.TextFormatting.STRIKETHROUGH;
import static net.minecraft.util.text.TextFormatting.WHITE;
import static net.minecraft.util.text.TextFormatting.YELLOW;

import java.util.ArrayList;
import java.util.Arrays;
import java.util.List;
import java.util.Map;

import com.simibubi.create.AllItems;
import com.simibubi.create.content.contraptions.base.IRotate;
import com.simibubi.create.content.contraptions.base.IRotate.SpeedLevel;
import com.simibubi.create.content.contraptions.base.IRotate.StressImpact;
import com.simibubi.create.content.contraptions.components.fan.EncasedFanBlock;
import com.simibubi.create.content.contraptions.components.flywheel.engine.EngineBlock;
import com.simibubi.create.content.contraptions.components.flywheel.engine.FurnaceEngineBlock;
import com.simibubi.create.content.contraptions.components.waterwheel.WaterWheelBlock;
import com.simibubi.create.foundation.config.AllConfigs;
import com.simibubi.create.foundation.config.CKinetics;
import com.simibubi.create.foundation.utility.Lang;

import net.minecraft.block.Block;
import net.minecraft.client.Minecraft;
import net.minecraft.client.gui.screen.Screen;
import net.minecraft.inventory.EquipmentSlotType;
import net.minecraft.util.ResourceLocation;
import net.minecraft.util.text.IFormattableTextComponent;
import net.minecraft.util.text.ITextComponent;
import net.minecraft.util.text.StringTextComponent;
import net.minecraft.util.text.TextFormatting;
import net.minecraftforge.common.ForgeConfigSpec.ConfigValue;

public class ItemDescription {

	public static final ItemDescription MISSING = new ItemDescription(null);
	public static ITextComponent trim =
		new StringTextComponent("                          ").formatted(WHITE, STRIKETHROUGH);

	public enum Palette {

		Blue(BLUE, AQUA),
		Green(DARK_GREEN, GREEN),
		Yellow(GOLD, YELLOW),
		Red(DARK_RED, RED),
		Purple(DARK_PURPLE, LIGHT_PURPLE),
		Gray(DARK_GRAY, GRAY),

		;

		private Palette(TextFormatting primary, TextFormatting highlight) {
			color = primary;
			hColor = highlight;
		}

		public TextFormatting color;
		public TextFormatting hColor;
	}

	private List<ITextComponent> lines;
	private List<ITextComponent> linesOnShift;
	private List<ITextComponent> linesOnCtrl;
	private Palette palette;

	public ItemDescription(Palette palette) {
		this.palette = palette;
		lines = new ArrayList<>();
		linesOnShift = new ArrayList<>();
		linesOnCtrl = new ArrayList<>();
	}

	public ItemDescription withSummary(ITextComponent summary) {
		addStrings(linesOnShift, cutTextComponent(summary, palette.color, palette.hColor));
		add(linesOnShift, StringTextComponent.EMPTY);
		return this;
	}

	public ItemDescription withKineticStats(Block block) {

		boolean isEngine = block instanceof EngineBlock;
		CKinetics config = AllConfigs.SERVER.kinetics;
		SpeedLevel minimumRequiredSpeedLevel =
			isEngine ? SpeedLevel.NONE : ((IRotate) block).getMinimumRequiredSpeedLevel();
		boolean hasSpeedRequirement = minimumRequiredSpeedLevel != SpeedLevel.NONE;
		ResourceLocation id = block.getRegistryName();
		Map<ResourceLocation, ConfigValue<Double>> impacts = config.stressValues.getImpacts();
		Map<ResourceLocation, ConfigValue<Double>> capacities = config.stressValues.getCapacities();
		boolean hasStressImpact = impacts.containsKey(id) && impacts.get(id)
			.get() > 0 && StressImpact.isEnabled();
		boolean hasStressCapacity = capacities.containsKey(id) && StressImpact.isEnabled();
		boolean hasGlasses =
			AllItems.GOGGLES.get() == Minecraft.getInstance().player.getItemStackFromSlot(EquipmentSlotType.HEAD)
				.getItem();

		ITextComponent rpmUnit = Lang.translate("generic.unit.rpm");
		if (hasSpeedRequirement) {
			List<ITextComponent> speedLevels = Lang.translatedOptions("tooltip.speedRequirement", "none", "medium", "high");
			int index = minimumRequiredSpeedLevel.ordinal();
			IFormattableTextComponent level = new StringTextComponent(makeProgressBar(3, index)).append(speedLevels.get(index)).formatted(minimumRequiredSpeedLevel.getTextColor());

			if (hasGlasses)
				level.append(" (" + minimumRequiredSpeedLevel.getSpeedValue()).append(rpmUnit).append("+)");

			add(linesOnShift, Lang.translate("tooltip.speedRequirement").formatted(GRAY));
			add(linesOnShift, level);
		}

<<<<<<< HEAD
		ITextComponent stressUnit = Lang.translate("generic.unit.stress");
=======
>>>>>>> 1bebaa6f
		if (hasStressImpact && !(!isEngine && ((IRotate) block).hideStressImpact())) {
			List<ITextComponent> stressLevels = Lang.translatedOptions("tooltip.stressImpact", "low", "medium", "high");
			double impact = impacts.get(id)
				.get();
			StressImpact impactId = impact >= config.highStressImpact.get() ? StressImpact.HIGH
				: (impact >= config.mediumStressImpact.get() ? StressImpact.MEDIUM : StressImpact.LOW);
			int index = impactId.ordinal();
			IFormattableTextComponent level = new StringTextComponent(makeProgressBar(3, index)).append(stressLevels.get(index)).formatted(impactId.getAbsoluteColor());

			if (hasGlasses)
<<<<<<< HEAD
				level.append(" (" + impacts.get(id).get()).append(stressUnit).append(")");
=======
				level += " (" + impacts.get(id)
					.get() + "x " + rpmUnit + ")";
>>>>>>> 1bebaa6f

			add(linesOnShift, Lang.translate("tooltip.stressImpact").formatted(GRAY));
			add(linesOnShift, level);
		}

		if (hasStressCapacity) {
			List<ITextComponent> stressCapacityLevels =
				Lang.translatedOptions("tooltip.capacityProvided", "low", "medium", "high");
			double capacity = capacities.get(id)
				.get();
			StressImpact impactId = capacity >= config.highCapacity.get() ? StressImpact.LOW
				: (capacity >= config.mediumCapacity.get() ? StressImpact.MEDIUM : StressImpact.HIGH);
			int index = StressImpact.values().length - 2 - impactId.ordinal();
			IFormattableTextComponent level = new StringTextComponent(makeProgressBar(3, index)).append(stressCapacityLevels.get(index)).formatted(impactId.getAbsoluteColor());

			if (hasGlasses)
<<<<<<< HEAD
				level.append(" (" + capacity).append(stressUnit).append(")");
=======
				level += " (" + capacity + "x " + rpmUnit + ")";
>>>>>>> 1bebaa6f
			if (!isEngine && ((IRotate) block).showCapacityWithAnnotation())
				level.append(" ").append(Lang.translate("tooltip.capacityProvided.asGenerator").formatted(DARK_GRAY, ITALIC));

			add(linesOnShift, Lang.translate("tooltip.capacityProvided").formatted(GRAY));
			add(linesOnShift, level);

			IFormattableTextComponent genSpeed = generatorSpeed(block, rpmUnit);
			if (!genSpeed.getUnformattedComponentText().equals("")) {
				add(linesOnShift, new StringTextComponent(" ").append(genSpeed).formatted(GREEN));
			}
		}

		if (hasSpeedRequirement || hasStressImpact || hasStressCapacity)
			add(linesOnShift, StringTextComponent.EMPTY);
		return this;
	}

	public static String makeProgressBar(int length, int filledLength) {
		String bar = " ";
		int emptySpaces = length - 1 - filledLength;
		for (int i = 0; i <= filledLength; i++)
			bar += "\u2588";
		for (int i = 0; i < emptySpaces; i++)
			bar += "\u2592";
		return bar + " ";
	}

	public ItemDescription withBehaviour(String condition, String behaviour) {
		add(linesOnShift, new StringTextComponent(condition).formatted(GRAY));
		addStrings(linesOnShift, cutStringTextComponent(behaviour, palette.color, palette.hColor, 1));
		return this;
	}

	public ItemDescription withControl(String condition, String action) {
		add(linesOnCtrl, new StringTextComponent(condition).formatted(GRAY));
		addStrings(linesOnCtrl, cutStringTextComponent(action, palette.color, palette.hColor, 1));
		return this;
	}

	public ItemDescription createTabs() {
		boolean hasDescription = !linesOnShift.isEmpty();
		boolean hasControls = !linesOnCtrl.isEmpty();

		if (hasDescription || hasControls) {
			String[] holdKey = TooltipHelper.getUnformattedDeepText(Lang.translate("tooltip.holdKey", "$"))
				.split("\\$");
			String[] holdKeyOrKey = TooltipHelper.getUnformattedDeepText(Lang.translate("tooltip.holdKeyOrKey", "$", "$"))
				.split("\\$");
			ITextComponent keyShift = Lang.translate("tooltip.keyShift");
			ITextComponent keyCtrl = Lang.translate("tooltip.keyCtrl");
			for (List<ITextComponent> list : Arrays.asList(lines, linesOnShift, linesOnCtrl)) {
				boolean shift = list == linesOnShift;
				boolean ctrl = list == linesOnCtrl;

				if (holdKey.length != 2 || holdKeyOrKey.length != 3) {
					list.add(0, new StringTextComponent("Invalid lang formatting!"));
					continue;
				}

				IFormattableTextComponent tabBuilder = StringTextComponent.EMPTY.copy();
				if (hasDescription && hasControls) {
					tabBuilder.append(holdKeyOrKey[0]);
					tabBuilder.append(keyShift.copy().formatted(shift ? palette.hColor : palette.color));
					tabBuilder.append(holdKeyOrKey[1]);
					tabBuilder.append(keyCtrl.copy().formatted(ctrl ? palette.hColor : palette.color));
					tabBuilder.append(holdKeyOrKey[2]);

				} else {
					tabBuilder.append(holdKey[0]);
					tabBuilder.append((hasDescription ? keyShift : keyCtrl).copy().formatted((hasDescription ? shift : ctrl) ? palette.hColor : palette.color));
					tabBuilder.append(holdKey[1]);
				}
				tabBuilder.formatted(DARK_GRAY);
				list.add(0, tabBuilder);
				if (shift || ctrl)
					list.add(1, StringTextComponent.EMPTY);
			}
		}

		if (!hasDescription)
			linesOnShift = lines;
		if (!hasControls)
			linesOnCtrl = lines;

		return this;
	}

	public static String hightlight(String s, Palette palette) {
		return palette.hColor + s + palette.color;
	}

	public static void addStrings(List<ITextComponent> infoList, List<ITextComponent> textLines) {
		textLines.forEach(s -> add(infoList, s));
	}

	public static void add(List<ITextComponent> infoList, List<ITextComponent> textLines) {
		infoList.addAll(textLines);
	}

	public static void add(List<ITextComponent> infoList, ITextComponent line) {
		infoList.add(line);
	}

	public Palette getPalette() {
		return palette;
	}

	public List<ITextComponent> addInformation(List<ITextComponent> tooltip) {
		if (Screen.hasShiftDown()) {
			tooltip.addAll(linesOnShift);
			return tooltip;
		}

		if (Screen.hasControlDown()) {
			tooltip.addAll(linesOnCtrl);
			return tooltip;
		}

		tooltip.addAll(lines);
		return tooltip;
	}

	public List<ITextComponent> getLines() {
		return lines;
	}

	public List<ITextComponent> getLinesOnCtrl() {
		return linesOnCtrl;
	}

	public List<ITextComponent> getLinesOnShift() {
		return linesOnShift;
	}

	private IFormattableTextComponent generatorSpeed(Block block, ITextComponent unitRPM) {
		String value = "";

		if (block instanceof WaterWheelBlock) {
			int baseSpeed = AllConfigs.SERVER.kinetics.waterWheelBaseSpeed.get();
			int speedmod = AllConfigs.SERVER.kinetics.waterWheelFlowSpeed.get();
			value = (speedmod + baseSpeed) + "-" + (baseSpeed + (speedmod * 3));
		}

		else if (block instanceof EncasedFanBlock)
			value = AllConfigs.SERVER.kinetics.generatingFanSpeed.get()
				.toString();

		else if (block instanceof FurnaceEngineBlock) {
			int baseSpeed = AllConfigs.SERVER.kinetics.furnaceEngineSpeed.get();
			value = baseSpeed + "-" + (baseSpeed * 2);
		}

		return !value.equals("") ? Lang.translate("tooltip.generationSpeed", value, unitRPM) : StringTextComponent.EMPTY.copy();
	}

}<|MERGE_RESOLUTION|>--- conflicted
+++ resolved
@@ -120,10 +120,6 @@
 			add(linesOnShift, level);
 		}
 
-<<<<<<< HEAD
-		ITextComponent stressUnit = Lang.translate("generic.unit.stress");
-=======
->>>>>>> 1bebaa6f
 		if (hasStressImpact && !(!isEngine && ((IRotate) block).hideStressImpact())) {
 			List<ITextComponent> stressLevels = Lang.translatedOptions("tooltip.stressImpact", "low", "medium", "high");
 			double impact = impacts.get(id)
@@ -134,12 +130,7 @@
 			IFormattableTextComponent level = new StringTextComponent(makeProgressBar(3, index)).append(stressLevels.get(index)).formatted(impactId.getAbsoluteColor());
 
 			if (hasGlasses)
-<<<<<<< HEAD
-				level.append(" (" + impacts.get(id).get()).append(stressUnit).append(")");
-=======
-				level += " (" + impacts.get(id)
-					.get() + "x " + rpmUnit + ")";
->>>>>>> 1bebaa6f
+				level.append(" (" + impacts.get(id).get()).append("x " + rpmUnit).append(")");
 
 			add(linesOnShift, Lang.translate("tooltip.stressImpact").formatted(GRAY));
 			add(linesOnShift, level);
@@ -156,11 +147,7 @@
 			IFormattableTextComponent level = new StringTextComponent(makeProgressBar(3, index)).append(stressCapacityLevels.get(index)).formatted(impactId.getAbsoluteColor());
 
 			if (hasGlasses)
-<<<<<<< HEAD
-				level.append(" (" + capacity).append(stressUnit).append(")");
-=======
-				level += " (" + capacity + "x " + rpmUnit + ")";
->>>>>>> 1bebaa6f
+				level.append(" (" + capacity).append("x " + rpmUnit).append(")");
 			if (!isEngine && ((IRotate) block).showCapacityWithAnnotation())
 				level.append(" ").append(Lang.translate("tooltip.capacityProvided.asGenerator").formatted(DARK_GRAY, ITALIC));
 
