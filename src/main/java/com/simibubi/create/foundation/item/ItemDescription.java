package com.simibubi.create.foundation.item;

import static com.simibubi.create.foundation.item.TooltipHelper.cutStringTextComponent;
import static com.simibubi.create.foundation.item.TooltipHelper.cutTextComponent;
import static net.minecraft.ChatFormatting.AQUA;
import static net.minecraft.ChatFormatting.BLUE;
import static net.minecraft.ChatFormatting.DARK_GRAY;
import static net.minecraft.ChatFormatting.DARK_GREEN;
import static net.minecraft.ChatFormatting.DARK_PURPLE;
import static net.minecraft.ChatFormatting.DARK_RED;
import static net.minecraft.ChatFormatting.GOLD;
import static net.minecraft.ChatFormatting.GRAY;
import static net.minecraft.ChatFormatting.GREEN;
import static net.minecraft.ChatFormatting.LIGHT_PURPLE;
import static net.minecraft.ChatFormatting.RED;
import static net.minecraft.ChatFormatting.STRIKETHROUGH;
import static net.minecraft.ChatFormatting.WHITE;
import static net.minecraft.ChatFormatting.YELLOW;

import java.util.ArrayList;
import java.util.Arrays;
import java.util.List;

import com.simibubi.create.content.contraptions.base.IRotate;
import com.simibubi.create.content.contraptions.base.IRotate.StressImpact;
import com.simibubi.create.content.contraptions.goggles.GogglesItem;
import com.simibubi.create.foundation.block.BlockStressValues;
import com.simibubi.create.foundation.config.AllConfigs;
import com.simibubi.create.foundation.config.CKinetics;
import com.simibubi.create.foundation.utility.Components;
import com.simibubi.create.foundation.utility.Couple;
import com.simibubi.create.foundation.utility.Lang;
import com.simibubi.create.foundation.utility.LangBuilder;

import net.minecraft.ChatFormatting;
import net.minecraft.client.Minecraft;
import net.minecraft.client.gui.screens.Screen;
import net.minecraft.network.chat.Component;
import net.minecraft.network.chat.MutableComponent;
import net.minecraft.world.level.block.Block;

public class ItemDescription {

	public static final ItemDescription MISSING = new ItemDescription(null);
<<<<<<< HEAD
	public static Component trim = Component.literal("                          ").withStyle(WHITE, STRIKETHROUGH);
=======
	public static Component trim = Components.literal("                          ").withStyle(WHITE, STRIKETHROUGH);
>>>>>>> 9c8df2ff

	public enum Palette {

		Blue(BLUE, AQUA),
		Green(DARK_GREEN, GREEN),
		Yellow(GOLD, YELLOW),
		Red(DARK_RED, RED),
		Purple(DARK_PURPLE, LIGHT_PURPLE),
		Gray(DARK_GRAY, GRAY),

		;

		private Palette(ChatFormatting primary, ChatFormatting highlight) {
			color = primary;
			hColor = highlight;
		}

		public ChatFormatting color;
		public ChatFormatting hColor;
	}

	private List<Component> lines;
	private List<Component> linesOnShift;
	private List<Component> linesOnCtrl;
	private Palette palette;

	public ItemDescription(Palette palette) {
		this.palette = palette;
		lines = new ArrayList<>();
		linesOnShift = new ArrayList<>();
		linesOnCtrl = new ArrayList<>();
	}

	public ItemDescription withSummary(Component summary) {
		addStrings(linesOnShift, cutTextComponent(summary, palette.color, palette.hColor));
		return this;
	}

	public static List<Component> getKineticStats(Block block) {
		List<Component> list = new ArrayList<>();

		CKinetics config = AllConfigs.SERVER.kinetics;
		LangBuilder rpmUnit = Lang.translate("generic.unit.rpm");
		LangBuilder suUnit = Lang.translate("generic.unit.stress");

		boolean hasGoggles = GogglesItem.isWearingGoggles(Minecraft.getInstance().player);

		boolean showStressImpact;
		if (!(block instanceof IRotate)) {
			showStressImpact = true;
		} else {
			showStressImpact = !((IRotate) block).hideStressImpact();
		}

		boolean hasStressImpact =
			StressImpact.isEnabled() && showStressImpact && BlockStressValues.getImpact(block) > 0;
		boolean hasStressCapacity = StressImpact.isEnabled() && BlockStressValues.hasCapacity(block);

		if (hasStressImpact) {
			Lang.translate("tooltip.stressImpact")
				.style(GRAY)
				.addTo(list);

			double impact = BlockStressValues.getImpact(block);
			StressImpact impactId = impact >= config.highStressImpact.get() ? StressImpact.HIGH
				: (impact >= config.mediumStressImpact.get() ? StressImpact.MEDIUM : StressImpact.LOW);
			LangBuilder builder = Lang.builder()
				.add(Lang.text(makeProgressBar(3, impactId.ordinal() + 1))
					.style(impactId.getAbsoluteColor()));

			if (hasGoggles) {
				builder.add(Lang.number(impact))
					.text("x ")
					.add(rpmUnit)
					.addTo(list);
			} else
				builder.translate("tooltip.stressImpact." + Lang.asId(impactId.name()))
					.addTo(list);
		}

		if (hasStressCapacity) {
			Lang.translate("tooltip.capacityProvided")
				.style(GRAY)
				.addTo(list);

			double capacity = BlockStressValues.getCapacity(block);
			BlockStressValues.IStressValueProvider stressProvider = BlockStressValues.getProvider(block);
			Couple<Integer> generatedRPM = stressProvider != null ?
				stressProvider.getGeneratedRPM(block)
                : null;

			StressImpact impactId = capacity >= config.highCapacity.get() ? StressImpact.HIGH
				: (capacity >= config.mediumCapacity.get() ? StressImpact.MEDIUM : StressImpact.LOW);
			StressImpact opposite = StressImpact.values()[StressImpact.values().length - 2 - impactId.ordinal()];
			LangBuilder builder = Lang.builder()
				.add(Lang.text(makeProgressBar(3, impactId.ordinal() + 1))
					.style(opposite.getAbsoluteColor()));

			if (hasGoggles) {
				builder.add(Lang.number(capacity))
					.text("x ")
					.add(rpmUnit)
					.addTo(list);

				if (generatedRPM != null) {
					LangBuilder amount = Lang.number(capacity * generatedRPM.getSecond())
						.add(suUnit);
					Lang.text(" -> ")
						.add(!generatedRPM.getFirst()
							.equals(generatedRPM.getSecond()) ? Lang.translate("tooltip.up_to", amount) : amount)
						.style(DARK_GRAY)
						.addTo(list);
				}
			} else
				builder.translate("tooltip.capacityProvided." + Lang.asId(impactId.name()))
					.addTo(list);
		}

		return list;
	}

	public static String makeProgressBar(int length, int filledLength) {
		String bar = " ";
		int emptySpaces = length - filledLength;
		for (int i = 0; i < filledLength; i++)
			bar += "\u2588";
		for (int i = 0; i < emptySpaces; i++)
			bar += "\u2592";
		return bar + " ";
	}

	public ItemDescription withBehaviour(String condition, String behaviour) {
<<<<<<< HEAD
		add(linesOnShift, Component.literal(condition).withStyle(GRAY));
=======
		add(linesOnShift, Components.literal(condition).withStyle(GRAY));
>>>>>>> 9c8df2ff
		addStrings(linesOnShift, cutStringTextComponent(behaviour, palette.color, palette.hColor, 1));
		return this;
	}

	public ItemDescription withControl(String condition, String action) {
<<<<<<< HEAD
		add(linesOnCtrl, Component.literal(condition).withStyle(GRAY));
=======
		add(linesOnCtrl, Components.literal(condition).withStyle(GRAY));
>>>>>>> 9c8df2ff
		addStrings(linesOnCtrl, cutStringTextComponent(action, palette.color, palette.hColor, 1));
		return this;
	}

	public ItemDescription createTabs() {
		boolean hasDescription = !linesOnShift.isEmpty();
		boolean hasControls = !linesOnCtrl.isEmpty();

		if (hasDescription || hasControls) {
			String[] holdDesc = Lang.translateDirect("tooltip.holdForDescription", "$")
				.getString()
				.split("\\$");
			String[] holdCtrl = Lang.translateDirect("tooltip.holdForControls", "$")
				.getString()
				.split("\\$");
			MutableComponent keyShift = Lang.translateDirect("tooltip.keyShift");
			MutableComponent keyCtrl = Lang.translateDirect("tooltip.keyCtrl");
			for (List<Component> list : Arrays.asList(lines, linesOnShift, linesOnCtrl)) {
				boolean shift = list == linesOnShift;
				boolean ctrl = list == linesOnCtrl;

				if (holdDesc.length != 2 || holdCtrl.length != 2) {
<<<<<<< HEAD
					list.add(0, Component.literal("Invalid lang formatting!"));
=======
					list.add(0, Components.literal("Invalid lang formatting!"));
>>>>>>> 9c8df2ff
					continue;
				}

				if (hasControls) {
<<<<<<< HEAD
					MutableComponent tabBuilder = Component.literal("");
					tabBuilder.append(Component.literal(holdCtrl[0]).withStyle(DARK_GRAY));
					tabBuilder.append(keyCtrl.plainCopy()
						.withStyle(ctrl ? WHITE : GRAY));
					tabBuilder.append(Component.literal(holdCtrl[1]).withStyle(DARK_GRAY));
=======
					MutableComponent tabBuilder = Components.empty();
					tabBuilder.append(Components.literal(holdCtrl[0]).withStyle(DARK_GRAY));
					tabBuilder.append(keyCtrl.plainCopy()
						.withStyle(ctrl ? WHITE : GRAY));
					tabBuilder.append(Components.literal(holdCtrl[1]).withStyle(DARK_GRAY));
>>>>>>> 9c8df2ff
					list.add(0, tabBuilder);
				}

				if (hasDescription) {
<<<<<<< HEAD
					MutableComponent tabBuilder = Component.literal("");
					tabBuilder.append(Component.literal(holdDesc[0]).withStyle(DARK_GRAY));
					tabBuilder.append(keyShift.plainCopy()
						.withStyle(shift ? WHITE : GRAY));
					tabBuilder.append(Component.literal(holdDesc[1]).withStyle(DARK_GRAY));
=======
					MutableComponent tabBuilder = Components.empty();
					tabBuilder.append(Components.literal(holdDesc[0]).withStyle(DARK_GRAY));
					tabBuilder.append(keyShift.plainCopy()
						.withStyle(shift ? WHITE : GRAY));
					tabBuilder.append(Components.literal(holdDesc[1]).withStyle(DARK_GRAY));
>>>>>>> 9c8df2ff
					list.add(0, tabBuilder);
				}

				if (shift || ctrl)
<<<<<<< HEAD
					list.add(hasDescription && hasControls ? 2 : 1, Component.literal(""));
=======
					list.add(hasDescription && hasControls ? 2 : 1, Components.immutableEmpty());
>>>>>>> 9c8df2ff
			}
		}

		if (!hasDescription)
			linesOnShift = lines;
		if (!hasControls)
			linesOnCtrl = lines;

		return this;
	}

	public static String hightlight(String s, Palette palette) {
		return palette.hColor + s + palette.color;
	}

	public static void addStrings(List<Component> infoList, List<Component> textLines) {
		textLines.forEach(s -> add(infoList, s));
	}

	public static void add(List<Component> infoList, List<Component> textLines) {
		infoList.addAll(textLines);
	}

	public static void add(List<Component> infoList, Component line) {
		infoList.add(line);
	}

	public Palette getPalette() {
		return palette;
	}

	public List<Component> addInformation(List<Component> tooltip) {
		if (Screen.hasShiftDown()) {
			tooltip.addAll(linesOnShift);
			return tooltip;
		}

		if (Screen.hasControlDown()) {
			tooltip.addAll(linesOnCtrl);
			return tooltip;
		}

		tooltip.addAll(lines);
		return tooltip;
	}

	public List<Component> getLines() {
		return lines;
	}

	public List<Component> getLinesOnCtrl() {
		return linesOnCtrl;
	}

	public List<Component> getLinesOnShift() {
		return linesOnShift;
	}

}<|MERGE_RESOLUTION|>--- conflicted
+++ resolved
@@ -42,11 +42,7 @@
 public class ItemDescription {
 
 	public static final ItemDescription MISSING = new ItemDescription(null);
-<<<<<<< HEAD
-	public static Component trim = Component.literal("                          ").withStyle(WHITE, STRIKETHROUGH);
-=======
 	public static Component trim = Components.literal("                          ").withStyle(WHITE, STRIKETHROUGH);
->>>>>>> 9c8df2ff
 
 	public enum Palette {
 
@@ -179,21 +175,13 @@
 	}
 
 	public ItemDescription withBehaviour(String condition, String behaviour) {
-<<<<<<< HEAD
-		add(linesOnShift, Component.literal(condition).withStyle(GRAY));
-=======
 		add(linesOnShift, Components.literal(condition).withStyle(GRAY));
->>>>>>> 9c8df2ff
 		addStrings(linesOnShift, cutStringTextComponent(behaviour, palette.color, palette.hColor, 1));
 		return this;
 	}
 
 	public ItemDescription withControl(String condition, String action) {
-<<<<<<< HEAD
-		add(linesOnCtrl, Component.literal(condition).withStyle(GRAY));
-=======
 		add(linesOnCtrl, Components.literal(condition).withStyle(GRAY));
->>>>>>> 9c8df2ff
 		addStrings(linesOnCtrl, cutStringTextComponent(action, palette.color, palette.hColor, 1));
 		return this;
 	}
@@ -216,54 +204,30 @@
 				boolean ctrl = list == linesOnCtrl;
 
 				if (holdDesc.length != 2 || holdCtrl.length != 2) {
-<<<<<<< HEAD
-					list.add(0, Component.literal("Invalid lang formatting!"));
-=======
 					list.add(0, Components.literal("Invalid lang formatting!"));
->>>>>>> 9c8df2ff
 					continue;
 				}
 
 				if (hasControls) {
-<<<<<<< HEAD
-					MutableComponent tabBuilder = Component.literal("");
-					tabBuilder.append(Component.literal(holdCtrl[0]).withStyle(DARK_GRAY));
-					tabBuilder.append(keyCtrl.plainCopy()
-						.withStyle(ctrl ? WHITE : GRAY));
-					tabBuilder.append(Component.literal(holdCtrl[1]).withStyle(DARK_GRAY));
-=======
 					MutableComponent tabBuilder = Components.empty();
 					tabBuilder.append(Components.literal(holdCtrl[0]).withStyle(DARK_GRAY));
 					tabBuilder.append(keyCtrl.plainCopy()
 						.withStyle(ctrl ? WHITE : GRAY));
 					tabBuilder.append(Components.literal(holdCtrl[1]).withStyle(DARK_GRAY));
->>>>>>> 9c8df2ff
 					list.add(0, tabBuilder);
 				}
 
 				if (hasDescription) {
-<<<<<<< HEAD
-					MutableComponent tabBuilder = Component.literal("");
-					tabBuilder.append(Component.literal(holdDesc[0]).withStyle(DARK_GRAY));
-					tabBuilder.append(keyShift.plainCopy()
-						.withStyle(shift ? WHITE : GRAY));
-					tabBuilder.append(Component.literal(holdDesc[1]).withStyle(DARK_GRAY));
-=======
 					MutableComponent tabBuilder = Components.empty();
 					tabBuilder.append(Components.literal(holdDesc[0]).withStyle(DARK_GRAY));
 					tabBuilder.append(keyShift.plainCopy()
 						.withStyle(shift ? WHITE : GRAY));
 					tabBuilder.append(Components.literal(holdDesc[1]).withStyle(DARK_GRAY));
->>>>>>> 9c8df2ff
 					list.add(0, tabBuilder);
 				}
 
 				if (shift || ctrl)
-<<<<<<< HEAD
-					list.add(hasDescription && hasControls ? 2 : 1, Component.literal(""));
-=======
 					list.add(hasDescription && hasControls ? 2 : 1, Components.immutableEmpty());
->>>>>>> 9c8df2ff
 			}
 		}
 
