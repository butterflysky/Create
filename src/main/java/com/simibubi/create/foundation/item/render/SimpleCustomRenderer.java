--- conflicted
+++ resolved
@@ -17,11 +17,7 @@
 	}
 
 	@Override
-<<<<<<< HEAD
-	public CustomRenderedItemModelRenderer<?> getCustomRenderer() {
-=======
-	public CustomRenderedItemModelRenderer getItemStackRenderer() {
->>>>>>> 7e67a4a7
+	public CustomRenderedItemModelRenderer getCustomRenderer() {
 		return renderer;
 	}
 
