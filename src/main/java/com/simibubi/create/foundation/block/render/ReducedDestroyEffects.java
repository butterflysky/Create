--- conflicted
+++ resolved
@@ -10,16 +10,10 @@
 import net.minecraft.world.level.block.state.BlockState;
 import net.minecraft.world.phys.shapes.VoxelShape;
 
-<<<<<<< HEAD
 //todo: port?
 public class ReducedDestroyEffects /*implements IBlockRenderProperties*/ {
 
 //	@Override
-=======
-public class ReducedDestroyEffects implements IBlockRenderProperties {
-
-	@Override
->>>>>>> 0399bc51
 	public boolean addDestroyEffects(BlockState state, Level worldIn, BlockPos pos, ParticleEngine manager) {
 		if (!(worldIn instanceof ClientLevel))
 			return true;
@@ -46,16 +40,6 @@
 						if (world.random.nextDouble() > chance)
 							continue;
 
-<<<<<<< HEAD
-						double d4 = ((double) l + 0.5D) / (double) i;
-						double d5 = ((double) i1 + 0.5D) / (double) j;
-						double d6 = ((double) j1 + 0.5D) / (double) k;
-						double d7 = d4 * d1 + p_172273_;
-						double d8 = d5 * d2 + p_172274_;
-						double d9 = d6 * d3 + p_172275_;
-//						manager.add(new TerrainParticle(world, pos.getX() + d7, pos.getY() + d8, pos.getZ() + d9,
-//							d4 - 0.5D, d5 - 0.5D, d6 - 0.5D, state, pos).updateSprite(state, pos));
-=======
 						double d4 = (xIndex + .5) / xParts;
 						double d5 = (yIndex + .5) / yParts;
 						double d6 = (zIndex + .5) / zParts;
@@ -65,7 +49,6 @@
 
 						manager.add(new TerrainParticle(world, x, y, z, d4 - 0.5D, d5 - 0.5D, d6 - 0.5D, state, pos)
 							.updateSprite(state, pos));
->>>>>>> 0399bc51
 					}
 				}
 			}
