--- conflicted
+++ resolved
@@ -6,14 +6,10 @@
 import com.simibubi.create.Create;
 
 import net.minecraft.resources.ResourceLocation;
-<<<<<<< HEAD
 import net.minecraft.world.inventory.InventoryMenu;
 
 import com.simibubi.create.lib.utility.TextureStitchUtil;
 
-=======
-
->>>>>>> b0ec966b
 public class SpriteShifter {
 
 	protected static final Map<String, SpriteShiftEntry> ENTRY_CACHE = new HashMap<>();
@@ -33,33 +29,4 @@
 		return get(Create.asResource(originalLocation), Create.asResource(targetLocation));
 	}
 
-<<<<<<< HEAD
-	public static List<ResourceLocation> getAllTargetSprites() {
-		return ENTRY_CACHE.values().stream().map(SpriteShiftEntry::getTargetResourceLocation).collect(Collectors.toList());
-	}
-
-	public static void onTextureStitchPre(TextureStitchUtil event) {
-		if (!event.map
-			.location()
-			.equals(InventoryMenu.BLOCK_ATLAS))
-			return;
-
-		getAllTargetSprites()
-			.forEach(event::addSprite);
-	}
-
-	public static void onTextureStitchPost(TextureStitchUtil event) {
-		if (!event.map
-			.location()
-			.equals(InventoryMenu.BLOCK_ATLAS))
-			return;
-
-		TextureAtlas atlas = event.map;
-		for (SpriteShiftEntry entry : ENTRY_CACHE.values()) {
-			entry.loadTextures(atlas);
-		}
-	}
-
-=======
->>>>>>> b0ec966b
 }