package com.simibubi.create.foundation.block.connected;

import com.simibubi.create.foundation.block.connected.CTSpriteShifter.CTType;

import net.minecraft.block.BlockState;
import net.minecraft.util.Direction;
import net.minecraft.util.Direction.Axis;
import net.minecraft.util.Direction.AxisDirection;
import net.minecraft.util.math.BlockPos;
import net.minecraft.world.IBlockDisplayReader;

public abstract class ConnectedTextureBehaviour {

	public class CTContext {
		boolean up, down, left, right;
		boolean topLeft, topRight, bottomLeft, bottomRight;
	}

	public abstract CTSpriteShiftEntry get(BlockState state, Direction direction);

	protected boolean reverseUVs(BlockState state, Direction face) {
		return false;
	}

	protected boolean reverseUVsHorizontally(BlockState state, Direction face) {
		return reverseUVs(state, face);
	}

	protected boolean reverseUVsVertically(BlockState state, Direction face) {
		return reverseUVs(state, face);
	}

	public boolean buildContextForOccludedDirections() {
		return false;
	}
<<<<<<< HEAD
	
	public boolean connectsTo(BlockState state, BlockState other, IBlockDisplayReader reader, BlockPos pos, BlockPos otherPos,
=======

	public boolean connectsTo(BlockState state, BlockState other, ILightReader reader, BlockPos pos, BlockPos otherPos,
>>>>>>> 3301f8ff
		Direction face) {
		return !isBeingBlocked(state, reader, pos, otherPos, face) && state.getBlock() == other.getBlock();
	}

	protected boolean isBeingBlocked(BlockState state, ILightReader reader, BlockPos pos, BlockPos otherPos,
		Direction face) {
		BlockPos blockingPos = otherPos.offset(face);
		return face.getAxis()
			.getCoordinate(pos.getX(), pos.getY(), pos.getZ()) == face.getAxis()
				.getCoordinate(otherPos.getX(), otherPos.getY(), otherPos.getZ())
			&& connectsTo(state, reader.getBlockState(blockingPos), reader, pos, blockingPos, face);
	}

	public CTContext buildContext(IBlockDisplayReader reader, BlockPos pos, BlockState state, Direction face) {
		CTContext context = new CTContext();
		CTSpriteShiftEntry textureEntry = get(state, face);

		if (textureEntry == null)
			return context;

		Axis axis = face.getAxis();
		boolean positive = face.getAxisDirection() == AxisDirection.POSITIVE;
		Direction h = axis == Axis.X ? Direction.SOUTH : Direction.WEST;
		Direction v = axis.isHorizontal() ? Direction.UP : Direction.NORTH;
		h = positive ? h.getOpposite() : h;
		if (face == Direction.DOWN) {
			v = v.getOpposite();
			h = h.getOpposite();
		}

		final Direction horizontal = h;
		final Direction vertical = v;

		boolean flipH = reverseUVsHorizontally(state, face);
		boolean flipV = reverseUVsVertically(state, face);
		int sh = flipH ? -1 : 1;
		int sv = flipV ? -1 : 1;

		CTType type = textureEntry.getType();

		if (type != CTType.HORIZONTAL) {
			context.up = testConnection(reader, pos, state, face, horizontal, vertical, 0, sv);
			context.down = testConnection(reader, pos, state, face, horizontal, vertical, 0, -sv);
		}

		if (type != CTType.VERTICAL) {
			context.left = testConnection(reader, pos, state, face, horizontal, vertical, -sh, 0);
			context.right = testConnection(reader, pos, state, face, horizontal, vertical, sh, 0);
		}

		if (type == CTType.OMNIDIRECTIONAL) {
			context.topLeft = testConnection(reader, pos, state, face, horizontal, vertical, -sh, sv);
			context.topRight = testConnection(reader, pos, state, face, horizontal, vertical, sh, sv);
			context.bottomLeft = testConnection(reader, pos, state, face, horizontal, vertical, -sh, -sv);
			context.bottomRight = testConnection(reader, pos, state, face, horizontal, vertical, sh, -sv);
		}

		return context;
	}

	private boolean testConnection(IBlockDisplayReader reader, BlockPos pos, BlockState state, Direction face,
		final Direction horizontal, final Direction vertical, int sh, int sv) {
		BlockPos p = pos.offset(horizontal, sh)
			.offset(vertical, sv);
		boolean test = connectsTo(state, reader.getBlockState(p), reader, pos, p, face);
		return test;
	}

}<|MERGE_RESOLUTION|>--- conflicted
+++ resolved
@@ -33,18 +33,13 @@
 	public boolean buildContextForOccludedDirections() {
 		return false;
 	}
-<<<<<<< HEAD
-	
+
 	public boolean connectsTo(BlockState state, BlockState other, IBlockDisplayReader reader, BlockPos pos, BlockPos otherPos,
-=======
-
-	public boolean connectsTo(BlockState state, BlockState other, ILightReader reader, BlockPos pos, BlockPos otherPos,
->>>>>>> 3301f8ff
 		Direction face) {
 		return !isBeingBlocked(state, reader, pos, otherPos, face) && state.getBlock() == other.getBlock();
 	}
 
-	protected boolean isBeingBlocked(BlockState state, ILightReader reader, BlockPos pos, BlockPos otherPos,
+	protected boolean isBeingBlocked(BlockState state, IBlockDisplayReader reader, BlockPos pos, BlockPos otherPos,
 		Direction face) {
 		BlockPos blockingPos = otherPos.offset(face);
 		return face.getAxis()
