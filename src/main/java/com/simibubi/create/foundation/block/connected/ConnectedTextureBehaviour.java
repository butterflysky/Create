package com.simibubi.create.foundation.block.connected;

import com.simibubi.create.foundation.block.connected.CTSpriteShifter.CTType;

import net.minecraft.block.BlockState;
import net.minecraft.util.Direction;
import net.minecraft.util.Direction.Axis;
import net.minecraft.util.Direction.AxisDirection;
import net.minecraft.util.math.BlockPos;
import net.minecraft.world.IBlockDisplayReader;

public abstract class ConnectedTextureBehaviour {

	public class CTContext {
		boolean up, down, left, right;
		boolean topLeft, topRight, bottomLeft, bottomRight;
	}

	public abstract CTSpriteShiftEntry get(BlockState state, Direction direction);

	protected boolean reverseUVs(BlockState state, Direction face) {
		return false;
	}

	protected boolean reverseUVsHorizontally(BlockState state, Direction face) {
		return reverseUVs(state, face);
	}

	protected boolean reverseUVsVertically(BlockState state, Direction face) {
		return reverseUVs(state, face);
	}

	public boolean buildContextForOccludedDirections() {
		return false;
	}

	public boolean connectsTo(BlockState state, BlockState other, IBlockDisplayReader reader, BlockPos pos, BlockPos otherPos,
		Direction face) {
		return !isBeingBlocked(state, reader, pos, otherPos, face) && state.getBlock() == other.getBlock();
	}

	protected boolean isBeingBlocked(BlockState state, IBlockDisplayReader reader, BlockPos pos, BlockPos otherPos,
		Direction face) {
		BlockPos blockingPos = otherPos.offset(face);
		return face.getAxis()
			.getCoordinate(pos.getX(), pos.getY(), pos.getZ()) == face.getAxis()
				.getCoordinate(otherPos.getX(), otherPos.getY(), otherPos.getZ())
			&& connectsTo(state, reader.getBlockState(blockingPos), reader, pos, blockingPos, face);
	}

	public CTContext buildContext(IBlockDisplayReader reader, BlockPos pos, BlockState state, Direction face) {
		CTContext context = new CTContext();
		CTSpriteShiftEntry textureEntry = get(state, face);

		if (textureEntry == null)
			return context;

		boolean positive = face.getAxisDirection() == AxisDirection.POSITIVE;
		Direction h = getRightDirection(reader, pos, state, face);
		Direction v = getUpDirection(reader, pos, state, face);
		h = positive ? h.getOpposite() : h;
		if (face == Direction.DOWN) {
			v = v.getOpposite();
			h = h.getOpposite();
		}

		final Direction horizontal = h;
		final Direction vertical = v;

		boolean flipH = reverseUVsHorizontally(state, face);
		boolean flipV = reverseUVsVertically(state, face);
		int sh = flipH ? -1 : 1;
		int sv = flipV ? -1 : 1;

		CTType type = textureEntry.getType();

		if (type != CTType.HORIZONTAL) {
			context.up = testConnection(reader, pos, state, face, horizontal, vertical, 0, sv);
			context.down = testConnection(reader, pos, state, face, horizontal, vertical, 0, -sv);
		}

		if (type != CTType.VERTICAL) {
			context.left = testConnection(reader, pos, state, face, horizontal, vertical, -sh, 0);
			context.right = testConnection(reader, pos, state, face, horizontal, vertical, sh, 0);
		}

		if (type == CTType.OMNIDIRECTIONAL) {
			context.topLeft = testConnection(reader, pos, state, face, horizontal, vertical, -sh, sv);
			context.topRight = testConnection(reader, pos, state, face, horizontal, vertical, sh, sv);
			context.bottomLeft = testConnection(reader, pos, state, face, horizontal, vertical, -sh, -sv);
			context.bottomRight = testConnection(reader, pos, state, face, horizontal, vertical, sh, -sv);
		}

		return context;
	}

<<<<<<< HEAD
	private boolean testConnection(IBlockDisplayReader reader, BlockPos pos, BlockState state, Direction face,
=======
	protected Direction getUpDirection(ILightReader reader, BlockPos pos, BlockState state, Direction face) {
		Axis axis = face.getAxis();
		return axis.isHorizontal() ? Direction.UP : Direction.NORTH;
	}

	protected Direction getRightDirection(ILightReader reader, BlockPos pos, BlockState state, Direction face) {
		Axis axis = face.getAxis();
		return axis == Axis.X ? Direction.SOUTH : Direction.WEST;
	}

	private boolean testConnection(ILightReader reader, BlockPos pos, BlockState state, Direction face,
>>>>>>> cef93ab0
		final Direction horizontal, final Direction vertical, int sh, int sv) {
		BlockPos p = pos.offset(horizontal, sh)
			.offset(vertical, sv);
		boolean test = connectsTo(state, reader.getBlockState(p), reader, pos, p, face);
		return test;
	}

}<|MERGE_RESOLUTION|>--- conflicted
+++ resolved
@@ -1,7 +1,6 @@
 package com.simibubi.create.foundation.block.connected;
 
 import com.simibubi.create.foundation.block.connected.CTSpriteShifter.CTType;
-
 import net.minecraft.block.BlockState;
 import net.minecraft.util.Direction;
 import net.minecraft.util.Direction.Axis;
@@ -94,21 +93,17 @@
 		return context;
 	}
 
-<<<<<<< HEAD
-	private boolean testConnection(IBlockDisplayReader reader, BlockPos pos, BlockState state, Direction face,
-=======
-	protected Direction getUpDirection(ILightReader reader, BlockPos pos, BlockState state, Direction face) {
+	protected Direction getUpDirection(IBlockDisplayReader reader, BlockPos pos, BlockState state, Direction face) {
 		Axis axis = face.getAxis();
 		return axis.isHorizontal() ? Direction.UP : Direction.NORTH;
 	}
 
-	protected Direction getRightDirection(ILightReader reader, BlockPos pos, BlockState state, Direction face) {
+	protected Direction getRightDirection(IBlockDisplayReader reader, BlockPos pos, BlockState state, Direction face) {
 		Axis axis = face.getAxis();
 		return axis == Axis.X ? Direction.SOUTH : Direction.WEST;
 	}
 
-	private boolean testConnection(ILightReader reader, BlockPos pos, BlockState state, Direction face,
->>>>>>> cef93ab0
+	private boolean testConnection(IBlockDisplayReader reader, BlockPos pos, BlockState state, Direction face,
 		final Direction horizontal, final Direction vertical, int sh, int sv) {
 		BlockPos p = pos.offset(horizontal, sh)
 			.offset(vertical, sv);
