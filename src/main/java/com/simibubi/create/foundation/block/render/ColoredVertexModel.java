package com.simibubi.create.foundation.block.render;

import java.util.ArrayList;
import java.util.Arrays;
import java.util.List;
import java.util.Random;

import com.simibubi.create.foundation.block.IBlockVertexColor;

import net.minecraft.block.BlockState;
import net.minecraft.client.renderer.model.BakedQuad;
import net.minecraft.client.renderer.model.IBakedModel;
import net.minecraft.client.renderer.vertex.DefaultVertexFormats;
import net.minecraft.client.renderer.vertex.VertexFormat;
import net.minecraft.client.renderer.vertex.VertexFormatElement;
import net.minecraft.util.Direction;
import net.minecraft.util.math.BlockPos;
import net.minecraft.world.IBlockDisplayReader;
import net.minecraftforge.client.model.BakedModelWrapper;
import net.minecraftforge.client.model.data.IModelData;
import net.minecraftforge.client.model.data.ModelDataMap;
import net.minecraftforge.client.model.data.ModelProperty;

public class ColoredVertexModel extends BakedModelWrapper<IBakedModel> {

	private IBlockVertexColor color;
	private static ModelProperty<BlockPos> POSITION_PROPERTY = new ModelProperty<>();

	public ColoredVertexModel(IBakedModel originalModel, IBlockVertexColor color) {
		super(originalModel);
		this.color = color;
	}

	@Override
	public IModelData getModelData(IBlockDisplayReader world, BlockPos pos, BlockState state, IModelData tileData) {
		return new ModelDataMap.Builder().withInitial(POSITION_PROPERTY, pos).build();
	}

	@Override
	public List<BakedQuad> getQuads(BlockState state, Direction side, Random rand, IModelData extraData) {
		List<BakedQuad> quads = new ArrayList<>(super.getQuads(state, side, rand, extraData));
		if (!extraData.hasProperty(POSITION_PROPERTY))
			return quads;
		if (quads.isEmpty())
			return quads;
		
		// Optifine might've rejigged vertex data
		VertexFormat format = DefaultVertexFormats.BLOCK;
		int colorIndex = 0;
		for (int j = 0; j < format.getElements().size(); j++) {
			VertexFormatElement e = format.getElements().get(j);
			if (e.getUsage() == VertexFormatElement.Usage.COLOR)
				colorIndex = j;
		}
		int colorOffset = format.getOffset(colorIndex) / 4; 
		BlockPos data = extraData.getData(POSITION_PROPERTY);
		
		for (int i = 0; i < quads.size(); i++) {
			BakedQuad quad = quads.get(i);
			BakedQuad newQuad = new BakedQuad(Arrays.copyOf(quad.getVertexData(), quad.getVertexData().length),
<<<<<<< HEAD
					quad.getTintIndex(), quad.getFace(), quad.getSprite(), quad.hasShade());

			VertexFormat format = DefaultVertexFormats.BLOCK;
=======
					quad.getTintIndex(), quad.getFace(), quad.getSprite(), quad.shouldApplyDiffuseLighting());
>>>>>>> 3cdbf47c
			int[] vertexData = newQuad.getVertexData();

			for (int vertex = 0; vertex < vertexData.length; vertex += format.getIntegerSize()) {
				float x = Float.intBitsToFloat(vertexData[vertex]);
				float y = Float.intBitsToFloat(vertexData[vertex + 1]);
				float z = Float.intBitsToFloat(vertexData[vertex + 2]);
				int color = this.color.getColor(x + data.getX(), y + data.getY(), z + data.getZ());
				vertexData[vertex + colorOffset] = color;
			}

			quads.set(i, newQuad);
		}
		return quads;
	}

}<|MERGE_RESOLUTION|>--- conflicted
+++ resolved
@@ -58,13 +58,7 @@
 		for (int i = 0; i < quads.size(); i++) {
 			BakedQuad quad = quads.get(i);
 			BakedQuad newQuad = new BakedQuad(Arrays.copyOf(quad.getVertexData(), quad.getVertexData().length),
-<<<<<<< HEAD
 					quad.getTintIndex(), quad.getFace(), quad.getSprite(), quad.hasShade());
-
-			VertexFormat format = DefaultVertexFormats.BLOCK;
-=======
-					quad.getTintIndex(), quad.getFace(), quad.getSprite(), quad.shouldApplyDiffuseLighting());
->>>>>>> 3cdbf47c
 			int[] vertexData = newQuad.getVertexData();
 
 			for (int vertex = 0; vertex < vertexData.length; vertex += format.getIntegerSize()) {
