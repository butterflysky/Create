package com.simibubi.create.foundation.block;

import com.simibubi.create.content.decoration.slidingDoor.SlidingDoorBlock;
import com.simibubi.create.content.trains.track.TrackBlock;
import com.simibubi.create.foundation.utility.AnimationTickHolder;
import com.simibubi.create.foundation.utility.RaycastHelper;
import com.simibubi.create.foundation.utility.VecHelper;

import com.simibubi.create.foundation.utility.fabric.ReachUtil;

import net.minecraft.client.Minecraft;
import net.minecraft.client.player.LocalPlayer;
import net.minecraft.core.BlockPos;
import net.minecraft.core.BlockPos.MutableBlockPos;
import net.minecraft.world.entity.player.Player;
import net.minecraft.world.level.block.state.BlockState;
import net.minecraft.world.phys.BlockHitResult;
import net.minecraft.world.phys.Vec3;

public class BigOutlines {

	static BlockHitResult result = null;

	public static void pick() {
		Minecraft mc = Minecraft.getInstance();
		if (!(mc.cameraEntity instanceof LocalPlayer player))
			return;
		if (mc.level == null)
			return;

		result = null;

		Vec3 origin = player.getEyePosition(AnimationTickHolder.getPartialTicks(mc.level));

		double maxRange = mc.hitResult == null ? Double.MAX_VALUE
			: mc.hitResult.getLocation()
				.distanceToSqr(origin);

<<<<<<< HEAD
		double range = ReachUtil.reach(player);
		Vec3 target = RaycastHelper.getTraceTarget(player, Math.min(maxRange, range) + 1, origin);
=======
		AttributeInstance range = player.getAttribute(ForgeMod.BLOCK_REACH.get());
		Vec3 target = RaycastHelper.getTraceTarget(player, Math.min(maxRange, range.getValue()) + 1, origin);
>>>>>>> e6759d8e

		RaycastHelper.rayTraceUntil(origin, target, pos -> {
			MutableBlockPos p = BlockPos.ZERO.mutable();

			for (int x = -1; x <= 1; x++) {
				for (int z = -1; z <= 1; z++) {
					p.set(pos.getX() + x, pos.getY(), pos.getZ() + z);
					BlockState blockState = mc.level.getBlockState(p);

					// Could be a dedicated interface for big blocks
					if (!(blockState.getBlock() instanceof TrackBlock)
						&& !(blockState.getBlock() instanceof SlidingDoorBlock))
						continue;

					BlockHitResult hit = blockState.getInteractionShape(mc.level, p)
						.clip(origin, target, p.immutable());
					if (hit == null)
						continue;

					if (result != null && Vec3.atCenterOf(p)
						.distanceToSqr(origin) >= Vec3.atCenterOf(result.getBlockPos())
							.distanceToSqr(origin))
						continue;

					Vec3 vec = hit.getLocation();
					double interactionDist = vec.distanceToSqr(origin);
					if (interactionDist >= maxRange)
						continue;

					BlockPos hitPos = hit.getBlockPos();

					// pacifies ServerGamePacketListenerImpl.handleUseItemOn
					vec = vec.subtract(Vec3.atCenterOf(hitPos));
					vec = VecHelper.clampComponentWise(vec, 1);
					vec = vec.add(Vec3.atCenterOf(hitPos));

					result = new BlockHitResult(vec, hit.getDirection(), hitPos, hit.isInside());
				}
			}

			return result != null;
		});

		if (result != null)
			mc.hitResult = result;
	}

	static boolean isValidPos(Player player, BlockPos pos) {
		// verify that the server will accept the fake result
		double x = player.getX() - (pos.getX() + .5);
		double y = player.getY() - (pos.getY() + .5) + 1.5;
		double z = player.getZ() - (pos.getZ() + .5);
		double distSqr = x * x + y * y + z * z;
<<<<<<< HEAD
		double maxDist = ReachUtil.reach(player) + 1;
=======
		double maxDist = player.getAttribute(ForgeMod.BLOCK_REACH.get())
			.getValue() + 1;
>>>>>>> e6759d8e
		maxDist *= maxDist;
		return distSqr <= maxDist;
	}

}<|MERGE_RESOLUTION|>--- conflicted
+++ resolved
@@ -36,13 +36,9 @@
 			: mc.hitResult.getLocation()
 				.distanceToSqr(origin);
 
-<<<<<<< HEAD
+		// TODO PORT 1.20
 		double range = ReachUtil.reach(player);
 		Vec3 target = RaycastHelper.getTraceTarget(player, Math.min(maxRange, range) + 1, origin);
-=======
-		AttributeInstance range = player.getAttribute(ForgeMod.BLOCK_REACH.get());
-		Vec3 target = RaycastHelper.getTraceTarget(player, Math.min(maxRange, range.getValue()) + 1, origin);
->>>>>>> e6759d8e
 
 		RaycastHelper.rayTraceUntil(origin, target, pos -> {
 			MutableBlockPos p = BlockPos.ZERO.mutable();
@@ -96,12 +92,8 @@
 		double y = player.getY() - (pos.getY() + .5) + 1.5;
 		double z = player.getZ() - (pos.getZ() + .5);
 		double distSqr = x * x + y * y + z * z;
-<<<<<<< HEAD
+		// TODO PORT 1.20
 		double maxDist = ReachUtil.reach(player) + 1;
-=======
-		double maxDist = player.getAttribute(ForgeMod.BLOCK_REACH.get())
-			.getValue() + 1;
->>>>>>> e6759d8e
 		maxDist *= maxDist;
 		return distSqr <= maxDist;
 	}
