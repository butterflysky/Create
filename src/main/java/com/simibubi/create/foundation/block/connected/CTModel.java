package com.simibubi.create.foundation.block.connected;

import java.util.ArrayList;
import java.util.Arrays;
import java.util.List;

import com.simibubi.create.content.curiosities.frames.CopycatBlock;
import com.simibubi.create.foundation.block.connected.ConnectedTextureBehaviour.CTContext;
import com.simibubi.create.foundation.model.BakedModelWrapperWithData;
import com.simibubi.create.foundation.model.BakedQuadHelper;
import com.simibubi.create.foundation.utility.Iterate;

import net.minecraft.client.renderer.RenderType;
import net.minecraft.client.renderer.block.model.BakedQuad;
import net.minecraft.client.resources.model.BakedModel;
import net.minecraft.core.BlockPos;
import net.minecraft.core.BlockPos.MutableBlockPos;
import net.minecraft.core.Direction;
import net.minecraft.util.RandomSource;
import net.minecraft.world.level.BlockAndTintGetter;
import net.minecraft.world.level.block.Block;
import net.minecraft.world.level.block.state.BlockState;
import net.minecraftforge.client.model.data.ModelData;
import net.minecraftforge.client.model.data.ModelData.Builder;
import net.minecraftforge.client.model.data.ModelProperty;

public class CTModel extends BakedModelWrapperWithData {

	private static final ModelProperty<CTData> CT_PROPERTY = new ModelProperty<>();

	private final ConnectedTextureBehaviour behaviour;

	public CTModel(BakedModel originalModel, ConnectedTextureBehaviour behaviour) {
		super(originalModel);
		this.behaviour = behaviour;
	}

	@Override
<<<<<<< HEAD
	protected Builder gatherModelData(Builder builder, BlockAndTintGetter world, BlockPos pos, BlockState state) {
		return builder.with(CT_PROPERTY, createCTData(world, pos, state));
=======
	protected void gatherModelData(Builder builder, BlockAndTintGetter world, BlockPos pos, BlockState state,
		IModelData blockEntityData) {
		builder.withInitial(CT_PROPERTY, createCTData(world, pos, state));
>>>>>>> 7e67a4a7
	}

	protected CTData createCTData(BlockAndTintGetter world, BlockPos pos, BlockState state) {
		CTData data = new CTData();
		MutableBlockPos mutablePos = new MutableBlockPos();
		for (Direction face : Iterate.directions) {
			BlockState actualState = world.getBlockState(pos);
			if (!behaviour.buildContextForOccludedDirections()
				&& !Block.shouldRenderFace(state, world, pos, face, mutablePos.setWithOffset(pos, face))
				&& !(actualState.getBlock()instanceof CopycatBlock ufb
					&& !ufb.canFaceBeOccluded(actualState, face)))
				continue;
			CTType dataType = behaviour.getDataType(world, pos, state, face);
			if (dataType == null)
				continue;
			CTContext context = behaviour.buildContext(world, pos, state, face, dataType.getContextRequirement());
			data.put(face, dataType.getTextureIndex(context));
		}
		return data;
	}

	@Override
	public List<BakedQuad> getQuads(BlockState state, Direction side, RandomSource rand, ModelData extraData, RenderType renderType) {
		List<BakedQuad> quads = super.getQuads(state, side, rand, extraData, renderType);
		if (!extraData.has(CT_PROPERTY))
			return quads;

		CTData data = extraData.get(CT_PROPERTY);
		quads = new ArrayList<>(quads);

		for (int i = 0; i < quads.size(); i++) {
			BakedQuad quad = quads.get(i);

			int index = data.get(quad.getDirection());
			if (index == -1)
				continue;

			CTSpriteShiftEntry spriteShift = behaviour.getShift(state, quad.getDirection(), quad.getSprite());
			if (spriteShift == null)
				continue;
			if (quad.getSprite() != spriteShift.getOriginal())
				continue;

			BakedQuad newQuad = BakedQuadHelper.clone(quad);
			int[] vertexData = newQuad.getVertices();

			for (int vertex = 0; vertex < 4; vertex++) {
				float u = BakedQuadHelper.getU(vertexData, vertex);
				float v = BakedQuadHelper.getV(vertexData, vertex);
				BakedQuadHelper.setU(vertexData, vertex, spriteShift.getTargetU(u, index));
				BakedQuadHelper.setV(vertexData, vertex, spriteShift.getTargetV(v, index));
			}

			quads.set(i, newQuad);
		}

		return quads;
	}

	private static class CTData {
		private final int[] indices;

		public CTData() {
			indices = new int[6];
			Arrays.fill(indices, -1);
		}

		public void put(Direction face, int texture) {
			indices[face.get3DDataValue()] = texture;
		}

		public int get(Direction face) {
			return indices[face.get3DDataValue()];
		}
	}

}<|MERGE_RESOLUTION|>--- conflicted
+++ resolved
@@ -36,14 +36,9 @@
 	}
 
 	@Override
-<<<<<<< HEAD
-	protected Builder gatherModelData(Builder builder, BlockAndTintGetter world, BlockPos pos, BlockState state) {
+	protected ModelData.Builder gatherModelData(Builder builder, BlockAndTintGetter world, BlockPos pos, BlockState state,
+		ModelData blockEntityData) {
 		return builder.with(CT_PROPERTY, createCTData(world, pos, state));
-=======
-	protected void gatherModelData(Builder builder, BlockAndTintGetter world, BlockPos pos, BlockState state,
-		IModelData blockEntityData) {
-		builder.withInitial(CT_PROPERTY, createCTData(world, pos, state));
->>>>>>> 7e67a4a7
 	}
 
 	protected CTData createCTData(BlockAndTintGetter world, BlockPos pos, BlockState state) {
