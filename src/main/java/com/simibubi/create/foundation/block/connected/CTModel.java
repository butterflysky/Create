package com.simibubi.create.foundation.block.connected;

import java.util.Arrays;
import java.util.Random;
import java.util.function.Supplier;

import com.simibubi.create.foundation.block.connected.ConnectedTextureBehaviour.CTContext;
import com.simibubi.create.foundation.utility.Iterate;

import net.fabricmc.fabric.api.renderer.v1.model.ForwardingBakedModel;
import net.fabricmc.fabric.api.renderer.v1.model.SpriteFinder;
import net.fabricmc.fabric.api.renderer.v1.render.RenderContext;
import net.minecraft.client.Minecraft;
import net.minecraft.client.renderer.texture.TextureAtlasSprite;
import net.minecraft.client.resources.model.BakedModel;
import net.minecraft.core.BlockPos;
import net.minecraft.core.Direction;
import net.minecraft.world.inventory.InventoryMenu;
import net.minecraft.world.level.BlockAndTintGetter;
import net.minecraft.world.level.block.Block;
import net.minecraft.world.level.block.state.BlockState;

public class CTModel extends ForwardingBakedModel {

	private ConnectedTextureBehaviour behaviour;

	private class CTData {
		int[] indices;

		public CTData() {
			indices = new int[6];
			Arrays.fill(indices, -1);
		}

		void put(Direction face, int texture) {
			indices[face.get3DDataValue()] = texture;
		}

		int get(Direction face) {
			return indices[face.get3DDataValue()];
		}
	}

	public CTModel(BakedModel originalModel, ConnectedTextureBehaviour behaviour) {
		wrapped = originalModel;
		this.behaviour = behaviour;
	}

	protected CTData createCTData(BlockAndTintGetter world, BlockPos pos, BlockState state) {
		CTData data = new CTData();
		for (Direction face : Iterate.directions) {
			if (!Block.shouldRenderFace(state, world, pos, face, pos.relative(face))
				&& !behaviour.buildContextForOccludedDirections())
				continue;
			CTSpriteShiftEntry spriteShift = behaviour.get(state, face);
			if (spriteShift == null)
				continue;
			CTContext ctContext = behaviour.buildContext(world, pos, state, face);
			data.put(face, spriteShift.getTextureIndex(ctContext));
		}
		return data;
	}

	@Override
<<<<<<< HEAD
	public boolean isVanillaAdapter() {
		return false;
	}
=======
	public List<BakedQuad> getQuads(BlockState state, Direction side, Random rand, IModelData extraData) {
		List<BakedQuad> quads = super.getQuads(state, side, rand, extraData);
		if (!extraData.hasProperty(CT_PROPERTY))
			return quads;
		CTData data = extraData.getData(CT_PROPERTY);
		quads = new ArrayList<>(quads);

		VertexFormat format = DefaultVertexFormat.BLOCK;

		for (int i = 0; i < quads.size(); i++) {
			BakedQuad quad = quads.get(i);

			CTSpriteShiftEntry spriteShift = behaviour.get(state, quad.getDirection(), quad.getSprite());
			if (spriteShift == null)
				continue;
			if (quad.getSprite() != spriteShift.getOriginal())
				continue;
			int index = data.get(quad.getDirection());
			if (index == -1)
				continue;

			BakedQuad newQuad = QuadHelper.clone(quad);
			int[] vertexData = newQuad.getVertices();
>>>>>>> 9b9e252b

	@Override
	public void emitBlockQuads(BlockAndTintGetter blockView, BlockState state, BlockPos pos, Supplier<Random> randomSupplier, RenderContext context) {
		CTData data = createCTData(blockView, pos, state);

		SpriteFinder spriteFinder = SpriteFinder.get(Minecraft.getInstance().getModelManager().getAtlas(InventoryMenu.BLOCK_ATLAS));
		context.pushTransform(quad -> {
			CTSpriteShiftEntry spriteShift = behaviour.get(state, quad.lightFace());
			if (spriteShift != null) {
				TextureAtlasSprite sprite = spriteFinder.find(quad, 0);
				if (sprite == spriteShift.getOriginal()) {
					int index = data.get(quad.lightFace());
					if (index != -1) {
						for (int vertex = 0; vertex < 4; vertex++) {
							float u = quad.spriteU(vertex, 0);
							float v = quad.spriteV(vertex, 0);
							quad.sprite(vertex, 0,
									spriteShift.getTargetU(u, index),
									spriteShift.getTargetV(v, index)
							);
						}
					}
				}
			}
			return true;
		});
		super.emitBlockQuads(blockView, state, pos, randomSupplier, context);
		context.popTransform();
	}

}<|MERGE_RESOLUTION|>--- conflicted
+++ resolved
@@ -62,35 +62,9 @@
 	}
 
 	@Override
-<<<<<<< HEAD
 	public boolean isVanillaAdapter() {
 		return false;
 	}
-=======
-	public List<BakedQuad> getQuads(BlockState state, Direction side, Random rand, IModelData extraData) {
-		List<BakedQuad> quads = super.getQuads(state, side, rand, extraData);
-		if (!extraData.hasProperty(CT_PROPERTY))
-			return quads;
-		CTData data = extraData.getData(CT_PROPERTY);
-		quads = new ArrayList<>(quads);
-
-		VertexFormat format = DefaultVertexFormat.BLOCK;
-
-		for (int i = 0; i < quads.size(); i++) {
-			BakedQuad quad = quads.get(i);
-
-			CTSpriteShiftEntry spriteShift = behaviour.get(state, quad.getDirection(), quad.getSprite());
-			if (spriteShift == null)
-				continue;
-			if (quad.getSprite() != spriteShift.getOriginal())
-				continue;
-			int index = data.get(quad.getDirection());
-			if (index == -1)
-				continue;
-
-			BakedQuad newQuad = QuadHelper.clone(quad);
-			int[] vertexData = newQuad.getVertices();
->>>>>>> 9b9e252b
 
 	@Override
 	public void emitBlockQuads(BlockAndTintGetter blockView, BlockState state, BlockPos pos, Supplier<Random> randomSupplier, RenderContext context) {
@@ -98,7 +72,7 @@
 
 		SpriteFinder spriteFinder = SpriteFinder.get(Minecraft.getInstance().getModelManager().getAtlas(InventoryMenu.BLOCK_ATLAS));
 		context.pushTransform(quad -> {
-			CTSpriteShiftEntry spriteShift = behaviour.get(state, quad.lightFace());
+			CTSpriteShiftEntry spriteShift = behaviour.get(state, quad.lightFace(), quad.getSprite());
 			if (spriteShift != null) {
 				TextureAtlasSprite sprite = spriteFinder.find(quad, 0);
 				if (sprite == spriteShift.getOriginal()) {
