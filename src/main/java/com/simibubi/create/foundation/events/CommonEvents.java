package com.simibubi.create.foundation.events;

import java.util.concurrent.Executor;

import org.jetbrains.annotations.Nullable;

import com.mojang.brigadier.CommandDispatcher;
import com.simibubi.create.Create;
import com.simibubi.create.content.contraptions.ContraptionHandler;
import com.simibubi.create.content.contraptions.actors.trainControls.ControlsServerHandler;
import com.simibubi.create.content.contraptions.glue.SuperGlueHandler;
import com.simibubi.create.content.contraptions.glue.SuperGlueItem;
import com.simibubi.create.content.contraptions.minecart.CouplingHandler;
import com.simibubi.create.content.contraptions.minecart.CouplingPhysics;
import com.simibubi.create.content.contraptions.minecart.MinecartCouplingItem;
import com.simibubi.create.content.contraptions.minecart.capability.CapabilityMinecartController;
import com.simibubi.create.content.contraptions.mounted.MinecartContraptionItem;
import com.simibubi.create.content.equipment.armor.DivingBootsItem;
import com.simibubi.create.content.equipment.armor.DivingHelmetItem;
import com.simibubi.create.content.equipment.armor.NetheriteDivingHandler;
import com.simibubi.create.content.equipment.bell.HauntedBellPulser;
import com.simibubi.create.content.equipment.clipboard.ClipboardValueSettingsHandler;
import com.simibubi.create.content.equipment.extendoGrip.ExtendoGripItem;
import com.simibubi.create.content.equipment.potatoCannon.PotatoProjectileTypeManager;
import com.simibubi.create.content.equipment.symmetryWand.SymmetryHandler;
import com.simibubi.create.content.equipment.toolbox.ToolboxHandler;
import com.simibubi.create.content.equipment.wrench.WrenchEventHandler;
import com.simibubi.create.content.equipment.wrench.WrenchItem;
import com.simibubi.create.content.equipment.zapper.ZapperInteractionHandler;
import com.simibubi.create.content.equipment.zapper.ZapperItem;
import com.simibubi.create.content.fluids.FluidBottleItemHook;
import com.simibubi.create.content.kinetics.crank.ValveHandleBlock;
import com.simibubi.create.content.kinetics.crusher.CrushingWheelBlockEntity;
import com.simibubi.create.content.kinetics.deployer.DeployerFakePlayer;
import com.simibubi.create.content.kinetics.deployer.ManualApplicationRecipe;
import com.simibubi.create.content.processing.burner.BlazeBurnerHandler;
import com.simibubi.create.content.redstone.link.LinkHandler;
import com.simibubi.create.content.redstone.link.controller.LinkedControllerServerHandler;
import com.simibubi.create.content.trains.entity.CarriageEntityHandler;
import com.simibubi.create.content.trains.schedule.ScheduleItemEntityInteraction;
import com.simibubi.create.foundation.block.ItemUseOverrides;
import com.simibubi.create.foundation.blockEntity.behaviour.ValueSettingsInputHandler;
import com.simibubi.create.foundation.blockEntity.behaviour.edgeInteraction.EdgeInteractionHandler;
import com.simibubi.create.foundation.fluid.FluidHelper;
import com.simibubi.create.foundation.recipe.RecipeFinder;
<<<<<<< HEAD
import com.simibubi.create.foundation.utility.Iterate;
=======
import com.simibubi.create.foundation.utility.Components;
>>>>>>> e6759d8e
import com.simibubi.create.foundation.utility.ServerSpeedProvider;
import com.simibubi.create.foundation.utility.WorldAttached;
import com.simibubi.create.foundation.utility.fabric.AbstractMinecartExtensions;
import com.simibubi.create.infrastructure.command.AllCommands;
import com.simibubi.create.infrastructure.worldgen.AllOreFeatureConfigEntries;

import io.github.fabricators_of_create.porting_lib.event.common.BlockEvents;
import io.github.fabricators_of_create.porting_lib.event.common.EntityEvents;
import io.github.fabricators_of_create.porting_lib.event.common.EntityReadExtraDataCallback;
import io.github.fabricators_of_create.porting_lib.event.common.LivingEntityEvents;
import io.github.fabricators_of_create.porting_lib.event.common.MinecartEvents;
import io.github.fabricators_of_create.porting_lib.event.common.MobEntitySetTargetCallback;
import io.github.fabricators_of_create.porting_lib.event.common.MountEntityCallback;
import io.github.fabricators_of_create.porting_lib.event.common.ProjectileImpactCallback;
import net.fabricmc.fabric.api.command.v2.CommandRegistrationCallback;
import net.fabricmc.fabric.api.event.lifecycle.v1.ServerChunkEvents;
import net.fabricmc.fabric.api.event.lifecycle.v1.ServerEntityEvents;
import net.fabricmc.fabric.api.event.lifecycle.v1.ServerLifecycleEvents;
import net.fabricmc.fabric.api.event.lifecycle.v1.ServerTickEvents;
import net.fabricmc.fabric.api.event.lifecycle.v1.ServerWorldEvents;
import net.fabricmc.fabric.api.event.player.AttackBlockCallback;
import net.fabricmc.fabric.api.event.player.AttackEntityCallback;
import net.fabricmc.fabric.api.event.player.PlayerBlockBreakEvents;
import net.fabricmc.fabric.api.event.player.UseBlockCallback;
import net.fabricmc.fabric.api.event.player.UseEntityCallback;
import net.fabricmc.fabric.api.networking.v1.PacketSender;
import net.fabricmc.fabric.api.networking.v1.ServerPlayConnectionEvents;
import net.fabricmc.fabric.api.resource.ResourceManagerHelper;
import net.fabricmc.fabric.api.resource.ResourcePackActivationType;
import net.fabricmc.loader.api.FabricLoader;
import net.fabricmc.loader.api.ModContainer;
import net.minecraft.commands.CommandBuildContext;
import net.minecraft.commands.CommandSourceStack;
import net.minecraft.commands.Commands;
import net.minecraft.resources.ResourceLocation;
import net.minecraft.server.MinecraftServer;
import net.minecraft.server.level.ServerPlayer;
import net.minecraft.server.network.ServerGamePacketListenerImpl;
import net.minecraft.server.packs.PackType;
import net.minecraft.world.InteractionHand;
import net.minecraft.world.InteractionResult;
import net.minecraft.world.entity.Entity;
import net.minecraft.world.entity.LivingEntity;
import net.minecraft.world.entity.player.Player;
import net.minecraft.world.entity.vehicle.AbstractMinecart;
import net.minecraft.world.item.ItemStack;
import net.minecraft.world.level.Level;
import net.minecraft.world.level.LevelAccessor;
import net.minecraft.world.level.chunk.LevelChunk;
import net.minecraft.world.phys.EntityHitResult;

public class CommonEvents {

	public static void onServerTick(MinecraftServer server) {
		Create.SCHEMATIC_RECEIVER.tick();
		Create.LAGGER.tick();
		ServerSpeedProvider.serverTick(server);
		Create.RAILWAYS.sync.serverTick();
	}

	public static void onChunkUnloaded(Level world, LevelChunk chunk) {
		CapabilityMinecartController.onChunkUnloaded(world, chunk);
	}

	public static void playerLoggedIn(ServerGamePacketListenerImpl handler, PacketSender sender, MinecraftServer server) {
		ToolboxHandler.playerLogin(handler.getPlayer());
		Create.RAILWAYS.playerLogin(handler.getPlayer());
	}

	public static void playerLoggedOut(ServerGamePacketListenerImpl handler, MinecraftServer server) {
		Player player = handler.getPlayer();
		Create.RAILWAYS.playerLogout(player);
	}

<<<<<<< HEAD
	public static void onServerWorldTick(Level world) {
		if (!world.isClientSide()) {
			ContraptionHandler.tick(world);
			CapabilityMinecartController.tick(world);
			CouplingPhysics.tick(world);
			LinkedControllerServerHandler.tick(world);
			ControlsServerHandler.tick(world);
			Create.RAILWAYS.tick(world);
		}
	}

	public static void onUpdateLivingEntity(LivingEntity entityLiving) {
		Level world = entityLiving.level;
=======
	@SubscribeEvent
	public static void onServerWorldTick(LevelTickEvent event) {
		if (event.phase == Phase.START)
			return;
		if (event.side == LogicalSide.CLIENT)
			return;
		Level world = event.level;
		ContraptionHandler.tick(world);
		CapabilityMinecartController.tick(world);
		CouplingPhysics.tick(world);
		LinkedControllerServerHandler.tick(world);
		ControlsServerHandler.tick(world);
		Create.RAILWAYS.tick(world);
	}

	@SubscribeEvent
	public static void onUpdateLivingEntity(LivingTickEvent event) {
		LivingEntity entityLiving = event.getEntity();
		Level world = entityLiving.level();
>>>>>>> e6759d8e
		if (world == null)
			return;
		ContraptionHandler.entitiesWhoJustDismountedGetSentToTheRightLocation(entityLiving, world);
		ToolboxHandler.entityTick(entityLiving, world);
	}

	public static void onEntityAdded(Entity entity, Level world) {
		ContraptionHandler.addSpawnedContraptionsToCollisionList(entity, world);
	}

	public static InteractionResult onEntityAttackedByPlayer(Player playerEntity, Level world, InteractionHand hand, Entity entity, @Nullable EntityHitResult entityRayTraceResult) {
		return WrenchItem.wrenchInstaKillsMinecarts(playerEntity, world, hand, entity, entityRayTraceResult);
	}

	public static void registerCommands(CommandDispatcher<CommandSourceStack> dispatcher, CommandBuildContext registryAccess, Commands.CommandSelection environment) {
		AllCommands.register(dispatcher);
	}

	public static void onEntityEnterSection(Entity entity, long packedOldPos, long packedNewPos) {
		CarriageEntityHandler.onEntityEnterSection(entity, packedOldPos, packedNewPos);
	}

	public static void addReloadListeners() {
		ResourceManagerHelper.get(PackType.SERVER_DATA).registerReloadListener(RecipeFinder.LISTENER);
		ResourceManagerHelper.get(PackType.SERVER_DATA).registerReloadListener(PotatoProjectileTypeManager.ReloadListener.INSTANCE);
	}

	public static void onDatapackSync(ServerPlayer player, boolean joined) {
		PotatoProjectileTypeManager.syncTo(player);
	}

	public static void serverStopping(MinecraftServer server) {
		Create.SCHEMATIC_RECEIVER.shutdown();
	}

	public static void onLoadWorld(Executor executor, LevelAccessor world) {
		Create.REDSTONE_LINK_NETWORK_HANDLER.onLoadWorld(world);
		Create.TORQUE_PROPAGATOR.onLoadWorld(world);
		Create.RAILWAYS.levelLoaded(world);
	}

	public static void onUnloadWorld(Executor executor, LevelAccessor world) {
		Create.REDSTONE_LINK_NETWORK_HANDLER.onUnloadWorld(world);
		Create.TORQUE_PROPAGATOR.onUnloadWorld(world);
		WorldAttached.invalidateWorld(world);
	}

	// handled by AbstractMinecartMixin
	public static void attachCapabilities(AbstractMinecart cart) {
		CapabilityMinecartController.attach(cart);
	}

	public static void startTracking(Entity target, ServerPlayer player) {
		CapabilityMinecartController.startTracking(target);
	}

	public static void onBiomeLoad() {
		AllOreFeatureConfigEntries.modifyBiomes();
	}

	public static void leftClickEmpty(ServerPlayer player) {
		ItemStack stack = player.getMainHandItem();
		if (stack.getItem() instanceof ZapperItem) {
			ZapperInteractionHandler.trySelect(stack, player);
		}
	}

	public static class ModBusEvents {

//		@SubscribeEvent
//		public static void registerCapabilities(RegisterCapabilitiesEvent event) {
//			event.register(CapabilityMinecartController.class);
//		}

<<<<<<< HEAD
	}

	public static void addPackFinders() {
		ModContainer create = FabricLoader.getInstance().getModContainer(Create.ID)
				.orElseThrow(() -> new IllegalStateException("Create's ModContainer couldn't be found!"));
		ResourceLocation packId = Create.asResource("legacy_copper");
		ResourceManagerHelper.registerBuiltinResourcePack(packId, create, "Create Legacy Copper", ResourcePackActivationType.NORMAL);
	}

	public static void register() {
		// Fabric Events
		ServerTickEvents.END_SERVER_TICK.register(CommonEvents::onServerTick);
		ServerChunkEvents.CHUNK_UNLOAD.register(CommonEvents::onChunkUnloaded);
		ServerTickEvents.END_WORLD_TICK.register(CommonEvents::onServerWorldTick);
		ServerEntityEvents.ENTITY_LOAD.register(CommonEvents::onEntityAdded);
		ServerLifecycleEvents.SERVER_STOPPED.register(CommonEvents::serverStopping);
		ServerWorldEvents.LOAD.register(CommonEvents::onLoadWorld);
		ServerWorldEvents.UNLOAD.register(CommonEvents::onUnloadWorld);
		ServerPlayConnectionEvents.DISCONNECT.register(CommonEvents::playerLoggedOut);
		AttackEntityCallback.EVENT.register(CommonEvents::onEntityAttackedByPlayer);
		CommandRegistrationCallback.EVENT.register(CommonEvents::registerCommands);
		EntityEvents.START_TRACKING_TAIL.register(CommonEvents::startTracking);
		EntityEvents.ENTERING_SECTION.register(CommonEvents::onEntityEnterSection);
		LivingEntityEvents.TICK.register(CommonEvents::onUpdateLivingEntity);
		ServerPlayConnectionEvents.JOIN.register(CommonEvents::playerLoggedIn);
		ServerLifecycleEvents.SYNC_DATA_PACK_CONTENTS.register(CommonEvents::onDatapackSync);
		// fabric: some features using events on forge don't use events here.
		// they've been left in this class for upstream compatibility.
		CommonEvents.addReloadListeners();
		CommonEvents.onBiomeLoad();
		CommonEvents.addPackFinders();

		// External Events

		UseEntityCallback.EVENT.register(MinecartCouplingItem::handleInteractionWithMinecart);
		UseEntityCallback.EVENT.register(MinecartContraptionItem::wrenchCanBeUsedToPickUpMinecartContraptions);
		UseBlockCallback.EVENT.register(WrenchEventHandler::useOwnWrenchLogicForCreateBlocks);
		UseBlockCallback.EVENT.register(LinkHandler::onBlockActivated);
		UseBlockCallback.EVENT.register(ItemUseOverrides::onBlockActivated);
		UseBlockCallback.EVENT.register(EdgeInteractionHandler::onBlockActivated);
		UseBlockCallback.EVENT.register(FluidBottleItemHook::preventWaterBottlesFromCreatesFluids);
		UseBlockCallback.EVENT.register(SuperGlueItem::glueItemAlwaysPlacesWhenUsed);
		UseBlockCallback.EVENT.register(ManualApplicationRecipe::manualApplicationRecipesApplyInWorld);
		UseBlockCallback.EVENT.register(ValueSettingsInputHandler::onBlockActivated);
		UseBlockCallback.EVENT.register(ClipboardValueSettingsHandler::leftClickToPaste);
		UseBlockCallback.EVENT.register(ValveHandleBlock::onBlockActivated);
		AttackBlockCallback.EVENT.register(ClipboardValueSettingsHandler::rightClickToCopy);
		AttackBlockCallback.EVENT.register(ZapperInteractionHandler::leftClickingBlocksWithTheZapperSelectsTheBlock);
		UseEntityCallback.EVENT.register(ScheduleItemEntityInteraction::interactWithConductor);
		ServerTickEvents.END_WORLD_TICK.register(HauntedBellPulser::hauntedBellCreatesPulse);
		MobEntitySetTargetCallback.EVENT.register(DeployerFakePlayer::entitiesDontRetaliate);
		MountEntityCallback.EVENT.register(CouplingHandler::preventEntitiesFromMoutingOccupiedCart);
		LivingEntityEvents.EXPERIENCE_DROP_WITH_ENTITY.register(DeployerFakePlayer::deployerKillsDoNotSpawnXP);
		LivingEntityEvents.ACTUALLY_HURT.register(ExtendoGripItem::bufferLivingAttackEvent);
		LivingEntityEvents.KNOCKBACK_STRENGTH.register(ExtendoGripItem::attacksByExtendoGripHaveMoreKnockback);
		LivingEntityEvents.TICK.register(ExtendoGripItem::holdingExtendoGripIncreasesRange);
		LivingEntityEvents.TICK.register(DivingBootsItem::accellerateDescentUnderwater);
		LivingEntityEvents.TICK.register(DivingHelmetItem::breatheUnderwater);
		LivingEntityEvents.DROPS_WITH_LEVEL.register(CrushingWheelBlockEntity::handleCrushedMobDrops);
		LivingEntityEvents.LOOTING_LEVEL.register(CrushingWheelBlockEntity::crushingIsFortunate);
		LivingEntityEvents.DROPS_WITH_LEVEL.register(DeployerFakePlayer::deployerCollectsDropsFromKilledEntities);
		LivingEntityEvents.EQUIPMENT_CHANGE.register(NetheriteDivingHandler::onLivingEquipmentChange);
		EntityEvents.EYE_HEIGHT.register(DeployerFakePlayer::deployerHasEyesOnHisFeet);
		BlockEvents.AFTER_PLACE.register(SymmetryHandler::onBlockPlaced);
		BlockEvents.AFTER_PLACE.register(SuperGlueHandler::glueListensForBlockPlacement);
		ProjectileImpactCallback.EVENT.register(BlazeBurnerHandler::onThrowableImpact);
		EntityReadExtraDataCallback.EVENT.register(ExtendoGripItem::addReachToJoiningPlayersHoldingExtendo);
		MinecartEvents.SPAWN.register(AbstractMinecartExtensions::minecartSpawn);
		MinecartEvents.READ.register(AbstractMinecartExtensions::minecartRead);
		MinecartEvents.WRITE.register(AbstractMinecartExtensions::minecartWrite);
		MinecartEvents.REMOVE.register(AbstractMinecartExtensions::minecartRemove);
		PlayerBlockBreakEvents.BEFORE.register(SymmetryHandler::onBlockDestroyed);
=======
		@SubscribeEvent
		public static void addPackFinders(AddPackFindersEvent event) {
			if (event.getPackType() == PackType.CLIENT_RESOURCES) {
				IModFileInfo modFileInfo = ModList.get().getModFileById(Create.ID);
				if (modFileInfo == null) {
					Create.LOGGER.error("Could not find Create mod file info; built-in resource packs will be missing!");
					return;
				}
				IModFile modFile = modFileInfo.getFile();
				event.addRepositorySource(consumer -> {
					Pack pack = Pack.readMetaAndCreate(Create.asResource("legacy_copper").toString(), Components.literal("Create Legacy Copper"), false, id -> new ModFilePackResources(id, modFile, "resourcepacks/legacy_copper"), PackType.CLIENT_RESOURCES, Pack.Position.TOP, PackSource.BUILT_IN);
					if (pack != null) {
						consumer.accept(pack);
					}
				});
			}
		}
>>>>>>> e6759d8e
	}
}<|MERGE_RESOLUTION|>--- conflicted
+++ resolved
@@ -43,11 +43,7 @@
 import com.simibubi.create.foundation.blockEntity.behaviour.edgeInteraction.EdgeInteractionHandler;
 import com.simibubi.create.foundation.fluid.FluidHelper;
 import com.simibubi.create.foundation.recipe.RecipeFinder;
-<<<<<<< HEAD
 import com.simibubi.create.foundation.utility.Iterate;
-=======
-import com.simibubi.create.foundation.utility.Components;
->>>>>>> e6759d8e
 import com.simibubi.create.foundation.utility.ServerSpeedProvider;
 import com.simibubi.create.foundation.utility.WorldAttached;
 import com.simibubi.create.foundation.utility.fabric.AbstractMinecartExtensions;
@@ -122,7 +118,6 @@
 		Create.RAILWAYS.playerLogout(player);
 	}
 
-<<<<<<< HEAD
 	public static void onServerWorldTick(Level world) {
 		if (!world.isClientSide()) {
 			ContraptionHandler.tick(world);
@@ -135,28 +130,7 @@
 	}
 
 	public static void onUpdateLivingEntity(LivingEntity entityLiving) {
-		Level world = entityLiving.level;
-=======
-	@SubscribeEvent
-	public static void onServerWorldTick(LevelTickEvent event) {
-		if (event.phase == Phase.START)
-			return;
-		if (event.side == LogicalSide.CLIENT)
-			return;
-		Level world = event.level;
-		ContraptionHandler.tick(world);
-		CapabilityMinecartController.tick(world);
-		CouplingPhysics.tick(world);
-		LinkedControllerServerHandler.tick(world);
-		ControlsServerHandler.tick(world);
-		Create.RAILWAYS.tick(world);
-	}
-
-	@SubscribeEvent
-	public static void onUpdateLivingEntity(LivingTickEvent event) {
-		LivingEntity entityLiving = event.getEntity();
 		Level world = entityLiving.level();
->>>>>>> e6759d8e
 		if (world == null)
 			return;
 		ContraptionHandler.entitiesWhoJustDismountedGetSentToTheRightLocation(entityLiving, world);
@@ -231,7 +205,6 @@
 //			event.register(CapabilityMinecartController.class);
 //		}
 
-<<<<<<< HEAD
 	}
 
 	public static void addPackFinders() {
@@ -304,24 +277,5 @@
 		MinecartEvents.WRITE.register(AbstractMinecartExtensions::minecartWrite);
 		MinecartEvents.REMOVE.register(AbstractMinecartExtensions::minecartRemove);
 		PlayerBlockBreakEvents.BEFORE.register(SymmetryHandler::onBlockDestroyed);
-=======
-		@SubscribeEvent
-		public static void addPackFinders(AddPackFindersEvent event) {
-			if (event.getPackType() == PackType.CLIENT_RESOURCES) {
-				IModFileInfo modFileInfo = ModList.get().getModFileById(Create.ID);
-				if (modFileInfo == null) {
-					Create.LOGGER.error("Could not find Create mod file info; built-in resource packs will be missing!");
-					return;
-				}
-				IModFile modFile = modFileInfo.getFile();
-				event.addRepositorySource(consumer -> {
-					Pack pack = Pack.readMetaAndCreate(Create.asResource("legacy_copper").toString(), Components.literal("Create Legacy Copper"), false, id -> new ModFilePackResources(id, modFile, "resourcepacks/legacy_copper"), PackType.CLIENT_RESOURCES, Pack.Position.TOP, PackSource.BUILT_IN);
-					if (pack != null) {
-						consumer.accept(pack);
-					}
-				});
-			}
-		}
->>>>>>> e6759d8e
 	}
 }