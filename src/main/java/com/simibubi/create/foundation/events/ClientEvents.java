package com.simibubi.create.foundation.events;

import java.util.List;

import com.jozufozu.flywheel.fabric.event.FlywheelEvents;
import com.mojang.blaze3d.systems.RenderSystem;
import com.mojang.blaze3d.vertex.PoseStack;
import com.simibubi.create.AllFluids;
import com.simibubi.create.AllItems;
import com.simibubi.create.AllKeys;
import com.simibubi.create.AllPackets;
import com.simibubi.create.AllParticleTypes;
import com.simibubi.create.Create;
import com.simibubi.create.CreateClient;
import com.simibubi.create.content.contraptions.ContraptionHandler;
import com.simibubi.create.content.contraptions.ContraptionHandlerClient;
import com.simibubi.create.content.contraptions.actors.trainControls.ControlsHandler;
import com.simibubi.create.content.contraptions.chassis.ChassisRangeDisplay;
import com.simibubi.create.content.contraptions.minecart.CouplingHandlerClient;
import com.simibubi.create.content.contraptions.minecart.CouplingPhysics;
import com.simibubi.create.content.contraptions.minecart.CouplingRenderer;
import com.simibubi.create.content.contraptions.minecart.capability.CapabilityMinecartController;
import com.simibubi.create.content.contraptions.render.ContraptionRenderDispatcher;
import com.simibubi.create.content.decoration.girder.GirderWrenchBehavior;
import com.simibubi.create.content.equipment.armor.BacktankArmorLayer;
import com.simibubi.create.content.equipment.armor.DivingHelmetItem;
import com.simibubi.create.content.equipment.armor.NetheriteBacktankFirstPersonRenderer;
import com.simibubi.create.content.equipment.blueprint.BlueprintOverlayRenderer;
import com.simibubi.create.content.equipment.clipboard.ClipboardValueSettingsHandler;
import com.simibubi.create.content.equipment.extendoGrip.ExtendoGripRenderHandler;
import com.simibubi.create.content.equipment.symmetryWand.SymmetryHandler;
import com.simibubi.create.content.equipment.toolbox.ToolboxHandlerClient;
import com.simibubi.create.content.equipment.zapper.ZapperItem;
import com.simibubi.create.content.equipment.zapper.terrainzapper.WorldshaperRenderHandler;
import com.simibubi.create.content.kinetics.KineticDebugger;
import com.simibubi.create.content.kinetics.belt.item.BeltConnectorHandler;
import com.simibubi.create.content.kinetics.fan.AirCurrent;
import com.simibubi.create.content.kinetics.mechanicalArm.ArmInteractionPointHandler;
import com.simibubi.create.content.kinetics.turntable.TurntableHandler;
import com.simibubi.create.content.logistics.depot.EjectorTargetHandler;
import com.simibubi.create.content.processing.sequenced.SequencedAssemblyRecipe;
import com.simibubi.create.content.redstone.displayLink.DisplayLinkBlockItem;
import com.simibubi.create.content.redstone.link.LinkRenderer;
import com.simibubi.create.content.redstone.link.controller.LinkedControllerClientHandler;
import com.simibubi.create.content.trains.CameraDistanceModifier;
import com.simibubi.create.content.trains.TrainHUD;
import com.simibubi.create.content.trains.entity.CarriageContraptionEntity;
import com.simibubi.create.content.trains.entity.CarriageCouplingRenderer;
import com.simibubi.create.content.trains.entity.TrainRelocator;
import com.simibubi.create.content.trains.schedule.TrainHatArmorLayer;
import com.simibubi.create.content.trains.track.CurvedTrackInteraction;
import com.simibubi.create.content.trains.track.TrackBlockItem;
import com.simibubi.create.content.trains.track.TrackBlockOutline;
import com.simibubi.create.content.trains.track.TrackPlacement;
import com.simibubi.create.content.trains.track.TrackTargetingClient;
import com.simibubi.create.foundation.blockEntity.behaviour.edgeInteraction.EdgeInteractionRenderer;
import com.simibubi.create.foundation.blockEntity.behaviour.filtering.FilteringRenderer;
import com.simibubi.create.foundation.blockEntity.behaviour.scrollValue.ScrollValueHandler;
import com.simibubi.create.foundation.blockEntity.behaviour.scrollValue.ScrollValueRenderer;
import com.simibubi.create.foundation.fluid.FluidHelper;
import com.simibubi.create.foundation.item.TooltipModifier;
import com.simibubi.create.foundation.networking.LeftClickPacket;
import com.simibubi.create.foundation.placement.PlacementHelpers;
import com.simibubi.create.foundation.ponder.PonderTooltipHandler;
import com.simibubi.create.foundation.render.SuperRenderTypeBuffer;
import com.simibubi.create.foundation.sound.SoundScapes;
import com.simibubi.create.foundation.utility.AnimationTickHolder;
import com.simibubi.create.foundation.utility.CameraAngleAnimationService;
import com.simibubi.create.foundation.utility.ServerSpeedProvider;
import com.simibubi.create.foundation.utility.worldWrappers.WrappedClientWorld;
import com.simibubi.create.infrastructure.config.AllConfigs;
import com.simibubi.create.infrastructure.gui.OpenCreateMenuButton;

import io.github.fabricators_of_create.porting_lib.event.client.CameraSetupCallback;
import io.github.fabricators_of_create.porting_lib.event.client.CameraSetupCallback.CameraInfo;
import io.github.fabricators_of_create.porting_lib.event.client.ClientWorldEvents;
import io.github.fabricators_of_create.porting_lib.event.client.DrawSelectionEvents;
import io.github.fabricators_of_create.porting_lib.event.client.FogEvents;
import io.github.fabricators_of_create.porting_lib.event.client.FogEvents.ColorData;
import io.github.fabricators_of_create.porting_lib.event.client.OnStartUseItemCallback;
import io.github.fabricators_of_create.porting_lib.event.client.OverlayRenderCallback;
import io.github.fabricators_of_create.porting_lib.event.client.ParticleManagerRegistrationCallback;
import io.github.fabricators_of_create.porting_lib.event.client.RenderArmCallback;
import io.github.fabricators_of_create.porting_lib.event.client.RenderHandCallback;
import io.github.fabricators_of_create.porting_lib.event.client.RenderTickStartCallback;
import io.github.fabricators_of_create.porting_lib.event.client.RenderTooltipBorderColorCallback;
import io.github.fabricators_of_create.porting_lib.event.common.AttackAirCallback;
import io.github.fabricators_of_create.porting_lib.event.common.MountEntityCallback;
import io.github.fabricators_of_create.porting_lib.event.common.PlayerTickEvents;
import net.fabricmc.fabric.api.client.event.lifecycle.v1.ClientChunkEvents;
import net.fabricmc.fabric.api.client.event.lifecycle.v1.ClientEntityEvents;
import net.fabricmc.fabric.api.client.event.lifecycle.v1.ClientTickEvents;
import net.fabricmc.fabric.api.client.item.v1.ItemTooltipCallback;
import net.fabricmc.fabric.api.client.networking.v1.ClientPlayConnectionEvents;
import net.fabricmc.fabric.api.client.rendering.v1.LivingEntityFeatureRendererRegistrationCallback;
import net.fabricmc.fabric.api.client.rendering.v1.LivingEntityFeatureRendererRegistrationCallback.RegistrationHelper;
import net.fabricmc.fabric.api.client.rendering.v1.WorldRenderContext;
import net.fabricmc.fabric.api.client.rendering.v1.WorldRenderEvents;
import net.fabricmc.fabric.api.client.screen.v1.ScreenEvents;
import net.fabricmc.fabric.api.event.Event;
import net.fabricmc.fabric.api.event.player.AttackBlockCallback;
import net.fabricmc.fabric.api.event.player.UseBlockCallback;
import net.fabricmc.fabric.api.networking.v1.PacketSender;
import net.fabricmc.fabric.api.resource.ResourceManagerHelper;
import net.minecraft.client.Camera;
import net.minecraft.client.Minecraft;
import net.minecraft.client.multiplayer.ClientLevel;
import net.minecraft.client.multiplayer.ClientPacketListener;
import net.minecraft.client.player.LocalPlayer;
import net.minecraft.client.renderer.FogRenderer;
import net.minecraft.client.renderer.entity.EntityRendererProvider;
import net.minecraft.client.renderer.entity.LivingEntityRenderer;
import net.minecraft.core.BlockPos;
import net.minecraft.network.chat.Component;
import net.minecraft.resources.ResourceLocation;
import net.minecraft.server.packs.PackType;
import net.minecraft.world.InteractionResult;
import net.minecraft.world.entity.Entity;
import net.minecraft.world.entity.EntityType;
import net.minecraft.world.entity.LivingEntity;
import net.minecraft.world.entity.player.Player;
import net.minecraft.world.item.Item;
import net.minecraft.world.item.ItemStack;
import net.minecraft.world.item.TooltipFlag;
import net.minecraft.world.level.Level;
import net.minecraft.world.level.material.Fluid;
import net.minecraft.world.level.material.FluidState;
import net.minecraft.world.phys.Vec3;

public class ClientEvents {

	public static void onTickStart(Minecraft client) {
		LinkedControllerClientHandler.tick();
		ControlsHandler.tick();
		AirCurrent.tickClientPlayerSounds();
	}

	public static void onTick(Minecraft client) {
		if (!isGameActive())
			return;

		Level world = Minecraft.getInstance().level;

		SoundScapes.tick();
		AnimationTickHolder.tick();

		CreateClient.SCHEMATIC_SENDER.tick();
		CreateClient.SCHEMATIC_AND_QUILL_HANDLER.tick();
		CreateClient.GLUE_HANDLER.tick();
		CreateClient.SCHEMATIC_HANDLER.tick();
		CreateClient.ZAPPER_RENDER_HANDLER.tick();
		CreateClient.POTATO_CANNON_RENDER_HANDLER.tick();
		CreateClient.SOUL_PULSE_EFFECT_HANDLER.tick(world);
		CreateClient.RAILWAYS.clientTick();

		ContraptionHandler.tick(world);
		CapabilityMinecartController.tick(world);
		CouplingPhysics.tick(world);

		PonderTooltipHandler.tick();
		// ScreenOpener.tick();
		ServerSpeedProvider.clientTick();
		BeltConnectorHandler.tick();
//		BeltSlicer.tickHoveringInformation();
		FilteringRenderer.tick();
		LinkRenderer.tick();
		ScrollValueRenderer.tick();
		ChassisRangeDisplay.tick();
		EdgeInteractionRenderer.tick();
		GirderWrenchBehavior.tick();
		WorldshaperRenderHandler.tick();
		CouplingHandlerClient.tick();
		CouplingRenderer.tickDebugModeRenders();
		KineticDebugger.tick();
		ExtendoGripRenderHandler.tick();
		// CollisionDebugger.tick();
		ArmInteractionPointHandler.tick();
		EjectorTargetHandler.tick();
		PlacementHelpers.tick();
		CreateClient.OUTLINER.tickOutlines();
		CreateClient.GHOST_BLOCKS.tickGhosts();
		ContraptionRenderDispatcher.tick(world);
		BlueprintOverlayRenderer.tick();
		ToolboxHandlerClient.clientTick();
		TrackTargetingClient.clientTick();
		TrackPlacement.clientTick();
		TrainRelocator.clientTick();
		DisplayLinkBlockItem.clientTick();
		CurvedTrackInteraction.clientTick();
		CameraDistanceModifier.tick();
		CameraAngleAnimationService.tick();
		TrainHUD.tick();
		ClipboardValueSettingsHandler.clientTick();
		CreateClient.VALUE_SETTINGS_HANDLER.tick();
		ScrollValueHandler.tick();
		NetheriteBacktankFirstPersonRenderer.clientTick();
		// fabric: see comment
		AllKeys.fixBinds();
	}

	public static void onJoin(ClientPacketListener handler, PacketSender sender, Minecraft client) {
		CreateClient.checkGraphicsFanciness();
	}

	public static void onLeave(ClientPacketListener handler, Minecraft client) {
		CreateClient.RAILWAYS.cleanUp();
	}

	public static void onLoadWorld(Minecraft client, ClientLevel world) {
		if (world.isClientSide() && world instanceof ClientLevel && !(world instanceof WrappedClientWorld)) {
			CreateClient.invalidateRenderers();
			AnimationTickHolder.reset();
		}
	}

	public static void onUnloadWorld(Minecraft client, ClientLevel world) {
		if (world
			.isClientSide()) {
			CreateClient.invalidateRenderers();
			CreateClient.SOUL_PULSE_EFFECT_HANDLER.refresh();
			AnimationTickHolder.reset();
			ControlsHandler.levelUnloaded(world);
		}
	}

	public static void onRenderWorld(WorldRenderContext event) {
		PoseStack ms = event.matrixStack();
		ms.pushPose();
		SuperRenderTypeBuffer buffer = SuperRenderTypeBuffer.getInstance();
		float partialTicks = AnimationTickHolder.getPartialTicks();
		Vec3 camera = Minecraft.getInstance().gameRenderer.getMainCamera()
			.getPosition();

		TrackBlockOutline.drawCurveSelection(ms, buffer, camera);
		TrackTargetingClient.render(ms, buffer, camera);
		CouplingRenderer.renderAll(ms, buffer, camera);
		CarriageCouplingRenderer.renderAll(ms, buffer, camera);
		CreateClient.SCHEMATIC_HANDLER.render(ms, buffer, camera);
		CreateClient.GHOST_BLOCKS.renderAll(ms, buffer, camera);
		CreateClient.OUTLINER.renderOutlines(ms, buffer, camera, partialTicks);

		buffer.draw();
		RenderSystem.enableCull();
		ms.popPose();
	}

	public static boolean onCameraSetup(CameraInfo info) {
		float partialTicks = AnimationTickHolder.getPartialTicks();

		if (CameraAngleAnimationService.isYawAnimating())
			info.yaw = CameraAngleAnimationService.getYaw(partialTicks);

		if (CameraAngleAnimationService.isPitchAnimating())
			info.pitch = CameraAngleAnimationService.getPitch(partialTicks);
		return false;
	}

	public static RenderTooltipBorderColorCallback.BorderColorEntry getItemTooltipColor(ItemStack stack, int originalBorderColorStart, int originalBorderColorEnd) {
		return PonderTooltipHandler.handleTooltipColor(stack, originalBorderColorStart, originalBorderColorEnd);
	}

	public static void addToItemTooltip(ItemStack stack, TooltipFlag iTooltipFlag, List<Component> itemTooltip) {
		if (!AllConfigs.client().tooltips.get())
			return;
		Player player = Minecraft.getInstance().player;
		if (player == null)
			return;

		Item item = stack.getItem();
		TooltipModifier modifier = TooltipModifier.REGISTRY.get(item);
		if (modifier != null && modifier != TooltipModifier.EMPTY) {
<<<<<<< HEAD
			modifier.modify(stack, player, iTooltipFlag, itemTooltip);
=======
			modifier.modify(stack, iTooltipFlag, itemTooltip, Minecraft.getInstance().player);
>>>>>>> ef6edeba
		}

		PonderTooltipHandler.addToTooltip(stack, itemTooltip);
		SequencedAssemblyRecipe.addToTooltip(stack, itemTooltip);
	}

	public static void onRenderTick() {
		if (!isGameActive())
			return;
		TurntableHandler.gameRenderTick();
	}

	public static InteractionResult onMount(Entity mounted, Entity mounting, boolean isMounting) {
		if (mounting != Minecraft.getInstance().player)
			return InteractionResult.PASS;

		if (!isMounting) {
			CameraDistanceModifier.reset();
			return InteractionResult.PASS;
		}

		if (!isMounting || !(mounted instanceof CarriageContraptionEntity carriage)) {
			return InteractionResult.PASS;
		}

		CameraDistanceModifier.zoomOut();
		return InteractionResult.PASS;
	}

	protected static boolean isGameActive() {
		return !(Minecraft.getInstance().level == null || Minecraft.getInstance().player == null);
	}

	public static boolean getFogDensity(FogRenderer.FogMode type, Camera camera, FogEvents.FogData fogData) {
		Level level = Minecraft.getInstance().level;
		BlockPos blockPos = camera.getBlockPosition();
		FluidState fluidState = level.getFluidState(blockPos);
		if (camera.getPosition().y >= blockPos.getY() + fluidState.getHeight(level, blockPos))
			return false;
		Fluid fluid = fluidState.getType();
		Entity entity = camera.getEntity();

		if (AllFluids.CHOCOLATE.get()
			.isSame(fluid)) {
			fogData.scaleFarPlaneDistance(1f / 32f * AllConfigs.client().chocolateTransparencyMultiplier.getF());
			return true;
		}

		if (AllFluids.HONEY.get()
			.isSame(fluid)) {
			fogData.scaleFarPlaneDistance(1f / 8f * AllConfigs.client().honeyTransparencyMultiplier.getF());
			return true;
		}

		if (entity.isSpectator())
			return false;

		ItemStack divingHelmet = DivingHelmetItem.getWornItem(entity);
		if (divingHelmet != null) {
			if (FluidHelper.isWater(fluid)) {
				fogData.scaleFarPlaneDistance(6.25f);
				return true;
			} else if (FluidHelper.isLava(fluid) && AllItems.NETHERITE_DIVING_HELMET.isIn(divingHelmet)) {
				fogData.setNearPlaneDistance(-4.0f);
				fogData.setFarPlaneDistance(20.0f);
				return true;
			}
		}
		return false;
	}

	public static void getFogColor(ColorData event, float partialTicks) {
		Camera info = event.getCamera();
		Level level = Minecraft.getInstance().level;
		BlockPos blockPos = info.getBlockPosition();
		FluidState fluidState = level.getFluidState(blockPos);
		if (info.getPosition().y > blockPos.getY() + fluidState.getHeight(level, blockPos))
			return;

		Fluid fluid = fluidState.getType();

		if (AllFluids.CHOCOLATE.get()
			.isSame(fluid)) {
			event.setRed(98 / 255f);
			event.setGreen(32 / 255f);
			event.setBlue(32 / 255f);
			return;
		}

		if (AllFluids.HONEY.get()
			.isSame(fluid)) {
			event.setRed(234 / 255f);
			event.setGreen(174 / 255f);
			event.setBlue(47 / 255f);
			return;
		}
	}

	public static void leftClickEmpty(LocalPlayer player) {
		ItemStack stack = player.getMainHandItem();
		if (stack.getItem() instanceof ZapperItem) {
			AllPackets.getChannel().sendToServer(new LeftClickPacket());
		}
	}

	public static class ModBusEvents {

		public static void registerClientReloadListeners() {
			ResourceManagerHelper.get(PackType.CLIENT_RESOURCES).registerReloadListener(CreateClient.RESOURCE_RELOAD_LISTENER);
		}
	}

	public static void addEntityRendererLayers(EntityType<? extends LivingEntity> entityType, LivingEntityRenderer<?, ?> entityRenderer,
											   RegistrationHelper registrationHelper, EntityRendererProvider.Context context) {
		BacktankArmorLayer.registerOn(entityRenderer, registrationHelper);
		TrainHatArmorLayer.registerOn(entityRenderer, registrationHelper);
	}

	public static void register() {
		ModBusEvents.registerClientReloadListeners();

		ClientTickEvents.END_CLIENT_TICK.register(ClientEvents::onTick);
		ClientTickEvents.START_CLIENT_TICK.register(ClientEvents::onTickStart);
		ClientTickEvents.END_WORLD_TICK.register(CommonEvents::onWorldTick);
		ClientWorldEvents.LOAD.register(ClientEvents::onLoadWorld);
		ClientWorldEvents.UNLOAD.register(ClientEvents::onUnloadWorld);
		ClientChunkEvents.CHUNK_UNLOAD.register(CommonEvents::onChunkUnloaded);
		ClientPlayConnectionEvents.JOIN.register(ClientEvents::onJoin);
		ClientEntityEvents.ENTITY_LOAD.register(CommonEvents::onEntityAdded);
		WorldRenderEvents.AFTER_TRANSLUCENT.register(ClientEvents::onRenderWorld);
		ItemTooltipCallback.EVENT.register(ClientEvents::addToItemTooltip);
		FogEvents.ACTUAL_RENDER_FOG.register(ClientEvents::getFogDensity);
		FogEvents.SET_COLOR.register(ClientEvents::getFogColor);
		RenderTickStartCallback.EVENT.register(ClientEvents::onRenderTick);
		RenderTooltipBorderColorCallback.EVENT.register(ClientEvents::getItemTooltipColor);
		AttackAirCallback.EVENT.register(ClientEvents::leftClickEmpty);
		UseBlockCallback.EVENT.register(TrackBlockItem::sendExtenderPacket);
		MountEntityCallback.EVENT.register(ClientEvents::onMount);
		LivingEntityFeatureRendererRegistrationCallback.EVENT.register(ClientEvents::addEntityRendererLayers);
		CameraSetupCallback.EVENT.register(ClientEvents::onCameraSetup);
		DrawSelectionEvents.BLOCK.register(ClipboardValueSettingsHandler::drawCustomBlockSelection);

		// External Events

		ClientTickEvents.END_CLIENT_TICK.register(SymmetryHandler::onClientTick);
		WorldRenderEvents.AFTER_TRANSLUCENT.register(SymmetryHandler::render);
		UseBlockCallback.EVENT.register(ArmInteractionPointHandler::rightClickingBlocksSelectsThem);
		UseBlockCallback.EVENT.register(EjectorTargetHandler::rightClickingBlocksSelectsThem);
		AttackBlockCallback.EVENT.register(ArmInteractionPointHandler::leftClickingBlocksDeselectsThem);
		AttackBlockCallback.EVENT.register(EjectorTargetHandler::leftClickingBlocksDeselectsThem);
		ParticleManagerRegistrationCallback.EVENT.register(AllParticleTypes::registerFactories);
		RenderHandCallback.EVENT.register(ExtendoGripRenderHandler::onRenderPlayerHand);
		RenderArmCallback.EVENT.register(NetheriteBacktankFirstPersonRenderer::onRenderPlayerHand);
		OnStartUseItemCallback.EVENT.register(ContraptionHandlerClient::rightClickingOnContraptionsGetsHandledLocally);
		PlayerTickEvents.END.register(ContraptionHandlerClient::preventRemotePlayersWalkingAnimations);
		ClientPlayConnectionEvents.DISCONNECT.register(ClientEvents::onLeave);
		DrawSelectionEvents.BLOCK.register(TrackBlockOutline::drawCustomBlockSelection);
		// we need to add our config button after mod menu, so we register our event with a phase that comes later
		ResourceLocation latePhase = Create.asResource("late");
		ScreenEvents.AFTER_INIT.addPhaseOrdering(Event.DEFAULT_PHASE, latePhase);
		ScreenEvents.AFTER_INIT.register(latePhase, OpenCreateMenuButton.OpenConfigButtonHandler::onGuiInit);

		// Flywheel Events

		FlywheelEvents.BEGIN_FRAME.register(ContraptionRenderDispatcher::beginFrame);
		FlywheelEvents.RENDER_LAYER.register(ContraptionRenderDispatcher::renderLayer);
		FlywheelEvents.RELOAD_RENDERERS.register(ContraptionRenderDispatcher::onRendererReload);
		FlywheelEvents.GATHER_CONTEXT.register(ContraptionRenderDispatcher::gatherContext);
	}

}<|MERGE_RESOLUTION|>--- conflicted
+++ resolved
@@ -269,11 +269,7 @@
 		Item item = stack.getItem();
 		TooltipModifier modifier = TooltipModifier.REGISTRY.get(item);
 		if (modifier != null && modifier != TooltipModifier.EMPTY) {
-<<<<<<< HEAD
 			modifier.modify(stack, player, iTooltipFlag, itemTooltip);
-=======
-			modifier.modify(stack, iTooltipFlag, itemTooltip, Minecraft.getInstance().player);
->>>>>>> ef6edeba
 		}
 
 		PonderTooltipHandler.addToTooltip(stack, itemTooltip);
