package com.simibubi.create.foundation.config;

public class CFluids extends ConfigBase {

	public final ConfigInt fluidTankCapacity = i(8, 1, "fluidTankCapacity", Comments.buckets, Comments.fluidTankCapacity);
	public final ConfigInt fluidTankMaxHeight = i(32, 1, "fluidTankMaxHeight", Comments.blocks, Comments.fluidTankMaxHeight);
	public final ConfigInt mechanicalPumpRange =
		i(16, 1, "mechanicalPumpRange", Comments.blocks, Comments.mechanicalPumpRange);

	public final ConfigInt hosePulleyBlockThreshold = i(10000, -1, "hosePulleyBlockThreshold", Comments.blocks,
		Comments.toDisable, Comments.hosePulleyBlockThreshold);
	public final ConfigBool fillInfinite = b(false, "fillInfinite", Comments.fillInfinite);
	public final ConfigInt hosePulleyRange = i(128, 1, "hosePulleyRange", Comments.blocks, Comments.hosePulleyRange);

	public ConfigBool placeFluidSourceBlocks = b(true, "placeFluidSourceBlocks", Comments.placeFluidSourceBlocks);

	@Override
	public String getName() {
		return "fluids";
	}

	private static class Comments {
		static String blocks = "[in Blocks]";
		static String buckets = "[in Buckets]";
		static String fluidTankCapacity = "The amount of liquid a tank can hold per block.";
		static String fluidTankMaxHeight = "The maximum height a fluid tank can reach.";
		static String mechanicalPumpRange =
			"The maximum distance a mechanical pump can push or pull liquids on either side.";

		static String hosePulleyRange = "The maximum distance a hose pulley can draw fluid blocks from.";
		static String toDisable = "[-1 to disable this behaviour]";
		static String hosePulleyBlockThreshold =
			"The minimum amount of fluid blocks the hose pulley needs to find before deeming it an infinite source.";
<<<<<<< HEAD
		static String fillInfinite = "Does hose pulley pour fluids into infinite sources?";
		static String placeFluidSourceBlocks = "Can open-ended pipes and hose pulleys place fluid source blocks?";
=======
		static String fillInfinite = "Whether hose pulleys should continue filling up above-threshold sources";
>>>>>>> 94436584
	}

}<|MERGE_RESOLUTION|>--- conflicted
+++ resolved
@@ -31,12 +31,8 @@
 		static String toDisable = "[-1 to disable this behaviour]";
 		static String hosePulleyBlockThreshold =
 			"The minimum amount of fluid blocks the hose pulley needs to find before deeming it an infinite source.";
-<<<<<<< HEAD
-		static String fillInfinite = "Does hose pulley pour fluids into infinite sources?";
-		static String placeFluidSourceBlocks = "Can open-ended pipes and hose pulleys place fluid source blocks?";
-=======
 		static String fillInfinite = "Whether hose pulleys should continue filling up above-threshold sources";
->>>>>>> 94436584
+		static String placeFluidSourceBlocks = "Whether open-ended pipes and hose pulleys should be allowed to place fluid sources";
 	}
 
 }