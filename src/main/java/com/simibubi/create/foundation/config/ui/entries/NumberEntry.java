--- conflicted
+++ resolved
@@ -154,13 +154,8 @@
 		textField.setX(x + width - 82 - resetWidth);
 		textField.setY(y + 8);
 		textField.setWidth(Math.min(width - getLabelWidth(width) - resetWidth - minOffset - maxOffset, 40));
-<<<<<<< HEAD
 		((AbstractWidgetAccessor) textField).port_lib$setHeight(20);
-		textField.render(ms, mouseX, mouseY, partialTicks);
-=======
-		textField.setHeight(20);
 		textField.render(graphics, mouseX, mouseY, partialTicks);
->>>>>>> e6759d8e
 
 		if (minText != null)
 			minText
