--- conflicted
+++ resolved
@@ -48,17 +48,10 @@
 	public void render(GuiGraphics graphics, int index, int y, int x, int width, int height, int mouseX, int mouseY, boolean p_230432_9_, float partialTicks) {
 		super.render(graphics, index, y, x, width, height, mouseX, mouseY, p_230432_9_, partialTicks);
 
-<<<<<<< HEAD
-		button.x = x + width - 108;
-		button.y = y + 10;
-		((AbstractWidgetAccessor) button).port_lib$setHeight(height - 20);
-		button.render(ms, mouseX, mouseY, partialTicks);
-=======
 		button.setX(x + width - 108);
 		button.setY(y + 10);
-		button.setHeight(height - 20);
+		((AbstractWidgetAccessor) button).port_lib$setHeight(height - 20);
 		button.render(graphics, mouseX, mouseY, partialTicks);
->>>>>>> e6759d8e
 	}
 
 	@Override
