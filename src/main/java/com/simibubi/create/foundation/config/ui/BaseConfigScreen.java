package com.simibubi.create.foundation.config.ui;

import java.util.HashMap;
import java.util.Locale;
import java.util.Map;
import java.util.function.UnaryOperator;

import javax.annotation.Nonnull;
import javax.annotation.Nullable;

import org.lwjgl.glfw.GLFW;

import com.mojang.blaze3d.vertex.PoseStack;
import com.simibubi.create.Create;
import com.simibubi.create.foundation.config.AllConfigs;
import com.simibubi.create.foundation.gui.AllIcons;
import com.simibubi.create.foundation.gui.ScreenOpener;
import com.simibubi.create.foundation.gui.Theme;
import com.simibubi.create.foundation.gui.UIRenderHelper;
import com.simibubi.create.foundation.gui.element.DelegatedStencilElement;
import com.simibubi.create.foundation.gui.element.TextStencilElement;
import com.simibubi.create.foundation.gui.widget.BoxWidget;
import com.simibubi.create.foundation.item.TooltipHelper;
import com.simibubi.create.foundation.item.TooltipHelper.Palette;
import com.simibubi.create.foundation.utility.Components;

import net.minecraft.client.gui.screens.Screen;
import net.minecraftforge.common.ForgeConfigSpec;
import net.minecraftforge.fml.config.ModConfig;

public class BaseConfigScreen extends ConfigScreen {

	public static final DelegatedStencilElement.ElementRenderer DISABLED_RENDERER = (ms, width, height, alpha) -> UIRenderHelper.angledGradient(ms, 0, 0, height / 2, height, width, Theme.p(Theme.Key.BUTTON_DISABLE));
	private static final Map<String, UnaryOperator<BaseConfigScreen>> DEFAULTS = new HashMap<>();

	static {
		DEFAULTS.put(Create.ID, (base) -> base
				.withTitles("Client Settings", "World Generation Settings", "Gameplay Settings")
				.withSpecs(AllConfigs.client().specification, AllConfigs.common().specification, AllConfigs.server().specification)
		);
	}

	/**
	 * If you are a Create Addon dev and want to change the config labels,
	 * add a default action here.
	 *
	 * Make sure you call either {@link #withSpecs(ForgeConfigSpec, ForgeConfigSpec, ForgeConfigSpec)}
	 * or {@link #searchForSpecsInModContainer()}
	 *
	 * @param modID     the modID of your addon/mod
	 */
	public static void setDefaultActionFor(String modID, UnaryOperator<BaseConfigScreen> transform) {
		if (modID.equals(Create.ID))
			return;

		DEFAULTS.put(modID, transform);
	}

	public static BaseConfigScreen forCreate(Screen parent) {
		return new BaseConfigScreen(parent);
	}

<<<<<<< HEAD
	protected BoxWidget clientConfigWidget;
	protected BoxWidget commonConfigWidget;
	protected BoxWidget serverConfigWidget;
	protected BoxWidget goBack;
	protected BoxWidget others;
	protected BoxWidget title;

	protected ForgeConfigSpec clientSpec;
	protected ForgeConfigSpec commonSpec;
	protected ForgeConfigSpec serverSpec;
	protected String clientTile = "Client Config";
	protected String commonTile = "Common Config";
	protected String serverTile = "Server Config";
	protected String modID;
=======
	BoxWidget clientConfigWidget;
	BoxWidget commonConfigWidget;
	BoxWidget serverConfigWidget;
	BoxWidget goBack;
	BoxWidget others;
	BoxWidget title;

	ForgeConfigSpec clientSpec;
	ForgeConfigSpec commonSpec;
	ForgeConfigSpec serverSpec;
	String clientTitle = "Client Config";
	String commonTitle = "Common Config";
	String serverTitle = "Server Config";
	String modID;
>>>>>>> 03feeb71
	protected boolean returnOnClose;

	public BaseConfigScreen(Screen parent, @Nonnull String modID) {
		super(parent);
		this.modID = modID;

		if (DEFAULTS.containsKey(modID))
			DEFAULTS.get(modID).apply(this);
		else {
			this.searchForSpecsInModContainer();
		}
	}

	private BaseConfigScreen(Screen parent) {
		this(parent, Create.ID);
	}

	/**
	 * If you have static references to your Configs or ConfigSpecs (like Create does in {@link AllConfigs}),
	 * please use {@link #withSpecs(ForgeConfigSpec, ForgeConfigSpec, ForgeConfigSpec)} instead
	 */
	public BaseConfigScreen searchForSpecsInModContainer() {
		if (!ConfigHelper.hasAnyForgeConfig(this.modID)){
			return this;
		}

		try {
			clientSpec = ConfigHelper.findForgeConfigSpecFor(ModConfig.Type.CLIENT, this.modID);
		} catch (Exception e) {
			Create.LOGGER.debug("Unable to find ClientConfigSpec for mod: " + this.modID);
		}

		try {
			commonSpec = ConfigHelper.findForgeConfigSpecFor(ModConfig.Type.COMMON, this.modID);
		} catch (Exception e) {
			Create.LOGGER.debug("Unable to find CommonConfigSpec for mod: " + this.modID);
		}

		try {
			serverSpec = ConfigHelper.findForgeConfigSpecFor(ModConfig.Type.SERVER, this.modID);
		} catch (Exception e) {
			Create.LOGGER.debug("Unable to find ServerConfigSpec for mod: " + this.modID);
		}

		return this;
	}

	public BaseConfigScreen withSpecs(@Nullable ForgeConfigSpec client, @Nullable ForgeConfigSpec common, @Nullable ForgeConfigSpec server) {
		clientSpec = client;
		commonSpec = common;
		serverSpec = server;
		return this;
	}

	public BaseConfigScreen withTitles(@Nullable String client, @Nullable String common, @Nullable String server) {
		if (client != null)
			clientTitle = client;

		if (common != null)
			commonTitle = common;

		if (server != null)
			serverTitle = server;

		return this;
	}

	@Override
	protected void init() {
		super.init();
		returnOnClose = true;

		TextStencilElement clientText = new TextStencilElement(font, Components.literal(clientTitle)).centered(true, true);
		addRenderableWidget(clientConfigWidget = new BoxWidget(width / 2 - 100, height / 2 - 15 - 30, 200, 16).showingElement(clientText));

		if (clientSpec != null) {
			clientConfigWidget.withCallback(() -> linkTo(new SubMenuConfigScreen(this, ModConfig.Type.CLIENT, clientSpec)));
			clientText.withElementRenderer(BoxWidget.gradientFactory.apply(clientConfigWidget));
		} else {
			clientConfigWidget.active = false;
			clientConfigWidget.updateColorsFromState();
			clientText.withElementRenderer(DISABLED_RENDERER);
		}

		TextStencilElement commonText = new TextStencilElement(font, Components.literal(commonTitle)).centered(true, true);
		addRenderableWidget(commonConfigWidget = new BoxWidget(width / 2 - 100, height / 2 - 15, 200, 16).showingElement(commonText));

		if (commonSpec != null) {
			commonConfigWidget.withCallback(() -> linkTo(new SubMenuConfigScreen(this, ModConfig.Type.COMMON, commonSpec)));
			commonText.withElementRenderer(BoxWidget.gradientFactory.apply(commonConfigWidget));
		} else {
			commonConfigWidget.active = false;
			commonConfigWidget.updateColorsFromState();
			commonText.withElementRenderer(DISABLED_RENDERER);
		}

		TextStencilElement serverText = new TextStencilElement(font, Components.literal(serverTitle)).centered(true, true);
		addRenderableWidget(serverConfigWidget = new BoxWidget(width / 2 - 100, height / 2 - 15 + 30, 200, 16).showingElement(serverText));

		if (serverSpec == null) {
			serverConfigWidget.active = false;
			serverConfigWidget.updateColorsFromState();
			serverText.withElementRenderer(DISABLED_RENDERER);
		} else if (minecraft.level == null) {
			serverText.withElementRenderer(DISABLED_RENDERER);
			serverConfigWidget.getToolTip()
					.add(Components.literal("Stored individually per World"));
			serverConfigWidget.getToolTip()
					.addAll(TooltipHelper.cutTextComponent(
							Components.literal(
									"Gameplay settings can only be accessed from the in-game menu after joining a World or Server."),
							Palette.ALL_GRAY));
		} else {
			serverConfigWidget.withCallback(() -> linkTo(new SubMenuConfigScreen(this, ModConfig.Type.SERVER, serverSpec)));
			serverText.withElementRenderer(BoxWidget.gradientFactory.apply(serverConfigWidget));
		}

		TextStencilElement titleText = new TextStencilElement(font, modID.toUpperCase(Locale.ROOT))
				.centered(true, true)
				.withElementRenderer((ms, w, h, alpha) -> {
					UIRenderHelper.angledGradient(ms, 0, 0, h / 2, h, w / 2, Theme.p(Theme.Key.CONFIG_TITLE_A));
					UIRenderHelper.angledGradient(ms, 0, w / 2, h / 2, h, w / 2, Theme.p(Theme.Key.CONFIG_TITLE_B));
				});
		int boxWidth = width + 10;
		int boxHeight = 39;
		int boxPadding = 4;
		title = new BoxWidget(-5, height / 2 - 110, boxWidth, boxHeight)
				//.withCustomBackground(new Color(0x20_000000, true))
				.withBorderColors(Theme.p(Theme.Key.BUTTON_IDLE))
				.withPadding(0, boxPadding)
				.rescaleElement(boxWidth / 2f, (boxHeight - 2 * boxPadding) / 2f)//double the text size by telling it the element is only half as big as the available space
				.showingElement(titleText.at(0, 7));
		title.active = false;

		addRenderableWidget(title);


		ConfigScreen.modID = this.modID;

		goBack = new BoxWidget(width / 2 - 134, height / 2, 20, 20).withPadding(2, 2)
				.withCallback(() -> linkTo(parent));
		goBack.showingElement(AllIcons.I_CONFIG_BACK.asStencil()
				.withElementRenderer(BoxWidget.gradientFactory.apply(goBack)));
		goBack.getToolTip()
				.add(Components.literal("Go Back"));
		addRenderableWidget(goBack);

		TextStencilElement othersText = new TextStencilElement(font, Components.literal("Access Configs of other Mods")).centered(true, true);
		others = new BoxWidget(width / 2 - 100, height / 2 - 15 + 90, 200, 16).showingElement(othersText);
		othersText.withElementRenderer(BoxWidget.gradientFactory.apply(others));
		others.withCallback(() -> linkTo(new ConfigModListScreen(this)));
		addRenderableWidget(others);
	}

	@Override
	protected void renderWindow(PoseStack ms, int mouseX, int mouseY, float partialTicks) {
		drawCenteredString(ms, font, "Access Configs for Mod:", width / 2, height / 2 - 105, Theme.i(Theme.Key.TEXT_ACCENT_STRONG));
	}

	protected  void linkTo(Screen screen) {
		returnOnClose = false;
		ScreenOpener.open(screen);
	}

	@Override
	public boolean keyPressed(int keyCode, int scanCode, int modifiers) {
		if (super.keyPressed(keyCode, scanCode, modifiers))
			return true;
		if (keyCode == GLFW.GLFW_KEY_BACKSPACE) {
			linkTo(parent);
		}
		return false;
	}

}<|MERGE_RESOLUTION|>--- conflicted
+++ resolved
@@ -60,7 +60,6 @@
 		return new BaseConfigScreen(parent);
 	}
 
-<<<<<<< HEAD
 	protected BoxWidget clientConfigWidget;
 	protected BoxWidget commonConfigWidget;
 	protected BoxWidget serverConfigWidget;
@@ -71,26 +70,10 @@
 	protected ForgeConfigSpec clientSpec;
 	protected ForgeConfigSpec commonSpec;
 	protected ForgeConfigSpec serverSpec;
-	protected String clientTile = "Client Config";
-	protected String commonTile = "Common Config";
-	protected String serverTile = "Server Config";
+	protected String clientTitle = "Client Config";
+	protected String commonTitle = "Common Config";
+	protected String serverTitle = "Server Config";
 	protected String modID;
-=======
-	BoxWidget clientConfigWidget;
-	BoxWidget commonConfigWidget;
-	BoxWidget serverConfigWidget;
-	BoxWidget goBack;
-	BoxWidget others;
-	BoxWidget title;
-
-	ForgeConfigSpec clientSpec;
-	ForgeConfigSpec commonSpec;
-	ForgeConfigSpec serverSpec;
-	String clientTitle = "Client Config";
-	String commonTitle = "Common Config";
-	String serverTitle = "Server Config";
-	String modID;
->>>>>>> 03feeb71
 	protected boolean returnOnClose;
 
 	public BaseConfigScreen(Screen parent, @Nonnull String modID) {
