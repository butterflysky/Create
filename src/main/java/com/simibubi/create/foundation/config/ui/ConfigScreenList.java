--- conflicted
+++ resolved
@@ -272,11 +272,7 @@
 		// TODO 1.17
 		@Override
 		public Component getNarration() {
-<<<<<<< HEAD
-			return Component.empty();
-=======
 			return Components.immutableEmpty();
->>>>>>> 9c8df2ff
 		}
 	}
 }