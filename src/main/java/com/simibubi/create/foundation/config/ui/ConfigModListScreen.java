--- conflicted
+++ resolved
@@ -17,10 +17,6 @@
 
 import net.minecraft.ChatFormatting;
 import net.minecraft.client.gui.screens.Screen;
-<<<<<<< HEAD
-import net.minecraft.network.chat.Component;
-=======
->>>>>>> 9c8df2ff
 import net.minecraftforge.fml.ModList;
 import net.minecraftforge.forgespi.language.IModInfo;
 
@@ -62,11 +58,7 @@
 		goBack.showingElement(AllIcons.I_CONFIG_BACK.asStencil()
 				.withElementRenderer(BoxWidget.gradientFactory.apply(goBack)));
 		goBack.getToolTip()
-<<<<<<< HEAD
-				.add(Component.literal("Go Back"));
-=======
 				.add(Components.literal("Go Back"));
->>>>>>> 9c8df2ff
 		addRenderableWidget(goBack);
 
 		search = new HintableTextFieldWidget(font, width / 2 - listWidth / 2, height - 35, listWidth, 20);
@@ -120,13 +112,8 @@
 				button.active = false;
 				button.updateColorsFromState();
 				button.modifyElement(e -> ((DelegatedStencilElement) e).withElementRenderer(BaseConfigScreen.DISABLED_RENDERER));
-<<<<<<< HEAD
-				labelTooltip.add(Component.literal(toHumanReadable(id)));
-				labelTooltip.addAll(TooltipHelper.cutTextComponent(Component.literal("This Mod does not have any configs registered or is not using Forge's config system"), ChatFormatting.GRAY, ChatFormatting.GRAY));
-=======
 				labelTooltip.add(Components.literal(toHumanReadable(id)));
 				labelTooltip.addAll(TooltipHelper.cutTextComponent(Components.literal("This Mod does not have any configs registered or is not using Forge's config system"), ChatFormatting.GRAY, ChatFormatting.GRAY));
->>>>>>> 9c8df2ff
 			}
 
 			listeners.add(button);
