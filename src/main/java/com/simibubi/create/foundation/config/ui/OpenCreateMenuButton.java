--- conflicted
+++ resolved
@@ -31,14 +31,7 @@
 	}
 
 	@Override
-<<<<<<< HEAD
-	public void render(PoseStack mstack, int mouseX, int mouseY, float pticks) {
-		super.render(mstack, mouseX, mouseY, pticks);
-		if (!visible)
-			return;
-=======
 	public void renderBg(PoseStack mstack, Minecraft mc, int mouseX, int mouseY) {
->>>>>>> 9e10a248
 		Minecraft.getInstance().getItemRenderer().renderGuiItem(ICON, x + 2, y + 2);
 	}
 
