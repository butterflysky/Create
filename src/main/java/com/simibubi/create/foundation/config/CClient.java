package com.simibubi.create.foundation.config;

import com.simibubi.create.foundation.config.ui.ConfigAnnotations;
import io.github.fabricators_of_create.porting_lib.util.FluidUnit;

public class CClient extends ConfigBase {

	public final ConfigGroup client = group(0, "client",
			Comments.client);

	//no group
	public final ConfigBool tooltips = b(true, "enableTooltips",
			Comments.tooltips);
	public final ConfigBool enableOverstressedTooltip = b(true, "enableOverstressedTooltip",
			Comments.enableOverstressedTooltip);
	public final ConfigBool explainRenderErrors = b(false, "explainRenderErrors",
			Comments.explainRenderErrors);
	public final ConfigFloat fanParticleDensity = f(.5f, 0, 1, "fanParticleDensity",
			Comments.fanParticleDensity);
	public final ConfigFloat filterItemRenderDistance = f(10f, 1, "filterItemRenderDistance", Comments.filterItemRenderDistance);
	public final ConfigBool rainbowDebug = b(false, "enableRainbowDebug",
			Comments.rainbowDebug);
	public final ConfigInt maxContraptionLightVolume = i(16384, 0, Integer.MAX_VALUE, "maximumContraptionLightVolume",
			Comments.maxContraptionLightVolume);
	// no group
	public final ConfigInt mainMenuConfigButtonRow = i(2, 0, 4, "mainMenuConfigButtonRow",
			Comments.mainMenuConfigButtonRow);
	public final ConfigInt mainMenuConfigButtonOffsetX = i(-4, Integer.MIN_VALUE, Integer.MAX_VALUE, "mainMenuConfigButtonOffsetX",
			Comments.mainMenuConfigButtonOffsetX);
	public final ConfigInt ingameMenuConfigButtonRow = i(3, 0, 5, "ingameMenuConfigButtonRow",
			Comments.ingameMenuConfigButtonRow);
	public final ConfigInt ingameMenuConfigButtonOffsetX = i(-4, Integer.MIN_VALUE, Integer.MAX_VALUE, "ingameMenuConfigButtonOffsetX",
			Comments.ingameMenuConfigButtonOffsetX);
	public final ConfigBool ignoreFabulousWarning = b(false, "ignoreFabulousWarning",
<<<<<<< HEAD
			Comments.ignoreFabulousWarning);
	// Fabric
	public final ConfigEnum<FluidUnit> fluidUnitType = e(FluidUnit.MILIBUCKETS, "fluidUnitType",
			Comments.fluidUnit);
	public final ConfigBool simplifyFluidUnit = b(true, "simplifyFluidUnit",
			Comments.simplifyFluidUnit);
	public final ConfigInt toolboxHotbarOverlayOffset = i(0, Integer.MIN_VALUE, Integer.MAX_VALUE, "toolboxHotbarOverlayOffset",
			Comments.toolboxHotbarOverlayOffset);
=======
		Comments.ignoreFabulousWarning);

	// custom fluid fog
	public final ConfigGroup fluidFogSettings = group(1, "fluidFogSettings", Comments.fluidFogSettings);
	public final ConfigFloat honeyTransparencyMultiplier =
		f(1, .125f, 256, "honey", Comments.honeyTransparencyMultiplier);
	public final ConfigFloat chocolateTransparencyMultiplier =
		f(1, .125f, 256, "chocolate", Comments.chocolateTransparencyMultiplier);
>>>>>>> 03feeb71

	//overlay group
	public final ConfigGroup overlay = group(1, "goggleOverlay",
			Comments.overlay);
	public final ConfigInt overlayOffsetX = i(20, Integer.MIN_VALUE, Integer.MAX_VALUE, "overlayOffsetX",
			Comments.overlayOffset);
	public final ConfigInt overlayOffsetY = i(0, Integer.MIN_VALUE, Integer.MAX_VALUE, "overlayOffsetY",
			Comments.overlayOffset);
	public final ConfigBool overlayCustomColor = b(false, "customColorsOverlay",
			Comments.overlayCustomColor);
	public final ConfigInt overlayBackgroundColor = i(0xf0_100010, Integer.MIN_VALUE, Integer.MAX_VALUE, "customBackgroundOverlay",
			Comments.overlayBackgroundColor);
	public final ConfigInt overlayBorderColorTop = i(0x50_5000ff, Integer.MIN_VALUE, Integer.MAX_VALUE, "customBorderTopOverlay",
			Comments.overlayBorderColorTop);
	public final ConfigInt overlayBorderColorBot = i(0x50_28007f, Integer.MIN_VALUE, Integer.MAX_VALUE, "customBorderBotOverlay",
			Comments.overlayBorderColorBot);

	//placement assist group
	public final ConfigGroup placementAssist = group(1, "placementAssist",
			Comments.placementAssist);
	public final ConfigEnum<PlacementIndicatorSetting> placementIndicator = e(PlacementIndicatorSetting.TEXTURE, "indicatorType",
			Comments.placementIndicator);
	public final ConfigFloat indicatorScale = f(1.0f, 0f, "indicatorScale",
			Comments.indicatorScale);

	//ponder group
	public final ConfigGroup ponder = group(1, "ponder",
			Comments.ponder);
	public final ConfigBool comfyReading = b(false, "comfyReading",
			Comments.comfyReading);
	public final ConfigBool editingMode = b(false, "editingMode",
		Comments.editingMode);

	//sound group
	public final ConfigGroup sound = group(1, "sound",
			Comments.sound);
	public final ConfigBool enableAmbientSounds = b(true, "enableAmbientSounds",
			Comments.enableAmbientSounds);
	public final ConfigFloat ambientVolumeCap = f(.1f, 0, 1, "ambientVolumeCap",
			Comments.ambientVolumeCap);

	//train group
	public final ConfigGroup trains = group(1, "trains", Comments.trains);
	public final ConfigFloat mountedZoomMultiplier = f(3, 0, "mountedZoomMultiplier", Comments.mountedZoomMultiplier);
	public final ConfigBool showTrackGraphOnF3 = b(false, "showTrackGraphOnF3", Comments.showTrackGraphOnF3);
	public final ConfigBool showExtendedTrackGraphOnF3 = b(false, "showExtendedTrackGraphOnF3", Comments.showExtendedTrackGraphOnF3);

	@Override
	public String getName() {
		return "client";
	}

	public enum PlacementIndicatorSetting {
		TEXTURE, TRIANGLE, NONE
	}

	private static class Comments {
		static String client = "Client-only settings - If you're looking for general settings, look inside your worlds serverconfig folder!";
		static String tooltips = "Show item descriptions on Shift and controls on Ctrl.";
		static String enableOverstressedTooltip = "Display a tooltip when looking at overstressed components.";
		static String explainRenderErrors = "Log a stack-trace when rendering issues happen within a moving contraption.";
		static String fanParticleDensity = "Higher density means more spawned particles.";
		static String[] filterItemRenderDistance = new String[]{
				"[in Blocks]",
				"Maximum Distance to the player at which items in Blocks' filter slots will be displayed"
		};
		static String rainbowDebug = "Show kinetic debug information on blocks while the F3-Menu is open.";
		static String maxContraptionLightVolume = "The maximum amount of blocks for which to try and calculate dynamic contraption lighting. Decrease if large contraption cause too much lag";
		static String[] mainMenuConfigButtonRow = new String[]{
				"Choose the menu row that the Create config button appears on in the main menu",
				"Set to 0 to disable the button altogether"
		};
		static String[] mainMenuConfigButtonOffsetX = new String[]{
				"Offset the Create config button in the main menu by this many pixels on the X axis",
				"The sign (-/+) of this value determines what side of the row the button appears on (left/right)"
		};
		static String[] ingameMenuConfigButtonRow = new String[]{
				"Choose the menu row that the Create config button appears on in the in-game menu",
				"Set to 0 to disable the button altogether"
		};
		static String[] ingameMenuConfigButtonOffsetX = new String[]{
				"Offset the Create config button in the in-game menu by this many pixels on the X axis",
				"The sign (-/+) of this value determines what side of the row the button appears on (left/right)"
		};
		static String ignoreFabulousWarning = "Setting this to true will prevent Create from sending you a warning when playing with Fabulous graphics enabled";
		static String overlay = "Settings for the Goggle Overlay";
		static String overlayOffset = "Offset the overlay from goggle- and hover- information by this many pixels on the respective axis; Use /create overlay";
		static String overlayCustomColor = "Enable this to use your custom colors for the Goggle- and Hover- Overlay";
		static String[] overlayBackgroundColor = new String[]{
				"The custom background color to use for the Goggle- and Hover- Overlays, if enabled",
				"[in Hex: #AaRrGgBb]", ConfigAnnotations.IntDisplay.HEX.asComment()
		};
		static String[] overlayBorderColorTop = new String[]{
				"The custom top color of the border gradient to use for the Goggle- and Hover- Overlays, if enabled",
				"[in Hex: #AaRrGgBb]", ConfigAnnotations.IntDisplay.HEX.asComment()
		};
		static String[] overlayBorderColorBot = new String[]{
				"The custom bot color of the border gradient to use for the Goggle- and Hover- Overlays, if enabled",
				"[in Hex: #AaRrGgBb]", ConfigAnnotations.IntDisplay.HEX.asComment()
		};
		static String[] fluidUnit = new String[]{
				"The fluid unit that will be displayed when viewing fluids",
				"Example: 1000 mB or 81000 Droplets"
		};
		static String[] simplifyFluidUnit = new String[]{
				"Determines if the fluid unit should be simplified"
		};
		static String toolboxHotbarOverlayOffset = "Vertical offset for the Toolbox Hotbar overlay.";
		static String placementAssist = "Settings for the Placement Assist";
		static String[] placementIndicator = new String[]{
				"What indicator should be used when showing where the assisted placement ends up relative to your crosshair",
				"Choose 'NONE' to disable the Indicator altogether"
		};
		static String indicatorScale = "Change the size of the Indicator by this multiplier";
		static String ponder = "Ponder settings";
		static String comfyReading = "Slow down a ponder scene whenever there is text on screen.";
		static String editingMode = "Show additional info in the ponder view and reload scene scripts more frequently.";
		static String sound = "Sound settings";
		static String enableAmbientSounds = "Make cogs rumble and machines clatter.";
		static String ambientVolumeCap = "Maximum volume modifier of Ambient noise";

		static String trains = "Railway related settings";
		static String mountedZoomMultiplier = "How far away the Camera should zoom when seated on a train";
		static String showTrackGraphOnF3 = "Display nodes and edges of a Railway Network while f3 debug mode is active";
		static String showExtendedTrackGraphOnF3 = "Additionally display materials of a Rail Network while f3 debug mode is active";
		static String fluidFogSettings = "Configure your vision range when submerged in Create's custom fluids";
		static String honeyTransparencyMultiplier = "The vision range through honey will be multiplied by this factor";
		static String chocolateTransparencyMultiplier = "The vision range though chocolate will be multiplied by this factor";
	}

}<|MERGE_RESOLUTION|>--- conflicted
+++ resolved
@@ -32,8 +32,7 @@
 	public final ConfigInt ingameMenuConfigButtonOffsetX = i(-4, Integer.MIN_VALUE, Integer.MAX_VALUE, "ingameMenuConfigButtonOffsetX",
 			Comments.ingameMenuConfigButtonOffsetX);
 	public final ConfigBool ignoreFabulousWarning = b(false, "ignoreFabulousWarning",
-<<<<<<< HEAD
-			Comments.ignoreFabulousWarning);
+		Comments.ignoreFabulousWarning);
 	// Fabric
 	public final ConfigEnum<FluidUnit> fluidUnitType = e(FluidUnit.MILIBUCKETS, "fluidUnitType",
 			Comments.fluidUnit);
@@ -41,8 +40,6 @@
 			Comments.simplifyFluidUnit);
 	public final ConfigInt toolboxHotbarOverlayOffset = i(0, Integer.MIN_VALUE, Integer.MAX_VALUE, "toolboxHotbarOverlayOffset",
 			Comments.toolboxHotbarOverlayOffset);
-=======
-		Comments.ignoreFabulousWarning);
 
 	// custom fluid fog
 	public final ConfigGroup fluidFogSettings = group(1, "fluidFogSettings", Comments.fluidFogSettings);
@@ -50,7 +47,6 @@
 		f(1, .125f, 256, "honey", Comments.honeyTransparencyMultiplier);
 	public final ConfigFloat chocolateTransparencyMultiplier =
 		f(1, .125f, 256, "chocolate", Comments.chocolateTransparencyMultiplier);
->>>>>>> 03feeb71
 
 	//overlay group
 	public final ConfigGroup overlay = group(1, "goggleOverlay",
