package com.simibubi.create.foundation.config;

public class CClient extends ConfigBase {

	public ConfigGroup client = group(0, "client",
		"Client-only settings - If you're looking for general settings, look inside your worlds serverconfig folder!");
	public ConfigBool tooltips = b(true, "enableTooltips", "Show item descriptions on Shift and controls on Ctrl.");
	public ConfigBool enableOverstressedTooltip =
		b(true, "enableOverstressedTooltip", "Display a tooltip when looking at overstressed components.");
	public ConfigBool explainRenderErrors =
		b(false, "explainRenderErrors", "Log a stack-trace when rendering issues happen within a moving contraption.");
	public ConfigFloat fanParticleDensity = f(.5f, 0, 1, "fanParticleDensity");
	public ConfigBool rainbowDebug =
		b(true, "enableRainbowDebug", "Show colourful debug information while the F3-Menu is open.");
	public ConfigBool experimentalRendering =
		b(true, "experimentalRendering", "Use modern OpenGL features to drastically increase performance.");
	public ConfigInt overlayOffsetX = i(20, Integer.MIN_VALUE, Integer.MAX_VALUE, "overlayOffsetX",
		"Offset the overlay from goggle- and hover- information by this many pixels on the X axis; Use /create overlay");
	public ConfigInt overlayOffsetY = i(0, Integer.MIN_VALUE, Integer.MAX_VALUE, "overlayOffsetY",
		"Offset the overlay from goggle- and hover- information by this many pixels on the Y axis; Use /create overlay");
	public ConfigBool smoothPlacementIndicator = b(false, "smoothPlacementIndicator",
		"Use an alternative indicator when showing where the assisted placement ends up relative to your crosshair");

<<<<<<< HEAD
	public ConfigInt overlayOffsetX = i(20, Integer.MIN_VALUE, Integer.MAX_VALUE, "overlayOffsetX", "Offset the overlay from goggle- and hover- information by this many pixels on the X axis; Use /create overlay");
	public ConfigInt overlayOffsetY = i(0, Integer.MIN_VALUE, Integer.MAX_VALUE, "overlayOffsetY", "Offset the overlay from goggle- and hover- information by this many pixels on the Y axis; Use /create overlay");
	public ConfigEnum<PlacementIndicatorSetting> placementIndicator = e(PlacementIndicatorSetting.TEXTURE, "placementIndicator", "What indicator should be used when showing where the assisted placement ends up relative to your crosshair");
	public ConfigBool ignoreFabulousWarning = b(false, "ignoreFabulousWarning", "Setting this to true will prevent Create from sending you a warning when playing with Fabulous graphics enabled");
=======
	public ConfigGroup ponder = group(1, "ponder", "Ponder settings");
	public ConfigBool comfyReading =
		b(false, "comfyReading", "Slow down a ponder scene whenever there is text on screen.");
>>>>>>> 3a6714fb

	@Override
	public String getName() {
		return "client";
	}

	public enum PlacementIndicatorSetting {
		TEXTURE, TRIANGLE, NONE
	}
}<|MERGE_RESOLUTION|>--- conflicted
+++ resolved
@@ -20,17 +20,12 @@
 		"Offset the overlay from goggle- and hover- information by this many pixels on the Y axis; Use /create overlay");
 	public ConfigBool smoothPlacementIndicator = b(false, "smoothPlacementIndicator",
 		"Use an alternative indicator when showing where the assisted placement ends up relative to your crosshair");
-
-<<<<<<< HEAD
-	public ConfigInt overlayOffsetX = i(20, Integer.MIN_VALUE, Integer.MAX_VALUE, "overlayOffsetX", "Offset the overlay from goggle- and hover- information by this many pixels on the X axis; Use /create overlay");
-	public ConfigInt overlayOffsetY = i(0, Integer.MIN_VALUE, Integer.MAX_VALUE, "overlayOffsetY", "Offset the overlay from goggle- and hover- information by this many pixels on the Y axis; Use /create overlay");
 	public ConfigEnum<PlacementIndicatorSetting> placementIndicator = e(PlacementIndicatorSetting.TEXTURE, "placementIndicator", "What indicator should be used when showing where the assisted placement ends up relative to your crosshair");
 	public ConfigBool ignoreFabulousWarning = b(false, "ignoreFabulousWarning", "Setting this to true will prevent Create from sending you a warning when playing with Fabulous graphics enabled");
-=======
+	
 	public ConfigGroup ponder = group(1, "ponder", "Ponder settings");
 	public ConfigBool comfyReading =
 		b(false, "comfyReading", "Slow down a ponder scene whenever there is text on screen.");
->>>>>>> 3a6714fb
 
 	@Override
 	public String getName() {
