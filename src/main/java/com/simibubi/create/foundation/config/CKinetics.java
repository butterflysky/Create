--- conflicted
+++ resolved
@@ -44,17 +44,10 @@
 	public final ConfigBool moveItemsToStorage = b(true, "moveItemsToStorage", Comments.moveItemsToStorage);
 	public final ConfigBool harvestPartiallyGrown = b(false, "harvestPartiallyGrown", Comments.harvestPartiallyGrown);
 	public final ConfigBool harvesterReplants = b(true, "harvesterReplants", Comments.harvesterReplants);
-<<<<<<< HEAD
-	
-	public final ConfigGroup stats = group(1, "stats", Comments.stats);
-=======
 	public final ConfigBool minecartContraptionInContainers =
 		b(false, "minecartContraptionInContainers", Comments.minecartContraptionInContainers);
 
-	public final CStress stressValues = nested(1, CStress::new, Comments.stress);
-
-	public final ConfigGroup state = group(1, "stats", Comments.stats);
->>>>>>> 2e3c906c
+	public final ConfigGroup stats = group(1, "stats", Comments.stats);
 	public final ConfigFloat mediumSpeed = f(30, 0, 4096, "mediumSpeed", Comments.rpm, Comments.mediumSpeed);
 	public final ConfigFloat fastSpeed = f(100, 0, 65535, "fastSpeed", Comments.rpm, Comments.fastSpeed);
 	public final ConfigFloat mediumStressImpact =
