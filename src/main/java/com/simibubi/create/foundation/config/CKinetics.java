--- conflicted
+++ resolved
@@ -121,11 +121,8 @@
 		static String spawnerMovement = "Configure how Spawner blocks can be moved by contraptions.";
 		static String amethystMovement = "Configure how Budding Amethyst can be moved by contraptions.";
 		static String obsidianMovement = "Configure how Obsidian blocks can be moved by contraptions.";
-<<<<<<< HEAD
 		static String reinforcedDeepslateMovement = "Configure how Reinforced Deepslate blocks can be moved by contraptions.";
-=======
 		static String minecartContraptionInContainers = "Whether minecart contraptions can be placed into container items.";
->>>>>>> 8b1f7679
 	}
 
 	public enum DeployerAggroSetting {
