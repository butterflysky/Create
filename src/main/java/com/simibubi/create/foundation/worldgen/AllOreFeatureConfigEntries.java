--- conflicted
+++ resolved
@@ -30,14 +30,7 @@
 			.parent();
 
 	public static final OreFeatureConfigEntry STRIATED_ORES_OVERWORLD =
-<<<<<<< HEAD
-		create("striated_ores_overworld", 32, 1 / 12f, -30, 70)
-=======
 		create("striated_ores_overworld", 32, 1 / 18f, -30, 70)
-			.biomeExt()
-			.predicate(OVERWORLD_BIOMES)
-			.parent()
->>>>>>> 7e67a4a7
 			.layeredDatagenExt()
 			.withLayerPattern(AllLayerPatterns.SCORIA)
 			.withLayerPattern(AllLayerPatterns.CINNABAR)
@@ -49,14 +42,7 @@
 			.parent();
 
 	public static final OreFeatureConfigEntry STRIATED_ORES_NETHER =
-<<<<<<< HEAD
-		create("striated_ores_nether", 32, 1 / 12f, 40, 90)
-=======
 		create("striated_ores_nether", 32, 1 / 18f, 40, 90)
-			.biomeExt()
-			.predicate(NETHER_BIOMES)
-			.parent()
->>>>>>> 7e67a4a7
 			.layeredDatagenExt()
 			.withLayerPattern(AllLayerPatterns.SCORIA_NETHER)
 			.withLayerPattern(AllLayerPatterns.SCORCHIA_NETHER)
