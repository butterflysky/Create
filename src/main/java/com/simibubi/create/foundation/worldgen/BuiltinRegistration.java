--- conflicted
+++ resolved
@@ -26,14 +26,9 @@
 			if (id.getNamespace().equals(Create.ID)) {
 				DatagenExtension datagenExt = entry.getValue().datagenExt();
 				if (datagenExt != null) {
-<<<<<<< HEAD
-					CONFIGURED_FEATURE_REGISTER.register(id.getPath(), () -> datagenExt.getConfiguredFeature());
-					PLACED_FEATURE_REGISTER.register(id.getPath(), () -> datagenExt.getPlacedFeature());
-					BIOME_MODIFIER_REGISTER.register(id.getPath(), () -> datagenExt.getBiomeModifier());
-=======
 					CONFIGURED_FEATURE_REGISTER.register(id.getPath(), () -> datagenExt.createConfiguredFeature(BuiltinRegistries.ACCESS));
 					PLACED_FEATURE_REGISTER.register(id.getPath(), () -> datagenExt.createPlacedFeature(BuiltinRegistries.ACCESS));
->>>>>>> 544b9699
+					BIOME_MODIFIER_REGISTER.register(id.getPath(), () -> datagenExt.createBiomeModifier(BuiltinRegistries.ACCESS));
 				}
 			}
 		}
