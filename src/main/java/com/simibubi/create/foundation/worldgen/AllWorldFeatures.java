package com.simibubi.create.foundation.worldgen;

import java.util.HashMap;
import java.util.Map;

import com.simibubi.create.AllBlocks;
import com.simibubi.create.Create;
import com.simibubi.create.foundation.utility.Couple;
import com.simibubi.create.foundation.utility.Pair;

import net.minecraft.core.Registry;
import net.minecraft.data.BuiltinRegistries;
import net.minecraft.resources.ResourceLocation;
import net.minecraft.world.level.biome.Biome;
import net.minecraft.world.level.biome.Biome.BiomeCategory;
import net.minecraft.world.level.biome.BiomeGenerationSettings;
import net.minecraft.world.level.biome.Biomes;
import net.minecraft.world.level.levelgen.GenerationStep;
<<<<<<< HEAD
import net.minecraftforge.common.ForgeConfigSpec;
=======
import net.minecraft.world.level.levelgen.GenerationStep.Decoration;
import net.minecraft.world.level.levelgen.feature.ConfiguredFeature;
import net.minecraft.world.level.levelgen.feature.Feature;
import net.minecraft.world.level.levelgen.placement.PlacedFeature;
import net.minecraftforge.common.ForgeConfigSpec;
import net.minecraftforge.common.world.BiomeGenerationSettingsBuilder;
import net.minecraftforge.event.RegistryEvent;
import net.minecraftforge.event.world.BiomeLoadingEvent;
>>>>>>> 858fbd5c

public class AllWorldFeatures {

	public static final Map<ResourceLocation, ConfigDrivenFeatureEntry> ENTRIES = new HashMap<>();

	private static final BiomeFilter OVERWORLD_BIOMES =
		(r, b) -> b != BiomeCategory.NETHER && b != BiomeCategory.THEEND && b != BiomeCategory.NONE;

	private static final BiomeFilter NETHER_BIOMES = (r, b) -> b == BiomeCategory.NETHER;

	//

	public static final ConfigDrivenFeatureEntry ZINC_ORE = register("zinc_ore", 12, 8, OVERWORLD_BIOMES).between(-63, 70)
		.withBlocks(Couple.create(AllBlocks.ZINC_ORE, AllBlocks.DEEPSLATE_ZINC_ORE));

	public static final ConfigDrivenFeatureEntry STRIATED_ORES_OVERWORLD =
		register("striated_ores_overworld", 32, 1 / 12f, OVERWORLD_BIOMES).between(-30, 70)
			.withLayerPattern(AllLayerPatterns.SCORIA)
			.withLayerPattern(AllLayerPatterns.CINNABAR)
			.withLayerPattern(AllLayerPatterns.MAGNETITE)
			.withLayerPattern(AllLayerPatterns.MALACHITE)
			.withLayerPattern(AllLayerPatterns.LIMESTONE)
			.withLayerPattern(AllLayerPatterns.OCHRESTONE);

	public static final ConfigDrivenFeatureEntry STRIATED_ORES_NETHER =
		register("striated_ores_nether", 32, 1 / 12f, NETHER_BIOMES).between(40, 90)
			.withLayerPattern(AllLayerPatterns.SCORIA_NETHER)
			.withLayerPattern(AllLayerPatterns.SCORCHIA_NETHER);

	//

	private static ConfigDrivenFeatureEntry register(String id, int clusterSize, float frequency,
		BiomeFilter biomeFilter) {
		ConfigDrivenFeatureEntry configDrivenFeatureEntry = new ConfigDrivenFeatureEntry(id, clusterSize, frequency);
		configDrivenFeatureEntry.biomeFilter = biomeFilter;
		ENTRIES.put(Create.asResource(id), configDrivenFeatureEntry);
		return configDrivenFeatureEntry;
	}

	/**
	 * Increment this number if all worldgen entries should be overwritten in this
	 * update. Worlds from the previous version will overwrite potentially changed
	 * values with the new defaults.
	 */
	public static final int forcedUpdateVersion = 2;

	public static void registerFeatures() {
		ENTRIES.entrySet()
			.forEach(entry -> {
				String id = Create.ID + "_" + entry.getKey()
					.getPath();
				ConfigDrivenFeatureEntry value = entry.getValue();
				Pair<ConfiguredFeature<?, ?>, PlacedFeature> feature = value.getFeature();
				Registry.register(BuiltinRegistries.CONFIGURED_FEATURE, id, feature.getFirst());
				Registry.register(BuiltinRegistries.PLACED_FEATURE, id, feature.getSecond());
			});
	}

<<<<<<< HEAD
	public static BiomeGenerationSettings.Builder reload(ResourceLocation key, Biome.BiomeCategory category, BiomeGenerationSettings.Builder generation) {
		ENTRIES.values()
			.forEach(entry -> {
				if (key == Biomes.THE_VOID.location()) // uhhh???
					return;
				if (category == BiomeCategory.NETHER)
					return;
				generation
						.addFeature(GenerationStep.Decoration.UNDERGROUND_ORES, entry.getFeature());
=======
	public static void reload(BiomeLoadingEvent event) {
		BiomeGenerationSettingsBuilder generation = event.getGeneration();
		Decoration decoStep = GenerationStep.Decoration.UNDERGROUND_ORES;
		ENTRIES.values()
			.forEach(entry -> {
				if (!entry.biomeFilter.test(event.getName(), event.getCategory()))
					return;
				generation.addFeature(decoStep, entry.getFeature()
					.getSecond());
>>>>>>> 858fbd5c
			});
		return generation;
	}

	public static void fillConfig(ForgeConfigSpec.Builder builder) {
		ENTRIES.values()
			.forEach(entry -> {
				builder.push(entry.id);
				entry.addToConfig(builder);
				builder.pop();
			});
	}

	public static void register() {}

	public static void registerOreFeatures() {
		Registry.register(Registry.FEATURE, VanillaStyleOreFeature.ID, VanillaStyleOreFeature.INSTANCE);
		Registry.register(Registry.FEATURE, LayeredOreFeature.ID, LayeredOreFeature.INSTANCE);
	}

<<<<<<< HEAD
	public static void registerDecoratorFeatures() {
		Registry.register(Registry.DECORATOR, ConfigDrivenDecorator.ID, ConfigDrivenDecorator.INSTANCE);
=======
	public static void registerPlacementTypes() {
		ConfigDrivenDecorator.TYPE =
			Registry.register(Registry.PLACEMENT_MODIFIERS, "create_config_driven", () -> ConfigDrivenDecorator.CODEC);
>>>>>>> 858fbd5c
	}

}<|MERGE_RESOLUTION|>--- conflicted
+++ resolved
@@ -16,9 +16,6 @@
 import net.minecraft.world.level.biome.BiomeGenerationSettings;
 import net.minecraft.world.level.biome.Biomes;
 import net.minecraft.world.level.levelgen.GenerationStep;
-<<<<<<< HEAD
-import net.minecraftforge.common.ForgeConfigSpec;
-=======
 import net.minecraft.world.level.levelgen.GenerationStep.Decoration;
 import net.minecraft.world.level.levelgen.feature.ConfiguredFeature;
 import net.minecraft.world.level.levelgen.feature.Feature;
@@ -27,7 +24,6 @@
 import net.minecraftforge.common.world.BiomeGenerationSettingsBuilder;
 import net.minecraftforge.event.RegistryEvent;
 import net.minecraftforge.event.world.BiomeLoadingEvent;
->>>>>>> 858fbd5c
 
 public class AllWorldFeatures {
 
@@ -86,18 +82,7 @@
 			});
 	}
 
-<<<<<<< HEAD
 	public static BiomeGenerationSettings.Builder reload(ResourceLocation key, Biome.BiomeCategory category, BiomeGenerationSettings.Builder generation) {
-		ENTRIES.values()
-			.forEach(entry -> {
-				if (key == Biomes.THE_VOID.location()) // uhhh???
-					return;
-				if (category == BiomeCategory.NETHER)
-					return;
-				generation
-						.addFeature(GenerationStep.Decoration.UNDERGROUND_ORES, entry.getFeature());
-=======
-	public static void reload(BiomeLoadingEvent event) {
 		BiomeGenerationSettingsBuilder generation = event.getGeneration();
 		Decoration decoStep = GenerationStep.Decoration.UNDERGROUND_ORES;
 		ENTRIES.values()
@@ -106,7 +91,6 @@
 					return;
 				generation.addFeature(decoStep, entry.getFeature()
 					.getSecond());
->>>>>>> 858fbd5c
 			});
 		return generation;
 	}
@@ -127,14 +111,9 @@
 		Registry.register(Registry.FEATURE, LayeredOreFeature.ID, LayeredOreFeature.INSTANCE);
 	}
 
-<<<<<<< HEAD
-	public static void registerDecoratorFeatures() {
-		Registry.register(Registry.DECORATOR, ConfigDrivenDecorator.ID, ConfigDrivenDecorator.INSTANCE);
-=======
 	public static void registerPlacementTypes() {
 		ConfigDrivenDecorator.TYPE =
 			Registry.register(Registry.PLACEMENT_MODIFIERS, "create_config_driven", () -> ConfigDrivenDecorator.CODEC);
->>>>>>> 858fbd5c
 	}
 
 }