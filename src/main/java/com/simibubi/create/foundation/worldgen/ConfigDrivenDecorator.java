--- conflicted
+++ resolved
@@ -4,11 +4,8 @@
 import java.util.stream.IntStream;
 import java.util.stream.Stream;
 
-<<<<<<< HEAD
-=======
 import com.mojang.serialization.Codec;
 import com.mojang.serialization.codecs.RecordCodecBuilder;
->>>>>>> 858fbd5c
 import com.simibubi.create.Create;
 
 import net.minecraft.core.BlockPos;
@@ -28,18 +25,10 @@
 			.apply(p_67849_, ConfigDrivenDecorator::new);
 	});
 
-<<<<<<< HEAD
-	public static final ConfigDrivenDecorator INSTANCE = new ConfigDrivenDecorator();
-	public static final ResourceLocation ID = new ResourceLocation(Create.ID, "config_driven_decorator");
-
-	public ConfigDrivenDecorator() {
-		super(ConfigDrivenOreConfiguration.CODEC);
-=======
 	private ResourceLocation key;
 
 	public ConfigDrivenDecorator(String key) {
 		this.key = Create.asResource(key);
->>>>>>> 858fbd5c
 	}
 
 	@Override
