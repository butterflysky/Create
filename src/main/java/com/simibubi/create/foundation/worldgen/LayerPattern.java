package com.simibubi.create.foundation.worldgen;

import java.util.ArrayList;
import java.util.List;
import java.util.Random;

import javax.annotation.Nullable;

import com.google.common.collect.ImmutableList;
import com.mojang.serialization.Codec;
import com.mojang.serialization.codecs.RecordCodecBuilder;
import com.simibubi.create.foundation.utility.Couple;
<<<<<<< HEAD
import com.simibubi.create.foundation.worldgen.LayerPattern.Layer.LayerBuilder;
import com.tterrag.registrate.util.nullness.NonNullConsumer;
=======
>>>>>>> efdcbb41
import com.tterrag.registrate.util.nullness.NonNullSupplier;

import net.minecraft.data.worldgen.features.OreFeatures;
import net.minecraft.world.level.block.Block;
import net.minecraft.world.level.block.Blocks;
import net.minecraft.world.level.block.state.BlockState;
import net.minecraft.world.level.levelgen.feature.configurations.OreConfiguration;
import net.minecraft.world.level.levelgen.feature.configurations.OreConfiguration.TargetBlockState;

public class LayerPattern {
	public static final Codec<LayerPattern> CODEC = Codec.list(Layer.CODEC)
			.xmap(LayerPattern::new, pattern -> pattern.layers);

	public final List<Layer> layers;

	public LayerPattern(List<Layer> layers) {
		this.layers = layers;
	}

	public Layer rollNext(@Nullable Layer previous, Random random) {
		int totalWeight = 0;
		for (Layer layer : layers)
			if (layer != previous)
				totalWeight += layer.weight;
		int rolled = random.nextInt(totalWeight);

		for (Layer layer : layers) {
			if (layer == previous)
				continue;
			rolled -= layer.weight;
			if (rolled < 0)
				return layer;
		}
		return null;
	}

<<<<<<< HEAD
	class Builder {

		private boolean netherMode;

		public LayerPattern build() {
			return LayerPattern.this;
		}

=======
	public static Builder builder() {
		return new Builder();
	}

	public static class Builder {
		private final List<Layer> layers = new ArrayList<>();
		private boolean netherMode;

>>>>>>> efdcbb41
		public Builder inNether() {
			netherMode = true;
			return this;
		}

		public Builder layer(NonNullConsumer<Layer.Builder> builder) {
			Layer.Builder layerBuilder = new Layer.Builder();
			layerBuilder.netherMode = netherMode;
			builder.accept(layerBuilder);
			layers.add(layerBuilder.build());
			return this;
		}

		public LayerPattern build() {
			return new LayerPattern(layers);
		}
	}

	public static class Layer {
		public static final Codec<Layer> CODEC = RecordCodecBuilder.create(instance -> {
			return instance.group(
				Codec.list(Codec.list(TargetBlockState.CODEC))
					.fieldOf("targets")
					.forGetter(layer -> layer.targets),
				Codec.intRange(0, Integer.MAX_VALUE)
					.fieldOf("min_size")
					.forGetter(layer -> layer.minSize),
				Codec.intRange(0, Integer.MAX_VALUE)
					.fieldOf("max_size")
					.forGetter(layer -> layer.maxSize),
				Codec.intRange(0, Integer.MAX_VALUE)
					.fieldOf("weight")
					.forGetter(layer -> layer.weight)
			).apply(instance, Layer::new);
		});

		public final List<List<TargetBlockState>> targets;
		public final int minSize;
		public final int maxSize;
		public final int weight;

		public Layer(List<List<TargetBlockState>> targets, int minSize, int maxSize, int weight) {
			this.targets = targets;
			this.minSize = minSize;
			this.maxSize = maxSize;
			this.weight = weight;
		}

		public List<TargetBlockState> rollBlock(Random random) {
			if (targets.size() == 1)
				return targets.get(0);
			return targets.get(random.nextInt(targets.size()));
		}

		public static class Builder {
			private final List<List<TargetBlockState>> targets = new ArrayList<>();
			private int minSize = 1;
			private int maxSize = 1;
			private int weight = 1;
			private boolean netherMode;

			public Builder block(NonNullSupplier<? extends Block> block) {
				return block(block.get());
			}

			public Builder passiveBlock() {
				return blocks(Blocks.STONE.defaultBlockState(), Blocks.DEEPSLATE.defaultBlockState());
			}

			public Builder block(Block block) {
				if (netherMode) {
					this.targets.add(ImmutableList.of(OreConfiguration
						.target(OreFeatures.NETHER_ORE_REPLACEABLES, block.defaultBlockState())));
					return this;
				}
				return blocks(block.defaultBlockState(), block.defaultBlockState());
			}
			
			public Builder blocks(Block block, Block deepblock) {
				return blocks(block.defaultBlockState(), deepblock.defaultBlockState());
			}

			public Builder blocks(Couple<NonNullSupplier<? extends Block>> blocksByDepth) {
				return blocks(blocksByDepth.getFirst()
					.get()
					.defaultBlockState(),
					blocksByDepth.getSecond()
						.get()
						.defaultBlockState());
			}

			private Builder blocks(BlockState stone, BlockState deepslate) {
				this.targets.add(
					ImmutableList.of(OreConfiguration.target(OreFeatures.STONE_ORE_REPLACEABLES, stone),
						OreConfiguration.target(OreFeatures.DEEPSLATE_ORE_REPLACEABLES, deepslate)));
				return this;
			}

			public Builder weight(int weight) {
				this.weight = weight;
				return this;
			}

			public Builder size(int min, int max) {
				this.minSize = min;
				this.maxSize = max;
				return this;
			}

			public Layer build() {
				return new Layer(targets, minSize, maxSize, weight);
			}
		}
	}
}<|MERGE_RESOLUTION|>--- conflicted
+++ resolved
@@ -10,11 +10,8 @@
 import com.mojang.serialization.Codec;
 import com.mojang.serialization.codecs.RecordCodecBuilder;
 import com.simibubi.create.foundation.utility.Couple;
-<<<<<<< HEAD
 import com.simibubi.create.foundation.worldgen.LayerPattern.Layer.LayerBuilder;
 import com.tterrag.registrate.util.nullness.NonNullConsumer;
-=======
->>>>>>> efdcbb41
 import com.tterrag.registrate.util.nullness.NonNullSupplier;
 
 import net.minecraft.data.worldgen.features.OreFeatures;
@@ -51,25 +48,14 @@
 		return null;
 	}
 
-<<<<<<< HEAD
-	class Builder {
-
-		private boolean netherMode;
-
-		public LayerPattern build() {
-			return LayerPattern.this;
-		}
-
-=======
 	public static Builder builder() {
 		return new Builder();
 	}
 
-	public static class Builder {
-		private final List<Layer> layers = new ArrayList<>();
+	public staticclass Builder {
+private final List<Layer> layers = new ArrayList<>();
 		private boolean netherMode;
 
->>>>>>> efdcbb41
 		public Builder inNether() {
 			netherMode = true;
 			return this;
@@ -147,7 +133,7 @@
 				}
 				return blocks(block.defaultBlockState(), block.defaultBlockState());
 			}
-			
+
 			public Builder blocks(Block block, Block deepblock) {
 				return blocks(block.defaultBlockState(), deepblock.defaultBlockState());
 			}
