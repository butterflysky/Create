package com.simibubi.create.foundation.tileEntity.behaviour.scrollvalue;

import com.simibubi.create.AllItems;
import com.simibubi.create.AllKeys;
import com.simibubi.create.CreateClient;
import com.simibubi.create.foundation.tileEntity.SmartTileEntity;
import com.simibubi.create.foundation.tileEntity.TileEntityBehaviour;
import com.simibubi.create.foundation.tileEntity.behaviour.ValueBox;
import com.simibubi.create.foundation.tileEntity.behaviour.ValueBox.IconValueBox;
import com.simibubi.create.foundation.tileEntity.behaviour.ValueBox.TextValueBox;
import com.simibubi.create.foundation.utility.Components;
import com.simibubi.create.foundation.utility.Lang;

import net.minecraft.client.Minecraft;
import net.minecraft.client.multiplayer.ClientLevel;
import net.minecraft.core.BlockPos;
import net.minecraft.core.Direction;
import net.minecraft.network.chat.Component;
import net.minecraft.world.phys.AABB;
import net.minecraft.world.phys.BlockHitResult;
import net.minecraft.world.phys.HitResult;
import net.minecraft.world.phys.Vec3;

public class ScrollValueRenderer {

	public static void tick() {
		Minecraft mc = Minecraft.getInstance();
		HitResult target = mc.hitResult;
		if (target == null || !(target instanceof BlockHitResult))
			return;

		BlockHitResult result = (BlockHitResult) target;
		ClientLevel world = mc.level;
		BlockPos pos = result.getBlockPos();
		Direction face = result.getDirection();

		ScrollValueBehaviour behaviour = TileEntityBehaviour.get(world, pos, ScrollValueBehaviour.TYPE);
		if (behaviour == null)
			return;
		if (!behaviour.isActive())
			return;
		if (behaviour.needsWrench && !AllItems.WRENCH.isIn(mc.player.getMainHandItem()))
			return;
		boolean highlight = behaviour.testHit(target.getLocation());

		if (behaviour instanceof BulkScrollValueBehaviour && AllKeys.ctrlDown()) {
			BulkScrollValueBehaviour bulkScrolling = (BulkScrollValueBehaviour) behaviour;
			for (SmartTileEntity smartTileEntity : bulkScrolling.getBulk()) {
				ScrollValueBehaviour other = smartTileEntity.getBehaviour(ScrollValueBehaviour.TYPE);
				if (other != null)
					addBox(world, smartTileEntity.getBlockPos(), face, other, highlight);
			}
		} else
			addBox(world, pos, face, behaviour, highlight);
	}

	protected static void addBox(ClientLevel world, BlockPos pos, Direction face, ScrollValueBehaviour behaviour,
		boolean highlight) {
		AABB bb = new AABB(Vec3.ZERO, Vec3.ZERO).inflate(.5f)
			.contract(0, 0, -.5f)
			.move(0, 0, -.125f);
		Component label = behaviour.label;
		ValueBox box;

		if (behaviour instanceof ScrollOptionBehaviour) {
			box = new IconValueBox(label, ((ScrollOptionBehaviour<?>) behaviour).getIconForSelected(), bb, pos);
		} else {
<<<<<<< HEAD
			box = new TextValueBox(label, bb, pos, Component.literal(behaviour.formatValue()));
			if (behaviour.unit != null)
				box.subLabel(Component.literal("(").append(behaviour.unit.apply(behaviour.scrollableValue)).append(")"));
		}

		box.scrollTooltip(Component.literal("[").append(Lang.translateDirect("action.scroll")).append("]"));
=======
			box = new TextValueBox(label, bb, pos, Components.literal(behaviour.formatValue()));
			if (behaviour.unit != null)
				box.subLabel(Components.literal("(").append(behaviour.unit.apply(behaviour.scrollableValue)).append(")"));
		}

		box.scrollTooltip(Components.literal("[").append(Lang.translateDirect("action.scroll")).append("]"));
>>>>>>> 9c8df2ff
		box.offsetLabel(behaviour.textShift.add(20, -10, 0))
				.withColors(0x5A5D5A, 0xB5B7B6)
				.passive(!highlight);

		CreateClient.OUTLINER.showValueBox(pos, box.transform(behaviour.slotPositioning))
				.lineWidth(1 / 64f)
				.highlightFace(face);
	}

}<|MERGE_RESOLUTION|>--- conflicted
+++ resolved
@@ -65,21 +65,12 @@
 		if (behaviour instanceof ScrollOptionBehaviour) {
 			box = new IconValueBox(label, ((ScrollOptionBehaviour<?>) behaviour).getIconForSelected(), bb, pos);
 		} else {
-<<<<<<< HEAD
-			box = new TextValueBox(label, bb, pos, Component.literal(behaviour.formatValue()));
-			if (behaviour.unit != null)
-				box.subLabel(Component.literal("(").append(behaviour.unit.apply(behaviour.scrollableValue)).append(")"));
-		}
-
-		box.scrollTooltip(Component.literal("[").append(Lang.translateDirect("action.scroll")).append("]"));
-=======
 			box = new TextValueBox(label, bb, pos, Components.literal(behaviour.formatValue()));
 			if (behaviour.unit != null)
 				box.subLabel(Components.literal("(").append(behaviour.unit.apply(behaviour.scrollableValue)).append(")"));
 		}
 
 		box.scrollTooltip(Components.literal("[").append(Lang.translateDirect("action.scroll")).append("]"));
->>>>>>> 9c8df2ff
 		box.offsetLabel(behaviour.textShift.add(20, -10, 0))
 				.withColors(0x5A5D5A, 0xB5B7B6)
 				.passive(!highlight);
