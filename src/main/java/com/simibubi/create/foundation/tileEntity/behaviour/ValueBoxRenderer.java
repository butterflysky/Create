--- conflicted
+++ resolved
@@ -40,13 +40,8 @@
 			return nudge;
 		if (item instanceof BlockItem) {
 			Block block = ((BlockItem) item).getBlock();
-<<<<<<< HEAD
 			if (block instanceof AbstractSimpleShaftBlock)
-				return NUDGE;
-=======
-			if (block instanceof AbstractShaftBlock)
 				return nudge;
->>>>>>> a31d7139
 			if (block instanceof FenceBlock)
 				return nudge;
 			if (block.builtInRegistryHolder().is(BlockTags.BUTTONS))
