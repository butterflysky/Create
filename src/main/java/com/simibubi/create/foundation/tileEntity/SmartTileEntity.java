--- conflicted
+++ resolved
@@ -177,17 +177,10 @@
 		behaviour.initialize();
 	}
 
-<<<<<<< HEAD
 	public ItemRequirement getRequiredItems() {
 		return behaviours.values()
 			.stream()
-			.reduce(ItemRequirement.NONE, (r, b) -> r.with(b.getRequiredItems()), (r, r1) -> r.with(r1));
-=======
-	@Override
-	public ItemRequirement getRequiredItems(BlockState state) {
-		return behaviours.values().stream()
 			.reduce(ItemRequirement.NONE, (r, b) -> r.union(b.getRequiredItems()), (r, r1) -> r.union(r1));
->>>>>>> eeddb6a8
 	}
 
 	protected void removeBehaviour(BehaviourType<?> type) {
