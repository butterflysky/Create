package com.simibubi.create.foundation.tileEntity;

import java.util.ArrayList;
import java.util.HashMap;
import java.util.List;
import java.util.Map;
import java.util.function.Consumer;

import com.simibubi.create.foundation.tileEntity.behaviour.BehaviourType;

import net.minecraft.block.BlockState;
import net.minecraft.nbt.CompoundNBT;
import net.minecraft.tileentity.ITickableTileEntity;
import net.minecraft.tileentity.TileEntityType;
import net.minecraftforge.common.capabilities.Capability;
import net.minecraftforge.fluids.capability.CapabilityFluidHandler;
import net.minecraftforge.items.CapabilityItemHandler;

public abstract class SmartTileEntity extends SyncedTileEntity implements ITickableTileEntity {

	private final Map<BehaviourType<?>, TileEntityBehaviour> behaviours;
	// Internally maintained to be identical to behaviorMap.values() in order to improve iteration performance.
	private final List<TileEntityBehaviour> behaviourList;
	private boolean initialized;
	private boolean firstNbtRead;
	private int lazyTickRate;
	private int lazyTickCounter;

	// Used for simulating this TE in a client-only setting
	private boolean virtualMode;

	public SmartTileEntity(TileEntityType<?> tileEntityTypeIn) {
		super(tileEntityTypeIn);
		behaviours = new HashMap<>();
		initialized = false;
		firstNbtRead = true;
		setLazyTickRate(10);

		ArrayList<TileEntityBehaviour> list = new ArrayList<>();
		addBehaviours(list);
		list.forEach(b -> behaviours.put(b.getType(), b));

		behaviourList = new ArrayList<>(list.size());
		updateBehaviorList();
	}

	public abstract void addBehaviours(List<TileEntityBehaviour> behaviours);

	/**
	 * Gets called just before reading tile data for behaviours. Register anything
	 * here that depends on your custom te data.
	 */
	public void addBehavioursDeferred(List<TileEntityBehaviour> behaviours) {}

	@Override
	public void tick() {
		if (!initialized && hasWorld()) {
			initialize();
			initialized = true;
		}

		if (lazyTickCounter-- <= 0) {
			lazyTickCounter = lazyTickRate;
			lazyTick();
		}

		behaviourList.forEach(TileEntityBehaviour::tick);
	}

	public void initialize() {
		behaviourList.forEach(TileEntityBehaviour::initialize);
		lazyTick();
	}

	@Override
	public final CompoundNBT write(CompoundNBT compound) {
		write(compound, false);
		return compound;
	}

	@Override
	public final CompoundNBT writeToClient(CompoundNBT compound) {
		write(compound, true);
		return compound;
	}

	@Override
	public final void readClientUpdate(BlockState state, CompoundNBT tag) {
		fromTag(state, tag, true);
	}

	@Override
	public final void fromTag(BlockState state, CompoundNBT tag) {
		fromTag(state, tag, false);
	}

	/**
	 * Hook only these in future subclasses of STE
	 */
	protected void fromTag(BlockState state, CompoundNBT compound, boolean clientPacket) {
		if (firstNbtRead) {
			firstNbtRead = false;
			ArrayList<TileEntityBehaviour> list = new ArrayList<>();
			addBehavioursDeferred(list);
			list.forEach(b -> behaviours.put(b.getType(), b));

			updateBehaviorList();
		}
<<<<<<< HEAD
		super.fromTag(state, compound);
		behaviours.values()
			.forEach(tb -> tb.read(compound, clientPacket));
=======
		super.read(compound);
		behaviourList.forEach(tb -> tb.read(compound, clientPacket));
>>>>>>> 4675e0ad
	}

	/**
	 * Hook only these in future subclasses of STE
	 */
	protected void write(CompoundNBT compound, boolean clientPacket) {
		super.write(compound);
		behaviourList.forEach(tb -> tb.write(compound, clientPacket));
	}

	@Override
	public void remove() {
		forEachBehaviour(TileEntityBehaviour::remove);
		super.remove();
	}

	public void setLazyTickRate(int slowTickRate) {
		this.lazyTickRate = slowTickRate;
		this.lazyTickCounter = slowTickRate;
	}

	public void lazyTick() {

	}

	protected void forEachBehaviour(Consumer<TileEntityBehaviour> action) {
		behaviourList.forEach(action);
	}

	protected void attachBehaviourLate(TileEntityBehaviour behaviour) {
		behaviours.put(behaviour.getType(), behaviour);
		behaviour.initialize();

		updateBehaviorList();
	}

	protected void removeBehaviour(BehaviourType<?> type) {
		TileEntityBehaviour remove = behaviours.remove(type);
		if (remove != null) {
			remove.remove();
			updateBehaviorList();
		}
	}

	// We don't trust the input to the API will be sane, so we
	// update all the contents whenever something changes. It's
	// simpler than trying to manipulate the list one element at
	// a time.
	private void updateBehaviorList() {
		behaviourList.clear();
		behaviourList.addAll(behaviours.values());
	}

	@SuppressWarnings("unchecked")
	public <T extends TileEntityBehaviour> T getBehaviour(BehaviourType<T> type) {
		return (T) behaviours.get(type);
	}

	protected boolean isItemHandlerCap(Capability<?> cap) {
		return cap == CapabilityItemHandler.ITEM_HANDLER_CAPABILITY;
	}

	protected boolean isFluidHandlerCap(Capability<?> cap) {
		return cap == CapabilityFluidHandler.FLUID_HANDLER_CAPABILITY;
	}
	
	public void markVirtual() {
		virtualMode = true;
	}
	
	public boolean isVirtual() {
		return virtualMode;
	}

}<|MERGE_RESOLUTION|>--- conflicted
+++ resolved
@@ -106,14 +106,8 @@
 
 			updateBehaviorList();
 		}
-<<<<<<< HEAD
 		super.fromTag(state, compound);
-		behaviours.values()
-			.forEach(tb -> tb.read(compound, clientPacket));
-=======
-		super.read(compound);
 		behaviourList.forEach(tb -> tb.read(compound, clientPacket));
->>>>>>> 4675e0ad
 	}
 
 	/**
