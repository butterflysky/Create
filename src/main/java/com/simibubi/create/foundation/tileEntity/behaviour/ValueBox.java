--- conflicted
+++ resolved
@@ -25,13 +25,8 @@
 public class ValueBox extends ChasingAABBOutline {
 
 	protected Component label;
-<<<<<<< HEAD
-	protected Component sublabel = Component.empty();
-	protected Component scrollTooltip = Component.empty();
-=======
 	protected Component sublabel = Components.immutableEmpty();
 	protected Component scrollTooltip = Components.immutableEmpty();
->>>>>>> 9c8df2ff
 	protected Vec3 labelOffset = Vec3.ZERO;
 
 	protected int passiveColor;
@@ -142,11 +137,7 @@
 		public void renderContents(PoseStack ms, MultiBufferSource buffer) {
 			super.renderContents(ms, buffer);
 			Font font = Minecraft.getInstance().font;
-<<<<<<< HEAD
-			Component countString = Component.literal(count == 0 ? "*" : count + "");
-=======
 			Component countString = Components.literal(count == 0 ? "*" : count + "");
->>>>>>> 9c8df2ff
 			ms.translate(17.5f, -5f, 7f);
 
 			boolean isFilter = stack.getItem() instanceof FilterItem;
