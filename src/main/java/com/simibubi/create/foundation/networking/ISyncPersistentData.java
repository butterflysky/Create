package com.simibubi.create.foundation.networking;

import java.util.HashSet;

import net.minecraft.client.Minecraft;
import net.minecraft.nbt.CompoundTag;
import net.minecraft.network.FriendlyByteBuf;
import net.minecraft.world.entity.Entity;

public interface ISyncPersistentData {

	void onPersistentDataUpdated();

	default void syncPersistentDataWithTracking(Entity self) {
<<<<<<< HEAD
		AllPackets.channel.sendToClientsTracking(new PersistentDataPacket(self), self);
=======
		AllPackets.getChannel().send(PacketDistributor.TRACKING_ENTITY.with(() -> self), new PersistentDataPacket(self));
>>>>>>> 03feeb71
	}

	public static class PersistentDataPacket extends SimplePacketBase {

		private int entityId;
		private Entity entity;
		private CompoundTag readData;

		public PersistentDataPacket(Entity entity) {
			this.entity = entity;
			this.entityId = entity.getId();
		}

		public PersistentDataPacket(FriendlyByteBuf buffer) {
			entityId = buffer.readInt();
			readData = buffer.readNbt();
		}

		@Override
		public void write(FriendlyByteBuf buffer) {
			buffer.writeInt(entityId);
			buffer.writeNbt(entity.getExtraCustomData());
		}

		@Override
<<<<<<< HEAD
		public void handle(Supplier<Context> context) {
			context.get()
				.enqueueWork(() -> {
					Entity entityByID = Minecraft.getInstance().level.getEntity(entityId);
					CompoundTag data = entityByID.getExtraCustomData();
					new HashSet<>(data.getAllKeys()).forEach(data::remove);
					data.merge(readData);
					if (!(entityByID instanceof ISyncPersistentData))
						return;
					((ISyncPersistentData) entityByID).onPersistentDataUpdated();
				});
			context.get()
				.setPacketHandled(true);
=======
		public boolean handle(Context context) {
			context.enqueueWork(() -> {
				Entity entityByID = Minecraft.getInstance().level.getEntity(entityId);
				CompoundTag data = entityByID.getPersistentData();
				new HashSet<>(data.getAllKeys()).forEach(data::remove);
				data.merge(readData);
				if (!(entityByID instanceof ISyncPersistentData))
					return;
				((ISyncPersistentData) entityByID).onPersistentDataUpdated();
			});
			return true;
>>>>>>> 03feeb71
		}

	}

}<|MERGE_RESOLUTION|>--- conflicted
+++ resolved
@@ -12,11 +12,7 @@
 	void onPersistentDataUpdated();
 
 	default void syncPersistentDataWithTracking(Entity self) {
-<<<<<<< HEAD
-		AllPackets.channel.sendToClientsTracking(new PersistentDataPacket(self), self);
-=======
-		AllPackets.getChannel().send(PacketDistributor.TRACKING_ENTITY.with(() -> self), new PersistentDataPacket(self));
->>>>>>> 03feeb71
+		AllPackets.getChannel().sendToClientsTracking(new PersistentDataPacket(self), self);
 	}
 
 	public static class PersistentDataPacket extends SimplePacketBase {
@@ -42,25 +38,10 @@
 		}
 
 		@Override
-<<<<<<< HEAD
-		public void handle(Supplier<Context> context) {
-			context.get()
-				.enqueueWork(() -> {
-					Entity entityByID = Minecraft.getInstance().level.getEntity(entityId);
-					CompoundTag data = entityByID.getExtraCustomData();
-					new HashSet<>(data.getAllKeys()).forEach(data::remove);
-					data.merge(readData);
-					if (!(entityByID instanceof ISyncPersistentData))
-						return;
-					((ISyncPersistentData) entityByID).onPersistentDataUpdated();
-				});
-			context.get()
-				.setPacketHandled(true);
-=======
 		public boolean handle(Context context) {
 			context.enqueueWork(() -> {
 				Entity entityByID = Minecraft.getInstance().level.getEntity(entityId);
-				CompoundTag data = entityByID.getPersistentData();
+				CompoundTag data = entityByID.getExtraCustomData();
 				new HashSet<>(data.getAllKeys()).forEach(data::remove);
 				data.merge(readData);
 				if (!(entityByID instanceof ISyncPersistentData))
@@ -68,7 +49,6 @@
 				((ISyncPersistentData) entityByID).onPersistentDataUpdated();
 			});
 			return true;
->>>>>>> 03feeb71
 		}
 
 	}
