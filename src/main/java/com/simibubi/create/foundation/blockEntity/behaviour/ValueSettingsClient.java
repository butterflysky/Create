package com.simibubi.create.foundation.blockEntity.behaviour;

<<<<<<< HEAD
import com.mojang.blaze3d.vertex.PoseStack;
=======
import java.util.List;

>>>>>>> e6759d8e
import com.simibubi.create.AllBlocks;
import com.simibubi.create.AllPackets;
import com.simibubi.create.foundation.gui.ScreenOpener;
import com.simibubi.create.foundation.utility.Color;
import net.minecraft.client.Minecraft;
import net.minecraft.client.gui.GuiGraphics;
import net.minecraft.core.BlockPos;
import net.minecraft.core.Direction;
import net.minecraft.network.chat.MutableComponent;
import net.minecraft.world.InteractionHand;
import net.minecraft.world.entity.player.Player;
import net.minecraft.world.phys.BlockHitResult;
import net.minecraft.world.phys.HitResult;
import org.apache.commons.lang3.mutable.MutableBoolean;

import java.util.List;

public class ValueSettingsClient {

	private Minecraft mc;

	public int interactHeldTicks = -1;
	public BlockPos interactHeldPos = null;
	public BehaviourType<?> interactHeldBehaviour = null;
	public InteractionHand interactHeldHand = null;
	public Direction interactHeldFace = null;

	public List<MutableComponent> lastHoverTip;
	public int hoverTicks;
	public int hoverWarmup;

	public ValueSettingsClient() {
		mc = Minecraft.getInstance();
	}

	public void cancelIfWarmupAlreadyStarted(BlockPos interactPos, MutableBoolean cancelled) {
		if (interactHeldTicks != -1 && interactPos.equals(interactHeldPos))
			cancelled.setTrue();
	}

	public void startInteractionWith(BlockPos pos, BehaviourType<?> behaviourType, InteractionHand hand,
		Direction side) {
		interactHeldTicks = 0;
		interactHeldPos = pos;
		interactHeldBehaviour = behaviourType;
		interactHeldHand = hand;
		interactHeldFace = side;
	}

	public void cancelInteraction() {
		interactHeldTicks = -1;
	}

	public void tick() {
		if (hoverWarmup > 0)
			hoverWarmup--;
		if (hoverTicks > 0)
			hoverTicks--;
		if (interactHeldTicks == -1)
			return;
		Player player = mc.player;

		if (!ValueSettingsInputHandler.canInteract(player) || AllBlocks.CLIPBOARD.isIn(player.getMainHandItem())) {
			cancelInteraction();
			return;
		}
		HitResult hitResult = mc.hitResult;
		if (!(hitResult instanceof BlockHitResult blockHitResult) || !blockHitResult.getBlockPos()
			.equals(interactHeldPos)) {
			cancelInteraction();
			return;
		}
		BlockEntityBehaviour behaviour = BlockEntityBehaviour.get(mc.level, interactHeldPos, interactHeldBehaviour);
		if (!(behaviour instanceof ValueSettingsBehaviour valueSettingBehaviour)
			|| !valueSettingBehaviour.testHit(blockHitResult.getLocation())) {
			cancelInteraction();
			return;
		}
		if (!mc.options.keyUse.isDown()) {
			AllPackets.getChannel()
				.sendToServer(
					new ValueSettingsPacket(interactHeldPos, 0, 0, interactHeldHand, interactHeldFace, false));
			cancelInteraction();
			return;
		}

		if (interactHeldTicks > 3)
			player.swinging = false;
		if (interactHeldTicks++ < 5)
			return;
		ScreenOpener
			.open(new ValueSettingsScreen(interactHeldPos, valueSettingBehaviour.createBoard(player, blockHitResult),
				valueSettingBehaviour.getValueSettings(), valueSettingBehaviour::newSettingHovered));
		interactHeldTicks = -1;
	}

	public void showHoverTip(List<MutableComponent> tip) {
		if (mc.screen != null)
			return;
		if (hoverWarmup < 6) {
			hoverWarmup += 2;
			return;
		} else
			hoverWarmup++;
		hoverTicks = hoverTicks == 0 ? 11 : Math.max(hoverTicks, 6);
		lastHoverTip = tip;
	}

<<<<<<< HEAD
	public void render(PoseStack poseStack, int width, int height) {
=======
	@Override
	public void render(ForgeGui gui, GuiGraphics graphics, float partialTicks, int width, int height) {
>>>>>>> e6759d8e
		Minecraft mc = Minecraft.getInstance();
		if (mc.options.hideGui || !ValueSettingsInputHandler.canInteract(mc.player))
			return;
		if (hoverTicks == 0 || lastHoverTip == null)
			return;

		int x = width / 2;
		int y = height - 75 - lastHoverTip.size() * 12;
		float alpha = hoverTicks > 5 ? (11 - hoverTicks) / 5f : Math.min(1, hoverTicks / 5f);

		Color color = new Color(0xffffff);
		Color titleColor = new Color(0xFBDC7D);
		color.setAlpha(alpha);
		titleColor.setAlpha(alpha);

		for (int i = 0; i < lastHoverTip.size(); i++) {
			MutableComponent mutableComponent = lastHoverTip.get(i);
			graphics.drawString(mc.font, mutableComponent, x - mc.font.width(mutableComponent) / 2, y,
				(i == 0 ? titleColor : color).getRGB());
			y += 12;
		}
	}

}<|MERGE_RESOLUTION|>--- conflicted
+++ resolved
@@ -1,11 +1,6 @@
 package com.simibubi.create.foundation.blockEntity.behaviour;
 
-<<<<<<< HEAD
 import com.mojang.blaze3d.vertex.PoseStack;
-=======
-import java.util.List;
-
->>>>>>> e6759d8e
 import com.simibubi.create.AllBlocks;
 import com.simibubi.create.AllPackets;
 import com.simibubi.create.foundation.gui.ScreenOpener;
@@ -114,12 +109,7 @@
 		lastHoverTip = tip;
 	}
 
-<<<<<<< HEAD
-	public void render(PoseStack poseStack, int width, int height) {
-=======
-	@Override
-	public void render(ForgeGui gui, GuiGraphics graphics, float partialTicks, int width, int height) {
->>>>>>> e6759d8e
+	public void render(GuiGraphics graphics, int width, int height) {
 		Minecraft mc = Minecraft.getInstance();
 		if (mc.options.hideGui || !ValueSettingsInputHandler.canInteract(mc.player))
 			return;
