--- conflicted
+++ resolved
@@ -11,7 +11,6 @@
 
 import io.github.fabricators_of_create.porting_lib.util.EnvExecutor;
 import net.fabricmc.api.EnvType;
-import net.fabricmc.loader.api.FabricLoader;
 import net.minecraft.core.BlockPos;
 import net.minecraft.world.InteractionHand;
 import net.minecraft.world.InteractionResult;
@@ -19,17 +18,10 @@
 import net.minecraft.world.level.Level;
 import net.minecraft.world.phys.BlockHitResult;
 
-import java.util.concurrent.atomic.AtomicBoolean;
-
 public class ValueSettingsInputHandler {
 
-<<<<<<< HEAD
 	public static InteractionResult onBlockActivated(Player player, Level world, InteractionHand hand, BlockHitResult hit) {
 		BlockPos pos = hit.getBlockPos();
-=======
-	public static InteractionResult onBlockActivated(Player player, Level world, InteractionHand hand, BlockHitResult hitResult) {
-		BlockPos pos = hitResult.getBlockPos();
->>>>>>> ef6edeba
 
 		if (!canInteract(player))
 			return InteractionResult.PASS;
@@ -38,23 +30,13 @@
 		if (!(world.getBlockEntity(pos)instanceof SmartBlockEntity sbe))
 			return InteractionResult.PASS;
 
-<<<<<<< HEAD
 		MutableBoolean cancelled = new MutableBoolean(false);
 		if (world.isClientSide)
 			EnvExecutor.runWhenOn(EnvType.CLIENT,
 				() -> () -> CreateClient.VALUE_SETTINGS_HANDLER.cancelIfWarmupAlreadyStarted(pos, cancelled));
 
 		if (cancelled.booleanValue())
-			return InteractionResult.PASS;
-=======
-		if (FabricLoader.getInstance().getEnvironmentType() == EnvType.CLIENT) {
-			AtomicBoolean shouldCancel = new AtomicBoolean(false);
-			EnvExecutor.runWhenOn(EnvType.CLIENT,
-					() -> () -> CreateClient.VALUE_SETTINGS_HANDLER.cancelIfWarmupAlreadyStarted(pos, shouldCancel));
-			if (shouldCancel.get())
-				return InteractionResult.FAIL;
-		}
->>>>>>> ef6edeba
+			return InteractionResult.FAIL;
 
 		for (BlockEntityBehaviour behaviour : sbe.getAllBehaviours()) {
 			if (!(behaviour instanceof ValueSettingsBehaviour valueSettingsBehaviour))
@@ -89,11 +71,7 @@
 				return InteractionResult.SUCCESS;
 			}
 
-<<<<<<< HEAD
 			if (world.isClientSide) {
-=======
-			if (FabricLoader.getInstance().getEnvironmentType() == EnvType.CLIENT) {
->>>>>>> ef6edeba
 				BehaviourType<?> type = behaviour.getType();
 				EnvExecutor.runWhenOn(EnvType.CLIENT, () -> () -> CreateClient.VALUE_SETTINGS_HANDLER
 					.startInteractionWith(pos, type, hand, ray.getDirection()));
