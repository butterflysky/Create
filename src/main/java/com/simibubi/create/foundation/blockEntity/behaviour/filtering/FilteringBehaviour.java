package com.simibubi.create.foundation.blockEntity.behaviour.filtering;

import java.util.function.Consumer;
import java.util.function.Predicate;
import java.util.function.Supplier;

import com.simibubi.create.AllBlocks;
import com.simibubi.create.AllItems;
import com.simibubi.create.AllSoundEvents;
import com.simibubi.create.content.logistics.filter.FilterItem;
import com.simibubi.create.content.logistics.filter.FilterItemStack;
import com.simibubi.create.content.schematics.requirement.ItemRequirement;
import com.simibubi.create.foundation.blockEntity.SmartBlockEntity;
import com.simibubi.create.foundation.blockEntity.behaviour.BehaviourType;
import com.simibubi.create.foundation.blockEntity.behaviour.BlockEntityBehaviour;
import com.simibubi.create.foundation.blockEntity.behaviour.ValueBoxTransform;
import com.simibubi.create.foundation.blockEntity.behaviour.ValueSettingsBehaviour;
import com.simibubi.create.foundation.blockEntity.behaviour.ValueSettingsBoard;
import com.simibubi.create.foundation.blockEntity.behaviour.ValueSettingsFormatter;
import com.simibubi.create.foundation.item.ItemHelper;
import com.simibubi.create.foundation.utility.Components;
import com.simibubi.create.foundation.utility.Iterate;
import com.simibubi.create.foundation.utility.Lang;
import com.simibubi.create.foundation.utility.VecHelper;

import com.simibubi.create.infrastructure.config.AllConfigs;

import io.github.fabricators_of_create.porting_lib.transfer.item.ItemHandlerHelper;
import io.github.fabricators_of_create.porting_lib.fluids.FluidStack;
import io.github.fabricators_of_create.porting_lib.util.NBTSerializer;
import net.fabricmc.fabric.api.transfer.v1.item.PlayerInventoryStorage;

import net.minecraft.ChatFormatting;
import net.minecraft.core.BlockPos;
import net.minecraft.core.Direction;
import net.minecraft.nbt.CompoundTag;
import net.minecraft.network.chat.MutableComponent;
import net.minecraft.sounds.SoundEvents;
import net.minecraft.sounds.SoundSource;
import net.minecraft.util.Mth;
import net.minecraft.world.InteractionHand;
import net.minecraft.world.entity.item.ItemEntity;
import net.minecraft.world.entity.player.Player;
import net.minecraft.world.item.ItemStack;
import net.minecraft.world.level.Level;
import net.minecraft.world.level.block.state.BlockState;
import net.minecraft.world.phys.BlockHitResult;
import net.minecraft.world.phys.Vec3;

public class FilteringBehaviour extends BlockEntityBehaviour implements ValueSettingsBehaviour {

	public static final BehaviourType<FilteringBehaviour> TYPE = new BehaviourType<>();

	public MutableComponent customLabel;
	ValueBoxTransform slotPositioning;
	boolean showCount;

	private FilterItemStack filter;
<<<<<<< HEAD

=======
	
>>>>>>> 502bd5e7
	public int count;
	public boolean upTo;
	private Predicate<ItemStack> predicate;
	private Consumer<ItemStack> callback;
	private Supplier<Boolean> isActive;
	private Supplier<Boolean> showCountPredicate;

	boolean recipeFilter;
	boolean fluidFilter;

	public FilteringBehaviour(SmartBlockEntity be, ValueBoxTransform slot) {
		super(be);
		filter = FilterItemStack.empty();
		slotPositioning = slot;
		showCount = false;
		callback = stack -> {
		};
		predicate = stack -> true;
		isActive = () -> true;
		count = 64;
		showCountPredicate = () -> showCount;
		recipeFilter = false;
		fluidFilter = false;
		upTo = true;
	}

	@Override
	public boolean isSafeNBT() {
		return true;
	}

	@Override
	public void write(CompoundTag nbt, boolean clientPacket) {
		nbt.put("Filter", NBTSerializer.serializeNBT(getFilter()));
		nbt.putInt("FilterAmount", count);
		nbt.putBoolean("UpTo", upTo);
		super.write(nbt, clientPacket);
	}

	@Override
	public void read(CompoundTag nbt, boolean clientPacket) {
		filter = FilterItemStack.of(nbt.getCompound("Filter"));
		count = nbt.getInt("FilterAmount");
		upTo = nbt.getBoolean("UpTo");

		// Migrate from previous behaviour
		if (count == 0) {
			upTo = true;
			count = filter.item()
				.getMaxStackSize();
		}

		super.read(nbt, clientPacket);
	}

	public FilteringBehaviour withCallback(Consumer<ItemStack> filterCallback) {
		callback = filterCallback;
		return this;
	}

	public FilteringBehaviour withPredicate(Predicate<ItemStack> filterPredicate) {
		predicate = filterPredicate;
		return this;
	}

	public FilteringBehaviour forRecipes() {
		recipeFilter = true;
		return this;
	}

	public FilteringBehaviour forFluids() {
		fluidFilter = true;
		return this;
	}

	public FilteringBehaviour onlyActiveWhen(Supplier<Boolean> condition) {
		isActive = condition;
		return this;
	}

	public FilteringBehaviour showCountWhen(Supplier<Boolean> condition) {
		showCountPredicate = condition;
		return this;
	}

	public FilteringBehaviour showCount() {
		showCount = true;
		return this;
	}

	public boolean setFilter(Direction face, ItemStack stack) {
		return setFilter(stack);
	}

	public void setLabel(MutableComponent label) {
		this.customLabel = label;
	}

	public boolean setFilter(ItemStack stack) {
		ItemStack filter = stack.copy();
		if (!filter.isEmpty() && !predicate.test(filter))
			return false;
		this.filter = FilterItemStack.of(filter);
		if (!upTo)
			count = Math.min(count, stack.getMaxStackSize());
		callback.accept(filter);
		blockEntity.setChanged();
		blockEntity.sendData();
		return true;
	}

	@Override
	public void setValueSettings(Player player, ValueSettings settings, boolean ctrlDown) {
		if (getValueSettings().equals(settings))
			return;
		count = Mth.clamp(settings.value(), 1, filter.item()
			.getMaxStackSize());
		upTo = settings.row() == 0;
		blockEntity.setChanged();
		blockEntity.sendData();
		playFeedbackSound(this);
	}

	@Override
	public ValueSettings getValueSettings() {
		return new ValueSettings(upTo ? 0 : 1, count == 0 ? filter.item()
			.getMaxStackSize() : count);
	}

	@Override
	public void destroy() {
		if (filter.isFilterItem()) {
			Vec3 pos = VecHelper.getCenterOf(getPos());
			Level world = getWorld();
			world.addFreshEntity(new ItemEntity(world, pos.x, pos.y, pos.z, filter.item()
				.copy()));
		}
		super.destroy();
	}

	@Override
	public ItemRequirement getRequiredItems() {
		if (filter.isFilterItem())
			return new ItemRequirement(ItemRequirement.ItemUseType.CONSUME, filter.item());

		return ItemRequirement.NONE;
	}

	public ItemStack getFilter(Direction side) {
		return getFilter();
	}

	public ItemStack getFilter() {
		return filter.item();
	}

	public boolean isCountVisible() {
		return showCountPredicate.get() && filter.item()
			.getMaxStackSize() > 1;
	}

	public boolean test(ItemStack stack) {
		return !isActive() || filter.test(blockEntity.getLevel(), stack);
	}

	public boolean test(FluidStack stack) {
		return !isActive() || filter.test(blockEntity.getLevel(), stack);
	}

	@Override
	public BehaviourType<?> getType() {
		return TYPE;
	}

	@Override
	public boolean testHit(Vec3 hit) {
		BlockState state = blockEntity.getBlockState();
		Vec3 localHit = hit.subtract(Vec3.atLowerCornerOf(blockEntity.getBlockPos()));
		return slotPositioning.testHit(state, localHit);
	}

	public int getAmount() {
		return count;
	}

	public boolean anyAmount() {
		return count == 0;
	}

	@Override
	public boolean acceptsValueSettings() {
		return isCountVisible();
	}

	@Override
	public boolean isActive() {
		return isActive.get();
	}

	@Override
	public ValueBoxTransform getSlotPositioning() {
		return slotPositioning;
	}

	@Override
	public ValueSettingsBoard createBoard(Player player, BlockHitResult hitResult) {
		ItemStack filter = getFilter(hitResult.getDirection());
		int maxAmount = (filter.getItem() instanceof FilterItem) ? 64 : filter.getMaxStackSize();
		return new ValueSettingsBoard(Lang.translateDirect("logistics.filter.extracted_amount"), maxAmount, 16,
			Lang.translatedOptions("logistics.filter", "up_to", "exactly"),
			new ValueSettingsFormatter(this::formatValue));
	}

	public MutableComponent formatValue(ValueSettings value) {
		if (value.row() == 0 && value.value() == filter.item()
			.getMaxStackSize())
			return Lang.translateDirect("logistics.filter.any_amount_short");
		return Components.literal(((value.row() == 0) ? "\u2264" : "=") + Math.max(1, value.value()));
	}

	@Override
	public void onShortInteract(Player player, InteractionHand hand, Direction side) {
		Level level = getWorld();
		BlockPos pos = getPos();
		ItemStack itemInHand = player.getItemInHand(hand);
		ItemStack toApply = itemInHand.copy();

		if (AllItems.WRENCH.isIn(toApply))
			return;
		if (AllBlocks.MECHANICAL_ARM.isIn(toApply))
			return;
		if (level.isClientSide())
			return;

		if (getFilter(side).getItem() instanceof FilterItem) {
			if (!player.isCreative() || ItemHelper
				.extract(PlayerInventoryStorage.of(player),
					stack -> ItemHandlerHelper.canItemStacksStack(stack, getFilter(side)), true)
				.isEmpty())
				player.getInventory()
					.placeItemBackInInventory(getFilter(side).copy());
		}

		if (toApply.getItem() instanceof FilterItem)
			toApply.setCount(1);

		if (!setFilter(side, toApply)) {
			player.displayClientMessage(Lang.translateDirect("logistics.filter.invalid_item"), true);
			AllSoundEvents.DENY.playOnServer(player.level(), player.blockPosition(), 1, 1);
			return;
		}

		if (!player.isCreative()) {
			if (toApply.getItem() instanceof FilterItem) {
				if (itemInHand.getCount() == 1)
					player.setItemInHand(hand, ItemStack.EMPTY);
				else
					itemInHand.shrink(1);
			}
		}

		level.playSound(null, pos, SoundEvents.ITEM_FRAME_ADD_ITEM, SoundSource.BLOCKS, .25f, .1f);
	}

	public MutableComponent getLabel() {
		if (customLabel != null)
			return customLabel;
		return Lang.translateDirect(
			recipeFilter ? "logistics.recipe_filter" : fluidFilter ? "logistics.fluid_filter" : "logistics.filter");
	}

	@Override
	public String getClipboardKey() {
		return "Filtering";
	}

	@Override
	public boolean writeToClipboard(CompoundTag tag, Direction side) {
		ValueSettingsBehaviour.super.writeToClipboard(tag, side);
		ItemStack filter = getFilter(side);
		tag.put("Filter", NBTSerializer.serializeNBT(filter));
		return true;
	}

	@Override
	public boolean readFromClipboard(CompoundTag tag, Player player, Direction side, boolean simulate) {
		boolean upstreamResult = ValueSettingsBehaviour.super.readFromClipboard(tag, player, side, simulate);
		if (!tag.contains("Filter"))
			return upstreamResult;
		if (simulate)
			return true;
		if (getWorld().isClientSide)
			return true;

		ItemStack refund = ItemStack.EMPTY;
		if (getFilter(side).getItem() instanceof FilterItem && !player.isCreative())
			refund = getFilter(side).copy();

		ItemStack copied = ItemStack.of(tag.getCompound("Filter"));

		if (copied.getItem() instanceof FilterItem filterType && !player.isCreative()) {
			PlayerInventoryStorage inv = PlayerInventoryStorage.of(player);

			for (boolean preferStacksWithoutData : Iterate.trueAndFalse) {
				if (refund.getItem() != filterType && ItemHelper
					.extract(inv, stack -> stack.getItem() == filterType && preferStacksWithoutData != stack.hasTag(),
						1, false)
					.isEmpty())
					continue;

				if (!refund.isEmpty() && refund.getItem() != filterType)
					player.getInventory()
						.placeItemBackInInventory(refund);

				setFilter(side, copied);
				return true;
			}

			player.displayClientMessage(Lang
				.translate("logistics.filter.requires_item_in_inventory", copied.getHoverName()
					.copy()
					.withStyle(ChatFormatting.WHITE))
				.style(ChatFormatting.RED)
				.component(), true);
			AllSoundEvents.DENY.playOnServer(player.level(), player.blockPosition(), 1, 1);
			return false;
		}

		if (!refund.isEmpty())
			player.getInventory()
				.placeItemBackInInventory(refund);

		return setFilter(side, copied);
	}
}<|MERGE_RESOLUTION|>--- conflicted
+++ resolved
@@ -56,11 +56,6 @@
 	boolean showCount;
 
 	private FilterItemStack filter;
-<<<<<<< HEAD
-
-=======
-	
->>>>>>> 502bd5e7
 	public int count;
 	public boolean upTo;
 	private Predicate<ItemStack> predicate;
