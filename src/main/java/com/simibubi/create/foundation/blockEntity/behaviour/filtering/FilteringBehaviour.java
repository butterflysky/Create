--- conflicted
+++ resolved
@@ -56,10 +56,7 @@
 	boolean showCount;
 
 	private FilterItemStack filter;
-<<<<<<< HEAD
-=======
-
->>>>>>> 47764352
+
 	public int count;
 	public boolean upTo;
 	private Predicate<ItemStack> predicate;
