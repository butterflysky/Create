package com.simibubi.create.foundation.placement;

import java.util.ArrayList;
import java.util.List;
import java.util.stream.Collectors;

import org.joml.Matrix4f;

import com.mojang.blaze3d.platform.Window;
import com.mojang.blaze3d.systems.RenderSystem;
import com.mojang.blaze3d.vertex.BufferBuilder;
import com.mojang.blaze3d.vertex.DefaultVertexFormat;
import com.mojang.blaze3d.vertex.PoseStack;
import com.mojang.blaze3d.vertex.Tesselator;
import com.mojang.blaze3d.vertex.VertexFormat;
import com.mojang.math.Axis;
import com.simibubi.create.foundation.gui.AllGuiTextures;
import com.simibubi.create.foundation.utility.AngleHelper;
import com.simibubi.create.foundation.utility.VecHelper;
import com.simibubi.create.foundation.utility.animation.LerpedFloat;
import com.simibubi.create.foundation.utility.animation.LerpedFloat.Chaser;
import com.simibubi.create.infrastructure.config.AllConfigs;
import com.simibubi.create.infrastructure.config.CClient;

import io.github.fabricators_of_create.porting_lib.event.client.OverlayRenderCallback;
import io.github.fabricators_of_create.porting_lib.event.client.OverlayRenderCallback.Types;
import net.fabricmc.api.EnvType;
import net.fabricmc.api.Environment;
import net.minecraft.client.Minecraft;
import net.minecraft.client.gui.GuiGraphics;
import net.minecraft.client.multiplayer.ClientLevel;
import net.minecraft.client.renderer.GameRenderer;
import net.minecraft.core.BlockPos;
import net.minecraft.world.InteractionHand;
import net.minecraft.world.entity.player.Player;
import net.minecraft.world.item.ItemStack;
import net.minecraft.world.level.block.state.BlockState;
import net.minecraft.world.phys.BlockHitResult;
import net.minecraft.world.phys.Vec3;

public class PlacementHelpers {

	private static final List<IPlacementHelper> helpers = new ArrayList<>();
	private static int animationTick = 0;
	private static final LerpedFloat angle = LerpedFloat.angular()
		.chase(0, 0.25f, Chaser.EXP);
	private static BlockPos target = null;
	private static BlockPos lastTarget = null;

	public static int register(IPlacementHelper helper) {
		helpers.add(helper);
		return helpers.size() - 1;
	}

	public static IPlacementHelper get(int id) {
		if (id < 0 || id >= helpers.size())
			throw new ArrayIndexOutOfBoundsException("id " + id + " for placement helper not known");

		return helpers.get(id);
	}

	@Environment(EnvType.CLIENT)
	public static void tick() {
		setTarget(null);
		checkHelpers();

		if (target == null) {
			if (animationTick > 0)
				animationTick = Math.max(animationTick - 2, 0);

			return;
		}

		if (animationTick < 10)
			animationTick++;

	}

	@Environment(EnvType.CLIENT)
	private static void checkHelpers() {
		Minecraft mc = Minecraft.getInstance();
		ClientLevel world = mc.level;

		if (world == null)
			return;

		if (!(mc.hitResult instanceof BlockHitResult))
			return;

		BlockHitResult ray = (BlockHitResult) mc.hitResult;

		if (mc.player == null)
			return;

		if (mc.player.isShiftKeyDown())// for now, disable all helpers when sneaking TODO add helpers that respect
										// sneaking but still show position
			return;

		for (InteractionHand hand : InteractionHand.values()) {

			ItemStack heldItem = mc.player.getItemInHand(hand);
			List<IPlacementHelper> filteredForHeldItem = helpers.stream()
				.filter(helper -> helper.matchesItem(heldItem))
				.collect(Collectors.toList());
			if (filteredForHeldItem.isEmpty())
				continue;

			BlockPos pos = ray.getBlockPos();
			BlockState state = world.getBlockState(pos);

			List<IPlacementHelper> filteredForState = filteredForHeldItem.stream()
				.filter(helper -> helper.matchesState(state))
				.collect(Collectors.toList());
			if (filteredForState.isEmpty())
				continue;

			boolean atLeastOneMatch = false;
			for (IPlacementHelper h : filteredForState) {
				PlacementOffset offset = h.getOffset(mc.player, world, state, pos, ray, heldItem);

				if (offset.isSuccessful()) {
					h.renderAt(pos, state, ray, offset);
					setTarget(offset.getBlockPos());
					atLeastOneMatch = true;
					break;
				}

			}

			// at least one helper activated, no need to check the offhand if we are still
			// in the mainhand
			if (atLeastOneMatch)
				return;

		}
	}

	static void setTarget(BlockPos target) {
		PlacementHelpers.target = target;

		if (target == null)
			return;

		if (lastTarget == null) {
			lastTarget = target;
			return;
		}

		if (!lastTarget.equals(target))
			lastTarget = target;
	}

	@Environment(EnvType.CLIENT)
	public static void afterRenderOverlayLayer(PoseStack stack, float partialTicks, Window res, Types type) {
		if (type != OverlayRenderCallback.Types.CROSSHAIRS)
			return;

		Minecraft mc = Minecraft.getInstance();
		Player player = mc.player;

		if (player != null && animationTick > 0) {
			float screenY = res.getGuiScaledHeight() / 2f;
			float screenX = res.getGuiScaledWidth() / 2f;
			float progress = getCurrentAlpha();

<<<<<<< HEAD
			drawDirectionIndicator(stack, partialTicks, screenX, screenY, progress);
=======
			drawDirectionIndicator(event.getGuiGraphics(), event.getPartialTick(), screenX, screenY, progress);
>>>>>>> e6759d8e
		}
	}

	public static float getCurrentAlpha() {
		return Math.min(animationTick / 10f/* + event.getPartialTicks() */, 1f);
	}

<<<<<<< HEAD
	@Environment(EnvType.CLIENT)
	private static void drawDirectionIndicator(PoseStack ms, float partialTicks, float centerX, float centerY,
=======
	@OnlyIn(Dist.CLIENT)
	private static void drawDirectionIndicator(GuiGraphics graphics, float partialTicks, float centerX, float centerY,
>>>>>>> e6759d8e
		float progress) {
		float r = .8f;
		float g = .8f;
		float b = .8f;
		float a = progress * progress;

		Vec3 projTarget = VecHelper.projectToPlayerView(VecHelper.getCenterOf(lastTarget), partialTicks);

		Vec3 target = new Vec3(projTarget.x, projTarget.y, 0);
		if (projTarget.z > 0)
			target = target.reverse();

		Vec3 norm = target.normalize();
		Vec3 ref = new Vec3(0, 1, 0);
		float targetAngle = AngleHelper.deg(Math.acos(norm.dot(ref)));

		if (norm.x < 0)
			targetAngle = 360 - targetAngle;

		if (animationTick < 10)
			angle.setValue(targetAngle);

		angle.chase(targetAngle, .25f, Chaser.EXP);
		angle.tickChaser();

		float snapSize = 22.5f;
		float snappedAngle = (snapSize * Math.round(angle.getValue(0f) / snapSize)) % 360f;

		float length = 10;

		CClient.PlacementIndicatorSetting mode = AllConfigs.client().placementIndicator.get();
		PoseStack ms = graphics.pose();
		if (mode == CClient.PlacementIndicatorSetting.TRIANGLE)
			fadedArrow(ms, centerX, centerY, r, g, b, a, length, snappedAngle);
		else if (mode == CClient.PlacementIndicatorSetting.TEXTURE)
			textured(ms, centerX, centerY, a, snappedAngle);
	}

	private static void fadedArrow(PoseStack ms, float centerX, float centerY, float r, float g, float b, float a,
		float length, float snappedAngle) {
//		RenderSystem.disableTexture();
		RenderSystem.enableBlend();
		RenderSystem.defaultBlendFunc();
		RenderSystem.setShader(GameRenderer::getPositionColorShader);

		ms.pushPose();
		ms.translate(centerX, centerY, 5);
		ms.mulPose(Axis.ZP.rotationDegrees(angle.getValue(0)));
		// RenderSystem.rotatef(snappedAngle, 0, 0, 1);
		double scale = AllConfigs.client().indicatorScale.get();
		ms.scale((float) scale, (float) scale, 1);

		Tesselator tessellator = Tesselator.getInstance();
		BufferBuilder bufferbuilder = tessellator.getBuilder();
		bufferbuilder.begin(VertexFormat.Mode.TRIANGLE_FAN, DefaultVertexFormat.POSITION_COLOR);

		Matrix4f mat = ms.last()
			.pose();

		bufferbuilder.vertex(mat, 0, -(10 + length), 0)
			.color(r, g, b, a)
			.endVertex();

		bufferbuilder.vertex(mat, -9, -3, 0)
			.color(r, g, b, 0f)
			.endVertex();
		bufferbuilder.vertex(mat, -6, -6, 0)
			.color(r, g, b, 0f)
			.endVertex();
		bufferbuilder.vertex(mat, -3, -8, 0)
			.color(r, g, b, 0f)
			.endVertex();
		bufferbuilder.vertex(mat, 0, -8.5f, 0)
			.color(r, g, b, 0f)
			.endVertex();
		bufferbuilder.vertex(mat, 3, -8, 0)
			.color(r, g, b, 0f)
			.endVertex();
		bufferbuilder.vertex(mat, 6, -6, 0)
			.color(r, g, b, 0f)
			.endVertex();
		bufferbuilder.vertex(mat, 9, -3, 0)
			.color(r, g, b, 0f)
			.endVertex();

		tessellator.end();
		RenderSystem.disableBlend();
//		RenderSystem.enableTexture();
		ms.popPose();
	}

	@Environment(EnvType.CLIENT)
	public static void textured(PoseStack ms, float centerX, float centerY, float alpha, float snappedAngle) {
//		RenderSystem.enableTexture();
		AllGuiTextures.PLACEMENT_INDICATOR_SHEET.bind();
		RenderSystem.enableDepthTest();
		RenderSystem.enableBlend();
		RenderSystem.defaultBlendFunc();
		RenderSystem.setShader(GameRenderer::getPositionColorTexShader);

		ms.pushPose();
		ms.translate(centerX, centerY, 50);
		float scale = AllConfigs.client().indicatorScale.get()
			.floatValue() * .75f;
		ms.scale(scale, scale, 1);
		ms.scale(12, 12, 1);

		float index = snappedAngle / 22.5f;
		float tex_size = 16f / 256f;

		float tx = 0;
		float ty = index * tex_size;
		float tw = 1f;
		float th = tex_size;

		Tesselator tessellator = Tesselator.getInstance();
		BufferBuilder buffer = tessellator.getBuilder();
		buffer.begin(VertexFormat.Mode.QUADS, DefaultVertexFormat.POSITION_COLOR_TEX);

		Matrix4f mat = ms.last()
			.pose();
		buffer.vertex(mat, -1, -1, 0)
			.color(1f, 1f, 1f, alpha)
			.uv(tx, ty)
			.endVertex();
		buffer.vertex(mat, -1, 1, 0)
			.color(1f, 1f, 1f, alpha)
			.uv(tx, ty + th)
			.endVertex();
		buffer.vertex(mat, 1, 1, 0)
			.color(1f, 1f, 1f, alpha)
			.uv(tx + tw, ty + th)
			.endVertex();
		buffer.vertex(mat, 1, -1, 0)
			.color(1f, 1f, 1f, alpha)
			.uv(tx + tw, ty)
			.endVertex();

		tessellator.end();

		RenderSystem.disableBlend();
		ms.popPose();
	}

}<|MERGE_RESOLUTION|>--- conflicted
+++ resolved
@@ -163,11 +163,7 @@
 			float screenX = res.getGuiScaledWidth() / 2f;
 			float progress = getCurrentAlpha();
 
-<<<<<<< HEAD
-			drawDirectionIndicator(stack, partialTicks, screenX, screenY, progress);
-=======
 			drawDirectionIndicator(event.getGuiGraphics(), event.getPartialTick(), screenX, screenY, progress);
->>>>>>> e6759d8e
 		}
 	}
 
@@ -175,13 +171,8 @@
 		return Math.min(animationTick / 10f/* + event.getPartialTicks() */, 1f);
 	}
 
-<<<<<<< HEAD
-	@Environment(EnvType.CLIENT)
-	private static void drawDirectionIndicator(PoseStack ms, float partialTicks, float centerX, float centerY,
-=======
-	@OnlyIn(Dist.CLIENT)
+	@Environment(EnvType.CLIENT)
 	private static void drawDirectionIndicator(GuiGraphics graphics, float partialTicks, float centerX, float centerY,
->>>>>>> e6759d8e
 		float progress) {
 		float r = .8f;
 		float g = .8f;
