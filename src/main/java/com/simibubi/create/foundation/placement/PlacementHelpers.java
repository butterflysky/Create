--- conflicted
+++ resolved
@@ -151,14 +151,7 @@
 	}
 
 	@Environment(EnvType.CLIENT)
-<<<<<<< HEAD
-	public static void afterRenderOverlayLayer(GuiGraphics graphics, float partialTicks, Window res, Types type) {
-		if (type != OverlayRenderCallback.Types.CROSSHAIRS)
-			return;
-
-=======
-	public static void afterRenderOverlayLayer(PoseStack stack, float partialTicks, Window res) {
->>>>>>> 33c4c6d1
+	public static void afterRenderOverlayLayer(GuiGraphics graphics, float partialTicks, Window res) {
 		Minecraft mc = Minecraft.getInstance();
 		Player player = mc.player;
 
