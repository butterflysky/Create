--- conflicted
+++ resolved
@@ -13,14 +13,9 @@
 import java.util.function.Consumer;
 import java.util.function.UnaryOperator;
 
-<<<<<<< HEAD
 import net.minecraft.data.CachedOutput;
 
-import org.apache.logging.log4j.LogManager;
-import org.apache.logging.log4j.Logger;
-=======
 import org.slf4j.Logger;
->>>>>>> 5e1ceadb
 
 import com.google.common.collect.Sets;
 import com.google.gson.JsonObject;
@@ -623,13 +618,7 @@
 
 	// Datagen
 
-<<<<<<< HEAD
 	private static final Logger LOGGER = LogManager.getLogger();
-=======
-	private static final Logger LOGGER = LogUtils.getLogger();
-	private static final Gson GSON = new GsonBuilder().setPrettyPrinting()
-		.create();
->>>>>>> 5e1ceadb
 	private final DataGenerator generator;
 
 	public AllAdvancements(DataGenerator generatorIn) {
