--- conflicted
+++ resolved
@@ -46,15 +46,9 @@
 	}
 
 	@Override
-<<<<<<< HEAD
 	public Instance<T> conditionsFromJson(JsonObject json, ConditionArrayParser context) {
-		if (json.has("accepted_entries")) {
-			JsonArray elements = json.getAsJsonArray("accepted_entries");
-=======
-	public Instance<T> deserializeInstance(JsonObject json, JsonDeserializationContext context) {
 		if (json.has(getJsonKey())) {
 			JsonArray elements = json.getAsJsonArray(getJsonKey());
->>>>>>> f6b9d711
 			return new Instance<>(this,
 				StreamSupport.stream(elements.spliterator(), false).map(JsonElement::getAsString)
 					.map(key -> {
