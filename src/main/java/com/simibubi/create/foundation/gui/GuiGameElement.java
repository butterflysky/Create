--- conflicted
+++ resolved
@@ -35,13 +35,8 @@
 import net.minecraft.item.ItemStack;
 import net.minecraft.util.IItemProvider;
 import net.minecraft.util.math.BlockPos;
-<<<<<<< HEAD
 import net.minecraft.util.math.vector.Vector3d;
 import net.minecraft.util.math.vector.Vector3f;
-import net.minecraftforge.client.model.data.EmptyModelData;
-=======
-import net.minecraft.util.math.Vec3d;
->>>>>>> e4fa2de1
 import net.minecraftforge.fluids.FluidStack;
 
 public class GuiGameElement {
@@ -207,12 +202,8 @@
 
 		protected void renderModel(BlockRendererDispatcher blockRenderer, IRenderTypeBuffer.Impl buffer,
 			RenderType renderType, IVertexBuilder vb, MatrixStack ms) {
-<<<<<<< HEAD
-			Vector3d rgb = ColorHelper.getRGB(color);
-=======
 			int color = Minecraft.getInstance().getBlockColors().getColor(blockState, null, null, 0);
-			Vec3d rgb = ColorHelper.getRGB(color == -1 ? this.color : color);
->>>>>>> e4fa2de1
+			Vector3d rgb = ColorHelper.getRGB(color == -1 ? this.color : color);
 			blockRenderer.getBlockModelRenderer()
 				.renderModel(ms.peek(), vb, blockState, blockmodel, (float) rgb.x, (float) rgb.y, (float) rgb.z,
 					0xF000F0, OverlayTexture.DEFAULT_UV, VirtualEmptyModelData.INSTANCE);
