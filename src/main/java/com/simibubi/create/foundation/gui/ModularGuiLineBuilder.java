package com.simibubi.create.foundation.gui;

import java.util.function.BiConsumer;

import com.simibubi.create.foundation.gui.widget.Label;
import com.simibubi.create.foundation.gui.widget.ScrollInput;
import com.simibubi.create.foundation.gui.widget.SelectionScrollInput;
import com.simibubi.create.foundation.gui.widget.TooltipArea;
import com.simibubi.create.foundation.utility.Components;
import com.simibubi.create.foundation.utility.Couple;
import com.simibubi.create.foundation.utility.Pair;

import net.minecraft.client.gui.Font;
import net.minecraft.client.gui.components.EditBox;
<<<<<<< HEAD
import net.minecraft.network.chat.Component;
=======
>>>>>>> 9c8df2ff

public class ModularGuiLineBuilder {

	private ModularGuiLine target;
	private Font font;
	private int x;
	private int y;

	public ModularGuiLineBuilder(Font font, ModularGuiLine target, int x, int y) {
		this.font = font;
		this.target = target;
		this.x = x;
		this.y = y;
	}

	public ModularGuiLineBuilder addScrollInput(int x, int width, BiConsumer<ScrollInput, Label> inputTransform,
		String dataKey) {
		ScrollInput input = new ScrollInput(x + this.x, y - 4, width, 18);
		addScrollInput(input, inputTransform, dataKey);
		return this;
	}

	public ModularGuiLineBuilder addSelectionScrollInput(int x, int width,
		BiConsumer<SelectionScrollInput, Label> inputTransform, String dataKey) {
		SelectionScrollInput input = new SelectionScrollInput(x + this.x, y - 4, width, 18);
		addScrollInput(input, inputTransform, dataKey);
		return this;
	}
	
	public ModularGuiLineBuilder customArea(int x, int width) {
		target.customBoxes.add(Couple.create(x, width));
		return this;
	}
	
	public ModularGuiLineBuilder speechBubble() {
		target.speechBubble = true;
		return this;
	}

	private <T extends ScrollInput> void addScrollInput(T input, BiConsumer<T, Label> inputTransform, String dataKey) {
<<<<<<< HEAD
		Label label = new Label(input.x + 5, y, Component.empty());
=======
		Label label = new Label(input.x + 5, y, Components.immutableEmpty());
>>>>>>> 9c8df2ff
		label.withShadow();
		inputTransform.accept(input, label);
		input.writingTo(label);
		target.add(Pair.of(label, "Dummy"));
		target.add(Pair.of(input, dataKey));
	}

	public ModularGuiLineBuilder addIntegerTextInput(int x, int width, BiConsumer<EditBox, TooltipArea> inputTransform,
		String dataKey) {
		return addTextInput(x, width, inputTransform.andThen((editBox, $) -> editBox.setFilter(s -> {
			if (s.isEmpty())
				return true;
			try {
				Integer.parseInt(s);
				return true;
			} catch (NumberFormatException e) {
				return false;
			}
		})), dataKey);
	}

	public ModularGuiLineBuilder addTextInput(int x, int width, BiConsumer<EditBox, TooltipArea> inputTransform,
		String dataKey) {
<<<<<<< HEAD
		EditBox input = new EditBox(font, x + this.x + 5, y, width - 9, 8, Component.empty());
=======
		EditBox input = new EditBox(font, x + this.x + 5, y, width - 9, 8, Components.immutableEmpty());
>>>>>>> 9c8df2ff
		input.setBordered(false);
		input.setTextColor(0xffffff);
		input.changeFocus(false);
		input.mouseClicked(0, 0, 0);
		TooltipArea tooltipArea = new TooltipArea(this.x + x, y - 4, width, 18);
		inputTransform.accept(input, tooltipArea);
		target.add(Pair.of(input, dataKey));
		target.add(Pair.of(tooltipArea, "Dummy"));
		return this;
	}

}<|MERGE_RESOLUTION|>--- conflicted
+++ resolved
@@ -12,10 +12,6 @@
 
 import net.minecraft.client.gui.Font;
 import net.minecraft.client.gui.components.EditBox;
-<<<<<<< HEAD
-import net.minecraft.network.chat.Component;
-=======
->>>>>>> 9c8df2ff
 
 public class ModularGuiLineBuilder {
 
@@ -56,11 +52,7 @@
 	}
 
 	private <T extends ScrollInput> void addScrollInput(T input, BiConsumer<T, Label> inputTransform, String dataKey) {
-<<<<<<< HEAD
-		Label label = new Label(input.x + 5, y, Component.empty());
-=======
 		Label label = new Label(input.x + 5, y, Components.immutableEmpty());
->>>>>>> 9c8df2ff
 		label.withShadow();
 		inputTransform.accept(input, label);
 		input.writingTo(label);
@@ -84,11 +76,7 @@
 
 	public ModularGuiLineBuilder addTextInput(int x, int width, BiConsumer<EditBox, TooltipArea> inputTransform,
 		String dataKey) {
-<<<<<<< HEAD
-		EditBox input = new EditBox(font, x + this.x + 5, y, width - 9, 8, Component.empty());
-=======
 		EditBox input = new EditBox(font, x + this.x + 5, y, width - 9, 8, Components.immutableEmpty());
->>>>>>> 9c8df2ff
 		input.setBordered(false);
 		input.setTextColor(0xffffff);
 		input.changeFocus(false);
