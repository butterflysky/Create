--- conflicted
+++ resolved
@@ -43,39 +43,23 @@
 		if (this.min + 1 == min)
 			min--;
 		if (min > this.min)
-<<<<<<< HEAD
-			toolTip.add(Component.literal("> ...").withStyle(ChatFormatting.GRAY));
-=======
 			toolTip.add(Components.literal("> ...").withStyle(ChatFormatting.GRAY));
->>>>>>> 9c8df2ff
 		if (this.max - 1 == max)
 			max++;
 		for (int i = min; i < max; i++) {
 			if (i == state)
-<<<<<<< HEAD
-				toolTip.add(Component.empty()
-=======
 				toolTip.add(Components.empty()
->>>>>>> 9c8df2ff
 					.append("-> ")
 					.append(options.get(i))
 					.withStyle(ChatFormatting.WHITE));
 			else
-<<<<<<< HEAD
-				toolTip.add(Component.empty()
-=======
 				toolTip.add(Components.empty()
->>>>>>> 9c8df2ff
 					.append("> ")
 					.append(options.get(i))
 					.withStyle(ChatFormatting.GRAY));
 		}
 		if (max < this.max)
-<<<<<<< HEAD
-			toolTip.add(Component.literal("> ...").withStyle(ChatFormatting.GRAY));
-=======
 			toolTip.add(Components.literal("> ...").withStyle(ChatFormatting.GRAY));
->>>>>>> 9c8df2ff
 
 		toolTip.add(scrollToSelect.plainCopy()
 			.withStyle(ChatFormatting.DARK_GRAY, ChatFormatting.ITALIC));
