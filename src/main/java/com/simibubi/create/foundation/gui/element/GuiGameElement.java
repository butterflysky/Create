package com.simibubi.create.foundation.gui.element;

import javax.annotation.Nullable;

<<<<<<< HEAD
import com.jozufozu.flywheel.core.PartialModel;
import com.jozufozu.flywheel.core.virtual.VirtualEmptyBlockGetter;
import com.jozufozu.flywheel.fabric.model.DefaultLayerFilteringBakedModel;
=======
>>>>>>> eae8cd46
import com.mojang.blaze3d.platform.GlStateManager;
import com.mojang.blaze3d.platform.GlStateManager.DestFactor;
import com.mojang.blaze3d.platform.GlStateManager.SourceFactor;
import com.mojang.blaze3d.platform.Lighting;
import com.mojang.blaze3d.systems.RenderSystem;
import com.mojang.blaze3d.vertex.PoseStack;
import com.mojang.blaze3d.vertex.VertexConsumer;
import com.mojang.math.Axis;
import com.simibubi.create.foundation.fluid.FluidRenderer;
import com.simibubi.create.foundation.gui.ILightingSettings;
import com.simibubi.create.foundation.gui.UIRenderHelper;
<<<<<<< HEAD
import com.simibubi.create.foundation.utility.VecHelper;

import io.github.fabricators_of_create.porting_lib.models.virtual.FixedColorTintingBakedModel;
import io.github.fabricators_of_create.porting_lib.fluids.FluidStack;

import net.fabricmc.fabric.api.transfer.v1.fluid.FluidConstants;
=======
import com.simibubi.create.foundation.render.VirtualRenderHelper;
import com.simibubi.create.foundation.utility.Color;
import com.simibubi.create.foundation.utility.VecHelper;

import dev.engine_room.flywheel.lib.model.baked.PartialModel;
>>>>>>> eae8cd46
import net.minecraft.client.Minecraft;
import net.minecraft.client.gui.GuiGraphics;
import net.minecraft.client.renderer.ItemBlockRenderTypes;
import net.minecraft.client.renderer.LightTexture;
import net.minecraft.client.renderer.MultiBufferSource;
import net.minecraft.client.renderer.RenderType;
import net.minecraft.client.renderer.Sheets;
import net.minecraft.client.renderer.block.BlockRenderDispatcher;
import net.minecraft.client.renderer.entity.ItemRenderer;
import net.minecraft.client.renderer.texture.OverlayTexture;
import net.minecraft.client.resources.model.BakedModel;
import net.minecraft.core.BlockPos;
import net.minecraft.util.RandomSource;
import net.minecraft.world.inventory.InventoryMenu;
import net.minecraft.world.item.ItemDisplayContext;
import net.minecraft.world.item.ItemStack;
import net.minecraft.world.level.ItemLike;
import net.minecraft.world.level.block.BaseFireBlock;
import net.minecraft.world.level.block.Blocks;
import net.minecraft.world.level.block.LiquidBlock;
import net.minecraft.world.level.block.state.BlockState;
import net.minecraft.world.level.material.Fluid;
import net.minecraft.world.phys.Vec3;

public class GuiGameElement {

	public static GuiRenderBuilder of(ItemStack stack) {
		return new GuiItemRenderBuilder(stack);
	}

	public static GuiRenderBuilder of(ItemLike itemProvider) {
		return new GuiItemRenderBuilder(itemProvider);
	}

	public static GuiRenderBuilder of(BlockState state) {
		return new GuiBlockStateRenderBuilder(state);
	}

	public static GuiRenderBuilder of(PartialModel partial) {
		return new GuiBlockPartialRenderBuilder(partial);
	}

	public static GuiRenderBuilder of(Fluid fluid) {
		return new GuiBlockStateRenderBuilder(fluid.defaultFluidState()
			.createLegacyBlock()
			.setValue(LiquidBlock.LEVEL, 0));
	}

	public static abstract class GuiRenderBuilder extends RenderElement {
		protected double xLocal, yLocal, zLocal;
		protected double xRot, yRot, zRot;
		protected double scale = 1;
		protected int color = 0xFFFFFF;
		protected Vec3 rotationOffset = Vec3.ZERO;
		protected ILightingSettings customLighting = null;

		public GuiRenderBuilder atLocal(double x, double y, double z) {
			this.xLocal = x;
			this.yLocal = y;
			this.zLocal = z;
			return this;
		}

		public GuiRenderBuilder rotate(double xRot, double yRot, double zRot) {
			this.xRot = xRot;
			this.yRot = yRot;
			this.zRot = zRot;
			return this;
		}

		public GuiRenderBuilder rotateBlock(double xRot, double yRot, double zRot) {
			return this.rotate(xRot, yRot, zRot)
				.withRotationOffset(VecHelper.getCenterOf(BlockPos.ZERO));
		}

		public GuiRenderBuilder scale(double scale) {
			this.scale = scale;
			return this;
		}

		public GuiRenderBuilder color(int color) {
			this.color = color;
			return this;
		}

		public GuiRenderBuilder withRotationOffset(Vec3 offset) {
			this.rotationOffset = offset;
			return this;
		}

		public GuiRenderBuilder lighting(ILightingSettings lighting) {
			customLighting = lighting;
			return this;
		}

		protected void prepareMatrix(PoseStack matrixStack) {
			matrixStack.pushPose();
			RenderSystem.setShaderColor(1.0F, 1.0F, 1.0F, 1.0F);
			RenderSystem.enableDepthTest();
			RenderSystem.enableBlend();
			RenderSystem.blendFunc(SourceFactor.SRC_ALPHA, DestFactor.ONE_MINUS_SRC_ALPHA);
			prepareLighting(matrixStack);
		}

		protected void transformMatrix(PoseStack matrixStack) {
			matrixStack.translate(x, y, z);
			matrixStack.scale((float) scale, (float) scale, (float) scale);
			matrixStack.translate(xLocal, yLocal, zLocal);
			UIRenderHelper.flipForGuiRender(matrixStack);
			matrixStack.translate(rotationOffset.x, rotationOffset.y, rotationOffset.z);
			matrixStack.mulPose(Axis.ZP.rotationDegrees((float) zRot));
			matrixStack.mulPose(Axis.XP.rotationDegrees((float) xRot));
			matrixStack.mulPose(Axis.YP.rotationDegrees((float) yRot));
			matrixStack.translate(-rotationOffset.x, -rotationOffset.y, -rotationOffset.z);
		}

		protected void cleanUpMatrix(PoseStack matrixStack) {
			matrixStack.popPose();
			cleanUpLighting(matrixStack);
		}

		protected void prepareLighting(PoseStack matrixStack) {
			if (customLighting != null) {
				customLighting.applyLighting();
			} else {
				Lighting.setupFor3DItems();
			}
		}

		protected void cleanUpLighting(PoseStack matrixStack) {
			if (customLighting != null) {
				Lighting.setupFor3DItems();
			}
		}
	}

	private static class GuiBlockModelRenderBuilder extends GuiRenderBuilder {

		protected BakedModel blockModel;
		protected BlockState blockState;

		public GuiBlockModelRenderBuilder(BakedModel blockmodel, @Nullable BlockState blockState) {
			this.blockState = blockState == null ? Blocks.AIR.defaultBlockState() : blockState;
			this.blockModel = blockmodel;
		}

		@Override
		public void render(GuiGraphics graphics) {
			PoseStack matrixStack = graphics.pose();
			prepareMatrix(matrixStack);

			Minecraft mc = Minecraft.getInstance();
			BlockRenderDispatcher blockRenderer = mc.getBlockRenderer();
<<<<<<< HEAD
			MultiBufferSource.BufferSource buffer = mc.renderBuffers()
				.bufferSource();
			RenderType renderType = blockState.getBlock() == Blocks.AIR ? Sheets.translucentCullBlockSheet()
				: ItemBlockRenderTypes.getRenderType(blockState, true);
			VertexConsumer vb = buffer.getBuffer(renderType);
=======
			MultiBufferSource.BufferSource buffer = graphics.bufferSource();
>>>>>>> eae8cd46

			transformMatrix(matrixStack);

			RenderSystem.setShaderTexture(0, InventoryMenu.BLOCK_ATLAS);
			renderModel(blockRenderer, buffer, renderType, vb, matrixStack);

			cleanUpMatrix(matrixStack);
		}

		protected void renderModel(BlockRenderDispatcher blockRenderer, MultiBufferSource.BufferSource buffer,
<<<<<<< HEAD
			RenderType renderType, VertexConsumer vb, PoseStack ms) {
			int color = Minecraft.getInstance()
				.getBlockColors()
				.getColor(blockState, null, null, 0);
//			Color rgb = new Color(color == -1 ? this.color : color);
//			blockRenderer.getModelRenderer()
//				.renderModel(ms.last(), vb, blockState, blockModel, rgb.getRedAsFloat(), rgb.getGreenAsFloat(), rgb.getBlueAsFloat(),
//					LightTexture.FULL_BRIGHT, OverlayTexture.NO_OVERLAY);
			BakedModel model = blockModel;
			model = DefaultLayerFilteringBakedModel.wrap(model);
			if (color == -1) {
				color = this.color;
=======
			PoseStack ms) {
			if (blockState.getBlock() == Blocks.AIR) {
				RenderType renderType = Sheets.translucentCullBlockSheet();
				blockRenderer.getModelRenderer()
					.renderModel(ms.last(), buffer.getBuffer(renderType), blockState, blockModel, 1, 1, 1,
						LightTexture.FULL_BRIGHT, OverlayTexture.NO_OVERLAY, VirtualRenderHelper.VIRTUAL_DATA, null);
			} else {
				int color = Minecraft.getInstance()
					.getBlockColors()
					.getColor(blockState, null, null, 0);
				Color rgb = new Color(color == -1 ? this.color : color);

				for (RenderType chunkType : blockModel.getRenderTypes(blockState, RandomSource.create(42L), VirtualRenderHelper.VIRTUAL_DATA)) {
					RenderType renderType = RenderTypeHelper.getEntityRenderType(chunkType, true);
					blockRenderer.getModelRenderer()
						.renderModel(ms.last(), buffer.getBuffer(renderType), blockState, blockModel,
							rgb.getRedAsFloat(), rgb.getGreenAsFloat(), rgb.getBlueAsFloat(),
							LightTexture.FULL_BRIGHT, OverlayTexture.NO_OVERLAY, VirtualRenderHelper.VIRTUAL_DATA, chunkType);
				}
>>>>>>> eae8cd46
			}
			if (color != -1) {
				model = FixedColorTintingBakedModel.wrap(model, color);
			}
			blockRenderer.getModelRenderer()
				.tesselateBlock(VirtualEmptyBlockGetter.FULL_BRIGHT, model, blockState, BlockPos.ZERO, ms, vb, false, RandomSource.create(), 42L, OverlayTexture.NO_OVERLAY);
			buffer.endBatch();
		}

	}

	public static class GuiBlockStateRenderBuilder extends GuiBlockModelRenderBuilder {

		public GuiBlockStateRenderBuilder(BlockState blockstate) {
			super(Minecraft.getInstance()
				.getBlockRenderer()
				.getBlockModel(blockstate), blockstate);
		}

		@Override
		protected void renderModel(BlockRenderDispatcher blockRenderer, MultiBufferSource.BufferSource buffer,
			RenderType renderType, VertexConsumer vb, PoseStack ms) {
			if (blockState.getBlock() instanceof BaseFireBlock) {
				Lighting.setupForFlatItems();
//				blockRenderer.renderSingleBlock(blockState, ms, buffer, LightTexture.FULL_BRIGHT, OverlayTexture.NO_OVERLAY);
//				buffer.endBatch();
				super.renderModel(blockRenderer, buffer, renderType, buffer.getBuffer(ItemBlockRenderTypes.getRenderType(blockState, false)), ms);
				Lighting.setupFor3DItems();
				return;
			}

			super.renderModel(blockRenderer, buffer, renderType, vb, ms);

			if (blockState.getFluidState()
				.isEmpty())
				return;

			FluidRenderer.renderFluidBox(new FluidStack(blockState.getFluidState()
				.getType(), FluidConstants.BUCKET), 0, 0, 0, 1, 1, 1, buffer, ms, LightTexture.FULL_BRIGHT, false);
			buffer.endBatch();
		}
	}

	public static class GuiBlockPartialRenderBuilder extends GuiBlockModelRenderBuilder {

		public GuiBlockPartialRenderBuilder(PartialModel partial) {
			super(partial.get(), null);
		}

	}

	public static class GuiItemRenderBuilder extends GuiRenderBuilder {

		private final ItemStack stack;

		public GuiItemRenderBuilder(ItemStack stack) {
			this.stack = stack;
		}

		public GuiItemRenderBuilder(ItemLike provider) {
			this(new ItemStack(provider));
		}

		@Override
		public void render(GuiGraphics graphics) {
			PoseStack matrixStack = graphics.pose();
			prepareMatrix(matrixStack);
			transformMatrix(matrixStack);
			renderItemIntoGUI(graphics, matrixStack, stack, customLighting == null);
			cleanUpMatrix(matrixStack);
		}

		public static void renderItemIntoGUI(GuiGraphics graphics, PoseStack matrixStack, ItemStack stack, boolean useDefaultLighting) {
			ItemRenderer renderer = Minecraft.getInstance().getItemRenderer();
			BakedModel bakedModel = renderer.getModel(stack, null, null, 0);

			Minecraft.getInstance().getTextureManager().getTexture(InventoryMenu.BLOCK_ATLAS).setFilter(false, false);
			RenderSystem.setShaderTexture(0, InventoryMenu.BLOCK_ATLAS);
			RenderSystem.enableBlend();
			RenderSystem.enableCull();
			RenderSystem.blendFunc(GlStateManager.SourceFactor.SRC_ALPHA, GlStateManager.DestFactor.ONE_MINUS_SRC_ALPHA);
			RenderSystem.setShaderColor(1.0F, 1.0F, 1.0F, 1.0F);
			matrixStack.pushPose();
			matrixStack.translate(0, 0, 100.0F);
			matrixStack.translate(8.0F, -8.0F, 0.0F);
			matrixStack.scale(16.0F, 16.0F, 16.0F);
			MultiBufferSource.BufferSource buffer = graphics.bufferSource();
			boolean flatLighting = !bakedModel.usesBlockLight();
			if (useDefaultLighting && flatLighting) {
				Lighting.setupForFlatItems();
			}

			renderer.render(stack, ItemDisplayContext.GUI, false, matrixStack, buffer, LightTexture.FULL_BRIGHT, OverlayTexture.NO_OVERLAY, bakedModel);
			RenderSystem.disableDepthTest();
			buffer.endBatch();

			RenderSystem.enableDepthTest();
			if (useDefaultLighting && flatLighting) {
				Lighting.setupFor3DItems();
			}

			matrixStack.popPose();
		}

	}

}<|MERGE_RESOLUTION|>--- conflicted
+++ resolved
@@ -2,12 +2,6 @@
 
 import javax.annotation.Nullable;
 
-<<<<<<< HEAD
-import com.jozufozu.flywheel.core.PartialModel;
-import com.jozufozu.flywheel.core.virtual.VirtualEmptyBlockGetter;
-import com.jozufozu.flywheel.fabric.model.DefaultLayerFilteringBakedModel;
-=======
->>>>>>> eae8cd46
 import com.mojang.blaze3d.platform.GlStateManager;
 import com.mojang.blaze3d.platform.GlStateManager.DestFactor;
 import com.mojang.blaze3d.platform.GlStateManager.SourceFactor;
@@ -19,20 +13,11 @@
 import com.simibubi.create.foundation.fluid.FluidRenderer;
 import com.simibubi.create.foundation.gui.ILightingSettings;
 import com.simibubi.create.foundation.gui.UIRenderHelper;
-<<<<<<< HEAD
-import com.simibubi.create.foundation.utility.VecHelper;
-
-import io.github.fabricators_of_create.porting_lib.models.virtual.FixedColorTintingBakedModel;
-import io.github.fabricators_of_create.porting_lib.fluids.FluidStack;
-
-import net.fabricmc.fabric.api.transfer.v1.fluid.FluidConstants;
-=======
 import com.simibubi.create.foundation.render.VirtualRenderHelper;
 import com.simibubi.create.foundation.utility.Color;
 import com.simibubi.create.foundation.utility.VecHelper;
 
 import dev.engine_room.flywheel.lib.model.baked.PartialModel;
->>>>>>> eae8cd46
 import net.minecraft.client.Minecraft;
 import net.minecraft.client.gui.GuiGraphics;
 import net.minecraft.client.renderer.ItemBlockRenderTypes;
@@ -186,15 +171,10 @@
 
 			Minecraft mc = Minecraft.getInstance();
 			BlockRenderDispatcher blockRenderer = mc.getBlockRenderer();
-<<<<<<< HEAD
-			MultiBufferSource.BufferSource buffer = mc.renderBuffers()
-				.bufferSource();
+			MultiBufferSource.BufferSource buffer = graphics.bufferSource();
 			RenderType renderType = blockState.getBlock() == Blocks.AIR ? Sheets.translucentCullBlockSheet()
 				: ItemBlockRenderTypes.getRenderType(blockState, true);
 			VertexConsumer vb = buffer.getBuffer(renderType);
-=======
-			MultiBufferSource.BufferSource buffer = graphics.bufferSource();
->>>>>>> eae8cd46
 
 			transformMatrix(matrixStack);
 
@@ -205,20 +185,6 @@
 		}
 
 		protected void renderModel(BlockRenderDispatcher blockRenderer, MultiBufferSource.BufferSource buffer,
-<<<<<<< HEAD
-			RenderType renderType, VertexConsumer vb, PoseStack ms) {
-			int color = Minecraft.getInstance()
-				.getBlockColors()
-				.getColor(blockState, null, null, 0);
-//			Color rgb = new Color(color == -1 ? this.color : color);
-//			blockRenderer.getModelRenderer()
-//				.renderModel(ms.last(), vb, blockState, blockModel, rgb.getRedAsFloat(), rgb.getGreenAsFloat(), rgb.getBlueAsFloat(),
-//					LightTexture.FULL_BRIGHT, OverlayTexture.NO_OVERLAY);
-			BakedModel model = blockModel;
-			model = DefaultLayerFilteringBakedModel.wrap(model);
-			if (color == -1) {
-				color = this.color;
-=======
 			PoseStack ms) {
 			if (blockState.getBlock() == Blocks.AIR) {
 				RenderType renderType = Sheets.translucentCullBlockSheet();
@@ -238,13 +204,8 @@
 							rgb.getRedAsFloat(), rgb.getGreenAsFloat(), rgb.getBlueAsFloat(),
 							LightTexture.FULL_BRIGHT, OverlayTexture.NO_OVERLAY, VirtualRenderHelper.VIRTUAL_DATA, chunkType);
 				}
->>>>>>> eae8cd46
-			}
-			if (color != -1) {
-				model = FixedColorTintingBakedModel.wrap(model, color);
-			}
-			blockRenderer.getModelRenderer()
-				.tesselateBlock(VirtualEmptyBlockGetter.FULL_BRIGHT, model, blockState, BlockPos.ZERO, ms, vb, false, RandomSource.create(), 42L, OverlayTexture.NO_OVERLAY);
+			}
+
 			buffer.endBatch();
 		}
 
