package com.simibubi.create.foundation.gui;

import java.util.ArrayList;
import java.util.Collections;
import java.util.List;

import javax.annotation.Nullable;

import com.mojang.blaze3d.systems.RenderSystem;
import com.simibubi.create.foundation.gui.widgets.AbstractSimiWidget;

import net.minecraft.client.gui.FontRenderer;
import net.minecraft.client.gui.screen.inventory.ContainerScreen;
import net.minecraft.client.gui.widget.Widget;
import net.minecraft.client.renderer.BufferBuilder;
import net.minecraft.client.renderer.Rectangle2d;
import net.minecraft.client.renderer.RenderHelper;
import net.minecraft.client.renderer.Tessellator;
import net.minecraft.client.renderer.vertex.DefaultVertexFormats;
import net.minecraft.entity.player.PlayerInventory;
import net.minecraft.inventory.container.Container;
import net.minecraft.item.ItemStack;
import net.minecraft.util.text.ITextComponent;
import net.minecraftforge.api.distmarker.Dist;
import net.minecraftforge.api.distmarker.OnlyIn;

@OnlyIn(Dist.CLIENT)
public abstract class AbstractSimiContainerScreen<T extends Container> extends ContainerScreen<T> {

	protected List<Widget> widgets;

	public AbstractSimiContainerScreen(T container, PlayerInventory inv, ITextComponent title) {
		super(container, inv, title);
		widgets = new ArrayList<>();
	}

	protected void setWindowSize(int width, int height) {
		this.xSize = width;
		this.ySize = height;
	}

	@Override
	public void render(int mouseX, int mouseY, float partialTicks) {
		renderBackground();
		renderWindow(mouseX, mouseY, partialTicks);
		
		for (Widget widget : widgets)
			widget.render(mouseX, mouseY, partialTicks);
		
		super.render(mouseX, mouseY, partialTicks);
		
		RenderSystem.enableAlphaTest();
		RenderSystem.enableBlend();
		RenderSystem.disableRescaleNormal();
		RenderHelper.disableStandardItemLighting();
<<<<<<< HEAD
		RenderSystem.disableLighting();
		RenderSystem.disableDepthTest();
		
		for (Widget widget : widgets)
			widget.render(mouseX, mouseY, partialTicks);
=======
		GlStateManager.disableLighting();
		GlStateManager.disableDepthTest();
>>>>>>> 34ce4c9a
		renderWindowForeground(mouseX, mouseY, partialTicks);
		for (Widget widget : widgets)
			widget.renderToolTip(mouseX, mouseY);
	}

	@Override
	public boolean mouseClicked(double x, double y, int button) {
		boolean result = false;
		for (Widget widget : widgets) {
			if (widget.mouseClicked(x, y, button))
				result = true;
		}
		return result || super.mouseClicked(x, y, button);
	}

	@Override
	public boolean keyPressed(int code, int p_keyPressed_2_, int p_keyPressed_3_) {
		for (Widget widget : widgets) {
			if (widget.keyPressed(code, p_keyPressed_2_, p_keyPressed_3_))
				return true;
		}
		return super.keyPressed(code, p_keyPressed_2_, p_keyPressed_3_);
	}

	@Override
	public boolean charTyped(char character, int code) {
		for (Widget widget : widgets) {
			if (widget.charTyped(character, code))
				return true;
		}
		if (character == 'e')
			onClose();
		return super.charTyped(character, code);
	}

	@Override
	public boolean mouseScrolled(double mouseX, double mouseY, double delta) {
		for (Widget widget : widgets) {
			if (widget.mouseScrolled(mouseX, mouseY, delta))
				return true;
		}
		return super.mouseScrolled(mouseX, mouseY, delta);
	}
	
	@Override
	public boolean mouseReleased(double x, double y, int button) {
		boolean result = false;
		for (Widget widget : widgets) {
			if (widget.mouseReleased(x, y, button))
				result = true;
		}
		return result | super.mouseReleased(x, y, button);
	}

	@Override
	public boolean shouldCloseOnEsc() {
		return true;
	}

	@Override
	public boolean isPauseScreen() {
		return false;
	}

	protected abstract void renderWindow(int mouseX, int mouseY, float partialTicks);

	@Override
	protected void drawGuiContainerBackgroundLayer(float partialTicks, int mouseX, int mouseY) {
	}

	protected void renderWindowForeground(int mouseX, int mouseY, float partialTicks) {
		renderHoveredToolTip(mouseX, mouseY);
		for (Widget widget : widgets) {
			if (!widget.isHovered())
				continue;

			if (widget instanceof AbstractSimiWidget && !((AbstractSimiWidget) widget).getToolTip().isEmpty()) {
				renderTooltip(((AbstractSimiWidget) widget).getToolTip(), mouseX, mouseY);
			}
		}
	}
	
	protected void renderItemOverlayIntoGUI(FontRenderer fr, ItemStack stack, int xPosition, int yPosition,
			@Nullable String text, int textColor) {
		if (!stack.isEmpty()) {
			if (stack.getItem().showDurabilityBar(stack)) {
				RenderSystem.disableLighting();
				RenderSystem.disableDepthTest();
				RenderSystem.disableTexture();
				RenderSystem.disableAlphaTest();
				RenderSystem.disableBlend();
				Tessellator tessellator = Tessellator.getInstance();
				BufferBuilder bufferbuilder = tessellator.getBuffer();
				double health = stack.getItem().getDurabilityForDisplay(stack);
				int i = Math.round(13.0F - (float) health * 13.0F);
				int j = stack.getItem().getRGBDurabilityForDisplay(stack);
				this.draw(bufferbuilder, xPosition + 2, yPosition + 13, 13, 2, 0, 0, 0, 255);
				this.draw(bufferbuilder, xPosition + 2, yPosition + 13, i, 1, j >> 16 & 255, j >> 8 & 255, j & 255,
						255);
				RenderSystem.enableBlend();
				RenderSystem.enableAlphaTest();
				RenderSystem.enableTexture();
				RenderSystem.enableLighting();
				RenderSystem.enableDepthTest();
			}

			if (stack.getCount() != 1 || text != null) {
				String s = text == null ? String.valueOf(stack.getCount()) : text;
				RenderSystem.disableLighting();
				RenderSystem.disableDepthTest();
				RenderSystem.disableBlend();
				RenderSystem.pushMatrix();

				int guiScaleFactor = (int) minecraft.getWindow().getGuiScaleFactor();
				RenderSystem.translated((float) (xPosition + 16.5f), (float) (yPosition + 16.5f), 0);
				double scale = getItemCountTextScale();

				RenderSystem.scaled(scale, scale, 0);
				RenderSystem.translated(-fr.getStringWidth(s) - (guiScaleFactor > 1 ? 0 : -.5f),
						-font.FONT_HEIGHT + (guiScaleFactor > 1 ? 1 : 1.75f), 0);
				fr.drawStringWithShadow(s, 0, 0, textColor);

				RenderSystem.popMatrix();
				RenderSystem.enableBlend();
				RenderSystem.enableLighting();
				RenderSystem.enableDepthTest();
				RenderSystem.enableBlend();
			}
		}
	}

	public double getItemCountTextScale() {
		int guiScaleFactor = (int) minecraft.getWindow().getGuiScaleFactor();
		double scale = 1;
		switch (guiScaleFactor) {
		case 1:
			scale = 2060 / 2048d;
			break;
		case 2:
			scale = .5;
			break;
		case 3:
			scale = .675;
			break;
		case 4:
			scale = .75;
			break;
		default:
			scale = ((float) guiScaleFactor - 1) / guiScaleFactor;
		}
		return scale;
	}

	private void draw(BufferBuilder renderer, int x, int y, int width, int height, int red, int green, int blue,
			int alpha) {
		renderer.begin(7, DefaultVertexFormats.POSITION_COLOR);
		renderer.vertex((double) (x + 0), (double) (y + 0), 0.0D).color(red, green, blue, alpha).endVertex();
		renderer.vertex((double) (x + 0), (double) (y + height), 0.0D).color(red, green, blue, alpha).endVertex();
		renderer.vertex((double) (x + width), (double) (y + height), 0.0D).color(red, green, blue, alpha).endVertex();
		renderer.vertex((double) (x + width), (double) (y + 0), 0.0D).color(red, green, blue, alpha).endVertex();
		Tessellator.getInstance().draw();
	}

	/**
	 * Used for moving JEI out of the way of extra things like Flexcrate renders
	 *
	 * @return the space that the gui takes up besides the normal rectangle defined by {@link ContainerScreen}.
	 */
	public List<Rectangle2d> getExtraAreas() {
		return Collections.emptyList();
	}
}<|MERGE_RESOLUTION|>--- conflicted
+++ resolved
@@ -53,16 +53,8 @@
 		RenderSystem.enableBlend();
 		RenderSystem.disableRescaleNormal();
 		RenderHelper.disableStandardItemLighting();
-<<<<<<< HEAD
 		RenderSystem.disableLighting();
 		RenderSystem.disableDepthTest();
-		
-		for (Widget widget : widgets)
-			widget.render(mouseX, mouseY, partialTicks);
-=======
-		GlStateManager.disableLighting();
-		GlStateManager.disableDepthTest();
->>>>>>> 34ce4c9a
 		renderWindowForeground(mouseX, mouseY, partialTicks);
 		for (Widget widget : widgets)
 			widget.renderToolTip(mouseX, mouseY);
