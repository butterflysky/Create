--- conflicted
+++ resolved
@@ -1,6 +1,6 @@
 package com.simibubi.create.foundation.gui.mainMenu;
 
-import java.awt.*;
+import java.awt.Color;
 
 import com.mojang.blaze3d.matrix.MatrixStack;
 import com.mojang.blaze3d.platform.GlStateManager;
@@ -36,9 +36,9 @@
 	protected boolean returnOnClose;
 
 	private static final RenderSkyboxCube PANORAMA_RESOURCES =
-			new RenderSkyboxCube(Create.asResource("textures/gui/title/background/panorama"));
+		new RenderSkyboxCube(Create.asResource("textures/gui/title/background/panorama"));
 	private static final ResourceLocation PANORAMA_OVERLAY_TEXTURES =
-			new ResourceLocation("textures/gui/title/background/panorama_overlay.png");
+		new ResourceLocation("textures/gui/title/background/panorama_overlay.png");
 	private RenderSkybox vanillaPanorama = new RenderSkybox(MainMenuScreen.PANORAMA_RESOURCES);
 	private RenderSkybox panorama = new RenderSkybox(PANORAMA_RESOURCES);
 	private long firstRenderTime;
@@ -48,7 +48,7 @@
 		returnOnClose = true;
 		if (parent instanceof MainMenuScreen)
 			vanillaPanorama = ObfuscationReflectionHelper.getPrivateValue(MainMenuScreen.class, (MainMenuScreen) parent,
-					"field_209101_K");
+				"field_209101_K");
 	}
 
 	@Override
@@ -62,17 +62,17 @@
 	protected void renderWindow(MatrixStack ms, int mouseX, int mouseY, float partialTicks) {
 		float f = (float) (Util.milliTime() - this.firstRenderTime) / 1000.0F;
 		float alpha = MathHelper.clamp(f, 0.0F, 1.0F);
-
+		
 		if (parent instanceof MainMenuScreen) {
 			if (alpha < 1)
 				vanillaPanorama.render(partialTicks, 1);
 			panorama.render(partialTicks, alpha);
 
 			client.getTextureManager()
-					.bindTexture(PANORAMA_OVERLAY_TEXTURES);
+				.bindTexture(PANORAMA_OVERLAY_TEXTURES);
 			RenderSystem.enableBlend();
 			RenderSystem.blendFunc(GlStateManager.SourceFactor.SRC_ALPHA,
-					GlStateManager.DestFactor.ONE_MINUS_SRC_ALPHA);
+				GlStateManager.DestFactor.ONE_MINUS_SRC_ALPHA);
 			drawTexture(ms, 0, 0, this.width, this.height, 0.0F, 0.0F, 16, 128, 16, 128);
 		}
 
@@ -84,14 +84,14 @@
 			ms.scale(24 * side, 24 * side, 32);
 			ms.translate(-1.75 * ((alpha * alpha) / 2f + .5f), .25f, 0);
 			MatrixStacker.of(ms)
-					.rotateX(45);
+				.rotateX(45);
 			GuiGameElement.of(AllBlocks.LARGE_COGWHEEL.getDefaultState())
-					.rotateBlock(0, Util.milliTime() / 32f * side, 0)
-					.render(ms);
+				.rotateBlock(0, Util.milliTime() / 32f * side, 0)
+				.render(ms);
 			ms.translate(-1, 0, -1);
 			GuiGameElement.of(AllBlocks.COGWHEEL.getDefaultState())
-					.rotateBlock(0, Util.milliTime() / -16f * side + 22.5f, 0)
-					.render(ms);
+				.rotateBlock(0, Util.milliTime() / -16f * side + 22.5f, 0)
+				.render(ms);
 			ms.pop();
 		}
 
@@ -102,17 +102,17 @@
 		AllGuiTextures.LOGO.draw(ms, 0, 0);
 		ms.pop();
 		new BoxElement().withBackground(0x88_000000)
-				.flatBorder(new Color(0x01_000000, true))
-				.at(-32, 56, 100)
-				.withBounds(128, 11)
-				.render(ms);
+			.flatBorder(new Color(0x01_000000, true))
+			.at(-32, 56, 100)
+			.withBounds(128, 11)
+			.render(ms);
 		ms.pop();
 
 		ms.push();
 		ms.translate(0, 0, 200);
 		drawCenteredText(ms, textRenderer, new StringTextComponent(Create.NAME).formatted(TextFormatting.BOLD)
-						.append(new StringTextComponent(" v" + Create.VERSION).formatted(TextFormatting.BOLD, TextFormatting.WHITE)),
-				width / 2, 89, 0xff_E4BB67);
+			.append(new StringTextComponent(" v" + Create.VERSION).formatted(TextFormatting.BOLD, TextFormatting.WHITE)),
+			width / 2, 89, 0xff_E4BB67);
 		ms.pop();
 
 		RenderSystem.disableDepthTest();
@@ -133,21 +133,14 @@
 		int bShortWidth = 98;
 		int bLongWidth = 200;
 
-<<<<<<< HEAD
-		addButton(new Button(center - 100, yStart + 24 + -16, bLongWidth, bHeight, Lang.translate("menu.return"),
-				$ -> onClose()));
-		addButton(new Button(center - 100, yStart + 48 + -16, bShortWidth, bHeight, Lang.translate("menu.configure"),
-				$ -> linkTo(BaseConfigScreen.forCreate(this))));
-=======
 		addButton(new Button(center - 100, yStart + 92, bLongWidth, bHeight, Lang.translate("menu.return"),
 			$ -> onClose()));
 		addButton(new Button(center - 100, yStart + 24 + -16, bLongWidth, bHeight, Lang.translate("menu.configure"),
 			$ -> linkTo(BaseConfigScreen.forCreate(this))));
->>>>>>> cded120a
 
 		Button gettingStarted = new Button(center + 2, yStart + 48 + -16, bShortWidth, bHeight,
-				Lang.translate("menu.getting_started"), $ -> {
-		});
+			Lang.translate("menu.getting_started"), $ -> {
+			});
 		gettingStarted.active = false;
 		addButton(gettingStarted);
 
@@ -155,21 +148,12 @@
 		String issueTrackerLink = "https://github.com/Creators-of-Create/Create/issues";
 		String supportLink = "https://github.com/Creators-of-Create/Create/wiki/Supporting-the-Project";
 
-<<<<<<< HEAD
-		addButton(new Button(center - 100, yStart + 68, bShortWidth, bHeight, Lang.translate("menu.project_page"),
-				$ -> linkTo(projectLink)));
-		addButton(new Button(center + 2, yStart + 68, bShortWidth, bHeight, Lang.translate("menu.report_bugs"),
-				$ -> linkTo(issueTrackerLink)));
-		addButton(new Button(center - 100, yStart + 92, bLongWidth, bHeight, Lang.translate("menu.support"),
-				$ -> linkTo(supportLink)));
-=======
 		addButton(new Button(center - 100, yStart + 48 + -16, bShortWidth, bHeight, Lang.translate("menu.project_page"),
 			$ -> linkTo(projectLink)));
 		addButton(new Button(center + 2, yStart + 68, bShortWidth, bHeight, Lang.translate("menu.report_bugs"),
 			$ -> linkTo(issueTrackerLink)));
 		addButton(new Button(center - 100, yStart + 68, bShortWidth, bHeight, Lang.translate("menu.support"),
 			$ -> linkTo(supportLink)));
->>>>>>> cded120a
 	}
 
 	@Override
@@ -192,7 +176,7 @@
 		ScreenOpener.open(new ConfirmOpenLinkScreen((p_213069_2_) -> {
 			if (p_213069_2_)
 				Util.getOSType()
-						.openURI(url);
+					.openURI(url);
 			this.client.displayGuiScreen(this);
 		}, url, true));
 	}
