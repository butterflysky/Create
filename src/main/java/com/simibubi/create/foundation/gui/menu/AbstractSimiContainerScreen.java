--- conflicted
+++ resolved
@@ -12,14 +12,10 @@
 import com.simibubi.create.foundation.gui.widget.AbstractSimiWidget;
 import io.github.fabricators_of_create.porting_lib.mixin.client.accessor.ScreenAccessor;
 
-<<<<<<< HEAD
 import net.fabricmc.api.EnvType;
 import net.fabricmc.api.Environment;
 import net.fabricmc.fabric.api.client.keybinding.v1.KeyBindingHelper;
 import net.minecraft.client.Minecraft;
-=======
-import net.minecraft.client.gui.GuiGraphics;
->>>>>>> e6759d8e
 import net.minecraft.client.gui.components.AbstractWidget;
 import net.minecraft.client.gui.components.EditBox;
 import net.minecraft.client.gui.components.Renderable;
@@ -118,17 +114,10 @@
 		// values instead
 	}
 
-<<<<<<< HEAD
-	protected void renderForeground(PoseStack ms, int mouseX, int mouseY, float partialTicks) {
-		renderTooltip(ms, mouseX, mouseY);
-		for (Widget widget : ((ScreenAccessor) this).port_lib$getRenderables()) {
-			if (widget instanceof AbstractSimiWidget simiWidget && simiWidget.isHoveredOrFocused()) {
-=======
 	protected void renderForeground(GuiGraphics graphics, int mouseX, int mouseY, float partialTicks) {
 		renderTooltip(graphics, mouseX, mouseY);
-		for (Renderable widget : renderables) {
+		for (Renderable widget : ((ScreenAccessor) this).port_lib$getRenderables()) {
 			if (widget instanceof AbstractSimiWidget simiWidget && simiWidget.isMouseOver(mouseX, mouseY)) {
->>>>>>> e6759d8e
 				List<Component> tooltip = simiWidget.getToolTip();
 				if (tooltip.isEmpty())
 					continue;
@@ -151,22 +140,17 @@
 	@Override
 	public boolean keyPressed(int pKeyCode, int pScanCode, int pModifiers) {
 		InputConstants.Key mouseKey = InputConstants.getKey(pKeyCode, pScanCode);
-<<<<<<< HEAD
-		if (getFocused() != null && KeyBindingHelper.getBoundKeyOf(Minecraft.getInstance().options.keyInventory) == mouseKey)
-=======
-		if (getFocused() instanceof EditBox && this.minecraft.options.keyInventory.isActiveAndMatches(mouseKey))
->>>>>>> e6759d8e
+		if (getFocused() instanceof EditBox && KeyBindingHelper.getBoundKeyOf(Minecraft.getInstance().options.keyInventory) == mouseKey)
 			return false;
 		return super.keyPressed(pKeyCode, pScanCode, pModifiers);
 	}
-
-	@Override
+@Override
 	public boolean mouseClicked(double pMouseX, double pMouseY, int pButton) {
 		if (getFocused() != null && !getFocused().isMouseOver(pMouseX, pMouseY))
 			setFocused(null);
 		return super.mouseClicked(pMouseX, pMouseY, pButton);
 	}
-	
+
 	@Override
 	public GuiEventListener getFocused() {
 		GuiEventListener focused = super.getFocused();
