package com.simibubi.create.foundation.gui.widget;

import java.util.LinkedList;
import java.util.List;
import java.util.function.BiConsumer;

import javax.annotation.Nonnull;

import com.mojang.blaze3d.vertex.PoseStack;
import com.simibubi.create.foundation.gui.TickableGuiEventListener;
import com.simibubi.create.foundation.utility.Components;

import net.minecraft.client.gui.components.AbstractWidget;
import net.minecraft.client.gui.narration.NarrationElementOutput;
import net.minecraft.network.chat.Component;

public abstract class AbstractSimiWidget extends AbstractWidget implements TickableGuiEventListener {

	public static final int HEADER_RGB = 0x5391E1;
	
	protected float z;
	protected boolean wasHovered = false;
	protected List<Component> toolTip = new LinkedList<>();
	protected BiConsumer<Integer, Integer> onClick = (_$, _$$) -> {};
	
	public int lockedTooltipX = -1;
	public int lockedTooltipY = -1;

	protected AbstractSimiWidget(int x, int y) {
		this(x, y, 16, 16);
	}

	protected AbstractSimiWidget(int x, int y, int width, int height) {
<<<<<<< HEAD
		this(x, y, width, height, Component.empty());
=======
		this(x, y, width, height, Components.immutableEmpty());
>>>>>>> 9c8df2ff
	}

	protected AbstractSimiWidget(int x, int y, int width, int height, Component message) {
		super(x, y, width, height, message);
	}

	public <T extends AbstractSimiWidget> T withCallback(BiConsumer<Integer, Integer> cb) {
		this.onClick = cb;
		//noinspection unchecked
		return (T) this;
	}

	public <T extends AbstractSimiWidget> T withCallback(Runnable cb) {
		return withCallback((_$, _$$) -> cb.run());
	}

	public <T extends AbstractSimiWidget> T atZLevel(float z) {
		this.z = z;
		//noinspection unchecked
		return (T) this;
	}

	public List<Component> getToolTip() {
		return toolTip;
	}

	@Override
	public void tick() {}

	@Override
	public void render(@Nonnull PoseStack ms, int mouseX, int mouseY, float partialTicks) {
		if (visible) {
			isHovered = mouseX >= x && mouseY >= y && mouseX < x + width && mouseY < y + height;
			beforeRender(ms, mouseX, mouseY, partialTicks);
			renderButton(ms, mouseX, mouseY, partialTicks);
			afterRender(ms, mouseX, mouseY, partialTicks);
			wasHovered = isHoveredOrFocused();
		}
	}

	protected void beforeRender(@Nonnull PoseStack ms, int mouseX, int mouseY, float partialTicks) {
		ms.pushPose();
	}

	@Override
	public void renderButton(@Nonnull PoseStack ms, int mouseX, int mouseY, float partialTicks) {
	}

	protected void afterRender(@Nonnull PoseStack ms, int mouseX, int mouseY, float partialTicks) {
		ms.popPose();
	}

	public void runCallback(double mouseX, double mouseY) {
		onClick.accept((int) mouseX, (int) mouseY);
	}

	@Override
	public void onClick(double mouseX, double mouseY) {
		runCallback(mouseX, mouseY);
	}

	@Override
	public void updateNarration(NarrationElementOutput pNarrationElementOutput) {
		defaultButtonNarrationText(pNarrationElementOutput);
	}
}<|MERGE_RESOLUTION|>--- conflicted
+++ resolved
@@ -31,11 +31,7 @@
 	}
 
 	protected AbstractSimiWidget(int x, int y, int width, int height) {
-<<<<<<< HEAD
-		this(x, y, width, height, Component.empty());
-=======
 		this(x, y, width, height, Components.immutableEmpty());
->>>>>>> 9c8df2ff
 	}
 
 	protected AbstractSimiWidget(int x, int y, int width, int height, Component message) {
