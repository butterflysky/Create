package com.simibubi.create.foundation.gui;

import java.util.Collection;
import java.util.List;

import com.mojang.blaze3d.platform.InputConstants;
import com.mojang.blaze3d.vertex.PoseStack;
import com.simibubi.create.foundation.gui.widget.AbstractSimiWidget;
import com.simibubi.create.foundation.utility.Components;

<<<<<<< HEAD
import io.github.fabricators_of_create.porting_lib.mixin.client.accessor.ScreenAccessor;
import io.github.fabricators_of_create.porting_lib.util.KeyBindingHelper;
import net.fabricmc.api.EnvType;
import net.fabricmc.api.Environment;
=======
import net.minecraft.client.gui.GuiGraphics;
>>>>>>> e6759d8e
import net.minecraft.client.gui.components.AbstractWidget;
import net.minecraft.client.gui.components.EditBox;
import net.minecraft.client.gui.components.Renderable;
import net.minecraft.client.gui.components.events.GuiEventListener;
import net.minecraft.client.gui.narration.NarratableEntry;
import net.minecraft.client.gui.screens.Screen;
import net.minecraft.network.chat.Component;

@Environment(EnvType.CLIENT)
public abstract class AbstractSimiScreen extends Screen {

	protected int windowWidth, windowHeight;
	protected int windowXOffset, windowYOffset;
	protected int guiLeft, guiTop;

	protected AbstractSimiScreen(Component title) {
		super(title);
	}

	protected AbstractSimiScreen() {
		this(Components.immutableEmpty());
	}

	/**
	 * This method must be called before {@code super.init()}!
	 */
	protected void setWindowSize(int width, int height) {
		windowWidth = width;
		windowHeight = height;
	}

	/**
	 * This method must be called before {@code super.init()}!
	 */
	protected void setWindowOffset(int xOffset, int yOffset) {
		windowXOffset = xOffset;
		windowYOffset = yOffset;
	}

	@Override
	protected void init() {
		guiLeft = (width - windowWidth) / 2;
		guiTop = (height - windowHeight) / 2;
		guiLeft += windowXOffset;
		guiTop += windowYOffset;
	}

	@Override
	public void tick() {
		for (GuiEventListener listener : children()) {
			if (listener instanceof TickableGuiEventListener tickable) {
				tickable.tick();
			}
		}
	}

	@Override
	public boolean mouseClicked(double pMouseX, double pMouseY, int pButton) {
		if (getFocused() != null && !getFocused().isMouseOver(pMouseX, pMouseY))
			setFocused(null);
		return super.mouseClicked(pMouseX, pMouseY, pButton);
	}
	
	@Override
	public boolean isPauseScreen() {
		return false;
	}

	@SuppressWarnings("unchecked")
	protected <W extends GuiEventListener & Renderable & NarratableEntry> void addRenderableWidgets(W... widgets) {
		for (W widget : widgets) {
			addRenderableWidget(widget);
		}
	}

	protected <W extends GuiEventListener & Renderable & NarratableEntry> void addRenderableWidgets(Collection<W> widgets) {
		for (W widget : widgets) {
			addRenderableWidget(widget);
		}
	}

	protected void removeWidgets(GuiEventListener... widgets) {
		for (GuiEventListener widget : widgets) {
			removeWidget(widget);
		}
	}

	protected void removeWidgets(Collection<? extends GuiEventListener> widgets) {
		for (GuiEventListener widget : widgets) {
			removeWidget(widget);
		}
	}

	@Override
	public void render(GuiGraphics graphics, int mouseX, int mouseY, float partialTicks) {
		partialTicks = minecraft.getFrameTime();
		PoseStack ms = graphics.pose();
		
		ms.pushPose();

		prepareFrame();

		renderWindowBackground(graphics, mouseX, mouseY, partialTicks);
		renderWindow(graphics, mouseX, mouseY, partialTicks);
		super.render(graphics, mouseX, mouseY, partialTicks);
		renderWindowForeground(graphics, mouseX, mouseY, partialTicks);

		endFrame();

		ms.popPose();
	}

	@Override
	public boolean keyPressed(int keyCode, int scanCode, int modifiers) {
		boolean keyPressed = super.keyPressed(keyCode, scanCode, modifiers);
		if (keyPressed || getFocused() instanceof EditBox)
			return keyPressed;

		InputConstants.Key mouseKey = InputConstants.getKey(keyCode, scanCode);
		if (KeyBindingHelper.isActiveAndMatches(this.minecraft.options.keyInventory, mouseKey)) {
			this.onClose();
			return true;
		}

		return false;
	}

	protected void prepareFrame() {
	}

	protected void renderWindowBackground(GuiGraphics graphics, int mouseX, int mouseY, float partialTicks) {
		renderBackground(graphics);
	}

	protected abstract void renderWindow(GuiGraphics graphics, int mouseX, int mouseY, float partialTicks);

<<<<<<< HEAD
	protected void renderWindowForeground(PoseStack ms, int mouseX, int mouseY, float partialTicks) {
		for (Widget widget : ((ScreenAccessor) this).port_lib$getRenderables()) {
			if (widget instanceof AbstractSimiWidget simiWidget && simiWidget.isHoveredOrFocused()
					&& simiWidget.visible) {
=======
	protected void renderWindowForeground(GuiGraphics graphics, int mouseX, int mouseY, float partialTicks) {
		for (Renderable widget : renderables) {
			if (widget instanceof AbstractSimiWidget simiWidget && simiWidget.isMouseOver(mouseX, mouseY)
				&& simiWidget.visible) {
>>>>>>> e6759d8e
				List<Component> tooltip = simiWidget.getToolTip();
				if (tooltip.isEmpty())
					continue;
				int ttx = simiWidget.lockedTooltipX == -1 ? mouseX : simiWidget.lockedTooltipX + simiWidget.getX();
				int tty = simiWidget.lockedTooltipY == -1 ? mouseY : simiWidget.lockedTooltipY + simiWidget.getY();
				graphics.renderComponentTooltip(font, tooltip, ttx, tty);
			}
		}
	}

	protected void endFrame() {
	}

	@Deprecated
	protected void debugWindowArea(GuiGraphics graphics) {
		graphics.fill(guiLeft + windowWidth, guiTop + windowHeight, guiLeft, guiTop, 0xD3D3D3D3);
	}

	@Override
	public GuiEventListener getFocused() {
		GuiEventListener focused = super.getFocused();
		if (focused instanceof AbstractWidget && !((AbstractWidget) focused).isFocused())
			focused = null;
		setFocused(focused);
		return focused;
	}

}<|MERGE_RESOLUTION|>--- conflicted
+++ resolved
@@ -8,14 +8,10 @@
 import com.simibubi.create.foundation.gui.widget.AbstractSimiWidget;
 import com.simibubi.create.foundation.utility.Components;
 
-<<<<<<< HEAD
 import io.github.fabricators_of_create.porting_lib.mixin.client.accessor.ScreenAccessor;
 import io.github.fabricators_of_create.porting_lib.util.KeyBindingHelper;
 import net.fabricmc.api.EnvType;
 import net.fabricmc.api.Environment;
-=======
-import net.minecraft.client.gui.GuiGraphics;
->>>>>>> e6759d8e
 import net.minecraft.client.gui.components.AbstractWidget;
 import net.minecraft.client.gui.components.EditBox;
 import net.minecraft.client.gui.components.Renderable;
@@ -78,7 +74,7 @@
 			setFocused(null);
 		return super.mouseClicked(pMouseX, pMouseY, pButton);
 	}
-	
+
 	@Override
 	public boolean isPauseScreen() {
 		return false;
@@ -113,7 +109,7 @@
 	public void render(GuiGraphics graphics, int mouseX, int mouseY, float partialTicks) {
 		partialTicks = minecraft.getFrameTime();
 		PoseStack ms = graphics.pose();
-		
+
 		ms.pushPose();
 
 		prepareFrame();
@@ -152,17 +148,10 @@
 
 	protected abstract void renderWindow(GuiGraphics graphics, int mouseX, int mouseY, float partialTicks);
 
-<<<<<<< HEAD
-	protected void renderWindowForeground(PoseStack ms, int mouseX, int mouseY, float partialTicks) {
-		for (Widget widget : ((ScreenAccessor) this).port_lib$getRenderables()) {
-			if (widget instanceof AbstractSimiWidget simiWidget && simiWidget.isHoveredOrFocused()
+	protected void renderWindowForeground(GuiGraphics graphics, int mouseX, int mouseY, float partialTicks) {
+		for (Renderable widget : ((ScreenAccessor) this).port_lib$getRenderables()) {
+			if (widget instanceof AbstractSimiWidget simiWidget && simiWidget.isMouseOver(mouseX, mouseY)
 					&& simiWidget.visible) {
-=======
-	protected void renderWindowForeground(GuiGraphics graphics, int mouseX, int mouseY, float partialTicks) {
-		for (Renderable widget : renderables) {
-			if (widget instanceof AbstractSimiWidget simiWidget && simiWidget.isMouseOver(mouseX, mouseY)
-				&& simiWidget.visible) {
->>>>>>> e6759d8e
 				List<Component> tooltip = simiWidget.getToolTip();
 				if (tooltip.isEmpty())
 					continue;
