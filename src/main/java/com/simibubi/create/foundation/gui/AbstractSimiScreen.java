--- conflicted
+++ resolved
@@ -118,13 +118,13 @@
 		boolean keyPressed = super.keyPressed(keyCode, scanCode, modifiers);
 		if (keyPressed || getFocused() != null)
 			return keyPressed;
-		
+
 		InputConstants.Key mouseKey = InputConstants.getKey(keyCode, scanCode);
 		if (this.minecraft.options.keyInventory.isActiveAndMatches(mouseKey)) {
 			this.onClose();
 			return true;
 		}
-		
+
 		return false;
 	}
 
@@ -154,23 +154,5 @@
 	protected void debugWindowArea(PoseStack matrixStack) {
 		fill(matrixStack, guiLeft + windowWidth, guiTop + windowHeight, guiLeft, guiTop, 0xD3D3D3D3);
 	}
-<<<<<<< HEAD
-
-	@Override
-	public boolean keyPressed(int pKeyCode, int pScanCode, int pModifiers) {
-		boolean keyPressed = super.keyPressed(pKeyCode, pScanCode, pModifiers);
-		if (keyPressed || getFocused() != null)
-			return keyPressed;
-
-		InputConstants.Key mouseKey = InputConstants.getKey(pKeyCode, pScanCode);
-		if (this.minecraft.options.keyInventory.matchesMouse(mouseKey.getValue())/*.isActiveAndMatches(mouseKey)*/) {
-			this.onClose();
-			return true;
-		}
-
-		return false;
-	}
-=======
->>>>>>> fa4a0e72
 
 }