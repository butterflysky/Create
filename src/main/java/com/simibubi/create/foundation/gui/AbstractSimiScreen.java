package com.simibubi.create.foundation.gui;

import java.util.ArrayList;
import java.util.List;

import com.mojang.blaze3d.matrix.MatrixStack;
import com.simibubi.create.foundation.gui.widgets.AbstractSimiWidget;

import net.minecraft.client.Minecraft;
import net.minecraft.client.gui.screen.Screen;
import net.minecraft.client.gui.widget.Widget;
import net.minecraft.client.util.InputMappings;
import net.minecraft.util.text.StringTextComponent;
import net.minecraftforge.api.distmarker.Dist;
import net.minecraftforge.api.distmarker.OnlyIn;

@OnlyIn(Dist.CLIENT)
public abstract class AbstractSimiScreen extends Screen {

	protected int sWidth, sHeight;
	protected int guiLeft, guiTop;
	protected List<Widget> widgets;

	protected AbstractSimiScreen() {
		super(new StringTextComponent(""));
		widgets = new ArrayList<>();
	}

	protected void setWindowSize(int width, int height) {
		sWidth = width;
		sHeight = height;
		guiLeft = (this.width - sWidth) / 2;
		guiTop = (this.height - sHeight) / 2;
	}

	@Override
	public void tick() {
		super.tick();

		widgets.stream().filter(w -> w instanceof AbstractSimiWidget).forEach(w -> ((AbstractSimiWidget) w).tick());
	}

	@Override
	public void render(MatrixStack ms, int mouseX, int mouseY, float partialTicks) {
		partialTicks = partialTicks == 10 ? 0
			: Minecraft.getInstance()
				.getRenderPartialTicks();

		ms.push();

		renderWindowBackground(ms, mouseX, mouseY, partialTicks);
		renderWindow(ms, mouseX, mouseY, partialTicks);
		for (Widget widget : widgets)
			widget.render(ms, mouseX, mouseY, partialTicks);
		renderWindowForeground(ms, mouseX, mouseY, partialTicks);

		ms.pop();
	}

	protected void renderWindowBackground(MatrixStack ms, int mouseX, int mouseY, float partialTicks) {
		renderBackground(ms);
	}

	@Override
	public boolean mouseClicked(double x, double y, int button) {
		boolean result = false;
		for (Widget widget : widgets)
			if (widget.mouseClicked(x, y, button))
				result = true;

		if (!result) {
			result = super.mouseClicked(x, y, button);
		}
		return result;
	}

	@Override
	public boolean keyPressed(int code, int p_keyPressed_2_, int p_keyPressed_3_) {
		for (Widget widget : widgets)
			if (widget.keyPressed(code, p_keyPressed_2_, p_keyPressed_3_))
				return true;

		if (super.keyPressed(code, p_keyPressed_2_, p_keyPressed_3_))
			return true;

		InputMappings.Input mouseKey = InputMappings.getInputByCode(code, p_keyPressed_2_);
		if (this.client.gameSettings.keyBindInventory.isActiveAndMatches(mouseKey)) {
			this.onClose();
			return true;
		}
		return false;
	}

	@Override
	public boolean charTyped(char character, int code) {
		for (Widget widget : widgets) {
			if (widget.charTyped(character, code))
				return true;
		}
		return super.charTyped(character, code);
	}

	@Override
	public boolean mouseScrolled(double mouseX, double mouseY, double delta) {
		for (Widget widget : widgets) {
			if (widget.mouseScrolled(mouseX, mouseY, delta))
				return true;
		}
		return super.mouseScrolled(mouseX, mouseY, delta);
	}

	@Override
	public boolean mouseReleased(double x, double y, int button) {
		boolean result = false;
		for (Widget widget : widgets) {
			if (widget.mouseReleased(x, y, button))
				result = true;
		}
		return result | super.mouseReleased(x, y, button);
	}

	@Override
	public boolean shouldCloseOnEsc() {
		return true;
	}

	@Override
	public boolean isPauseScreen() {
		return false;
	}

	protected abstract void renderWindow(MatrixStack ms, int mouseX, int mouseY, float partialTicks);

	protected void renderWindowForeground(MatrixStack ms, int mouseX, int mouseY, float partialTicks) {
		for (Widget widget : widgets) {
			if (!widget.isHovered())
				continue;

<<<<<<< HEAD
			if (widget instanceof AbstractSimiWidget && !((AbstractSimiWidget) widget).getToolTip()
				.isEmpty()) {
				renderTooltip(ms, ((AbstractSimiWidget) widget).getToolTip(), mouseX, mouseY);
=======
			if (widget instanceof AbstractSimiWidget) {
				if (!((AbstractSimiWidget) widget).getToolTip().isEmpty())
					renderTooltip(ms, ((AbstractSimiWidget) widget).getToolTip(), mouseX, mouseY);

			} else {
				widget.renderToolTip(ms, mouseX, mouseY);
>>>>>>> ae768211
			}
		}
	}

}<|MERGE_RESOLUTION|>--- conflicted
+++ resolved
@@ -136,18 +136,12 @@
 			if (!widget.isHovered())
 				continue;
 
-<<<<<<< HEAD
-			if (widget instanceof AbstractSimiWidget && !((AbstractSimiWidget) widget).getToolTip()
-				.isEmpty()) {
-				renderTooltip(ms, ((AbstractSimiWidget) widget).getToolTip(), mouseX, mouseY);
-=======
 			if (widget instanceof AbstractSimiWidget) {
 				if (!((AbstractSimiWidget) widget).getToolTip().isEmpty())
 					renderTooltip(ms, ((AbstractSimiWidget) widget).getToolTip(), mouseX, mouseY);
 
 			} else {
 				widget.renderToolTip(ms, mouseX, mouseY);
->>>>>>> ae768211
 			}
 		}
 	}
