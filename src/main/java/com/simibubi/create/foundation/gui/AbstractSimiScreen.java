package com.simibubi.create.foundation.gui;

import java.util.Collection;
import java.util.List;

import com.mojang.blaze3d.platform.InputConstants;
import com.mojang.blaze3d.vertex.PoseStack;
import com.simibubi.create.foundation.gui.widget.AbstractSimiWidget;

import net.minecraft.client.gui.components.AbstractWidget;
import net.minecraft.client.gui.components.Widget;
import net.minecraft.client.gui.components.events.GuiEventListener;
import net.minecraft.client.gui.narration.NarratableEntry;
import net.minecraft.client.gui.screens.Screen;
import net.minecraft.network.chat.Component;
import net.minecraft.network.chat.TextComponent;
import net.minecraftforge.api.distmarker.Dist;
import net.minecraftforge.api.distmarker.OnlyIn;

@OnlyIn(Dist.CLIENT)
public abstract class AbstractSimiScreen extends Screen {

	protected int windowWidth, windowHeight;
	protected int windowXOffset, windowYOffset;
	protected int guiLeft, guiTop;

	protected AbstractSimiScreen(Component title) {
		super(title);
	}

	protected AbstractSimiScreen() {
		this(TextComponent.EMPTY);
	}

	/**
	 * This method must be called before {@code super.init()}!
	 */
	protected void setWindowSize(int width, int height) {
		windowWidth = width;
		windowHeight = height;
	}

	/**
	 * This method must be called before {@code super.init()}!
	 */
	protected void setWindowOffset(int xOffset, int yOffset) {
		windowXOffset = xOffset;
		windowYOffset = yOffset;
	}

	@Override
	protected void init() {
		guiLeft = (width - windowWidth) / 2;
		guiTop = (height - windowHeight) / 2;
		guiLeft += windowXOffset;
		guiTop += windowYOffset;
	}

	@Override
	public void tick() {
		for (GuiEventListener listener : children()) {
			if (listener instanceof TickableGuiEventListener tickable) {
				tickable.tick();
			}
		}
	}

	@Override
	public boolean isPauseScreen() {
		return false;
	}

	@SuppressWarnings("unchecked")
	protected <W extends GuiEventListener & Widget & NarratableEntry> void addRenderableWidgets(W... widgets) {
		for (W widget : widgets) {
			addRenderableWidget(widget);
		}
	}

	protected <W extends GuiEventListener & Widget & NarratableEntry> void addRenderableWidgets(Collection<W> widgets) {
		for (W widget : widgets) {
			addRenderableWidget(widget);
		}
	}

	protected void removeWidgets(GuiEventListener... widgets) {
		for (GuiEventListener widget : widgets) {
			removeWidget(widget);
		}
	}

	protected void removeWidgets(Collection<? extends GuiEventListener> widgets) {
		for (GuiEventListener widget : widgets) {
			removeWidget(widget);
		}
	}

	@Override
	public void render(PoseStack ms, int mouseX, int mouseY, float partialTicks) {
		partialTicks = minecraft.getFrameTime();

		ms.pushPose();

		prepareFrame();

		renderWindowBackground(ms, mouseX, mouseY, partialTicks);
		renderWindow(ms, mouseX, mouseY, partialTicks);
		super.render(ms, mouseX, mouseY, partialTicks);
		renderWindowForeground(ms, mouseX, mouseY, partialTicks);

		endFrame();

		ms.popPose();
	}

	@Override
	public boolean keyPressed(int keyCode, int scanCode, int modifiers) {
		boolean keyPressed = super.keyPressed(keyCode, scanCode, modifiers);
		if (keyPressed || getFocused() != null)
			return keyPressed;
		
		InputConstants.Key mouseKey = InputConstants.getKey(keyCode, scanCode);
		if (this.minecraft.options.keyInventory.isActiveAndMatches(mouseKey)) {
			this.onClose();
			return true;
		}
		
		return false;
	}

	protected void prepareFrame() {
	}

	protected void renderWindowBackground(PoseStack ms, int mouseX, int mouseY, float partialTicks) {
		renderBackground(ms);
	}

	protected abstract void renderWindow(PoseStack ms, int mouseX, int mouseY, float partialTicks);

	protected void renderWindowForeground(PoseStack ms, int mouseX, int mouseY, float partialTicks) {
		for (Widget widget : renderables) {
			if (widget instanceof AbstractSimiWidget simiWidget && simiWidget.isHoveredOrFocused()) {
				List<Component> tooltip = simiWidget.getToolTip();
				int ttx = simiWidget.lockedTooltipX;
				int tty = simiWidget.lockedTooltipY;
				if (!tooltip.isEmpty())
					renderComponentTooltip(ms, tooltip, ttx == -1 ? mouseX : ttx, tty == -1 ? mouseY : tty);
			}
		}
	}

	protected void endFrame() {
	}

	@Deprecated
	protected void debugWindowArea(PoseStack matrixStack) {
		fill(matrixStack, guiLeft + windowWidth, guiTop + windowHeight, guiLeft, guiTop, 0xD3D3D3D3);
	}
<<<<<<< HEAD
	
	@Override
	public boolean keyPressed(int pKeyCode, int pScanCode, int pModifiers) {
		boolean keyPressed = super.keyPressed(pKeyCode, pScanCode, pModifiers);
		if (keyPressed || getFocused() != null)
			return keyPressed;
		
		InputConstants.Key mouseKey = InputConstants.getKey(pKeyCode, pScanCode);
		if (this.minecraft.options.keyInventory.isActiveAndMatches(mouseKey)) {
			this.onClose();
			return true;
		}
		
		return false;
	}
	
	@Override
	public GuiEventListener getFocused() {
		GuiEventListener focused = super.getFocused();
		if (focused instanceof AbstractWidget && !((AbstractWidget) focused).isFocused())
			focused = null;
		setFocused(focused);
		return focused;
	}
=======
>>>>>>> a31d7139

}<|MERGE_RESOLUTION|>--- conflicted
+++ resolved
@@ -156,22 +156,6 @@
 	protected void debugWindowArea(PoseStack matrixStack) {
 		fill(matrixStack, guiLeft + windowWidth, guiTop + windowHeight, guiLeft, guiTop, 0xD3D3D3D3);
 	}
-<<<<<<< HEAD
-	
-	@Override
-	public boolean keyPressed(int pKeyCode, int pScanCode, int pModifiers) {
-		boolean keyPressed = super.keyPressed(pKeyCode, pScanCode, pModifiers);
-		if (keyPressed || getFocused() != null)
-			return keyPressed;
-		
-		InputConstants.Key mouseKey = InputConstants.getKey(pKeyCode, pScanCode);
-		if (this.minecraft.options.keyInventory.isActiveAndMatches(mouseKey)) {
-			this.onClose();
-			return true;
-		}
-		
-		return false;
-	}
 	
 	@Override
 	public GuiEventListener getFocused() {
@@ -181,7 +165,5 @@
 		setFocused(focused);
 		return focused;
 	}
-=======
->>>>>>> a31d7139
 
 }