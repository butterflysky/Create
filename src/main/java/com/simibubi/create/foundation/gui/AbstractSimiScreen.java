--- conflicted
+++ resolved
@@ -3,11 +3,8 @@
 import java.util.ArrayList;
 import java.util.List;
 
-<<<<<<< HEAD
 import com.mojang.blaze3d.matrix.MatrixStack;
-=======
 import com.mojang.blaze3d.systems.RenderSystem;
->>>>>>> cef93ab0
 import com.simibubi.create.foundation.gui.widgets.AbstractSimiWidget;
 
 import net.minecraft.client.Minecraft;
@@ -37,36 +34,26 @@
 	}
 
 	@Override
-<<<<<<< HEAD
 	public void render(MatrixStack ms, int mouseX, int mouseY, float partialTicks) {
-		renderBackground(ms);
-		renderWindow(ms, mouseX, mouseY, partialTicks);
-=======
-	public void render(int mouseX, int mouseY, float partialTicks) {
 		partialTicks = partialTicks == 10 ? 0
 			: Minecraft.getInstance()
 				.getRenderPartialTicks();
 
 		RenderSystem.pushMatrix();
 
-		renderWindowBackground(mouseX, mouseY, partialTicks);
-		renderWindow(mouseX, mouseY, partialTicks);
->>>>>>> cef93ab0
+		renderWindowBackground(ms, mouseX, mouseY, partialTicks);
+		renderWindow(ms, mouseX, mouseY, partialTicks);
 		for (Widget widget : widgets)
 			widget.render(ms, mouseX, mouseY, partialTicks);
 		renderWindowForeground(ms, mouseX, mouseY, partialTicks);
 		for (Widget widget : widgets)
-<<<<<<< HEAD
 			widget.renderToolTip(ms, mouseX, mouseY);
-=======
-			widget.renderToolTip(mouseX, mouseY);
 
 		RenderSystem.popMatrix();
 	}
-	
-	protected void renderWindowBackground(int mouseX, int mouseY, float partialTicks) {
-		renderBackground();
->>>>>>> cef93ab0
+
+	protected void renderWindowBackground(MatrixStack ms, int mouseX, int mouseY, float partialTicks) {
+		renderBackground(ms);
 	}
 
 	@Override
@@ -132,16 +119,9 @@
 		for (Widget widget : widgets) {
 			if (!widget.isHovered())
 				continue;
-<<<<<<< HEAD
-			
+
 			if (widget instanceof AbstractSimiWidget && !((AbstractSimiWidget) widget).getToolTip().isEmpty()) {
 				renderTooltip(ms, ((AbstractSimiWidget) widget).getToolTip(), mouseX, mouseY);
-=======
-
-			if (widget instanceof AbstractSimiWidget && !((AbstractSimiWidget) widget).getToolTip()
-				.isEmpty()) {
-				renderTooltip(((AbstractSimiWidget) widget).getToolTip(), mouseX, mouseY);
->>>>>>> cef93ab0
 			}
 		}
 	}
