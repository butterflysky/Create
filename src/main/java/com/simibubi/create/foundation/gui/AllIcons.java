--- conflicted
+++ resolved
@@ -15,8 +15,8 @@
 import net.minecraft.client.renderer.RenderType;
 import net.minecraft.resources.ResourceLocation;
 import net.minecraft.world.phys.Vec3;
-import net.fabricmc.api.EnvType;
-import net.fabricmc.api.Environment;
+import net.minecraftforge.api.distmarker.Dist;
+import net.minecraftforge.api.distmarker.OnlyIn;
 
 public class AllIcons implements ScreenElement {
 
@@ -166,61 +166,18 @@
 		return new AllIcons(x = 0, ++y);
 	}
 
-	@Environment(EnvType.CLIENT)
+	@OnlyIn(Dist.CLIENT)
 	public void bind() {
 		RenderSystem.setShaderTexture(0, ICON_ATLAS);
 	}
 
-<<<<<<< HEAD
-	@Override
-	@Environment(EnvType.CLIENT)
-	public void draw(PoseStack matrixStack, GuiComponent screen, int x, int y) {
-=======
 	@OnlyIn(Dist.CLIENT)
 	@Override
 	public void render(PoseStack matrixStack, int x, int y) {
->>>>>>> ad350507
 		bind();
 		GuiComponent.blit(matrixStack, x, y, 0, iconX, iconY, 16, 16, 256, 256);
 	}
 
-<<<<<<< HEAD
-	@Environment(EnvType.CLIENT)
-	public void draw(PoseStack ms, MultiBufferSource buffer, int color) {
-		VertexConsumer builder = buffer.getBuffer(RenderType.textSeeThrough(ICON_ATLAS));
-		float sheetSize = 256;
-		int i = 15 << 20 | 15 << 4;
-		int j = i >> 16 & '\uffff';
-		int k = i & '\uffff';
-		Pose peek = ms.last();
-		Vec3 rgb = Color.vectorFromRGB(color);
-
-		Vec3 vec4 = new Vec3(1, 1, 0);
-		Vec3 vec3 = new Vec3(0, 1, 0);
-		Vec3 vec2 = new Vec3(0, 0, 0);
-		Vec3 vec1 = new Vec3(1, 0, 0);
-
-		float u1 = (iconX + 16) / sheetSize;
-		float u2 = iconX / sheetSize;
-		float v1 = iconY / sheetSize;
-		float v2 = (iconY + 16) / sheetSize;
-
-		vertex(peek, builder, j, k, rgb, vec1, u1, v1);
-		vertex(peek, builder, j, k, rgb, vec2, u2, v1);
-		vertex(peek, builder, j, k, rgb, vec3, u2, v2);
-		vertex(peek, builder, j, k, rgb, vec4, u1, v2);
-	}
-
-	@Environment(EnvType.CLIENT)
-	public DelegatedStencilElement asStencil() {
-		return new DelegatedStencilElement().withStencilRenderer((ms, w, h, alpha) -> this.draw(ms, 0, 0)).withBounds(16, 16);
-	}
-
-	@Environment(EnvType.CLIENT)
-	private void vertex(Pose peek, VertexConsumer builder, int j, int k, Vec3 rgb, Vec3 vec, float u, float v) {
-		builder.vertex(peek.pose(), (float) vec.x, (float) vec.y, (float) vec.z)
-			.color((float) rgb.x, (float) rgb.y, (float) rgb.z, 1)
-=======
 	@OnlyIn(Dist.CLIENT)
 	public void render(PoseStack matrixStack, int x, int y, GuiComponent component) {
 		bind();
@@ -254,7 +211,6 @@
 	private void vertex(VertexConsumer builder, Matrix4f matrix, Vec3 vec, Color rgb, float u, float v, int light) {
 		builder.vertex(matrix, (float) vec.x, (float) vec.y, (float) vec.z)
 			.color(rgb.getRed(), rgb.getGreen(), rgb.getBlue(), 255)
->>>>>>> ad350507
 			.uv(u, v)
 			.uv2(light)
 			.endVertex();
