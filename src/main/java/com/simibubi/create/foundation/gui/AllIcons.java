--- conflicted
+++ resolved
@@ -22,24 +22,24 @@
 	private int iconX;
 	private int iconY;
 
-	public static final AllIcons 
-		I_ADD = newRow(), 
-		I_TRASH = next(), 
-		I_3x3 = next(), 
+	public static final AllIcons
+		I_ADD = newRow(),
+		I_TRASH = next(),
+		I_3x3 = next(),
 		I_TARGET = next(),
-		I_PRIORITY_VERY_LOW = next(), 
-		I_PRIORITY_LOW = next(), 
-		I_PRIORITY_HIGH = next(), 
+		I_PRIORITY_VERY_LOW = next(),
+		I_PRIORITY_LOW = next(),
+		I_PRIORITY_HIGH = next(),
 		I_PRIORITY_VERY_HIGH = next(),
-		I_BLACKLIST = next(), 
-		I_WHITELIST = next(), 
-		I_WHITELIST_OR = next(), 
+		I_BLACKLIST = next(),
+		I_WHITELIST = next(),
+		I_WHITELIST_OR = next(),
 		I_WHITELIST_AND = next(),
-		I_WHITELIST_NOT = next(), 
-		I_RESPECT_NBT = next(), 
+		I_WHITELIST_NOT = next(),
+		I_RESPECT_NBT = next(),
 		I_IGNORE_NBT = next();
 
-	public static final AllIcons 
+	public static final AllIcons
 		I_CONFIRM = newRow(),
 		I_NONE = next(),
 		I_OPEN_FOLDER = next(),
@@ -55,8 +55,8 @@
 		I_CART_ROTATE = next(),
 		I_CART_ROTATE_PAUSED = next(),
 		I_CART_ROTATE_LOCKED = next();
-	
-	public static final AllIcons 
+
+	public static final AllIcons
 		I_DONT_REPLACE = newRow(),
 		I_REPLACE_SOLID = next(),
 		I_REPLACE_ANY = next(),
@@ -73,8 +73,8 @@
 		I_LMB = next(),
 		I_SCROLL = next(),
 		I_RMB = next();
-	
-	public static final AllIcons 
+
+	public static final AllIcons
 		I_TOOL_DEPLOY = newRow(),
 		I_SKIP_MISSING = next(),
 		I_SKIP_TILES = next(),
@@ -86,31 +86,7 @@
 		I_TUNNEL_PREFER_NEAREST = next(),
 		I_TUNNEL_RANDOMIZE = next(),
 		I_TUNNEL_SYNCHRONIZE = next(),
-<<<<<<< HEAD
-
-		I_TOOL_MOVE_XZ = newRow(), I_TOOL_MOVE_Y = next(), I_TOOL_ROTATE = next(), I_TOOL_MIRROR = next(),
-		I_ARM_ROUND_ROBIN = next(), I_ARM_FORCED_ROUND_ROBIN = next(), I_ARM_PREFER_FIRST = next(),
-
-		I_ADD_INVERTED_ATTRIBUTE = next(), I_FLIP = next(),
-
-		I_PLAY = newRow(), I_PAUSE = next(), I_STOP = next(), I_PLACEMENT_SETTINGS = next(), I_ROTATE_CCW = next(),
-		I_HOUR_HAND_FIRST = next(), I_MINUTE_HAND_FIRST = next(), I_HOUR_HAND_FIRST_24 = next(),
-
-	I_PATTERN_SOLID = newRow(), I_PATTERN_CHECKERED = next(), I_PATTERN_CHECKERED_INVERSED = next(),
-			I_PATTERN_CHANCE_25 = next(),
-
-	I_PATTERN_CHANCE_50 = newRow(), I_PATTERN_CHANCE_75 = next(), I_FOLLOW_DIAGONAL = next(),
-			I_FOLLOW_MATERIAL = next(),
-
-	I_SCHEMATIC = newRow(),
-
-	I_MTD_LEFT = newRow(), I_MTD_CLOSE = next(), I_MTD_RIGHT = next(), I_MTD_SCAN = next(), I_MTD_REPLAY = next(),
-			I_MTD_USER_MODE = next(), I_MTD_SLOW_MODE = next(),
-
-	I_FX_SURFACE_OFF = newRow(), I_FX_SURFACE_ON = next(), I_FX_FIELD_OFF = next(), I_FX_FIELD_ON = next(),
-			I_FX_BLEND = next(), I_FX_BLEND_OFF = next();
-=======
-	
+
 		I_TOOL_MOVE_XZ = newRow(),
 		I_TOOL_MOVE_Y = next(),
 		I_TOOL_ROTATE = next(),
@@ -118,10 +94,10 @@
 		I_ARM_ROUND_ROBIN = next(),
 		I_ARM_FORCED_ROUND_ROBIN = next(),
 		I_ARM_PREFER_FIRST = next(),
-		
+
 		I_ADD_INVERTED_ATTRIBUTE = next(),
 		I_FLIP = next(),
-	
+
 		I_PLAY = newRow(),
 		I_PAUSE = next(),
 		I_STOP = next(),
@@ -130,17 +106,17 @@
 		I_HOUR_HAND_FIRST = next(),
 		I_MINUTE_HAND_FIRST = next(),
 		I_HOUR_HAND_FIRST_24 = next(),
-	
+
 		I_PATTERN_SOLID = newRow(),
 		I_PATTERN_CHECKERED = next(),
 		I_PATTERN_CHECKERED_INVERSED = next(),
 		I_PATTERN_CHANCE_25 = next(),
-	
+
 		I_PATTERN_CHANCE_50 = newRow(),
 		I_PATTERN_CHANCE_75 = next(),
 		I_FOLLOW_DIAGONAL = next(),
 		I_FOLLOW_MATERIAL = next(),
-		
+
 		I_SCHEMATIC = newRow(),
 
 		I_MTD_LEFT = newRow(),
@@ -160,8 +136,15 @@
 		I_CONFIG_PREV = next(),
 		I_CONFIG_NEXT = next(),
 		I_DISABLE = next(),
-		I_CONFIG_OPEN = next();
->>>>>>> a66996ae
+		I_CONFIG_OPEN = next(),
+
+		I_FX_SURFACE_OFF = newRow(),
+		I_FX_SURFACE_ON = next(),
+		I_FX_FIELD_OFF = next(),
+		I_FX_FIELD_ON = next(),
+		I_FX_BLEND = next(),
+		I_FX_BLEND_OFF = next();
+	;
 
 	public AllIcons(int x, int y) {
 		iconX = x * 16;
