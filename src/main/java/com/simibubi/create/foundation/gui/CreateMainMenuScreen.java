package com.simibubi.create.foundation.gui;

import com.jozufozu.flywheel.util.transform.TransformStack;
import com.mojang.blaze3d.platform.GlStateManager;
import com.mojang.blaze3d.systems.RenderSystem;
import com.mojang.blaze3d.vertex.PoseStack;
import com.simibubi.create.AllBlocks;
import com.simibubi.create.Create;
import com.simibubi.create.foundation.config.ui.BaseConfigScreen;
import com.simibubi.create.foundation.gui.element.BoxElement;
import com.simibubi.create.foundation.gui.element.GuiGameElement;
import com.simibubi.create.foundation.item.TooltipHelper;
import com.simibubi.create.foundation.ponder.ui.PonderTagIndexScreen;
import com.simibubi.create.foundation.utility.Color;
import com.simibubi.create.foundation.utility.Iterate;
import com.simibubi.create.foundation.utility.Lang;
import io.github.fabricators_of_create.porting_lib.mixin.client.accessor.ScreenAccessor;
import io.github.fabricators_of_create.porting_lib.mixin.client.accessor.TitleScreenAccessor;

import net.minecraft.ChatFormatting;
import net.minecraft.Util;
import net.minecraft.client.gui.components.Button;
import net.minecraft.client.gui.screens.ConfirmLinkScreen;
import net.minecraft.client.gui.screens.Screen;
import net.minecraft.client.gui.screens.TitleScreen;
import net.minecraft.client.renderer.CubeMap;
import net.minecraft.client.renderer.PanoramaRenderer;
import net.minecraft.network.chat.TextComponent;
import net.minecraft.resources.ResourceLocation;
import net.minecraft.util.Mth;

public class CreateMainMenuScreen extends AbstractSimiScreen {

	public static final CubeMap PANORAMA_RESOURCES =
		new CubeMap(Create.asResource("textures/gui/title/background/panorama"));
	public static final ResourceLocation PANORAMA_OVERLAY_TEXTURES =
		new ResourceLocation("textures/gui/title/background/panorama_overlay.png");
	public static final PanoramaRenderer PANORAMA = new PanoramaRenderer(PANORAMA_RESOURCES);

	public static final String PROJECT_LINK = "https://www.curseforge.com/minecraft/mc-mods/create";
	public static final String ISSUE_TRACKER_LINK = "https://github.com/Creators-of-Create/Create/issues";
	public static final String SUPPORT_LINK = "https://github.com/Creators-of-Create/Create/wiki/Supporting-the-Project";

	protected final Screen parent;
	protected boolean returnOnClose;

	private PanoramaRenderer vanillaPanorama;
	private long firstRenderTime;
	private Button gettingStarted;

	public CreateMainMenuScreen(Screen parent) {
		this.parent = parent;
		returnOnClose = true;
<<<<<<< HEAD
		if (parent instanceof TitleScreen)
			vanillaPanorama = ((TitleScreenAccessor) parent).port_lib$getPanorama();
=======
		if (parent instanceof TitleScreen titleScreen)
			vanillaPanorama = titleScreen.panorama;
>>>>>>> 3c87044d
		else
			vanillaPanorama = new PanoramaRenderer(TitleScreen.CUBE_MAP);
	}

	@Override
	public void render(PoseStack ms, int mouseX, int mouseY, float partialTicks) {
		if (firstRenderTime == 0L)
			this.firstRenderTime = Util.getMillis();
		super.render(ms, mouseX, mouseY, partialTicks);
	}

	@Override
	protected void renderWindow(PoseStack ms, int mouseX, int mouseY, float partialTicks) {
		float f = (float) (Util.getMillis() - this.firstRenderTime) / 1000.0F;
		float alpha = Mth.clamp(f, 0.0F, 1.0F);
		float elapsedPartials = minecraft.getDeltaFrameTime();

		if (parent instanceof TitleScreen) {
			if (alpha < 1)
				vanillaPanorama.render(elapsedPartials, 1);
			PANORAMA.render(elapsedPartials, alpha);

			RenderSystem.setShaderTexture(0, PANORAMA_OVERLAY_TEXTURES);
			RenderSystem.enableBlend();
			RenderSystem.blendFunc(GlStateManager.SourceFactor.SRC_ALPHA,
				GlStateManager.DestFactor.ONE_MINUS_SRC_ALPHA);
			blit(ms, 0, 0, this.width, this.height, 0.0F, 0.0F, 16, 128, 16, 128);
		}

		RenderSystem.enableDepthTest();

		for (int side : Iterate.positiveAndNegative) {
			ms.pushPose();
			ms.translate(width / 2, 60, 200);
			ms.scale(24 * side, 24 * side, 32);
			ms.translate(-1.75 * ((alpha * alpha) / 2f + .5f), .25f, 0);
			TransformStack.cast(ms)
				.rotateX(45);
			GuiGameElement.of(AllBlocks.LARGE_COGWHEEL.getDefaultState())
				.rotateBlock(0, Util.getMillis() / 32f * side, 0)
				.render(ms);
			ms.translate(-1, 0, -1);
			GuiGameElement.of(AllBlocks.COGWHEEL.getDefaultState())
				.rotateBlock(0, Util.getMillis() / -16f * side + 22.5f, 0)
				.render(ms);
			ms.popPose();
		}

		ms.pushPose();
		ms.translate(width / 2 - 32, 32, -10);
		ms.pushPose();
		ms.scale(0.25f, 0.25f, 0.25f);
		AllGuiTextures.LOGO.render(ms, 0, 0, this);
		ms.popPose();
		new BoxElement().withBackground(0x88_000000)
			.flatBorder(new Color(0x01_000000))
			.at(-32, 56, 100)
			.withBounds(128, 11)
			.render(ms);
		ms.popPose();

		ms.pushPose();
		ms.translate(0, 0, 200);
		drawCenteredString(ms, font, new TextComponent(Create.NAME).withStyle(ChatFormatting.BOLD)
			.append(
				new TextComponent(" v" + Create.VERSION).withStyle(ChatFormatting.BOLD, ChatFormatting.WHITE)),
			width / 2, 89, 0xFF_E4BB67);
		ms.popPose();

		RenderSystem.disableDepthTest();
	}

	protected void init() {
		super.init();
		returnOnClose = true;
		this.addButtons();
	}

	private void addButtons() {
		int yStart = height / 4 + 40;
		int center = width / 2;
		int bHeight = 20;
		int bShortWidth = 98;
		int bLongWidth = 200;

		addRenderableWidget(
			new Button(center - 100, yStart + 92, bLongWidth, bHeight, Lang.translate("menu.return"), $ -> linkTo(parent)));
		addRenderableWidget(new Button(center - 100, yStart + 24 + -16, bLongWidth, bHeight, Lang.translate("menu.configure"),
			$ -> linkTo(BaseConfigScreen.forCreate(this))));

		gettingStarted = new Button(center + 2, yStart + 48 + -16, bShortWidth, bHeight,
			Lang.translate("menu.ponder_index"), $ -> linkTo(new PonderTagIndexScreen()));
		gettingStarted.active = !(parent instanceof TitleScreen);
		addRenderableWidget(gettingStarted);

		addRenderableWidget(new Button(center - 100, yStart + 48 + -16, bShortWidth, bHeight, Lang.translate("menu.project_page"),
			$ -> linkTo(PROJECT_LINK)));
		addRenderableWidget(new Button(center + 2, yStart + 68, bShortWidth, bHeight, Lang.translate("menu.report_bugs"),
			$ -> linkTo(ISSUE_TRACKER_LINK)));
		addRenderableWidget(new Button(center - 100, yStart + 68, bShortWidth, bHeight, Lang.translate("menu.support"),
			$ -> linkTo(SUPPORT_LINK)));
	}

	@Override
	protected void renderWindowForeground(PoseStack ms, int mouseX, int mouseY, float partialTicks) {
		super.renderWindowForeground(ms, mouseX, mouseY, partialTicks);
		((ScreenAccessor) this).port_lib$getRenderables().forEach(w -> w.render(ms, mouseX, mouseY, partialTicks));

		if (parent instanceof TitleScreen) {
			if (mouseX < gettingStarted.x || mouseX > gettingStarted.x + 98)
				return;
			if (mouseY < gettingStarted.y || mouseY > gettingStarted.y + 20)
				return;
			renderComponentTooltip(ms, TooltipHelper.cutTextComponent(Lang.translate("menu.only_ingame"), ChatFormatting.GRAY,
				ChatFormatting.GRAY), mouseX, mouseY);
		}
	}

	private void linkTo(Screen screen) {
		returnOnClose = false;
		ScreenOpener.open(screen);
	}

	private void linkTo(String url) {
		returnOnClose = false;
		ScreenOpener.open(new ConfirmLinkScreen((p_213069_2_) -> {
			if (p_213069_2_)
				Util.getPlatform()
					.openUri(url);
			this.minecraft.setScreen(this);
		}, url, true));
	}

	@Override
	public boolean isPauseScreen() {
		return true;
	}

}<|MERGE_RESOLUTION|>--- conflicted
+++ resolved
@@ -51,13 +51,8 @@
 	public CreateMainMenuScreen(Screen parent) {
 		this.parent = parent;
 		returnOnClose = true;
-<<<<<<< HEAD
-		if (parent instanceof TitleScreen)
-			vanillaPanorama = ((TitleScreenAccessor) parent).port_lib$getPanorama();
-=======
 		if (parent instanceof TitleScreen titleScreen)
 			vanillaPanorama = titleScreen.panorama;
->>>>>>> 3c87044d
 		else
 			vanillaPanorama = new PanoramaRenderer(TitleScreen.CUBE_MAP);
 	}
