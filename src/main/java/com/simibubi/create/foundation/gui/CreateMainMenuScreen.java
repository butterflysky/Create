package com.simibubi.create.foundation.gui;

import com.jozufozu.flywheel.util.transform.TransformStack;
import com.mojang.blaze3d.platform.GlStateManager;
import com.mojang.blaze3d.systems.RenderSystem;
import com.mojang.blaze3d.vertex.PoseStack;
import com.simibubi.create.AllBlocks;
import com.simibubi.create.Create;
import com.simibubi.create.compat.Mods;
import com.simibubi.create.foundation.config.ui.BaseConfigScreen;
import com.simibubi.create.foundation.gui.element.BoxElement;
import com.simibubi.create.foundation.gui.element.GuiGameElement;
import com.simibubi.create.foundation.gui.widget.SimpleButtonWithIcon;
import com.simibubi.create.foundation.item.TooltipHelper;
import com.simibubi.create.foundation.ponder.ui.PonderTagIndexScreen;
import com.simibubi.create.foundation.utility.Color;
import com.simibubi.create.foundation.utility.Iterate;
import com.simibubi.create.foundation.utility.Lang;
import com.terraformersmc.modmenu.gui.ModsScreen;

import io.github.fabricators_of_create.porting_lib.mixin.client.accessor.ScreenAccessor;
import io.github.fabricators_of_create.porting_lib.mixin.client.accessor.TitleScreenAccessor;

import net.minecraft.ChatFormatting;
import net.minecraft.Util;
import net.minecraft.client.Minecraft;
import net.minecraft.client.gui.components.Button;
import net.minecraft.client.gui.screens.ConfirmLinkScreen;
import net.minecraft.client.gui.screens.Screen;
import net.minecraft.client.gui.screens.TitleScreen;
import net.minecraft.client.renderer.CubeMap;
import net.minecraft.client.renderer.PanoramaRenderer;
import net.minecraft.network.chat.Component;
import net.minecraft.network.chat.TextComponent;
import net.minecraft.resources.ResourceLocation;
import net.minecraft.util.Mth;

public class CreateMainMenuScreen extends AbstractSimiScreen {

	public static final CubeMap PANORAMA_RESOURCES =
		new CubeMap(Create.asResource("textures/gui/title/background/panorama"));
	public static final ResourceLocation PANORAMA_OVERLAY_TEXTURES =
		new ResourceLocation("textures/gui/title/background/panorama_overlay.png");
	public static final PanoramaRenderer PANORAMA = new PanoramaRenderer(PANORAMA_RESOURCES);

<<<<<<< HEAD
	public static final String CF_PROJECT_LINK = "https://www.curseforge.com/minecraft/mc-mods/create-fabric";
	public static final ResourceLocation CF_ICON = Create.asResource("textures/gui/platform_icon/curseforge.png");
	public static final String MR_PROJECT_LINK = "https://modrinth.com/mod/create-fabric";
	public static final ResourceLocation MR_ICON = Create.asResource("textures/gui/platform_icon/modrinth.png");

	public static final String ISSUE_TRACKER_LINK = "https://github.com/Fabricators-of-Create/Create/issues";
=======
	private static final Component CURSEFORGE_TOOLTIP = new TextComponent("CurseForge").withStyle(s -> s.withColor(0xFC785C).withBold(true));
	private static final Component MODRINTH_TOOLTIP = new TextComponent("Modrinth").withStyle(s -> s.withColor(0x3FD32B).withBold(true));

	public static final String CURSEFORGE_LINK = "https://www.curseforge.com/minecraft/mc-mods/create";
	public static final String MODRINTH_LINK = "https://modrinth.com/mod/create";
	public static final String ISSUE_TRACKER_LINK = "https://github.com/Creators-of-Create/Create/issues";
>>>>>>> 9e10a248
	public static final String SUPPORT_LINK = "https://github.com/Creators-of-Create/Create/wiki/Supporting-the-Project";

	protected final Screen parent;
	protected boolean returnOnClose;

	private PanoramaRenderer vanillaPanorama;
	private long firstRenderTime;
	private Button gettingStarted;

	public final boolean fromTitleOrMods;

	public CreateMainMenuScreen(Screen parent) {
		this.parent = parent;
		returnOnClose = true;
		fromTitleOrMods = (parent instanceof TitleScreen) || Mods.MODMENU.runIfInstalled(() ->
				() -> parent instanceof ModsScreen).orElse(Boolean.FALSE);
		if (parent instanceof TitleScreen titleScreen)
			vanillaPanorama = ((TitleScreenAccessor) titleScreen).port_lib$getPanorama();
		else
			vanillaPanorama = new PanoramaRenderer(TitleScreen.CUBE_MAP);
	}

	@Override
	public void render(PoseStack ms, int mouseX, int mouseY, float partialTicks) {
		if (firstRenderTime == 0L)
			this.firstRenderTime = Util.getMillis();
		super.render(ms, mouseX, mouseY, partialTicks);
	}

	@Override
	protected void renderWindow(PoseStack ms, int mouseX, int mouseY, float partialTicks) {
		float f = (float) (Util.getMillis() - this.firstRenderTime) / 1000.0F;
		float alpha = Mth.clamp(f, 0.0F, 1.0F);
		float elapsedPartials = minecraft.getDeltaFrameTime();

		if (fromTitleOrMods) {
			if (alpha < 1 && parent instanceof TitleScreen)
				vanillaPanorama.render(elapsedPartials, 1);
			PANORAMA.render(elapsedPartials, alpha);

			RenderSystem.setShaderTexture(0, PANORAMA_OVERLAY_TEXTURES);
			RenderSystem.enableBlend();
			RenderSystem.blendFunc(GlStateManager.SourceFactor.SRC_ALPHA,
				GlStateManager.DestFactor.ONE_MINUS_SRC_ALPHA);
			blit(ms, 0, 0, this.width, this.height, 0.0F, 0.0F, 16, 128, 16, 128);
		}

		RenderSystem.enableDepthTest();

		for (int side : Iterate.positiveAndNegative) {
			ms.pushPose();
			ms.translate(width / 2, 60, 200);
			ms.scale(24 * side, 24 * side, 32);
			ms.translate(-1.75 * ((alpha * alpha) / 2f + .5f), .25f, 0);
			TransformStack.cast(ms)
				.rotateX(45);
			GuiGameElement.of(AllBlocks.LARGE_COGWHEEL.getDefaultState())
				.rotateBlock(0, Util.getMillis() / 32f * side, 0)
				.render(ms);
			ms.translate(-1, 0, -1);
			GuiGameElement.of(AllBlocks.COGWHEEL.getDefaultState())
				.rotateBlock(0, Util.getMillis() / -16f * side + 22.5f, 0)
				.render(ms);
			ms.popPose();
		}

		ms.pushPose();
		ms.translate(width / 2 - 32, 32, -10);
		ms.pushPose();
		ms.scale(0.25f, 0.25f, 0.25f);
		AllGuiTextures.LOGO.render(ms, 0, 0, this);
		ms.popPose();
		new BoxElement().withBackground(0x88_000000)
			.flatBorder(new Color(0x01_000000))
			.at(-32, 56, 100)
			.withBounds(128, 11)
			.render(ms);
		ms.popPose();

		ms.pushPose();
		ms.translate(0, 0, 200);
		drawCenteredString(ms, font, new TextComponent(Create.NAME).withStyle(ChatFormatting.BOLD)
			.append(
				new TextComponent(" v" + Create.VERSION).withStyle(ChatFormatting.BOLD, ChatFormatting.WHITE)),
			width / 2, 89, 0xFF_E4BB67);
		ms.popPose();

		RenderSystem.disableDepthTest();
	}

	protected void init() {
		super.init();
		returnOnClose = true;
		this.addButtons();
	}

	private void addButtons() {
		int yStart = height / 4 + 40;
		int center = width / 2;
		int bHeight = 20;
		int bShortWidth = 98;
		int bLongWidth = 200;

		addRenderableWidget(
			new Button(center - 100, yStart + 92, bLongWidth, bHeight, Lang.translateDirect("menu.return"), $ -> linkTo(parent)));
		addRenderableWidget(new Button(center - 100, yStart + 24 + -16, bLongWidth, bHeight, Lang.translateDirect("menu.configure"),
			$ -> linkTo(BaseConfigScreen.forCreate(this))));

		gettingStarted = new Button(center + 2, yStart + 48 + -16, bShortWidth, bHeight,
			Lang.translateDirect("menu.ponder_index"), $ -> linkTo(new PonderTagIndexScreen()));
		gettingStarted.active = !fromTitleOrMods;
		addRenderableWidget(gettingStarted);
<<<<<<< HEAD
		addRenderableWidget(new SimpleButtonWithIcon(center - 100, yStart + 48 + -16, bShortWidth / 2, bHeight, CF_ICON,
			20, 20, $ -> linkTo(CF_PROJECT_LINK)));
		addRenderableWidget(new SimpleButtonWithIcon(center - 50, yStart + 48 + -16, bShortWidth / 2, bHeight, MR_ICON,
				14, 14, $ -> linkTo(MR_PROJECT_LINK)));
		addRenderableWidget(new Button(center + 2, yStart + 68, bShortWidth, bHeight, Lang.translateDirect("menu.report_bugs"),
=======

		addRenderableWidget(new PlatformIconButton(center - 100, yStart + 48 + -16, bShortWidth / 2, bHeight,
			AllGuiTextures.CURSEFORGE_LOGO, 0.085f,
			b -> linkTo(CURSEFORGE_LINK),
			(b, ps, mx, my) -> renderTooltip(ps, CURSEFORGE_TOOLTIP, mx, my)));
		addRenderableWidget(new PlatformIconButton(center - 50, yStart + 48 + -16, bShortWidth / 2, bHeight,
			AllGuiTextures.MODRINTH_LOGO, 0.0575f,
			b -> linkTo(MODRINTH_LINK),
			(b, ps, mx, my) -> renderTooltip(ps, MODRINTH_TOOLTIP, mx, my)));

		addRenderableWidget(new Button(center + 2, yStart + 68, bShortWidth, bHeight,
			Lang.translateDirect("menu.report_bugs"),
>>>>>>> 9e10a248
			$ -> linkTo(ISSUE_TRACKER_LINK)));
		addRenderableWidget(new Button(center - 100, yStart + 68, bShortWidth, bHeight,
			Lang.translateDirect("menu.support"),
			$ -> linkTo(SUPPORT_LINK)));
	}

	@Override
	protected void renderWindowForeground(PoseStack ms, int mouseX, int mouseY, float partialTicks) {
		super.renderWindowForeground(ms, mouseX, mouseY, partialTicks);
		((ScreenAccessor) this).port_lib$getRenderables().forEach(w -> w.render(ms, mouseX, mouseY, partialTicks));

		if (fromTitleOrMods) {
			if (mouseX < gettingStarted.x || mouseX > gettingStarted.x + 98)
				return;
			if (mouseY < gettingStarted.y || mouseY > gettingStarted.y + 20)
				return;
			renderComponentTooltip(ms, TooltipHelper.cutTextComponent(Lang.translateDirect("menu.only_ingame"), ChatFormatting.GRAY,
				ChatFormatting.GRAY), mouseX, mouseY);
		}
	}

	private void linkTo(Screen screen) {
		returnOnClose = false;
		ScreenOpener.open(screen);
	}

	private void linkTo(String url) {
		returnOnClose = false;
		ScreenOpener.open(new ConfirmLinkScreen((p_213069_2_) -> {
			if (p_213069_2_)
				Util.getPlatform()
					.openUri(url);
			this.minecraft.setScreen(this);
		}, url, true));
	}

	@Override
	public boolean isPauseScreen() {
		return true;
	}
<<<<<<< HEAD
=======

	protected static class PlatformIconButton extends Button {
		protected final AllGuiTextures icon;
		protected final float scale;

		public PlatformIconButton(int pX, int pY, int pWidth, int pHeight, AllGuiTextures icon, float scale, OnPress pOnPress, OnTooltip pOnTooltip) {
			super(pX, pY, pWidth, pHeight, TextComponent.EMPTY, pOnPress, pOnTooltip);
			this.icon = icon;
			this.scale = scale;
		}

		@Override
		protected void renderBg(PoseStack pPoseStack, Minecraft pMinecraft, int pMouseX, int pMouseY) {
			pPoseStack.pushPose();
			pPoseStack.translate(x + width / 2 - (icon.width * scale) / 2, y + height / 2 - (icon.height * scale) / 2, 0);
			pPoseStack.scale(scale, scale, 1);
			icon.render(pPoseStack, 0, 0);
			pPoseStack.popPose();
		}
	}

>>>>>>> 9e10a248
}<|MERGE_RESOLUTION|>--- conflicted
+++ resolved
@@ -43,21 +43,12 @@
 		new ResourceLocation("textures/gui/title/background/panorama_overlay.png");
 	public static final PanoramaRenderer PANORAMA = new PanoramaRenderer(PANORAMA_RESOURCES);
 
-<<<<<<< HEAD
-	public static final String CF_PROJECT_LINK = "https://www.curseforge.com/minecraft/mc-mods/create-fabric";
-	public static final ResourceLocation CF_ICON = Create.asResource("textures/gui/platform_icon/curseforge.png");
-	public static final String MR_PROJECT_LINK = "https://modrinth.com/mod/create-fabric";
-	public static final ResourceLocation MR_ICON = Create.asResource("textures/gui/platform_icon/modrinth.png");
-
-	public static final String ISSUE_TRACKER_LINK = "https://github.com/Fabricators-of-Create/Create/issues";
-=======
 	private static final Component CURSEFORGE_TOOLTIP = new TextComponent("CurseForge").withStyle(s -> s.withColor(0xFC785C).withBold(true));
 	private static final Component MODRINTH_TOOLTIP = new TextComponent("Modrinth").withStyle(s -> s.withColor(0x3FD32B).withBold(true));
-
+// FIXME PORT a
 	public static final String CURSEFORGE_LINK = "https://www.curseforge.com/minecraft/mc-mods/create";
 	public static final String MODRINTH_LINK = "https://modrinth.com/mod/create";
 	public static final String ISSUE_TRACKER_LINK = "https://github.com/Creators-of-Create/Create/issues";
->>>>>>> 9e10a248
 	public static final String SUPPORT_LINK = "https://github.com/Creators-of-Create/Create/wiki/Supporting-the-Project";
 
 	protected final Screen parent;
@@ -170,13 +161,6 @@
 			Lang.translateDirect("menu.ponder_index"), $ -> linkTo(new PonderTagIndexScreen()));
 		gettingStarted.active = !fromTitleOrMods;
 		addRenderableWidget(gettingStarted);
-<<<<<<< HEAD
-		addRenderableWidget(new SimpleButtonWithIcon(center - 100, yStart + 48 + -16, bShortWidth / 2, bHeight, CF_ICON,
-			20, 20, $ -> linkTo(CF_PROJECT_LINK)));
-		addRenderableWidget(new SimpleButtonWithIcon(center - 50, yStart + 48 + -16, bShortWidth / 2, bHeight, MR_ICON,
-				14, 14, $ -> linkTo(MR_PROJECT_LINK)));
-		addRenderableWidget(new Button(center + 2, yStart + 68, bShortWidth, bHeight, Lang.translateDirect("menu.report_bugs"),
-=======
 
 		addRenderableWidget(new PlatformIconButton(center - 100, yStart + 48 + -16, bShortWidth / 2, bHeight,
 			AllGuiTextures.CURSEFORGE_LOGO, 0.085f,
@@ -189,7 +173,6 @@
 
 		addRenderableWidget(new Button(center + 2, yStart + 68, bShortWidth, bHeight,
 			Lang.translateDirect("menu.report_bugs"),
->>>>>>> 9e10a248
 			$ -> linkTo(ISSUE_TRACKER_LINK)));
 		addRenderableWidget(new Button(center - 100, yStart + 68, bShortWidth, bHeight,
 			Lang.translateDirect("menu.support"),
@@ -230,8 +213,6 @@
 	public boolean isPauseScreen() {
 		return true;
 	}
-<<<<<<< HEAD
-=======
 
 	protected static class PlatformIconButton extends Button {
 		protected final AllGuiTextures icon;
@@ -253,5 +234,4 @@
 		}
 	}
 
->>>>>>> 9e10a248
 }