package com.simibubi.create.foundation.gui;

<<<<<<< HEAD
=======
import java.awt.Color;

import javax.annotation.Nonnull;

>>>>>>> ae768211
import org.lwjgl.opengl.GL11;
import org.lwjgl.opengl.GL30;
import org.lwjgl.opengl.KHRDebug;

import com.mojang.blaze3d.matrix.MatrixStack;
import com.mojang.blaze3d.systems.RenderSystem;
import com.simibubi.create.foundation.utility.ColorHelper;
import com.simibubi.create.foundation.utility.Couple;

import net.minecraft.client.MainWindow;
import net.minecraft.client.Minecraft;
import net.minecraft.client.renderer.BufferBuilder;
import net.minecraft.client.renderer.Tessellator;
import net.minecraft.client.renderer.WorldVertexBufferUploader;
import net.minecraft.client.renderer.vertex.DefaultVertexFormats;
import net.minecraft.client.shader.Framebuffer;
import net.minecraft.util.math.vector.Matrix4f;
import net.minecraft.util.math.vector.Vector3f;
import net.minecraftforge.fml.client.gui.GuiUtils;

public class UIRenderHelper {

	public static void enableStencil() {
		RenderSystem.recordRenderCall(() -> Minecraft.getInstance().getFramebuffer().enableStencil());
	}

	public static Framebuffer framebuffer;

	public static void init() {
		RenderSystem.recordRenderCall(() -> {
			MainWindow mainWindow = Minecraft.getInstance()
				.getWindow();
			framebuffer = new Framebuffer(mainWindow.getFramebufferWidth(), mainWindow.getFramebufferHeight(), true,
				Minecraft.IS_RUNNING_ON_MAC);
			framebuffer.setFramebufferColor(0, 0, 0, 0);
			KHRDebug.glObjectLabel(GL30.GL_FRAMEBUFFER, framebuffer.framebufferObject, "UIBuffer");
			framebuffer.enableStencil();
//			framebuffer.deleteFramebuffer();
		});
	}

<<<<<<< HEAD
	public static void prepFramebufferSize() {
		MainWindow window = Minecraft.getInstance()
			.getWindow();
		if (framebuffer.framebufferWidth != window.getFramebufferWidth()
			|| framebuffer.framebufferHeight != window.getFramebufferHeight()) {
			framebuffer.func_216491_a(window.getFramebufferWidth(), window.getFramebufferHeight(),
				Minecraft.IS_RUNNING_ON_MAC);
=======
	/*public static void prepFramebufferSize() {
		MainWindow window = Minecraft.getInstance().getWindow();
		if (framebuffer.framebufferWidth != window.getFramebufferWidth() || framebuffer.framebufferHeight != window.getFramebufferHeight()) {
			framebuffer.func_216491_a(window.getFramebufferWidth(), window.getFramebufferHeight(), Minecraft.IS_RUNNING_ON_MAC);
>>>>>>> ae768211
		}
	}*/

	public static void drawFramebuffer(float alpha) {
		MainWindow window = Minecraft.getInstance()
			.getWindow();

		float vx = (float) window.getScaledWidth();
		float vy = (float) window.getScaledHeight();
		float tx = (float) framebuffer.framebufferWidth / (float) framebuffer.framebufferTextureWidth;
		float ty = (float) framebuffer.framebufferHeight / (float) framebuffer.framebufferTextureHeight;

		RenderSystem.enableTexture();
		RenderSystem.enableDepthTest();

		framebuffer.bindFramebufferTexture();

		Tessellator tessellator = Tessellator.getInstance();
		BufferBuilder bufferbuilder = tessellator.getBuffer();
		bufferbuilder.begin(GL11.GL_QUADS, DefaultVertexFormats.POSITION_COLOR_TEXTURE);

		bufferbuilder.vertex(0, vy, 0)
			.color(1, 1, 1, alpha)
			.texture(0, 0)
			.endVertex();
		bufferbuilder.vertex(vx, vy, 0)
			.color(1, 1, 1, alpha)
			.texture(tx, 0)
			.endVertex();
		bufferbuilder.vertex(vx, 0, 0)
			.color(1, 1, 1, alpha)
			.texture(tx, ty)
			.endVertex();
		bufferbuilder.vertex(0, 0, 0)
			.color(1, 1, 1, alpha)
			.texture(0, ty)
			.endVertex();

		tessellator.draw();
		framebuffer.unbindFramebufferTexture();
	}

<<<<<<< HEAD
	// angle in degrees; 0° -> fading to the right
	// x and y specify the middle point of the starting edge
	// width is the total width of the streak
	public static void streak(MatrixStack ms, float angle, int x, int y, int width, int length, int color) {
=======
	public static void streak(MatrixStack ms, float angle, int x, int y, int breadth, int length) {streak(ms, angle, x, y, breadth, length, Theme.i(Theme.Key.STREAK));}

	//angle in degrees; 0° -> fading to the right
	//x and y specify the middle point of the starting edge
	//breadth is the total width of the streak
	public static void streak(MatrixStack ms, float angle, int x, int y, int breadth, int length, int color) {
>>>>>>> ae768211
		int a1 = 0xa0 << 24;
		int a2 = 0x80 << 24;
		int a3 = 0x10 << 24;
		int a4 = 0x00 << 24;

		color = color & 0x00FFFFFF;
		int c1 = a1 | color;
		int c2 = a2 | color;
		int c3 = a3 | color;
		int c4 = a4 | color;

		ms.push();
		ms.translate(x, y, 0);
		ms.multiply(Vector3f.POSITIVE_Z.getDegreesQuaternion(angle - 90));

<<<<<<< HEAD
		streak(ms, width / 2, length, c1, c2, c3, c4);
=======
		streak(ms, breadth/2, length, c1, c2, c3, c4);
>>>>>>> ae768211

		ms.pop();
	}

	private static void streak(MatrixStack ms, int width, int height, int c1, int c2, int c3, int c4) {
		double split1 = .5;
		double split2 = .75;
		Matrix4f model = ms.peek()
			.getModel();
		GuiUtils.drawGradientRect(model, 0, -width, 0, width, (int) (split1 * height), c1, c2);
		GuiUtils.drawGradientRect(model, 0, -width, (int) (split1 * height), width, (int) (split2 * height), c2, c3);
		GuiUtils.drawGradientRect(model, 0, -width, (int) (split2 * height), width, height, c3, c4);
	}

<<<<<<< HEAD
	// draws a wide chevron-style breadcrumb arrow pointing left
	public static void breadcrumbArrow(MatrixStack matrixStack, int x, int y, int z, int width, int height, int indent,
		int startColor, int endColor) {
=======
	/**
	 * @see #angledGradient(MatrixStack, float, int, int, int, int, int, int, int)
	 */
	public static void angledGradient(@Nonnull MatrixStack ms, float angle, int x, int y, int breadth, int length, Couple<Color> c) {
		angledGradient(ms, angle, x, y, 0, breadth, length, c);
	}
	/**
	 * @see #angledGradient(MatrixStack, float, int, int, int, int, int, int, int)
	 */
	public static void angledGradient(@Nonnull MatrixStack ms, float angle, int x, int y, int z, int breadth, int length, Couple<Color> c) {
		angledGradient(ms, angle, x, y, z, breadth, length, c.getFirst().getRGB(), c.getSecond().getRGB());
	}
	/**
	 * @see #angledGradient(MatrixStack, float, int, int, int, int, int, int, int)
	 */
	public static void angledGradient(@Nonnull MatrixStack ms, float angle, int x, int y, int breadth, int length, int color1, int color2) {
		angledGradient(ms, angle, x, y, 0, breadth, length, color1, color2);
	}
	/**
	 * x and y specify the middle point of the starting edge
	 *
	 * @param angle the angle of the gradient in degrees; 0° means from left to right
	 * @param color1 the color at the starting edge
	 * @param color2 the color at the ending edge
	 * @param breadth the total width of the gradient
	 *
	 */
	public static void angledGradient(@Nonnull MatrixStack ms, float angle, int x, int y, int z, int breadth, int length, int color1, int color2) {
		ms.push();
		ms.translate(x, y, z);
		ms.multiply(Vector3f.POSITIVE_Z.getDegreesQuaternion(angle - 90));

		Matrix4f model = ms.peek().getModel();
		int w = breadth / 2;
		GuiUtils.drawGradientRect(model, 0, -w, 0, w, length, color1, color2);

		ms.pop();
	}

	public static void breadcrumbArrow(MatrixStack matrixStack, int x, int y, int z, int width, int height, int indent, Couple<Color> colors) {breadcrumbArrow(matrixStack, x, y, z, width, height, indent, colors.getFirst().getRGB(), colors.getSecond().getRGB());}

	//draws a wide chevron-style breadcrumb arrow pointing left
	public static void breadcrumbArrow(MatrixStack matrixStack, int x, int y, int z, int width, int height, int indent, int startColor, int endColor) {
>>>>>>> ae768211
		matrixStack.push();
		matrixStack.translate(x - indent, y, z);

		breadcrumbArrow(matrixStack, width, height, indent, startColor, endColor);

		matrixStack.pop();
	}

	private static void breadcrumbArrow(MatrixStack ms, int width, int height, int indent, int c1, int c2) {

		/*
		 * 0,0 x1,y1 ********************* x4,y4 ***** x7,y7
		 * **** ****
		 * **** ****
		 * x0,y0 x2,y2 x5,y5
		 * **** ****
		 * **** ****
		 * x3,y3 ********************* x6,y6 ***** x8,y8
		 *
		 */

		float x0 = 0, y0 = height / 2f;
		float x1 = indent, y1 = 0;
		float x2 = indent, y2 = height / 2f;
		float x3 = indent, y3 = height;
		float x4 = width, y4 = 0;
		float x5 = width, y5 = height / 2f;
		float x6 = width, y6 = height;
		float x7 = indent + width, y7 = 0;
		float x8 = indent + width, y8 = height;

		indent = Math.abs(indent);
		width = Math.abs(width);
		int fc1 = ColorHelper.mixAlphaColors(c1, c2, 0);
		int fc2 = ColorHelper.mixAlphaColors(c1, c2, (indent) / (width + 2f * indent));
		int fc3 = ColorHelper.mixAlphaColors(c1, c2, (indent + width) / (width + 2f * indent));
		int fc4 = ColorHelper.mixAlphaColors(c1, c2, 1);

		RenderSystem.disableTexture();
		RenderSystem.enableBlend();
		RenderSystem.disableCull();
		RenderSystem.disableAlphaTest();
		RenderSystem.defaultBlendFunc();
		RenderSystem.shadeModel(GL11.GL_SMOOTH);

		Tessellator tessellator = Tessellator.getInstance();
		BufferBuilder bufferbuilder = tessellator.getBuffer();
		Matrix4f model = ms.peek()
			.getModel();
		bufferbuilder.begin(GL11.GL_TRIANGLES, DefaultVertexFormats.POSITION_COLOR);

		bufferbuilder.vertex(model, x0, y0, 0)
			.color(fc1 >> 16 & 0xFF, fc1 >> 8 & 0xFF, fc1 & 0xFF, fc1 >> 24 & 0xFF)
			.endVertex();
		bufferbuilder.vertex(model, x1, y1, 0)
			.color(fc2 >> 16 & 0xFF, fc2 >> 8 & 0xFF, fc2 & 0xFF, fc2 >> 24 & 0xFF)
			.endVertex();
		bufferbuilder.vertex(model, x2, y2, 0)
			.color(fc2 >> 16 & 0xFF, fc2 >> 8 & 0xFF, fc2 & 0xFF, fc2 >> 24 & 0xFF)
			.endVertex();

		bufferbuilder.vertex(model, x0, y0, 0)
			.color(fc1 >> 16 & 0xFF, fc1 >> 8 & 0xFF, fc1 & 0xFF, fc1 >> 24 & 0xFF)
			.endVertex();
		bufferbuilder.vertex(model, x2, y2, 0)
			.color(fc2 >> 16 & 0xFF, fc2 >> 8 & 0xFF, fc2 & 0xFF, fc2 >> 24 & 0xFF)
			.endVertex();
		bufferbuilder.vertex(model, x3, y3, 0)
			.color(fc2 >> 16 & 0xFF, fc2 >> 8 & 0xFF, fc2 & 0xFF, fc2 >> 24 & 0xFF)
			.endVertex();

		bufferbuilder.vertex(model, x3, y3, 0)
			.color(fc2 >> 16 & 0xFF, fc2 >> 8 & 0xFF, fc2 & 0xFF, fc2 >> 24 & 0xFF)
			.endVertex();
		bufferbuilder.vertex(model, x1, y1, 0)
			.color(fc2 >> 16 & 0xFF, fc2 >> 8 & 0xFF, fc2 & 0xFF, fc2 >> 24 & 0xFF)
			.endVertex();
		bufferbuilder.vertex(model, x4, y4, 0)
			.color(fc3 >> 16 & 0xFF, fc3 >> 8 & 0xFF, fc3 & 0xFF, fc3 >> 24 & 0xFF)
			.endVertex();

		bufferbuilder.vertex(model, x3, y3, 0)
			.color(fc2 >> 16 & 0xFF, fc2 >> 8 & 0xFF, fc2 & 0xFF, fc2 >> 24 & 0xFF)
			.endVertex();
		bufferbuilder.vertex(model, x4, y4, 0)
			.color(fc3 >> 16 & 0xFF, fc3 >> 8 & 0xFF, fc3 & 0xFF, fc3 >> 24 & 0xFF)
			.endVertex();
		bufferbuilder.vertex(model, x6, y6, 0)
			.color(fc3 >> 16 & 0xFF, fc3 >> 8 & 0xFF, fc3 & 0xFF, fc3 >> 24 & 0xFF)
			.endVertex();

		bufferbuilder.vertex(model, x5, y5, 0)
			.color(fc3 >> 16 & 0xFF, fc3 >> 8 & 0xFF, fc3 & 0xFF, fc3 >> 24 & 0xFF)
			.endVertex();
		bufferbuilder.vertex(model, x4, y4, 0)
			.color(fc3 >> 16 & 0xFF, fc3 >> 8 & 0xFF, fc3 & 0xFF, fc3 >> 24 & 0xFF)
			.endVertex();
		bufferbuilder.vertex(model, x7, y7, 0)
			.color(fc4 >> 16 & 0xFF, fc4 >> 8 & 0xFF, fc4 & 0xFF, fc4 >> 24 & 0xFF)
			.endVertex();

		bufferbuilder.vertex(model, x6, y6, 0)
			.color(fc3 >> 16 & 0xFF, fc3 >> 8 & 0xFF, fc3 & 0xFF, fc3 >> 24 & 0xFF)
			.endVertex();
		bufferbuilder.vertex(model, x5, y5, 0)
			.color(fc3 >> 16 & 0xFF, fc3 >> 8 & 0xFF, fc3 & 0xFF, fc3 >> 24 & 0xFF)
			.endVertex();
		bufferbuilder.vertex(model, x8, y8, 0)
			.color(fc4 >> 16 & 0xFF, fc4 >> 8 & 0xFF, fc4 & 0xFF, fc4 >> 24 & 0xFF)
			.endVertex();

		tessellator.draw();
		RenderSystem.shadeModel(GL11.GL_FLAT);
		RenderSystem.disableBlend();
		RenderSystem.enableCull();
		RenderSystem.enableAlphaTest();
		RenderSystem.enableTexture();
	}

	//just like AbstractGui#drawTexture, but with a color at every vertex
	public static void drawColoredTexture(MatrixStack ms, Color c, int x, int y, int tex_left, int tex_top, int width, int height) {
		drawColoredTexture(ms, c, x, y, 0, (float)tex_left, (float)tex_top, width, height, 256, 256);
	}

	public static void drawColoredTexture(MatrixStack ms, Color c, int x, int y, int z, float tex_left, float tex_top, int width, int height, int sheet_width, int sheet_height) {
		drawColoredTexture(ms, c, x, x + width, y, y + height, z, width, height, tex_left, tex_top, sheet_width, sheet_height);
	}

	private static void drawColoredTexture(MatrixStack ms, Color c, int left, int right, int top, int bot, int z, int tex_width, int tex_height, float tex_left, float tex_top, int sheet_width, int sheet_height) {
		drawTexturedQuad(ms.peek().getModel(), c, left, right, top, bot, z, (tex_left + 0.0F) / (float)sheet_width, (tex_left + (float)tex_width) / (float)sheet_width, (tex_top + 0.0F) / (float)sheet_height, (tex_top + (float)tex_height) / (float)sheet_height);
	}

	private static void drawTexturedQuad(Matrix4f m, Color c, int left, int right, int top, int bot, int z, float u1, float u2, float v1, float v2) {
		RenderSystem.enableBlend();
		BufferBuilder bufferbuilder = Tessellator.getInstance().getBuffer();
		bufferbuilder.begin(7, DefaultVertexFormats.POSITION_COLOR_TEXTURE);
		bufferbuilder.vertex(m, (float)left , (float)bot, (float)z).color(c.getRed(), c.getGreen(), c.getBlue(), c.getAlpha()).texture(u1, v2).endVertex();
		bufferbuilder.vertex(m, (float)right, (float)bot, (float)z).color(c.getRed(), c.getGreen(), c.getBlue(), c.getAlpha()).texture(u2, v2).endVertex();
		bufferbuilder.vertex(m, (float)right, (float)top, (float)z).color(c.getRed(), c.getGreen(), c.getBlue(), c.getAlpha()).texture(u2, v1).endVertex();
		bufferbuilder.vertex(m, (float)left , (float)top, (float)z).color(c.getRed(), c.getGreen(), c.getBlue(), c.getAlpha()).texture(u1, v1).endVertex();
		bufferbuilder.finishDrawing();
		RenderSystem.enableAlphaTest();
		WorldVertexBufferUploader.draw(bufferbuilder);
	}
}<|MERGE_RESOLUTION|>--- conflicted
+++ resolved
@@ -1,15 +1,10 @@
 package com.simibubi.create.foundation.gui;
 
-<<<<<<< HEAD
-=======
 import java.awt.Color;
 
 import javax.annotation.Nonnull;
 
->>>>>>> ae768211
 import org.lwjgl.opengl.GL11;
-import org.lwjgl.opengl.GL30;
-import org.lwjgl.opengl.KHRDebug;
 
 import com.mojang.blaze3d.matrix.MatrixStack;
 import com.mojang.blaze3d.systems.RenderSystem;
@@ -42,26 +37,15 @@
 			framebuffer = new Framebuffer(mainWindow.getFramebufferWidth(), mainWindow.getFramebufferHeight(), true,
 				Minecraft.IS_RUNNING_ON_MAC);
 			framebuffer.setFramebufferColor(0, 0, 0, 0);
-			KHRDebug.glObjectLabel(GL30.GL_FRAMEBUFFER, framebuffer.framebufferObject, "UIBuffer");
 			framebuffer.enableStencil();
 //			framebuffer.deleteFramebuffer();
 		});
 	}
 
-<<<<<<< HEAD
-	public static void prepFramebufferSize() {
-		MainWindow window = Minecraft.getInstance()
-			.getWindow();
-		if (framebuffer.framebufferWidth != window.getFramebufferWidth()
-			|| framebuffer.framebufferHeight != window.getFramebufferHeight()) {
-			framebuffer.func_216491_a(window.getFramebufferWidth(), window.getFramebufferHeight(),
-				Minecraft.IS_RUNNING_ON_MAC);
-=======
 	/*public static void prepFramebufferSize() {
 		MainWindow window = Minecraft.getInstance().getWindow();
 		if (framebuffer.framebufferWidth != window.getFramebufferWidth() || framebuffer.framebufferHeight != window.getFramebufferHeight()) {
 			framebuffer.func_216491_a(window.getFramebufferWidth(), window.getFramebufferHeight(), Minecraft.IS_RUNNING_ON_MAC);
->>>>>>> ae768211
 		}
 	}*/
 
@@ -104,19 +88,12 @@
 		framebuffer.unbindFramebufferTexture();
 	}
 
-<<<<<<< HEAD
+	public static void streak(MatrixStack ms, float angle, int x, int y, int breadth, int length) {streak(ms, angle, x, y, breadth, length, Theme.i(Theme.Key.STREAK));}
+
 	// angle in degrees; 0° -> fading to the right
 	// x and y specify the middle point of the starting edge
-	// width is the total width of the streak
-	public static void streak(MatrixStack ms, float angle, int x, int y, int width, int length, int color) {
-=======
-	public static void streak(MatrixStack ms, float angle, int x, int y, int breadth, int length) {streak(ms, angle, x, y, breadth, length, Theme.i(Theme.Key.STREAK));}
-
-	//angle in degrees; 0° -> fading to the right
-	//x and y specify the middle point of the starting edge
-	//breadth is the total width of the streak
+	// breadth is the total width of the streak
 	public static void streak(MatrixStack ms, float angle, int x, int y, int breadth, int length, int color) {
->>>>>>> ae768211
 		int a1 = 0xa0 << 24;
 		int a2 = 0x80 << 24;
 		int a3 = 0x10 << 24;
@@ -132,11 +109,7 @@
 		ms.translate(x, y, 0);
 		ms.multiply(Vector3f.POSITIVE_Z.getDegreesQuaternion(angle - 90));
 
-<<<<<<< HEAD
-		streak(ms, width / 2, length, c1, c2, c3, c4);
-=======
-		streak(ms, breadth/2, length, c1, c2, c3, c4);
->>>>>>> ae768211
+		streak(ms, breadth / 2, length, c1, c2, c3, c4);
 
 		ms.pop();
 	}
@@ -151,11 +124,6 @@
 		GuiUtils.drawGradientRect(model, 0, -width, (int) (split2 * height), width, height, c3, c4);
 	}
 
-<<<<<<< HEAD
-	// draws a wide chevron-style breadcrumb arrow pointing left
-	public static void breadcrumbArrow(MatrixStack matrixStack, int x, int y, int z, int width, int height, int indent,
-		int startColor, int endColor) {
-=======
 	/**
 	 * @see #angledGradient(MatrixStack, float, int, int, int, int, int, int, int)
 	 */
@@ -197,9 +165,8 @@
 
 	public static void breadcrumbArrow(MatrixStack matrixStack, int x, int y, int z, int width, int height, int indent, Couple<Color> colors) {breadcrumbArrow(matrixStack, x, y, z, width, height, indent, colors.getFirst().getRGB(), colors.getSecond().getRGB());}
 
-	//draws a wide chevron-style breadcrumb arrow pointing left
+	// draws a wide chevron-style breadcrumb arrow pointing left
 	public static void breadcrumbArrow(MatrixStack matrixStack, int x, int y, int z, int width, int height, int indent, int startColor, int endColor) {
->>>>>>> ae768211
 		matrixStack.push();
 		matrixStack.translate(x - indent, y, z);
 
