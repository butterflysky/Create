package com.simibubi.create.foundation.gui;

import org.joml.Matrix4f;
import org.lwjgl.opengl.GL20;
import org.lwjgl.opengl.GL30;

import com.mojang.blaze3d.pipeline.RenderTarget;
import com.mojang.blaze3d.platform.GlConst;
import com.mojang.blaze3d.platform.GlStateManager;
import com.mojang.blaze3d.platform.Window;
import com.mojang.blaze3d.systems.RenderSystem;
import com.mojang.blaze3d.vertex.BufferBuilder;
import com.mojang.blaze3d.vertex.DefaultVertexFormat;
import com.mojang.blaze3d.vertex.PoseStack;
import com.mojang.blaze3d.vertex.Tesselator;
import com.mojang.blaze3d.vertex.VertexFormat;
import com.mojang.math.Axis;
import com.simibubi.create.foundation.utility.Color;
import com.simibubi.create.foundation.utility.Couple;

import io.github.fabricators_of_create.porting_lib.extensions.RenderTargetExtensions;
import io.github.fabricators_of_create.porting_lib.util.client.ScreenUtils;
import net.minecraft.client.Minecraft;
import net.minecraft.client.gui.GuiGraphics;
import net.minecraft.client.renderer.GameRenderer;

public class UIRenderHelper {

	/**
	 * An FBO that has a stencil buffer for use wherever stencil are necessary. Forcing the main FBO to have a stencil
	 * buffer will cause GL error spam when using fabulous graphics.
	 */
	public static CustomRenderTarget framebuffer;

	public static void init() {
		RenderSystem.recordRenderCall(() -> {
			Window mainWindow = Minecraft.getInstance().getWindow();
			framebuffer = CustomRenderTarget.create(mainWindow);
		});
	}

	public static void updateWindowSize(Window mainWindow) {
		if (framebuffer != null)
			framebuffer.resize(mainWindow.getWidth(), mainWindow.getHeight(), Minecraft.ON_OSX);
	}

	public static void drawFramebuffer(float alpha) {
		framebuffer.renderWithAlpha(alpha);
	}

	/**
	 * Switch from src to dst, after copying the contents of src to dst.
	 */
	public static void swapAndBlitColor(RenderTarget src, RenderTarget dst) {
		GlStateManager._glBindFramebuffer(GL30.GL_READ_FRAMEBUFFER, src.frameBufferId);
		GlStateManager._glBindFramebuffer(GL30.GL_DRAW_FRAMEBUFFER, dst.frameBufferId);
		GlStateManager._glBlitFrameBuffer(0, 0, src.viewWidth, src.viewHeight, 0, 0, dst.viewWidth, dst.viewHeight, GL30.GL_COLOR_BUFFER_BIT, GL20.GL_LINEAR);

		GlStateManager._glBindFramebuffer(GlConst.GL_FRAMEBUFFER, dst.frameBufferId);
	}

	public static void streak(GuiGraphics graphics, float angle, int x, int y, int breadth, int length) {
		streak(graphics, angle, x, y, breadth, length, Theme.i(Theme.Key.STREAK));
	}
	// angle in degrees; 0° -> fading to the right
	// x and y specify the middle point of the starting edge
	// breadth is the total width of the streak

	public static void streak(GuiGraphics graphics, float angle, int x, int y, int breadth, int length, int color) {
		int a1 = 0xa0 << 24;
		int a2 = 0x80 << 24;
		int a3 = 0x10 << 24;
		int a4 = 0x00 << 24;

		color &= 0x00FFFFFF;
		int c1 = a1 | color;
		int c2 = a2 | color;
		int c3 = a3 | color;
		int c4 = a4 | color;

		PoseStack ms = graphics.pose();
		ms.pushPose();
		ms.translate(x, y, 0);
		ms.mulPose(Axis.ZP.rotationDegrees(angle - 90));

		streak(graphics, breadth / 2, length, c1, c2, c3, c4);

		ms.popPose();
	}

	public static void streak(GuiGraphics graphics, float angle, int x, int y, int breadth, int length, Color c) {
		Color color = c.copy().setImmutable();
		int c1 = color.scaleAlpha(0.625f).getRGB();
		int c2 = color.scaleAlpha(0.5f).getRGB();
		int c3 = color.scaleAlpha(0.0625f).getRGB();
		int c4 = color.scaleAlpha(0f).getRGB();

		PoseStack ms = graphics.pose();
		ms.pushPose();
		ms.translate(x, y, 0);
		ms.mulPose(Axis.ZP.rotationDegrees(angle - 90));

		streak(graphics, breadth / 2, length, c1, c2, c3, c4);

		ms.popPose();
	}

	private static void streak(GuiGraphics graphics, int width, int height, int c1, int c2, int c3, int c4) {
		double split1 = .5;
		double split2 = .75;
		graphics.fillGradient(-width, 0, width, (int) (split1 * height), 0, c1, c2);
		graphics.fillGradient(-width, (int) (split1 * height), width, (int) (split2 * height), 0, c2, c3);
		graphics.fillGradient(-width, (int) (split2 * height), width, height, 0, c3, c4);
	}

<<<<<<< HEAD
	public static void angledGradient(@Nonnull PoseStack ms, float angle, int x, int y, int breadth, int length, Couple<Color> c) {
		angledGradient(ms, angle, x, y, 0, breadth, length, c);
	}

	public static void angledGradient(@Nonnull PoseStack ms, float angle, int x, int y, int z, int breadth, int length, Couple<Color> c) {
		angledGradient(ms, angle, x, y, z, breadth, length, c.getFirst(), c.getSecond());
	}

	public static void angledGradient(@Nonnull PoseStack ms, float angle, int x, int y, int breadth, int length, Color color1, Color color2) {
		angledGradient(ms, angle, x, y, 0, breadth, length, color1, color2);
=======
	/**
	 * @see #angledGradient(MatrixStack, float, int, int, int, int, int, Color, Color)
	 */
	public static void angledGradient(GuiGraphics graphics, float angle, int x, int y, int breadth, int length, Couple<Color> c) {
		angledGradient(graphics, angle, x, y, 0, breadth, length, c);
	}

	/**
	 * @see #angledGradient(MatrixStack, float, int, int, int, int, int, Color, Color)
	 */
	public static void angledGradient(GuiGraphics graphics, float angle, int x, int y, int z, int breadth, int length, Couple<Color> c) {
		angledGradient(graphics, angle, x, y, z, breadth, length, c.getFirst(), c.getSecond());
	}

	/**
	 * @see #angledGradient(MatrixStack, float, int, int, int, int, int, Color, Color)
	 */
	public static void angledGradient(GuiGraphics graphics, float angle, int x, int y, int breadth, int length, Color color1, Color color2) {
		angledGradient(graphics, angle, x, y, 0, breadth, length, color1, color2);
>>>>>>> e6759d8e
	}

	/**
	 * x and y specify the middle point of the starting edge
	 *
	 * @param angle   the angle of the gradient in degrees; 0° means from left to right
	 * @param color1  the color at the starting edge
	 * @param color2  the color at the ending edge
	 * @param breadth the total width of the gradient
	 */
	public static void angledGradient(GuiGraphics graphics, float angle, int x, int y, int z, int breadth, int length, Color color1, Color color2) {
		PoseStack ms = graphics.pose();
		ms.pushPose();
		ms.translate(x, y, z);
		ms.mulPose(Axis.ZP.rotationDegrees(angle - 90));

		int w = breadth / 2;
		graphics.fillGradient(-w, 0, w, length, 0, color1.getRGB(), color2.getRGB());

		ms.popPose();
	}

	public static void breadcrumbArrow(GuiGraphics graphics, int x, int y, int z, int width, int height, int indent, Couple<Color> colors) {breadcrumbArrow(graphics, x, y, z, width, height, indent, colors.getFirst(), colors.getSecond());}

	// draws a wide chevron-style breadcrumb arrow pointing left
	public static void breadcrumbArrow(GuiGraphics graphics, int x, int y, int z, int width, int height, int indent, Color startColor, Color endColor) {
		PoseStack matrixStack = graphics.pose();
		matrixStack.pushPose();
		matrixStack.translate(x - indent, y, z);

		breadcrumbArrow(graphics, width, height, indent, startColor, endColor);

		matrixStack.popPose();
	}

	private static void breadcrumbArrow(GuiGraphics graphics, int width, int height, int indent, Color c1, Color c2) {

		/*
		 * 0,0       x1,y1 ********************* x4,y4 ***** x7,y7
		 *       ****                                     ****
		 *   ****                                     ****
		 * x0,y0     x2,y2                       x5,y5
		 *   ****                                     ****
		 *       ****                                     ****
		 *           x3,y3 ********************* x6,y6 ***** x8,y8
		 *
		 */

		float x0 = 0, y0 = height / 2f;
		float x1 = indent, y1 = 0;
		float x2 = indent, y2 = height / 2f;
		float x3 = indent, y3 = height;
		float x4 = width, y4 = 0;
		float x5 = width, y5 = height / 2f;
		float x6 = width, y6 = height;
		float x7 = indent + width, y7 = 0;
		float x8 = indent + width, y8 = height;

		indent = Math.abs(indent);
		width = Math.abs(width);
		Color fc1 = Color.mixColors(c1, c2, 0);
		Color fc2 = Color.mixColors(c1, c2, (indent) / (width + 2f * indent));
		Color fc3 = Color.mixColors(c1, c2, (indent + width) / (width + 2f * indent));
		Color fc4 = Color.mixColors(c1, c2, 1);

//		RenderSystem.disableTexture();
		RenderSystem.enableBlend();
		RenderSystem.disableCull();
		RenderSystem.defaultBlendFunc();
		RenderSystem.setShader(GameRenderer::getPositionColorShader);

		Tesselator tessellator = Tesselator.getInstance();
		BufferBuilder bufferbuilder = tessellator.getBuilder();
		Matrix4f model = graphics.pose().last().pose();
		bufferbuilder.begin(VertexFormat.Mode.TRIANGLES, DefaultVertexFormat.POSITION_COLOR);

		bufferbuilder.vertex(model, x0, y0, 0).color(fc1.getRed(), fc1.getGreen(), fc1.getBlue(), fc1.getAlpha()).endVertex();
		bufferbuilder.vertex(model, x1, y1, 0).color(fc2.getRed(), fc2.getGreen(), fc2.getBlue(), fc2.getAlpha()).endVertex();
		bufferbuilder.vertex(model, x2, y2, 0).color(fc2.getRed(), fc2.getGreen(), fc2.getBlue(), fc2.getAlpha()).endVertex();

		bufferbuilder.vertex(model, x0, y0, 0).color(fc1.getRed(), fc1.getGreen(), fc1.getBlue(), fc1.getAlpha()).endVertex();
		bufferbuilder.vertex(model, x2, y2, 0).color(fc2.getRed(), fc2.getGreen(), fc2.getBlue(), fc2.getAlpha()).endVertex();
		bufferbuilder.vertex(model, x3, y3, 0).color(fc2.getRed(), fc2.getGreen(), fc2.getBlue(), fc2.getAlpha()).endVertex();

		bufferbuilder.vertex(model, x3, y3, 0).color(fc2.getRed(), fc2.getGreen(), fc2.getBlue(), fc2.getAlpha()).endVertex();
		bufferbuilder.vertex(model, x1, y1, 0).color(fc2.getRed(), fc2.getGreen(), fc2.getBlue(), fc2.getAlpha()).endVertex();
		bufferbuilder.vertex(model, x4, y4, 0).color(fc3.getRed(), fc3.getGreen(), fc3.getBlue(), fc3.getAlpha()).endVertex();

		bufferbuilder.vertex(model, x3, y3, 0).color(fc2.getRed(), fc2.getGreen(), fc2.getBlue(), fc2.getAlpha()).endVertex();
		bufferbuilder.vertex(model, x4, y4, 0).color(fc3.getRed(), fc3.getGreen(), fc3.getBlue(), fc3.getAlpha()).endVertex();
		bufferbuilder.vertex(model, x6, y6, 0).color(fc3.getRed(), fc3.getGreen(), fc3.getBlue(), fc3.getAlpha()).endVertex();

		bufferbuilder.vertex(model, x5, y5, 0).color(fc3.getRed(), fc3.getGreen(), fc3.getBlue(), fc3.getAlpha()).endVertex();
		bufferbuilder.vertex(model, x4, y4, 0).color(fc3.getRed(), fc3.getGreen(), fc3.getBlue(), fc3.getAlpha()).endVertex();
		bufferbuilder.vertex(model, x7, y7, 0).color(fc4.getRed(), fc4.getGreen(), fc4.getBlue(), fc4.getAlpha()).endVertex();

		bufferbuilder.vertex(model, x6, y6, 0).color(fc3.getRed(), fc3.getGreen(), fc3.getBlue(), fc3.getAlpha()).endVertex();
		bufferbuilder.vertex(model, x5, y5, 0).color(fc3.getRed(), fc3.getGreen(), fc3.getBlue(), fc3.getAlpha()).endVertex();
		bufferbuilder.vertex(model, x8, y8, 0).color(fc4.getRed(), fc4.getGreen(), fc4.getBlue(), fc4.getAlpha()).endVertex();

		tessellator.end();
		RenderSystem.enableCull();
		RenderSystem.disableBlend();
//		RenderSystem.enableTexture();
	}

	//just like AbstractGui#drawTexture, but with a color at every vertex
	public static void drawColoredTexture(GuiGraphics graphics, Color c, int x, int y, int tex_left, int tex_top, int width, int height) {
		drawColoredTexture(graphics, c, x, y, 0, (float) tex_left, (float) tex_top, width, height, 256, 256);
	}

	public static void drawColoredTexture(GuiGraphics graphics, Color c, int x, int y, int z, float tex_left, float tex_top, int width, int height, int sheet_width, int sheet_height) {
		drawColoredTexture(graphics, c, x, x + width, y, y + height, z, width, height, tex_left, tex_top, sheet_width, sheet_height);
	}

	public static void drawStretched(GuiGraphics graphics, int left, int top, int w, int h, int z, AllGuiTextures tex) {
		tex.bind();
		drawTexturedQuad(graphics.pose().last()
			.pose(), Color.WHITE, left, left + w, top, top + h, z, tex.startX / 256f, (tex.startX + tex.width) / 256f,
			tex.startY / 256f, (tex.startY + tex.height) / 256f);
	}

	public static void drawCropped(GuiGraphics graphics, int left, int top, int w, int h, int z, AllGuiTextures tex) {
		tex.bind();
		drawTexturedQuad(graphics.pose().last()
			.pose(), Color.WHITE, left, left + w, top, top + h, z, tex.startX / 256f, (tex.startX + w) / 256f,
			tex.startY / 256f, (tex.startY + h) / 256f);
	}

	private static void drawColoredTexture(GuiGraphics graphics, Color c, int left, int right, int top, int bot, int z, int tex_width, int tex_height, float tex_left, float tex_top, int sheet_width, int sheet_height) {
		drawTexturedQuad(graphics.pose().last().pose(), c, left, right, top, bot, z, (tex_left + 0.0F) / (float) sheet_width, (tex_left + (float) tex_width) / (float) sheet_width, (tex_top + 0.0F) / (float) sheet_height, (tex_top + (float) tex_height) / (float) sheet_height);
	}

	private static void drawTexturedQuad(Matrix4f m, Color c, int left, int right, int top, int bot, int z, float u1, float u2, float v1, float v2) {
		Tesselator tesselator = Tesselator.getInstance();
		BufferBuilder bufferbuilder = tesselator.getBuilder();
		RenderSystem.enableBlend();
		RenderSystem.defaultBlendFunc();
		RenderSystem.setShader(GameRenderer::getPositionColorTexShader);
		bufferbuilder.begin(VertexFormat.Mode.QUADS, DefaultVertexFormat.POSITION_COLOR_TEX);
		bufferbuilder.vertex(m, (float) left , (float) bot, (float) z).color(c.getRed(), c.getGreen(), c.getBlue(), c.getAlpha()).uv(u1, v2).endVertex();
		bufferbuilder.vertex(m, (float) right, (float) bot, (float) z).color(c.getRed(), c.getGreen(), c.getBlue(), c.getAlpha()).uv(u2, v2).endVertex();
		bufferbuilder.vertex(m, (float) right, (float) top, (float) z).color(c.getRed(), c.getGreen(), c.getBlue(), c.getAlpha()).uv(u2, v1).endVertex();
		bufferbuilder.vertex(m, (float) left , (float) top, (float) z).color(c.getRed(), c.getGreen(), c.getBlue(), c.getAlpha()).uv(u1, v1).endVertex();
		tesselator.end();
		RenderSystem.disableBlend();
	}

	public static void flipForGuiRender(PoseStack poseStack) {
		poseStack.mulPoseMatrix(new Matrix4f().scaling(1, -1, 1));
	}

	public static class CustomRenderTarget extends RenderTarget implements RenderTargetExtensions {

		public CustomRenderTarget(boolean useDepth) {
			super(useDepth);
		}

		public static CustomRenderTarget create(Window mainWindow) {
			CustomRenderTarget framebuffer = new CustomRenderTarget(true);
			framebuffer.resize(mainWindow.getWidth(), mainWindow.getHeight(), Minecraft.ON_OSX);
			framebuffer.setClearColor(0, 0, 0, 0);
			framebuffer.enableStencil();
			return framebuffer;
		}

		public void renderWithAlpha(float alpha) {
			Window window = Minecraft.getInstance().getWindow();

			float vx = (float) window.getGuiScaledWidth();
			float vy = (float) window.getGuiScaledHeight();
			float tx = (float) viewWidth / (float) width;
			float ty = (float) viewHeight / (float) height;

//			RenderSystem.enableTexture();
			RenderSystem.enableDepthTest();
			RenderSystem.setShader(() -> Minecraft.getInstance().gameRenderer.blitShader);
			RenderSystem.getShader().setSampler("DiffuseSampler", colorTextureId);

			bindRead();

			Tesselator tessellator = Tesselator.getInstance();
			BufferBuilder bufferbuilder = tessellator.getBuilder();
			bufferbuilder.begin(VertexFormat.Mode.QUADS, DefaultVertexFormat.POSITION_COLOR_TEX);

			bufferbuilder.vertex(0, vy, 0).color(1, 1, 1, alpha).uv(0, 0).endVertex();
			bufferbuilder.vertex(vx, vy, 0).color(1, 1, 1, alpha).uv(tx, 0).endVertex();
			bufferbuilder.vertex(vx, 0, 0).color(1, 1, 1, alpha).uv(tx, ty).endVertex();
			bufferbuilder.vertex(0, 0, 0).color(1, 1, 1, alpha).uv(0, ty).endVertex();

			tessellator.end();
			unbindRead();
		}

	}

}<|MERGE_RESOLUTION|>--- conflicted
+++ resolved
@@ -113,38 +113,16 @@
 		graphics.fillGradient(-width, (int) (split2 * height), width, height, 0, c3, c4);
 	}
 
-<<<<<<< HEAD
-	public static void angledGradient(@Nonnull PoseStack ms, float angle, int x, int y, int breadth, int length, Couple<Color> c) {
-		angledGradient(ms, angle, x, y, 0, breadth, length, c);
-	}
-
-	public static void angledGradient(@Nonnull PoseStack ms, float angle, int x, int y, int z, int breadth, int length, Couple<Color> c) {
-		angledGradient(ms, angle, x, y, z, breadth, length, c.getFirst(), c.getSecond());
-	}
-
-	public static void angledGradient(@Nonnull PoseStack ms, float angle, int x, int y, int breadth, int length, Color color1, Color color2) {
-		angledGradient(ms, angle, x, y, 0, breadth, length, color1, color2);
-=======
-	/**
-	 * @see #angledGradient(MatrixStack, float, int, int, int, int, int, Color, Color)
-	 */
 	public static void angledGradient(GuiGraphics graphics, float angle, int x, int y, int breadth, int length, Couple<Color> c) {
 		angledGradient(graphics, angle, x, y, 0, breadth, length, c);
 	}
 
-	/**
-	 * @see #angledGradient(MatrixStack, float, int, int, int, int, int, Color, Color)
-	 */
 	public static void angledGradient(GuiGraphics graphics, float angle, int x, int y, int z, int breadth, int length, Couple<Color> c) {
 		angledGradient(graphics, angle, x, y, z, breadth, length, c.getFirst(), c.getSecond());
 	}
 
-	/**
-	 * @see #angledGradient(MatrixStack, float, int, int, int, int, int, Color, Color)
-	 */
 	public static void angledGradient(GuiGraphics graphics, float angle, int x, int y, int breadth, int length, Color color1, Color color2) {
 		angledGradient(graphics, angle, x, y, 0, breadth, length, color1, color2);
->>>>>>> e6759d8e
 	}
 
 	/**
