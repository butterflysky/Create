package com.simibubi.create.foundation.gui.element;

import com.mojang.blaze3d.vertex.PoseStack;
import com.simibubi.create.foundation.utility.Components;

import net.minecraft.client.gui.Font;
import net.minecraft.network.chat.Component;
import net.minecraft.network.chat.MutableComponent;

public class TextStencilElement extends DelegatedStencilElement {

	protected Font font;
	protected MutableComponent component;
	protected boolean centerVertically = false;
	protected boolean centerHorizontally = false;

	public TextStencilElement(Font font) {
		super();
		this.font = font;
		height = 10;
	}

	public TextStencilElement(Font font, String text) {
		this(font);
<<<<<<< HEAD
		component = Component.literal(text);
=======
		component = Components.literal(text);
>>>>>>> 9c8df2ff
	}

	public TextStencilElement(Font font, MutableComponent component) {
		this(font);
		this.component = component;
	}

	public TextStencilElement withText(String text) {
<<<<<<< HEAD
		component = Component.literal(text);
=======
		component = Components.literal(text);
>>>>>>> 9c8df2ff
		return this;
	}

	public TextStencilElement withText(MutableComponent component) {
		this.component = component;
		return this;
	}

	public TextStencilElement centered(boolean vertical, boolean horizontal) {
		this.centerVertically = vertical;
		this.centerHorizontally = horizontal;
		return this;
	}

	@Override
	protected void renderStencil(PoseStack ms) {

		float x = 0, y = 0;
		if (centerHorizontally)
			x = width / 2f - font.width(component) / 2f;

		if (centerVertically)
			y = height / 2f - (font.lineHeight - 1) / 2f;

		font.draw(ms, component, x, y, 0xff_000000);
	}

	@Override
	protected void renderElement(PoseStack ms) {
		float x = 0, y = 0;
		if (centerHorizontally)
			x = width / 2f - font.width(component) / 2f;

		if (centerVertically)
			y = height / 2f - (font.lineHeight - 1) / 2f;

		ms.pushPose();
		ms.translate(x, y, 0);
		element.render(ms, font.width(component), font.lineHeight + 2, alpha);
		ms.popPose();
	}

	public MutableComponent getComponent() {
		return component;
	}
}<|MERGE_RESOLUTION|>--- conflicted
+++ resolved
@@ -4,7 +4,6 @@
 import com.simibubi.create.foundation.utility.Components;
 
 import net.minecraft.client.gui.Font;
-import net.minecraft.network.chat.Component;
 import net.minecraft.network.chat.MutableComponent;
 
 public class TextStencilElement extends DelegatedStencilElement {
@@ -22,11 +21,7 @@
 
 	public TextStencilElement(Font font, String text) {
 		this(font);
-<<<<<<< HEAD
-		component = Component.literal(text);
-=======
 		component = Components.literal(text);
->>>>>>> 9c8df2ff
 	}
 
 	public TextStencilElement(Font font, MutableComponent component) {
@@ -35,11 +30,7 @@
 	}
 
 	public TextStencilElement withText(String text) {
-<<<<<<< HEAD
-		component = Component.literal(text);
-=======
 		component = Components.literal(text);
->>>>>>> 9c8df2ff
 		return this;
 	}
 
