--- conflicted
+++ resolved
@@ -6,13 +6,9 @@
 import com.simibubi.create.foundation.gui.element.ScreenElement;
 import com.simibubi.create.foundation.utility.Color;
 
-<<<<<<< HEAD
 import net.fabricmc.api.EnvType;
 import net.fabricmc.api.Environment;
-import net.minecraft.client.gui.GuiComponent;
-=======
 import net.minecraft.client.gui.GuiGraphics;
->>>>>>> e6759d8e
 import net.minecraft.resources.ResourceLocation;
 
 public enum AllGuiTextures implements ScreenElement {
@@ -76,7 +72,7 @@
 
 	LINKED_CONTROLLER("curiosities_2", 179, 109),
 	BLUEPRINT("curiosities_2", 0, 109, 179, 109),
-	
+
 	CLIPBOARD("clipboard", 0, 0, 256, 256),
 
 	DATA_GATHERER("display_link", 235, 162),
@@ -127,7 +123,7 @@
 	I_NEW_TRAIN("schedule_2", 14, 239, 24, 16),
 	I_DISASSEMBLE_TRAIN("schedule_2", 39, 239, 24, 16),
 	I_ASSEMBLE_TRAIN("schedule_2", 64, 239, 24, 16),
-	
+
 	ELEVATOR_CONTACT("display_link", 20, 172, 233, 82),
 
 	BRASS_FRAME_TL("value_settings", 65, 9, 4, 4),
@@ -138,7 +134,7 @@
 	BRASS_FRAME_RIGHT("value_settings", 71, 14, 3, 4),
 	BRASS_FRAME_TOP("value_settings", 0, 24, 256, 3),
 	BRASS_FRAME_BOTTOM("value_settings", 0, 27, 256, 3),
-	
+
 	VALUE_SETTINGS_MILESTONE("value_settings", 0, 0, 7, 8),
 	VALUE_SETTINGS_WIDE_MILESTONE("value_settings", 75, 14, 13, 8),
 	VALUE_SETTINGS_BAR("value_settings", 7, 0, 249, 8),
@@ -149,7 +145,7 @@
 	VALUE_SETTINGS_CURSOR_RIGHT("value_settings", 61, 9, 3, 14),
 	VALUE_SETTINGS_CURSOR_ICON("value_settings", 0, 44, 22, 20),
 	VALUE_SETTINGS_LABEL_BG("value_settings", 0, 31, 81, 11),
-	
+
 	// JEI
 	JEI_SLOT("jei/widgets", 18, 18),
 	JEI_CHANCE_SLOT("jei/widgets", 20, 156, 18, 18),
@@ -231,31 +227,13 @@
 		RenderSystem.setShaderTexture(0, location);
 	}
 
-<<<<<<< HEAD
 	@Environment(EnvType.CLIENT)
-	@Override
-	public void render(PoseStack ms, int x, int y) {
-		bind();
-		GuiComponent.blit(ms, x, y, 0, startX, startY, width, height, 256, 256);
-	}
-
-	@Environment(EnvType.CLIENT)
-	public void render(PoseStack ms, int x, int y, GuiComponent component) {
-		bind();
-		component.blit(ms, x, y, startX, startY, width, height);
-	}
-
-	@Environment(EnvType.CLIENT)
-	public void render(PoseStack ms, int x, int y, Color c) {
-=======
-	@OnlyIn(Dist.CLIENT)
 	public void render(GuiGraphics graphics, int x, int y) {
 		graphics.blit(location, x, y, startX, startY, width, height);
 	}
 
-	@OnlyIn(Dist.CLIENT)
+	@Environment(EnvType.CLIENT)
 	public void render(GuiGraphics graphics, int x, int y, Color c) {
->>>>>>> e6759d8e
 		bind();
 		UIRenderHelper.drawColoredTexture(graphics, c, x, y, startX, startY, width, height);
 	}
