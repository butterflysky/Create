--- conflicted
+++ resolved
@@ -8,8 +8,8 @@
 
 import net.minecraft.client.gui.GuiComponent;
 import net.minecraft.resources.ResourceLocation;
-import net.fabricmc.api.EnvType;
-import net.fabricmc.api.Environment;
+import net.minecraftforge.api.distmarker.Dist;
+import net.minecraftforge.api.distmarker.OnlyIn;
 
 public enum AllGuiTextures implements ScreenElement {
 
@@ -59,7 +59,7 @@
 	TOOLBELT_MAIN_SLOT("widgets", 0, 97, 24, 24),
 	TOOLBELT_EMPTY_SLOT("widgets", 27, 98, 22, 22),
 	TOOLBELT_INACTIVE_SLOT("widgets", 52, 98, 22, 22),
-	
+
 	TOOLBELT_HOTBAR_OFF("widgets", 0, 130, 20, 24),
 	TOOLBELT_HOTBAR_ON("widgets", 20, 130, 20, 24),
 	TOOLBELT_SELECTED_OFF("widgets", 0, 155, 22, 22),
@@ -144,17 +144,13 @@
 		this.startY = startY;
 	}
 
-	@Environment(EnvType.CLIENT)
+	@OnlyIn(Dist.CLIENT)
 	public void bind() {
 		RenderSystem.setShaderTexture(0, location);
 	}
 
 	@OnlyIn(Dist.CLIENT)
 	@Override
-<<<<<<< HEAD
-	@Environment(EnvType.CLIENT)
-	public void draw(PoseStack ms, GuiComponent screen, int x, int y) {
-=======
 	public void render(PoseStack ms, int x, int y) {
 		bind();
 		GuiComponent.blit(ms, x, y, 0, startX, startY, width, height, 256, 256);
@@ -162,7 +158,6 @@
 
 	@OnlyIn(Dist.CLIENT)
 	public void render(PoseStack ms, int x, int y, GuiComponent component) {
->>>>>>> ad350507
 		bind();
 		component.blit(ms, x, y, startX, startY, width, height);
 	}
