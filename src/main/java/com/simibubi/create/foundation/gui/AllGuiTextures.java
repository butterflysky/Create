package com.simibubi.create.foundation.gui;

import com.mojang.blaze3d.matrix.MatrixStack;
import com.simibubi.create.Create;
import net.minecraft.client.Minecraft;
import net.minecraft.client.gui.AbstractGui;
import net.minecraft.util.ResourceLocation;
import net.minecraftforge.api.distmarker.Dist;
import net.minecraftforge.api.distmarker.OnlyIn;

public enum AllGuiTextures implements IScreenRenderable {

	// Inventories
	PLAYER_INVENTORY("player_inventory.png", 176, 108),
	WAND_OF_SYMMETRY("curiosities.png", 188, 99),
	BLOCKZAPPER("curiosities.png", 0, 99, 214, 97),
	TERRAINZAPPER("curiosities_2.png", 0, 0, 234, 101),
	TERRAINZAPPER_INACTIVE_PARAM("curiosities_2.png", 238, 0, 18, 18),

	SCHEMATIC("schematics.png", 192, 121),
	SCHEMATIC_SLOT("widgets.png", 54, 0, 16, 16),
	SCHEMATIC_PROMPT("schematics_2.png", 213, 77),
	HUD_BACKGROUND("overlay.png", 0, 0, 16, 16),

	SCHEMATIC_TABLE("schematics.png", 0, 121, 214, 83),
	SCHEMATIC_TABLE_PROGRESS("schematics.png", 0, 204, 84, 16),

	SCHEMATICANNON_TOP("schematics_2.png", 0, 77, 213, 42),
	SCHEMATICANNON_BOTTOM("schematics_2.png", 0, 119, 213, 99),
	SCHEMATICANNON_PROGRESS("schematics_2.png", 76, 239, 114, 16),
	SCHEMATICANNON_CHECKLIST_PROGRESS("schematics_2.png", 191, 240, 16, 14),
	SCHEMATICANNON_HIGHLIGHT("schematics_2.png", 1, 229, 26, 26),
	SCHEMATICANNON_FUEL("schematics_2.png", 28, 222, 47, 16),
	SCHEMATICANNON_FUEL_CREATIVE("schematics_2.png", 28, 239, 47, 16),

	STOCKSWITCH("logistics.png", 182, 93),
	STOCKSWITCH_ARROW_UP("logistics.png", 191, 0, 7, 24),
	STOCKSWITCH_ARROW_DOWN("logistics.png", 198, 0, 7, 24),
	STOCKSWITCH_CURSOR("logistics.png", 206, 0, 7, 16),
	STOCKSWITCH_INTERVAL("logistics.png", 0, 93, 100, 18),
	STOCKSWITCH_UNPOWERED_LANE("logistics.png", 36, 18, 102, 18),
	STOCKSWITCH_POWERED_LANE("logistics.png", 36, 40, 102, 18),

	ADJUSTABLE_CRATE("logistics_2.png", 124, 127),
	ADJUSTABLE_DOUBLE_CRATE("logistics_2.png", 0, 127, 196, 127),
	ADJUSTABLE_CRATE_LOCKED_SLOT("logistics_2.png", 125, 109, 18, 18),

	FILTER("filters.png", 214, 97),
	ATTRIBUTE_FILTER("filters.png", 0, 97, 241, 83),

	SEQUENCER("sequencer.png", 173, 159),
	SEQUENCER_INSTRUCTION("sequencer.png", 0, 14, 162, 22),
	SEQUENCER_DELAY("sequencer.png", 0, 58, 162, 22),
	SEQUENCER_END("sequencer.png", 0, 80, 162, 22),
	SEQUENCER_EMPTY("sequencer.png", 0, 102, 162, 22),
	SEQUENCER_AWAIT("sequencer.png", 0, 160, 162, 22),

	// JEI
	JEI_SLOT("jei/widgets.png", 18, 18),
	JEI_CHANCE_SLOT("jei/widgets.png", 20, 156, 18, 18),
	JEI_CATALYST_SLOT("jei/widgets.png", 0, 156, 18, 18),
	JEI_ARROW("jei/widgets.png", 19, 10, 42, 10),
	JEI_LONG_ARROW("jei/widgets.png", 19, 0, 71, 10),
	JEI_DOWN_ARROW("jei/widgets.png", 0, 21, 18, 14),
	JEI_LIGHT("jei/widgets.png", 0, 42, 52, 11),
	JEI_QUESTION_MARK("jei/widgets.png", 0, 178, 12, 16),
	JEI_SHADOW("jei/widgets.png", 0, 56, 52, 11),
	BLOCKZAPPER_UPGRADE_RECIPE("jei/widgets.png", 0, 75, 144, 66),
	JEI_HEAT_BAR("jei/widgets.png", 0, 201, 169, 19),
	JEI_NO_HEAT_BAR("jei/widgets.png", 0, 221, 169, 19),

	// Widgets
	BUTTON("widgets.png", 18, 18),
	BUTTON_HOVER("widgets.png", 18, 0, 18, 18),
	BUTTON_DOWN("widgets.png", 36, 0, 18, 18),
	INDICATOR("widgets.png", 0, 18, 18, 6),
	INDICATOR_WHITE("widgets.png", 18, 18, 18, 6),
	INDICATOR_GREEN("widgets.png", 36, 18, 18, 6),
	INDICATOR_YELLOW("widgets.png", 54, 18, 18, 6),
	INDICATOR_RED("widgets.png", 72, 18, 18, 6),
	
	SPEECH_TOOLTIP("widgets.png", 0, 24, 8, 8),
	SPEECH_TOOLTIP_HIGHLIGHT("widgets.png", 8, 24, 8, 8),

	// PlacementIndicator
	PLACEMENT_INDICATOR_SHEET("placement_indicator.png", 0, 0, 16, 256);

	;

	public static final int FONT_COLOR = 0x575F7A;

	public final ResourceLocation location;
	public int width, height;
	public int startX, startY;

	private AllGuiTextures(String location, int width, int height) {
		this(location, 0, 0, width, height);
	}

	private AllGuiTextures(int startX, int startY) {
		this("icons.png", startX * 16, startY * 16, 16, 16);
	}

	private AllGuiTextures(String location, int startX, int startY, int width, int height) {
		this.location = new ResourceLocation(Create.ID, "textures/gui/" + location);
		this.width = width;
		this.height = height;
		this.startX = startX;
		this.startY = startY;
	}

	@OnlyIn(Dist.CLIENT)
	public void bind() {
		Minecraft.getInstance()
			.getTextureManager()
			.bindTexture(location);
	}

	@Override
	@OnlyIn(Dist.CLIENT)
	public void draw(MatrixStack matrixStack, AbstractGui screen, int x, int y) {
		bind();
		screen.drawTexture(matrixStack, x, y, startX, startY, width, height);
	}
<<<<<<< HEAD

	@OnlyIn(Dist.CLIENT)
	public void draw(MatrixStack matrixStack, int x, int y) {
		draw(matrixStack, new Screen(null) {
		}, x, y);
	}

=======
>>>>>>> cef93ab0
}<|MERGE_RESOLUTION|>--- conflicted
+++ resolved
@@ -78,7 +78,7 @@
 	INDICATOR_GREEN("widgets.png", 36, 18, 18, 6),
 	INDICATOR_YELLOW("widgets.png", 54, 18, 18, 6),
 	INDICATOR_RED("widgets.png", 72, 18, 18, 6),
-	
+
 	SPEECH_TOOLTIP("widgets.png", 0, 24, 8, 8),
 	SPEECH_TOOLTIP_HIGHLIGHT("widgets.png", 8, 24, 8, 8),
 
@@ -118,18 +118,8 @@
 
 	@Override
 	@OnlyIn(Dist.CLIENT)
-	public void draw(MatrixStack matrixStack, AbstractGui screen, int x, int y) {
+	public void draw(MatrixStack ms, AbstractGui screen, int x, int y) {
 		bind();
-		screen.drawTexture(matrixStack, x, y, startX, startY, width, height);
+		screen.drawTexture(ms, x, y, startX, startY, width, height);
 	}
-<<<<<<< HEAD
-
-	@OnlyIn(Dist.CLIENT)
-	public void draw(MatrixStack matrixStack, int x, int y) {
-		draw(matrixStack, new Screen(null) {
-		}, x, y);
-	}
-
-=======
->>>>>>> cef93ab0
 }