--- conflicted
+++ resolved
@@ -73,38 +73,6 @@
 		super.beforeRender(ms, mouseX, mouseY, partialTicks);
 
 		float flashValue = flash.getValue(partialTicks);
-<<<<<<< HEAD
-		if (flashValue > .1f)
-			fade *= 3 * flashValue + Math.sin((PonderUI.ponderTicks + partialTicks) / 6);
-
-		int backgroundColor = ColorHelper.applyAlpha(0xdd000000, fade);
-		int borderColorStart = customPassiveBorder != null ? customPassiveBorder.getFirst() : hovered ? 0x70ffffff : 0x40aa9999;
-		int borderColorEnd = customPassiveBorder != null ? customPassiveBorder.getSecond() : hovered ? 0x30ffffff : 0x20aa9999;
-		borderColorStart = ColorHelper.applyAlpha(borderColorStart, fade);
-		borderColorEnd = ColorHelper.applyAlpha(borderColorEnd, fade);
-
-		ms.translate(0, 0, 400);
-		PonderUI.renderBox(ms, x, y, width, height, backgroundColor, borderColorStart, borderColorEnd);
-		ms.translate(0, 0, 100);
-
-		if (icon != null) {
-			RenderSystem.enableBlend();
-			RenderSystem.color4f(1, 1, 1, fade);
-			ms.push();
-			ms.translate(x + 2, y + 2, 0);
-			ms.scale((width - 4) / 16f, (height - 4) / 16f, 1);
-			icon.draw(ms, this, 0, 0);
-			ms.pop();
-		}
-		if (item != null) {
-			ms.push();
-			ms.translate(0, 0, -100);
-			GuiGameElement.of(item)
-				.at(x - 2, y - 2)
-				.scale(1.5f)
-				.render(ms);
-			ms.pop();
-=======
 		if (flashValue > .1f) {
 			float sin = 0.5f + 0.5f * MathHelper.sin((AnimationTickHolder.getTicks(true) + partialTicks) / 6f);
 			sin *= flashValue;
@@ -114,7 +82,6 @@
 			Color nc2 = new Color(c2.getRed(), c2.getGreen(), c2.getBlue(), MathHelper.clamp(c2.getAlpha() + 50, 0, 255));
 			gradientColor1 = ColorHelper.mixColors(c1, nc1, sin);
 			gradientColor2 = ColorHelper.mixColors(c2, nc2, sin);
->>>>>>> ae768211
 		}
 	}
 
