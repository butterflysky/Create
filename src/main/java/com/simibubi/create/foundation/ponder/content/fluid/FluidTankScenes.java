--- conflicted
+++ resolved
@@ -83,14 +83,8 @@
 		scene.world.hideIndependentSection(chocLink, Direction.DOWN);
 		scene.idle(5);
 		FluidStack content = new FluidStack(AllFluids.CHOCOLATE.get()
-<<<<<<< HEAD
 			.getSource(), FluidConstants.BUCKET * 16);
-		scene.world.modifyTileEntity(tankPos, FluidTankTileEntity.class, te -> TransferUtil.insertFluid(te.getTankInventory(), content));
-=======
-			.getSource(), 16000);
-		scene.world.modifyBlockEntity(tankPos, FluidTankBlockEntity.class, be -> be.getTankInventory()
-			.fill(content, FluidAction.EXECUTE));
->>>>>>> 03feeb71
+		scene.world.modifyBlockEntity(tankPos, FluidTankBlockEntity.class, be -> TransferUtil.insertFluid(be.getTankInventory(), content));
 		scene.idle(25);
 
 		scene.world.moveSection(tankLink, util.vector.of(0, 0, 1), 10);
@@ -107,22 +101,11 @@
 
 		scene.idle(5);
 		scene.world.propagatePipeChange(pumpPos);
-<<<<<<< HEAD
-		scene.effects.rotationDirectionIndicator(pumpPos);
-		scene.world.modifyTileEntity(util.grid.at(2, 0, 5), FluidTankTileEntity.class, te -> TransferUtil.insertFluid(te.getTankInventory(), content));
+		scene.world.modifyBlockEntity(util.grid.at(2, 0, 5), FluidTankBlockEntity.class, be -> TransferUtil.insertFluid(be.getTankInventory(), content));
 		scene.idle(20);
 
 		for (int i = 0; i < 4; i++) {
-			scene.world.modifyTileEntity(tankPos, FluidTankTileEntity.class, te -> TransferUtil.extractAnyFluid(te.getTankInventory(), FluidConstants.BUCKET * 2));
-=======
-		scene.world.modifyBlockEntity(util.grid.at(2, 0, 5), FluidTankBlockEntity.class, be -> be.getTankInventory()
-			.fill(content, FluidAction.EXECUTE));
-		scene.idle(20);
-
-		for (int i = 0; i < 4; i++) {
-			scene.world.modifyBlockEntity(tankPos, FluidTankBlockEntity.class, be -> be.getTankInventory()
-				.drain(2000, FluidAction.EXECUTE));
->>>>>>> 03feeb71
+			scene.world.modifyBlockEntity(tankPos, FluidTankBlockEntity.class, be -> TransferUtil.extractAnyFluid(be.getTankInventory(), FluidConstants.BUCKET * 2));
 			scene.idle(5);
 		}
 
@@ -136,12 +119,7 @@
 		scene.world.modifyBlock(pumpPos, s -> s.setValue(PumpBlock.FACING, Direction.NORTH), true);
 		scene.world.propagatePipeChange(pumpPos);
 		for (int i = 0; i < 4; i++) {
-<<<<<<< HEAD
-			scene.world.modifyTileEntity(tankPos, FluidTankTileEntity.class, te -> TransferUtil.insert(te.getTankInventory(), content.getType(), FluidConstants.BUCKET * 2));
-=======
-			scene.world.modifyBlockEntity(tankPos, FluidTankBlockEntity.class, be -> be.getTankInventory()
-				.fill(FluidHelper.copyStackWithAmount(content, 2000), FluidAction.EXECUTE));
->>>>>>> 03feeb71
+			scene.world.modifyBlockEntity(tankPos, FluidTankBlockEntity.class, be -> TransferUtil.insert(be.getTankInventory(), content.getType(), FluidConstants.BUCKET * 2));
 			scene.idle(5);
 		}
 		scene.idle(40);
@@ -183,14 +161,8 @@
 			.placeNearTarget()
 			.pointAt(util.vector.blockSurface(util.grid.at(2, 2, 2), Direction.WEST));
 		scene.idle(80);
-<<<<<<< HEAD
-		scene.world.modifyTileEntity(util.grid.at(4, 3, 0), SpoutTileEntity.class,
-			te -> TransferUtil.insertFluid(te.getFluidStorage(null), content));
-=======
 		scene.world.modifyBlockEntity(util.grid.at(4, 3, 0), SpoutBlockEntity.class,
-			be -> be.getCapability(CapabilityFluidHandler.FLUID_HANDLER_CAPABILITY)
-				.ifPresent(ifh -> ifh.fill(content, FluidAction.EXECUTE)));
->>>>>>> 03feeb71
+			be -> TransferUtil.insertFluid(ge.getFluidStorage(null), content));
 
 		scene.world.moveSection(tankLink, util.vector.of(0, 0, 1), 7);
 		scene.world.multiplyKineticSpeed(spoutstuff, -1);
@@ -397,15 +369,9 @@
 				.withItem(bucket),
 			40);
 		scene.idle(7);
-<<<<<<< HEAD
-		scene.world.modifyTileEntity(cTankPos, CreativeFluidTankTileEntity.class,
-			te -> ((CreativeSmartFluidTank) te.getTankInventory())
-				.setContainedFluid(new FluidStack(Fluids.LAVA, FluidConstants.BUCKET)));
-=======
 		scene.world.modifyBlockEntity(cTankPos, CreativeFluidTankBlockEntity.class,
 			be -> ((CreativeSmartFluidTank) be.getTankInventory())
-				.setContainedFluid(new FluidStack(Fluids.FLOWING_LAVA, 1000)));
->>>>>>> 03feeb71
+				.setContainedFluid(new FluidStack(Fluids.LAVA, FluidConstants.BUCKET)));
 		scene.idle(5);
 
 		scene.overlay.showText(50)
@@ -418,7 +384,7 @@
 		scene.idle(7);
 		scene.world.showSection(tank, Direction.DOWN);
 		scene.idle(5);
-		
+
 		scene.rotateCameraY(-30);
 
 		scene.world.showSection(largeCog, Direction.UP);
