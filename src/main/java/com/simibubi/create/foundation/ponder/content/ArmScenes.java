package com.simibubi.create.foundation.ponder.content;

import com.simibubi.create.AllBlocks;
import com.simibubi.create.AllShapes;
import com.simibubi.create.content.contraptions.components.crafter.MechanicalCrafterBlockEntity;
import com.simibubi.create.content.logistics.block.funnel.FunnelBlockEntity;
import com.simibubi.create.content.logistics.block.mechanicalArm.ArmBlockEntity.Phase;
import com.simibubi.create.foundation.ponder.ElementLink;
import com.simibubi.create.foundation.ponder.PonderPalette;
import com.simibubi.create.foundation.ponder.SceneBuilder;
import com.simibubi.create.foundation.ponder.SceneBuildingUtil;
import com.simibubi.create.foundation.ponder.Selection;
import com.simibubi.create.foundation.ponder.element.InputWindowElement;
import com.simibubi.create.foundation.ponder.element.WorldSectionElement;
import com.simibubi.create.foundation.utility.Pointing;

import io.github.fabricators_of_create.porting_lib.transfer.TransferUtil;
import net.fabricmc.fabric.api.transfer.v1.item.ItemVariant;
import net.minecraft.core.BlockPos;
import net.minecraft.core.Direction;
import net.minecraft.world.item.ItemStack;
import net.minecraft.world.item.Items;
import net.minecraft.world.level.block.Blocks;
import net.minecraft.world.phys.AABB;
import net.minecraft.world.phys.Vec3;

public class ArmScenes {

	public static void setup(SceneBuilder scene, SceneBuildingUtil util) {
		scene.title("mechanical_arm", "Setting up Mechanical Arms");
		scene.configureBasePlate(0, 0, 5);
		scene.showBasePlate();

		ItemStack armItem = AllBlocks.MECHANICAL_ARM.asStack();
		BlockPos armPos = util.grid.at(2, 1, 2);
		Selection armSel = util.select.position(armPos);
		BlockPos inputDepot = util.grid.at(4, 2, 1);
		Vec3 depotSurface = util.vector.blockSurface(inputDepot, Direction.NORTH);
		Vec3 armSurface = util.vector.blockSurface(armPos, Direction.WEST);

		scene.idle(20);

		scene.world.setKineticSpeed(armSel, 0);
		scene.world.showSection(armSel, Direction.DOWN);
		scene.idle(10);
		scene.effects.indicateRedstone(armPos);
		scene.overlay.showSelectionWithText(armSel, 70)
			.attachKeyFrame()
			.colored(PonderPalette.RED)
			.text("Mechanical Arms have to be assigned their in- and outputs before they are placed")
			.pointAt(armSurface)
			.placeNearTarget();
		scene.idle(80);
		scene.world.showSection(util.select.fromTo(4, 1, 1, 4, 2, 1), Direction.DOWN);
		scene.world.showSection(util.select.fromTo(0, 1, 1, 0, 2, 1), Direction.DOWN);
		scene.world.hideSection(armSel, Direction.UP);
		scene.idle(20);
		scene.overlay.showControls(new InputWindowElement(depotSurface, Pointing.RIGHT).rightClick()
			.withItem(armItem), 50);
		scene.idle(7);
		AABB depotBounds = AllShapes.CASING_13PX.get(Direction.UP)
			.bounds();
		scene.overlay.chaseBoundingBoxOutline(PonderPalette.INPUT, new Object(), depotBounds.move(4, 2, 1), 400);

		scene.overlay.showText(70)
			.attachKeyFrame()
			.colored(PonderPalette.INPUT)
			.text("Right-Click inventories while holding the Arm to assign them as Targets")
			.pointAt(util.vector.blockSurface(inputDepot, Direction.WEST))
			.placeNearTarget();
		scene.idle(80);

		BlockPos outputDepot = util.grid.at(0, 2, 1);
		InputWindowElement input =
			new InputWindowElement(util.vector.blockSurface(outputDepot, Direction.NORTH), Pointing.RIGHT).rightClick()
				.withItem(armItem);
		scene.overlay.showControls(input, 20);
		scene.idle(7);
		Object second = new Object();
		scene.overlay.chaseBoundingBoxOutline(PonderPalette.INPUT, second, depotBounds.move(0, 2, 1), 100);
		scene.idle(25);
		scene.overlay.showControls(input, 30);
		scene.idle(7);
		scene.overlay.chaseBoundingBoxOutline(PonderPalette.OUTPUT, second, depotBounds.move(0, 2, 1), 280);
		scene.overlay.showText(70)
			.colored(PonderPalette.OUTPUT)
			.text("Right-Click again to toggle between Input (Blue) and Output (Orange)")
			.pointAt(util.vector.blockSurface(outputDepot, Direction.WEST))
			.placeNearTarget();

		scene.idle(80);
		scene.world.showSection(util.select.position(1, 1, 0), Direction.DOWN);
		scene.idle(15);
		scene.overlay.chaseBoundingBoxOutline(PonderPalette.INPUT, new Object(), depotBounds.move(1, 1, 0), 43);

		scene.overlay.showText(50)
			.colored(PonderPalette.WHITE)
			.text("Left-Click components to remove their Selection")
			.pointAt(util.vector.blockSurface(util.grid.at(1, 1, 0), Direction.WEST))
			.placeNearTarget();

		scene.idle(35);
		scene.overlay
			.showControls(new InputWindowElement(util.vector.topOf(util.grid.at(1, 1, 0)), Pointing.DOWN).leftClick()
				.withItem(armItem), 30);
		scene.idle(50);

		scene.world.showSection(armSel, Direction.DOWN);
		scene.idle(10);
		Vec3 armTop = armSurface.add(0.5, 1.5, 0);
		scene.overlay.showText(70)
			.attachKeyFrame()
			.colored(PonderPalette.GREEN)
			.text("Once placed, the Mechanical Arm will target the blocks selected previously")
			.pointAt(armTop)
			.placeNearTarget();
		scene.idle(80);

		scene.effects.indicateSuccess(armPos);
		scene.world.showSection(util.select.fromTo(2, 1, 5, 2, 1, 3)
			.add(util.select.position(2, 0, 5)), Direction.DOWN);
		ItemStack copper = new ItemStack(Items.COPPER_INGOT);
		scene.world.createItemOnBeltLike(inputDepot, Direction.SOUTH, copper);
		scene.idle(10);

		scene.world.setKineticSpeed(armSel, -48);
		scene.idle(20);
		scene.world.instructArm(armPos, Phase.MOVE_TO_INPUT, ItemStack.EMPTY, 1);
		scene.idle(24);
		scene.world.removeItemsFromBelt(inputDepot);
		scene.world.instructArm(armPos, Phase.SEARCH_OUTPUTS, copper, -1);
		scene.idle(20);
		scene.world.instructArm(armPos, Phase.MOVE_TO_OUTPUT, copper, 1);
		scene.idle(24);
		scene.world.createItemOnBeltLike(outputDepot, Direction.UP, copper);
		scene.world.instructArm(armPos, Phase.SEARCH_INPUTS, ItemStack.EMPTY, -1);
		scene.idle(44);

		scene.world.showSection(util.select.fromTo(1, 1, 4, 1, 3, 4), Direction.DOWN);
		scene.idle(5);
		scene.world.showSection(util.select.position(4, 1, 2), Direction.DOWN);
		scene.idle(5);

		scene.overlay.chaseBoundingBoxOutline(PonderPalette.OUTPUT, new Object(), depotBounds.move(0, 2, 1), 60);
		scene.idle(5);
		scene.overlay.chaseBoundingBoxOutline(PonderPalette.INPUT, new Object(), depotBounds.move(4, 2, 1), 60);
		scene.idle(5);
		scene.overlay.chaseBoundingBoxOutline(PonderPalette.OUTPUT, new Object(), depotBounds.move(1, 1, 0), 60);
		scene.idle(5);
		scene.overlay.chaseBoundingBoxOutline(PonderPalette.INPUT, new Object(), depotBounds.move(1, 3, 4), 60);
		scene.idle(5);
		scene.overlay.chaseBoundingBoxOutline(PonderPalette.INPUT, new Object(), depotBounds.move(4, 1, 2), 60);
		scene.idle(5);

		scene.overlay.showText(80)
			.attachKeyFrame()
			.text("They can have any amount of in- and outputs within their range")
			.pointAt(util.vector.blockSurface(util.grid.at(1, 3, 4), Direction.WEST))
			.placeNearTarget();

		inputDepot = util.grid.at(1, 3, 4);
		outputDepot = util.grid.at(1, 1, 0);
		copper = new ItemStack(Items.COPPER_BLOCK);
		scene.world.createItemOnBeltLike(inputDepot, Direction.SOUTH, copper);
		scene.idle(20);
		scene.world.instructArm(armPos, Phase.MOVE_TO_INPUT, ItemStack.EMPTY, 2);
		scene.idle(24);
		scene.world.removeItemsFromBelt(inputDepot);
		scene.world.instructArm(armPos, Phase.SEARCH_OUTPUTS, copper, -1);
		scene.idle(20);
		scene.world.instructArm(armPos, Phase.MOVE_TO_OUTPUT, copper, 0);
		scene.idle(24);
		scene.world.createItemOnBeltLike(outputDepot, Direction.UP, copper);
		scene.world.instructArm(armPos, Phase.SEARCH_INPUTS, ItemStack.EMPTY, -1);

		scene.world.hideSection(util.select.fromTo(4, 2, 1, 4, 1, 1), Direction.UP);
		scene.idle(2);
		scene.world.hideSection(util.select.fromTo(1, 1, 4, 1, 3, 4), Direction.UP);
		scene.idle(5);
		scene.world.hideSection(util.select.fromTo(0, 1, 1, 0, 2, 1), Direction.UP);
		scene.idle(2);
		scene.world.hideSection(util.select.position(1, 1, 0), Direction.UP);
		scene.idle(5);
		scene.world.hideSection(util.select.position(4, 1, 2), Direction.UP);
		scene.idle(15);

		scene.world.showSection(util.select.fromTo(4, 1, 3, 4, 2, 3), Direction.NORTH);
		scene.idle(5);
		scene.world.showSection(util.select.fromTo(0, 1, 3, 0, 2, 3), Direction.NORTH);
		scene.idle(15);

		Object in = new Object();
		Object out = new Object();
		AABB chestBounds = new AABB(1 / 16f, 0, 1 / 16f, 15 / 16f, 14 / 16f, 15 / 16f);
		AABB funnelBounds = new AABB(0, 0, 8 / 16f, 16 / 16f, 16 / 16f, 16 / 16f);

		scene.overlay.chaseBoundingBoxOutline(PonderPalette.RED, in, chestBounds.move(4, 2, 3), 120);
		scene.overlay.chaseBoundingBoxOutline(PonderPalette.RED, out, chestBounds.move(0, 2, 3), 120);
		scene.overlay.showText(80)
			.attachKeyFrame()
			.text("However, not every type of Inventory can be interacted with directly")
			.colored(PonderPalette.RED)
			.placeNearTarget()
			.pointAt(util.vector.blockSurface(util.grid.at(0, 2, 3), Direction.WEST));
		scene.idle(90);

		scene.world.showSection(util.select.fromTo(4, 1, 2, 4, 2, 2), Direction.SOUTH);
		scene.idle(5);
		scene.world.showSection(util.select.position(0, 2, 2), Direction.SOUTH);
		scene.idle(10);

		scene.overlay.chaseBoundingBoxOutline(PonderPalette.INPUT, in, depotBounds.move(4, 1, 2), 80);
		scene.idle(5);
		scene.overlay.chaseBoundingBoxOutline(PonderPalette.OUTPUT, out, funnelBounds.move(0, 2, 2), 80);
		scene.idle(5);

		scene.overlay.showText(60)
			.text("Funnels and Depots can help to Bridge that gap")
			.colored(PonderPalette.OUTPUT)
			.placeNearTarget()
			.pointAt(util.vector.topOf(util.grid.at(0, 2, 2))
				.add(0, 0, 0.25));
		scene.idle(70);
		ItemStack sword = new ItemStack(Items.GOLDEN_SWORD);
		inputDepot = util.grid.at(4, 1, 2);
		scene.overlay
			.showControls(new InputWindowElement(util.vector.topOf(inputDepot), Pointing.RIGHT).withItem(sword), 30);
		scene.world.createItemOnBeltLike(inputDepot, Direction.SOUTH, sword);

		scene.idle(20);
		scene.world.instructArm(armPos, Phase.MOVE_TO_INPUT, ItemStack.EMPTY, 0);
		scene.idle(24);
		scene.world.removeItemsFromBelt(inputDepot);
		scene.world.instructArm(armPos, Phase.SEARCH_OUTPUTS, sword, -1);
		scene.idle(20);
		scene.world.instructArm(armPos, Phase.MOVE_TO_OUTPUT, sword, 2);
		scene.idle(24);
		scene.world.flapFunnel(util.grid.at(0, 2, 2), false);
		scene.world.instructArm(armPos, Phase.SEARCH_INPUTS, ItemStack.EMPTY, -1);
		scene.idle(5);
		scene.overlay.showControls(
			new InputWindowElement(util.vector.blockSurface(util.grid.at(0, 2, 3), Direction.WEST), Pointing.LEFT)
				.withItem(sword),
			30);

	}

	public static void filtering(SceneBuilder scene, SceneBuildingUtil util) {
		scene.title("mechanical_arm_filtering", "Filtering Outputs of the Mechanical Arm");
		scene.configureBasePlate(0, 0, 6);
		scene.scaleSceneView(0.9f);
		scene.world.setKineticSpeed(util.select.fromTo(4, 1, 4, 6, 0, 5), 0);
		scene.world.showSection(util.select.layer(0), Direction.UP);
		scene.idle(10);
		scene.world.showSection(util.select.fromTo(4, 1, 4, 5, 1, 5), Direction.DOWN);
		scene.idle(10);

		for (int x = 0; x < 2; x++) {
			scene.idle(3);
			scene.world.showSection(util.select.position(x + 1, 1, 4), Direction.DOWN);
		}

		for (int y = 0; y < 3; y++) {
			for (int x = 0; x < 3; x++) {
				scene.world.showSection(util.select.position(y == 1 ? x + 3 : 5 - x, y + 1, 1), Direction.DOWN);
				scene.idle(2);
			}
		}
		
		scene.world.showSection(util.select.position(6, 1, 1), Direction.WEST);
		scene.world.showSection(util.select.position(2, 1, 1), Direction.EAST);

		ItemStack sand = new ItemStack(Items.SAND, 64);
		ItemStack sulphur = new ItemStack(Items.GUNPOWDER, 64);
		scene.world.createItemOnBeltLike(util.grid.at(2, 1, 4), Direction.SOUTH, sand);
		scene.world.createItemOnBeltLike(util.grid.at(1, 1, 4), Direction.SOUTH, sulphur);

		scene.overlay.showSelectionWithText(util.select.fromTo(2, 1, 4, 1, 1, 4), 60)
			.text("Inputs")
			.placeNearTarget()
			.colored(PonderPalette.INPUT);
		scene.idle(50);
		scene.overlay.showSelectionWithText(util.select.fromTo(5, 3, 1, 3, 1, 1), 40)
			.text("Outputs")
			.placeNearTarget()
			.colored(PonderPalette.OUTPUT);
		scene.idle(50);

		scene.overlay.showText(80)
			.attachKeyFrame()
			.text("Sometimes it is desirable to restrict targets of the Arm by matching a filter")
			.placeNearTarget()
			.pointAt(util.vector.blockSurface(util.grid.at(3, 3, 1), Direction.WEST));

		scene.idle(90);
		scene.rotateCameraY(-90 - 30);
		scene.idle(20);

		scene.overlay.showSelectionWithText(util.select.position(4, 1, 4), 80)
			.colored(PonderPalette.RED)
			.text("Mechanical Arms by themselves do not provide any options for filtering")
			.placeNearTarget();
		scene.idle(90);

		for (int y = 0; y < 3; y++) {
			scene.world.showSection(util.select.fromTo(5, y + 1, 2, 3, y + 1, 2), Direction.NORTH);
			scene.idle(2);
		}

		Vec3 filterSlot = util.vector.of(3.5, 3.75, 2.6);
		scene.overlay.showFilterSlotInput(filterSlot, Direction.NORTH, 80);
		scene.idle(10);
		scene.overlay.showText(80)
			.attachKeyFrame()
			.colored(PonderPalette.GREEN)
			.pointAt(filterSlot)
			.text("Brass Funnels as Targets do however communicate their own filter to the Arm")
			.placeNearTarget();
		scene.idle(90);

		for (int y = 0; y < 3; y++) {
			for (int x = 0; x < 3; x++) {
				ItemStack item = (x + y) % 2 == 0 ? sulphur : sand;
				scene.overlay
					.showControls(new InputWindowElement(filterSlot.add(2 - x, -y, 0), Pointing.LEFT).rightClick()
						.withItem(item), 5);
				scene.idle(7);
				scene.world.setFilterData(util.select.position(5 - x, 3 - y, 2), FunnelBlockEntity.class, item);
				scene.idle(4);
			}
		}

		scene.world.setKineticSpeed(util.select.fromTo(4, 1, 4, 6, 0, 5), 24);
		scene.world.multiplyKineticSpeed(util.select.position(5, 1, 5), -1);
		scene.world.multiplyKineticSpeed(util.select.position(4, 1, 4), 2);
		scene.idle(10);

		BlockPos armPos = util.grid.at(4, 1, 4);
		scene.world.instructArm(armPos, Phase.MOVE_TO_INPUT, ItemStack.EMPTY, 1);
		scene.idle(24);
		scene.world.instructArm(armPos, Phase.SEARCH_OUTPUTS, sand, -1);
		scene.idle(20);

		scene.overlay.showText(80)
			.attachKeyFrame()
			.pointAt(util.vector.topOf(2, 1, 4))
			.text("The Arm is smart enough not to pick up items it couldn't distribute")
			.placeNearTarget();
		scene.idle(90);

		for (int i = 0; i < 4; i++) {
			int index = i * 2 + 1;
			scene.world.instructArm(armPos, Phase.MOVE_TO_OUTPUT, sand, index);
			scene.idle(24);
			BlockPos funnelPos = util.grid.at(5 - index % 3, 1 + index / 3, 2);
			scene.world.flapFunnel(funnelPos, false);
			scene.world.instructArm(armPos, Phase.SEARCH_INPUTS, i == 3 ? ItemStack.EMPTY : sand, -1);
<<<<<<< HEAD
			scene.world.modifyTileEntity(funnelPos.north(), MechanicalCrafterTileEntity.class, mct ->
					TransferUtil.insert(mct.getInventory(), ItemVariant.of(sand), sand.getCount()));
=======
			scene.world.modifyBlockEntity(funnelPos.north(), MechanicalCrafterBlockEntity.class, mct -> mct.getInventory()
				.insertItem(0, sand.copy(), false));
>>>>>>> 03feeb71
			scene.idle(10);
		}

		scene.world.instructArm(armPos, Phase.MOVE_TO_INPUT, ItemStack.EMPTY, 0);
		scene.idle(24);
		scene.world.instructArm(armPos, Phase.SEARCH_OUTPUTS, sulphur, -1);
		scene.idle(20);

		scene.rotateCameraY(120);
		scene.world.setCraftingResult(util.grid.at(3, 1, 1), new ItemStack(Blocks.TNT));

		for (int i = 0; i < 5; i++) {
			int index = i * 2;
			scene.world.instructArm(armPos, Phase.MOVE_TO_OUTPUT, sulphur, index);
			scene.idle(24);
			BlockPos funnelPos = util.grid.at(3 + index % 3, 1 + index / 3, 2);
			scene.world.flapFunnel(funnelPos, false);
			scene.world.instructArm(armPos, Phase.SEARCH_INPUTS, i == 4 ? ItemStack.EMPTY : sulphur, -1);
<<<<<<< HEAD
			scene.world.modifyTileEntity(funnelPos.north(), MechanicalCrafterTileEntity.class, mct ->
					TransferUtil.insert(mct.getInventory(), ItemVariant.of(sulphur), sulphur.getCount()));
=======
			scene.world.modifyBlockEntity(funnelPos.north(), MechanicalCrafterBlockEntity.class, mct -> mct.getInventory()
				.insertItem(0, sulphur.copy(), false));
>>>>>>> 03feeb71
			scene.idle(10);
		}

		scene.idle(120);
	}

	public static void modes(SceneBuilder scene, SceneBuildingUtil util) {
		scene.title("mechanical_arm_modes", "Distribution modes of the Mechanical Arm");
		scene.configureBasePlate(0, 1, 5);
		scene.world.setBlock(util.grid.at(3, 1, 0), Blocks.BARRIER.defaultBlockState(), false);

		scene.world.showSection(util.select.layer(0), Direction.UP);
		scene.idle(5);
		scene.world.showSection(util.select.fromTo(3, 1, 4, 4, 1, 5), Direction.DOWN);
		scene.idle(5);
		scene.world.showSection(util.select.fromTo(1, 1, 4, 1, 2, 5), Direction.NORTH);
		scene.idle(5);
		scene.world.showSection(util.select.fromTo(1, 1, 1, 5, 1, 2), Direction.SOUTH);
		scene.idle(10);

		AABB depotBox = AllShapes.CASING_13PX.get(Direction.UP)
			.bounds();
		AABB beltBox = depotBox.contract(0, -3 / 16f, 0)
			.inflate(1, 0, 0);
		BlockPos depotPos = util.grid.at(1, 1, 4);
		BlockPos armPos = util.grid.at(3, 1, 4);

		scene.overlay.chaseBoundingBoxOutline(PonderPalette.INPUT, depotBox, depotBox.move(1, 1, 4), 60);
		scene.overlay.showText(30)
			.text("Input")
			.pointAt(util.vector.blockSurface(depotPos, Direction.WEST))
			.placeNearTarget()
			.colored(PonderPalette.INPUT);
		scene.idle(40);
		scene.overlay.chaseBoundingBoxOutline(PonderPalette.OUTPUT, depotBox, beltBox.move(2, 1, 2), 40);
		scene.overlay.showText(40)
			.text("Outputs")
			.pointAt(util.vector.blockSurface(util.grid.at(1, 1, 2), Direction.WEST))
			.placeNearTarget()
			.colored(PonderPalette.OUTPUT);
		scene.idle(50);

		ItemStack item = new ItemStack(Items.SNOWBALL);

		scene.world.createItemOnBeltLike(depotPos, Direction.SOUTH, item);
		scene.overlay.showText(60)
			.attachKeyFrame()
			.text("Whenever an Arm has to choose between multiple valid outputs...")
			.pointAt(util.vector.blockSurface(util.grid.at(2, 1, 2), Direction.UP))
			.placeNearTarget()
			.colored(PonderPalette.OUTPUT);
		scene.idle(70);

		Vec3 scrollSlot = util.vector.of(3.5, 1 + 3 / 16f, 4);
		scene.overlay.showFilterSlotInput(scrollSlot, Direction.NORTH, 120);
		scene.overlay.showText(50)
			.text("...it will act according to its setting")
			.pointAt(scrollSlot)
			.placeNearTarget();
		scene.idle(60);

		scene.overlay.showControls(new InputWindowElement(scrollSlot, Pointing.RIGHT).rightClick(), 40);
		scene.idle(10);
		scene.overlay.showText(50)
			.text("The value panel will allow you to configure it")
			.pointAt(scrollSlot)
			.placeNearTarget();
		scene.idle(60);

		ElementLink<WorldSectionElement> blockage =
			scene.world.showIndependentSection(util.select.position(4, 1, 0), Direction.UP);
		scene.world.moveSection(blockage, util.vector.of(-1, 0, 0), 0);

		for (int i = 0; i < 20; i++) {

			if (i == 2) {
				scene.overlay.showText(60)
					.attachKeyFrame()
					.text("Round Robin mode simply cycles through all outputs that are available")
					.pointAt(util.vector.blockSurface(util.grid.at(2, 1, 2), Direction.UP))
					.placeNearTarget()
					.colored(PonderPalette.OUTPUT);
			}
			if (i == 6)
				continue;
			if (i == 7) {
				scene.overlay.showText(60)
					.attachKeyFrame()
					.text("If an output is unable to take more items, it will be skipped")
					.pointAt(util.vector.blockSurface(util.grid.at(3, 1, 2), Direction.UP))
					.placeNearTarget()
					.colored(PonderPalette.GREEN);
			}

			if (i == 12) {
				scene.world.moveSection(blockage, util.vector.of(-1, 0, 0), 10);
				scene.world.setBlock(util.grid.at(3, 1, 0), Blocks.BARRIER.defaultBlockState(), false);
			}

			int index = i % 3;

			if (i == 13) {
				scene.world.setBlock(util.grid.at(2, 1, 0), Blocks.BARRIER.defaultBlockState(), false);
				ElementLink<WorldSectionElement> blockage2 =
					scene.world.showIndependentSection(util.select.position(4, 1, 0), Direction.UP);
				scene.world.moveSection(blockage2, util.vector.of(-2, 0, 0), 0);
				scene.overlay.showText(60)
					.attachKeyFrame()
					.text("Prefer First prioritizes the outputs selected earliest when configuring this Arm")
					.pointAt(util.vector.blockSurface(util.grid.at(3, 1, 2), Direction.UP))
					.placeNearTarget()
					.colored(PonderPalette.GREEN);
				index = 0;
			}

			if (i == 14)
				index = 1;
			if (i == 15)
				index = 1;
			if (i >= 16)
				index = 2;

			scene.idle(5);
			scene.world.instructArm(armPos, Phase.MOVE_TO_INPUT, ItemStack.EMPTY, 0);
			scene.idle(12);
			scene.world.instructArm(armPos, Phase.SEARCH_OUTPUTS, item, -1);
			scene.world.removeItemsFromBelt(depotPos);
			scene.idle(5);

			if (i == 9) {
				scene.overlay.showText(80)
					.attachKeyFrame()
					.text("Forced Round Robin mode will never skip outputs, and instead wait until they are free")
					.pointAt(util.vector.blockSurface(util.grid.at(3, 1, 2), Direction.UP))
					.placeNearTarget()
					.colored(PonderPalette.RED);
				scene.idle(40);
				scene.world.moveSection(blockage, util.vector.of(1, 0, 0), 10);
				scene.world.setBlock(util.grid.at(3, 1, 0), Blocks.AIR.defaultBlockState(), false);
				scene.idle(50);
				scene.world.multiplyKineticSpeed(util.select.fromTo(1, 1, 1, 5, 0, 3), 2);
			}

			scene.world.instructArm(armPos, Phase.MOVE_TO_OUTPUT, item, index);
			scene.world.createItemOnBeltLike(depotPos, Direction.SOUTH, item);
			scene.idle(12);
			scene.world.instructArm(armPos, Phase.SEARCH_INPUTS, ItemStack.EMPTY, -1);
			scene.world.createItemOnBelt(util.grid.at(3 - index, 1, 2), Direction.UP, item);
		}

	}

	public static void redstone(SceneBuilder scene, SceneBuildingUtil util) {
		scene.title("mechanical_arm_redstone", "Controlling Mechanical Arms with Redstone");
		scene.configureBasePlate(0, 0, 5);
		scene.world.showSection(util.select.layer(0), Direction.UP);
		scene.idle(5);
		scene.world.showSection(util.select.fromTo(1, 1, 3, 2, 1, 4), Direction.DOWN);
		scene.idle(5);
		scene.world.showSection(util.select.fromTo(3, 1, 5, 4, 1, 3), Direction.WEST);
		scene.idle(5);
		scene.world.showSection(util.select.position(4, 1, 2), Direction.SOUTH);
		scene.idle(5);
		scene.world.showSection(util.select.fromTo(2, 1, 1, 4, 1, 1), Direction.EAST);
		scene.idle(10);
		Selection redstone = util.select.fromTo(1, 1, 0, 1, 1, 2);
		scene.world.showSection(redstone, Direction.SOUTH);

		BlockPos armPos = util.grid.at(1, 1, 3);
		BlockPos leverPos = util.grid.at(1, 1, 0);
		ItemStack item = new ItemStack(Items.REDSTONE_ORE);

		scene.world.createItemOnBeltLike(util.grid.at(4, 1, 1), Direction.SOUTH, item);

		for (int i = 0; i < 3; i++) {
			scene.idle(12);

			if (i == 1) {
				scene.world.toggleRedstonePower(redstone);
				scene.effects.indicateRedstone(leverPos);
				scene.idle(10);

				scene.overlay.showText(60)
					.colored(PonderPalette.RED)
					.attachKeyFrame()
					.pointAt(util.vector.topOf(armPos))
					.placeNearTarget()
					.text("When powered by Redstone, Mechanical Arms will not activate");
				scene.idle(70);
				scene.world.toggleRedstonePower(redstone);
			}

			if (i == 2) {
				scene.idle(60);
				scene.world.toggleRedstonePower(redstone);
				scene.idle(3);
				scene.world.toggleRedstonePower(redstone);
				scene.effects.indicateRedstone(leverPos);
			}

			scene.world.instructArm(armPos, Phase.MOVE_TO_INPUT, ItemStack.EMPTY, 0);
			scene.idle(18);
			scene.world.instructArm(armPos, Phase.SEARCH_OUTPUTS, item, -1);
			scene.world.removeItemsFromBelt(util.grid.at(3, 1, 1));
			scene.idle(5);

			if (i == 1) {
				scene.world.toggleRedstonePower(redstone);
				scene.effects.indicateRedstone(leverPos);
				scene.overlay.showText(60)
					.pointAt(util.vector.topOf(armPos))
					.placeNearTarget()
					.text("Before stopping, it will finish any started cycles");
			}

			scene.idle(10);

			if (i == 2) {
				scene.overlay.showText(100)
					.colored(PonderPalette.GREEN)
					.attachKeyFrame()
					.pointAt(util.vector.topOf(armPos))
					.placeNearTarget()
					.text("Thus, a negative pulse can be used to trigger exactly one activation cycle");
			}

			scene.world.instructArm(armPos, Phase.MOVE_TO_OUTPUT, item, 0);
			scene.world.createItemOnBeltLike(util.grid.at(4, 1, 1), Direction.SOUTH, item);
			scene.idle(18);
			scene.world.instructArm(armPos, Phase.SEARCH_INPUTS, ItemStack.EMPTY, -1);
			scene.world.createItemOnBelt(util.grid.at(3, 1, 3), Direction.UP, item);
		}

		scene.idle(5);
	}

}<|MERGE_RESOLUTION|>--- conflicted
+++ resolved
@@ -266,7 +266,7 @@
 				scene.idle(2);
 			}
 		}
-		
+
 		scene.world.showSection(util.select.position(6, 1, 1), Direction.WEST);
 		scene.world.showSection(util.select.position(2, 1, 1), Direction.EAST);
 
@@ -355,13 +355,8 @@
 			BlockPos funnelPos = util.grid.at(5 - index % 3, 1 + index / 3, 2);
 			scene.world.flapFunnel(funnelPos, false);
 			scene.world.instructArm(armPos, Phase.SEARCH_INPUTS, i == 3 ? ItemStack.EMPTY : sand, -1);
-<<<<<<< HEAD
-			scene.world.modifyTileEntity(funnelPos.north(), MechanicalCrafterTileEntity.class, mct ->
+			scene.world.modifyBlockEntity(funnelPos.north(), MechanicalCrafterBlockEntity.class, mct ->
 					TransferUtil.insert(mct.getInventory(), ItemVariant.of(sand), sand.getCount()));
-=======
-			scene.world.modifyBlockEntity(funnelPos.north(), MechanicalCrafterBlockEntity.class, mct -> mct.getInventory()
-				.insertItem(0, sand.copy(), false));
->>>>>>> 03feeb71
 			scene.idle(10);
 		}
 
@@ -380,13 +375,8 @@
 			BlockPos funnelPos = util.grid.at(3 + index % 3, 1 + index / 3, 2);
 			scene.world.flapFunnel(funnelPos, false);
 			scene.world.instructArm(armPos, Phase.SEARCH_INPUTS, i == 4 ? ItemStack.EMPTY : sulphur, -1);
-<<<<<<< HEAD
-			scene.world.modifyTileEntity(funnelPos.north(), MechanicalCrafterTileEntity.class, mct ->
+			scene.world.modifyBlockEntity(funnelPos.north(), MechanicalCrafterBlockEntity.class, mct ->
 					TransferUtil.insert(mct.getInventory(), ItemVariant.of(sulphur), sulphur.getCount()));
-=======
-			scene.world.modifyBlockEntity(funnelPos.north(), MechanicalCrafterBlockEntity.class, mct -> mct.getInventory()
-				.insertItem(0, sulphur.copy(), false));
->>>>>>> 03feeb71
 			scene.idle(10);
 		}
 
