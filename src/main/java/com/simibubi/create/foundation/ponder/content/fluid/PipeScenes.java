package com.simibubi.create.foundation.ponder.content.fluid;

import com.simibubi.create.AllBlocks;
import com.simibubi.create.AllFluids;
import com.simibubi.create.content.contraptions.fluids.PumpBlock;
import com.simibubi.create.content.contraptions.fluids.actors.ItemDrainBlockEntity;
import com.simibubi.create.content.contraptions.fluids.pipes.AxisPipeBlock;
import com.simibubi.create.content.contraptions.fluids.pipes.FluidPipeBlock;
import com.simibubi.create.content.contraptions.fluids.pipes.FluidValveBlock;
import com.simibubi.create.content.contraptions.fluids.pipes.FluidValveBlockEntity;
import com.simibubi.create.content.contraptions.fluids.pipes.GlassFluidPipeBlock;
import com.simibubi.create.content.contraptions.fluids.pipes.SmartFluidPipeBlockEntity;
import com.simibubi.create.content.contraptions.fluids.tank.FluidTankBlockEntity;
import com.simibubi.create.content.contraptions.processing.BasinBlockEntity;
import com.simibubi.create.foundation.blockEntity.behaviour.fluid.SmartFluidTankBehaviour;
import com.simibubi.create.foundation.fluid.FluidHelper;
import com.simibubi.create.foundation.ponder.ElementLink;
import com.simibubi.create.foundation.ponder.PonderPalette;
import com.simibubi.create.foundation.ponder.SceneBuilder;
import com.simibubi.create.foundation.ponder.SceneBuildingUtil;
import com.simibubi.create.foundation.ponder.Selection;
import com.simibubi.create.foundation.ponder.element.InputWindowElement;
import com.simibubi.create.foundation.ponder.element.WorldSectionElement;
import com.simibubi.create.foundation.utility.Pointing;
import io.github.fabricators_of_create.porting_lib.transfer.TransferUtil;
import io.github.fabricators_of_create.porting_lib.util.FluidStack;

import io.github.tropheusj.milk.Milk;
import net.fabricmc.fabric.api.transfer.v1.fluid.FluidConstants;
import net.fabricmc.fabric.api.transfer.v1.fluid.FluidVariant;
import net.minecraft.core.BlockPos;
import net.minecraft.core.Direction;
import net.minecraft.core.Direction.Axis;
import net.minecraft.world.item.ItemStack;
import net.minecraft.world.item.Items;
import net.minecraft.world.level.block.BeehiveBlock;
import net.minecraft.world.level.block.Blocks;
import net.minecraft.world.level.block.state.BlockState;
import net.minecraft.world.level.block.state.properties.BooleanProperty;
import net.minecraft.world.level.material.Fluids;
import net.minecraft.world.phys.AABB;
import net.minecraft.world.phys.Vec3;

public class PipeScenes {

	public static void flow(SceneBuilder scene, SceneBuildingUtil util) {
		scene.title("fluid_pipe_flow", "Moving Fluids using Copper Pipes");
		scene.configureBasePlate(0, 0, 5);
		scene.showBasePlate();
		scene.idle(5);

		BlockState pipeState = AllBlocks.FLUID_PIPE.getDefaultState()
			.setValue(FluidPipeBlock.UP, false)
			.setValue(FluidPipeBlock.DOWN, false);

		scene.world.setBlock(util.grid.at(2, 1, 1), pipeState.setValue(FluidPipeBlock.NORTH, false)
			.setValue(FluidPipeBlock.SOUTH, false), false);
		scene.world.setBlock(util.grid.at(1, 1, 2), pipeState.setValue(FluidPipeBlock.WEST, false)
			.setValue(FluidPipeBlock.EAST, false), false);

		Selection largeCog = util.select.position(5, 0, 1);
		Selection kinetics = util.select.fromTo(5, 1, 0, 3, 1, 0);
		Selection tank = util.select.fromTo(4, 1, 2, 4, 2, 2);
		Selection tank2 = util.select.fromTo(0, 1, 3, 0, 2, 3);

		Selection strayPipes = util.select.fromTo(2, 1, 2, 2, 2, 2)
			.add(util.select.fromTo(1, 2, 2, 1, 3, 2));

		scene.world.showSection(tank, Direction.DOWN);
		scene.idle(5);
		scene.world.showSection(tank2, Direction.DOWN);
<<<<<<< HEAD
		FluidStack content = new FluidStack(Fluids.LAVA, 10 * FluidConstants.BUCKET);
		scene.world.modifyTileEntity(util.grid.at(4, 1, 2), FluidTankTileEntity.class, te -> TransferUtil.insertFluid(te.getTankInventory(), content));
=======
		FluidStack content = new FluidStack(Fluids.LAVA, 10000);
		scene.world.modifyBlockEntity(util.grid.at(4, 1, 2), FluidTankBlockEntity.class, be -> be.getTankInventory()
			.fill(content, FluidAction.EXECUTE));
>>>>>>> 03feeb71
		scene.idle(10);

		for (int i = 4; i >= 1; i--) {
			scene.world.showSection(util.select.position(i, 1, 1), i == 4 ? Direction.SOUTH : Direction.EAST);
			scene.idle(3);
		}

		scene.overlay.showText(60)
			.text("Fluid Pipes can connect two or more fluid sources and targets")
			.attachKeyFrame()
			.placeNearTarget()
			.pointAt(util.vector.topOf(1, 1, 1));

		for (int i = 2; i <= 3; i++) {
			scene.world.showSection(util.select.position(1, 1, i), Direction.NORTH);
			scene.idle(3);
		}

		scene.idle(60);

		scene.overlay.showControls(new InputWindowElement(util.vector.centerOf(2, 1, 1), Pointing.DOWN).rightClick()
			.withWrench(), 40);
		scene.idle(7);
		scene.world.restoreBlocks(util.select.position(2, 1, 1));
		scene.overlay.showText(70)
			.attachKeyFrame()
			.pointAt(util.vector.centerOf(2, 1, 1))
			.placeNearTarget()
			.text("Using a wrench, a straight pipe segment can be given a window");
		scene.idle(40);

		scene.overlay.showControls(new InputWindowElement(util.vector.centerOf(1, 1, 2), Pointing.DOWN).rightClick()
			.withWrench(), 10);
		scene.idle(7);
		scene.world.restoreBlocks(util.select.position(1, 1, 2));
		scene.idle(40);

		Vec3 center = util.vector.centerOf(2, 1, 2);
		AABB bb = new AABB(center, center).inflate(1 / 6f);
		AABB bb1 = bb.move(-0.5, 0, 0);
		AABB bb2 = bb.move(0, 0, -0.5);

		scene.world.showSection(strayPipes, Direction.DOWN);
		scene.idle(10);
		scene.overlay.chaseBoundingBoxOutline(PonderPalette.RED, bb1, bb, 1);
		scene.overlay.chaseBoundingBoxOutline(PonderPalette.RED, bb2, bb, 1);
		scene.idle(1);
		scene.overlay.chaseBoundingBoxOutline(PonderPalette.RED, bb1, bb1, 50);
		scene.overlay.chaseBoundingBoxOutline(PonderPalette.RED, bb2, bb2, 50);
		scene.idle(10);
		scene.overlay.showText(55)
			.attachKeyFrame()
			.pointAt(util.vector.centerOf(2, 1, 2))
			.placeNearTarget()
			.colored(PonderPalette.RED)
			.text("Windowed pipes will not connect to any other adjacent pipe segments");
		scene.idle(60);
		scene.world.hideSection(strayPipes, Direction.UP);
		scene.idle(10);

		BlockPos pumpPos = util.grid.at(3, 1, 1);
		scene.world.setBlock(pumpPos, AllBlocks.MECHANICAL_PUMP.getDefaultState()
			.setValue(PumpBlock.FACING, Direction.WEST), true);
		scene.idle(10);
		scene.world.showSection(largeCog, Direction.UP);
		scene.world.showSection(kinetics, Direction.SOUTH);
		scene.idle(10);
		scene.world.multiplyKineticSpeed(util.select.everywhere(), 0.25f);
		scene.world.setKineticSpeed(util.select.position(pumpPos), 8);
		scene.world.propagatePipeChange(pumpPos);

		scene.overlay.showText(70)
			.attachKeyFrame()
			.pointAt(util.vector.topOf(pumpPos))
			.placeNearTarget()
			.text("Powered by Mechanical Pumps, the Pipes can transport Fluids");
		scene.idle(85);
		scene.overlay.showSelectionWithText(tank, 40)
			.colored(PonderPalette.RED)
			.placeNearTarget()
			.text("No fluid is being extracted at first");
		scene.idle(70);

		scene.overlay.showOutline(PonderPalette.GREEN, new Object(), tank, 100);
		scene.idle(5);
		scene.overlay.showOutline(PonderPalette.GREEN, new Object(), tank2, 100);
		scene.idle(5);
		scene.overlay.showText(100)
			.attachKeyFrame()
			.independent()
			.text("Once the flow connects them, the endpoints gradually transfer their contents");
		scene.overlay.showLine(PonderPalette.GREEN, util.vector.blockSurface(util.grid.at(4, 2, 2), Direction.WEST),
			util.vector.blockSurface(util.grid.at(0, 2, 3), Direction.EAST), 80);

		scene.world.multiplyKineticSpeed(util.select.everywhere(), 2);
		scene.world.propagatePipeChange(pumpPos);
		scene.effects.rotationSpeedIndicator(pumpPos);

		scene.idle(120);

		scene.overlay.showText(60)
			.text("Thus, the Pipe blocks themselves never 'physically' contain any fluid")
			.placeNearTarget()
			.pointAt(util.vector.topOf(1, 1, 1));
		scene.idle(50);
	}

	public static void interaction(SceneBuilder scene, SceneBuildingUtil util) {
		scene.title("fluid_pipe_interaction", "Draining and Filling fluid containers");
		scene.configureBasePlate(0, 1, 5);
		scene.showBasePlate();
		scene.idle(5);

		BlockPos pumpPos = util.grid.at(2, 1, 4);
		Selection largeCog = util.select.position(5, 0, 4);
		Selection kinetics = util.select.fromTo(5, 1, 5, 2, 1, 5);
		Selection pipes = util.select.fromTo(1, 1, 4, 3, 1, 3)
			.add(util.select.position(3, 1, 2));
		Selection tank = util.select.fromTo(4, 1, 3, 4, 2, 3);
		Selection drain = util.select.position(1, 1, 2);
		Selection basin = util.select.position(3, 1, 1);

		Selection waterSourceS = util.select.position(1, 1, 1);
		Selection waterTargetS = util.select.position(4, 1, 1);
		Selection waterTarget2S = util.select.fromTo(4, 0, 0, 4, 1, 0);

		scene.world.setKineticSpeed(util.select.position(pumpPos), 0);

		scene.world.showSection(pipes, Direction.DOWN);
		scene.idle(10);
		scene.world.showSection(basin, Direction.SOUTH);
		scene.idle(5);
		scene.world.showSection(drain, Direction.SOUTH);
		scene.idle(5);
		scene.world.showSection(tank, Direction.WEST);

		scene.overlay.showText(60)
			.text("Endpoints of a pipe network can interact with a variety of blocks")
			.attachKeyFrame()
			.placeNearTarget()
			.pointAt(util.vector.blockSurface(util.grid.at(1, 1, 3), Direction.NORTH));
		scene.idle(60);
		scene.world.showSection(largeCog, Direction.UP);
		scene.idle(5);
		scene.world.showSection(kinetics, Direction.NORTH);
		scene.idle(10);
		scene.world.multiplyKineticSpeed(util.select.everywhere(), 0.5f);
		scene.world.setKineticSpeed(util.select.position(pumpPos), 32);
		BlockPos drainPos = util.grid.at(1, 1, 2);
<<<<<<< HEAD
		scene.world.modifyTileEntity(drainPos, ItemDrainTileEntity.class,
			te -> TransferUtil.insert(te.getBehaviour(SmartFluidTankBehaviour.TYPE)
							.allowInsertion()
							.getPrimaryHandler(), FluidVariant.of(Fluids.WATER), (long) (FluidConstants.BUCKET * 1.5)));
=======
		scene.world.modifyBlockEntity(drainPos, ItemDrainBlockEntity.class,
			be -> be.getBehaviour(SmartFluidTankBehaviour.TYPE)
				.allowInsertion()
				.getPrimaryHandler()
				.fill(new FluidStack(Fluids.WATER, 1500), FluidAction.EXECUTE));
>>>>>>> 03feeb71

		scene.idle(50);
		scene.overlay.showOutline(PonderPalette.MEDIUM, new Object(), drain, 40);
		scene.idle(5);
		scene.overlay.showOutline(PonderPalette.MEDIUM, new Object(), tank, 40);
		scene.idle(5);
		scene.overlay.showOutline(PonderPalette.MEDIUM, new Object(), basin, 40);
		scene.idle(5);

		scene.overlay.showText(60)
			.text("Any block with fluid storage capabilities can be filled or drained")
			.attachKeyFrame()
			.colored(PonderPalette.MEDIUM)
			.placeNearTarget()
			.pointAt(util.vector.blockSurface(drainPos, Direction.UP));
		scene.idle(100);

		scene.world.hideSection(drain, Direction.NORTH);
		scene.idle(5);
		scene.world.hideSection(tank, Direction.EAST);
		scene.idle(5);
		scene.world.setBlock(drainPos, Blocks.AIR.defaultBlockState(), false);
		scene.world.propagatePipeChange(pumpPos);
		scene.world.hideSection(basin, Direction.NORTH);
		scene.idle(5);
		scene.world.setBlock(util.grid.at(3, 1, 1), Blocks.AIR.defaultBlockState(), false);
		scene.idle(5);
		scene.world.setBlock(util.grid.at(3, 1, 3), AllBlocks.GLASS_FLUID_PIPE.getDefaultState()
			.setValue(AxisPipeBlock.AXIS, Axis.Z), false);
		scene.idle(10);
//		scene.world.multiplyKineticSpeed(util.select.everywhere(), 2);
		scene.world.propagatePipeChange(pumpPos);
		ElementLink<WorldSectionElement> water = scene.world.showIndependentSection(waterSourceS, Direction.DOWN);
		scene.world.moveSection(water, util.vector.of(0, 0, 1), 0);
		scene.idle(10);
		scene.world.setBlock(drainPos, Blocks.WATER.defaultBlockState(), false);
		scene.idle(20);

		scene.overlay.showText(60)
			.text("Source blocks right in front of an open end can be picked up...")
			.attachKeyFrame()
			.placeNearTarget()
			.pointAt(util.vector.blockSurface(drainPos, Direction.SOUTH));

		scene.idle(40);
		scene.world.setBlock(drainPos.north(), Blocks.AIR.defaultBlockState(), false);
		scene.idle(40);
		ElementLink<WorldSectionElement> target = scene.world.showIndependentSection(waterTargetS, Direction.UP);
		scene.world.moveSection(target, util.vector.of(-1, 0, 0), 0);
		scene.idle(5);
		scene.world.showSectionAndMerge(waterTarget2S, Direction.UP, target);

		scene.overlay.showText(60)
			.text("...while spilling into empty spaces can create fluid sources")
			.attachKeyFrame()
			.placeNearTarget()
			.pointAt(util.vector.blockSurface(util.grid.at(3, 1, 2), Direction.NORTH));

		scene.idle(80);
		scene.world.hideIndependentSection(target, Direction.DOWN);
		scene.idle(5);
		scene.world.setBlock(drainPos, Blocks.BEE_NEST.defaultBlockState()
			.setValue(BeehiveBlock.HONEY_LEVEL, 5), false);
		scene.world.showSection(drain, Direction.DOWN);
		scene.world.setBlock(util.grid.at(3, 1, 2), AllBlocks.FLUID_TANK.getDefaultState(), false);
		scene.world.propagatePipeChange(pumpPos);
		scene.idle(15);

		scene.overlay.showText(60)
			.text("Pipes can also extract fluids from a handful of other blocks directly")
			.attachKeyFrame()
			.placeNearTarget()
			.pointAt(util.vector.topOf(drainPos));

		scene.idle(60);
		scene.world.setBlock(drainPos, Blocks.BEE_NEST.defaultBlockState()
			.setValue(BeehiveBlock.HONEY_LEVEL, 0), false);
	}

	public static void encasing(SceneBuilder scene, SceneBuildingUtil util) {
		scene.title("encased_fluid_pipe", "Encasing Fluid Pipes");
		scene.configureBasePlate(0, 0, 5);
		scene.showBasePlate();
		scene.idle(5);
		scene.world.showSection(util.select.position(2, 0, 5), Direction.UP);
		scene.idle(5);
		scene.world.showSection(util.select.layer(1), Direction.DOWN);
		scene.idle(15);

		BlockState copperEncased = AllBlocks.ENCASED_FLUID_PIPE.getDefaultState()
			.setValue(FluidPipeBlock.SOUTH, true)
			.setValue(FluidPipeBlock.WEST, true);
		ItemStack casingItem = AllBlocks.COPPER_CASING.asStack();

		scene.overlay.showControls(new InputWindowElement(util.vector.topOf(3, 1, 1), Pointing.DOWN).rightClick()
			.withItem(casingItem), 60);
		scene.idle(7);
		scene.world.setBlock(util.grid.at(3, 1, 1), copperEncased, true);
		scene.idle(10);

		scene.overlay.showText(60)
			.placeNearTarget()
			.text("Copper Casing can be used to decorate Fluid Pipes")
			.attachKeyFrame()
			.pointAt(util.vector.topOf(3, 1, 1));

		scene.idle(70);
		scene.world.destroyBlock(util.grid.at(2, 1, 1));
		scene.world.modifyBlock(util.grid.at(1, 1, 1), s -> s.setValue(FluidPipeBlock.EAST, false)
			.setValue(FluidPipeBlock.NORTH, true), false);
		scene.idle(5);

		scene.overlay.showLine(PonderPalette.RED, util.vector.of(1.5, 1.75, 1), util.vector.of(1.5, 1.75, 2), 80);
		scene.idle(5);
		scene.addKeyframe();
		scene.overlay.showLine(PonderPalette.GREEN, util.vector.of(3.5, 2, 1.5), util.vector.of(3.5, 2, 2), 80);
		scene.overlay.showLine(PonderPalette.GREEN, util.vector.of(3, 2, 1.5), util.vector.of(3.5, 2, 1.5), 80);

		scene.idle(25);
		scene.overlay.showText(60)
			.placeNearTarget()
			.text("Aside from being conceiled, Encased Pipes are locked into their connectivity state")
			.pointAt(util.vector.blockSurface(util.grid.at(3, 1, 1), Direction.WEST));

		scene.idle(70);
		BlockState defaultState = AllBlocks.FLUID_PIPE.getDefaultState();
		for (BooleanProperty booleanProperty : FluidPipeBlock.PROPERTY_BY_DIRECTION.values())
			defaultState = defaultState.setValue(booleanProperty, false);

		scene.world.setBlock(util.grid.at(3, 2, 1), defaultState.setValue(FluidPipeBlock.EAST, true)
			.setValue(FluidPipeBlock.WEST, true), false);
		scene.world.setBlock(util.grid.at(1, 2, 1), defaultState.setValue(FluidPipeBlock.UP, true)
			.setValue(FluidPipeBlock.DOWN, true), false);
		scene.world.showSection(util.select.layer(2), Direction.DOWN);
		scene.idle(10);
		scene.world.modifyBlock(util.grid.at(1, 1, 1), s -> s.setValue(FluidPipeBlock.UP, true)
			.setValue(FluidPipeBlock.NORTH, false), false);
		scene.idle(20);

		scene.overlay.showText(60)
			.placeNearTarget()
			.colored(PonderPalette.RED)
			.text("It will no longer react to any neighbouring blocks being added or removed")
			.attachKeyFrame()
			.pointAt(util.vector.centerOf(3, 2, 1));
		scene.idle(20);
	}

	public static void valve(SceneBuilder scene, SceneBuildingUtil util) {
		scene.title("valve_pipe", "Controlling Fluid flow using Valves");
		scene.configureBasePlate(0, 0, 5);
		scene.showBasePlate();

		Selection cogs = util.select.fromTo(5, 0, 2, 5, 1, 2);
		Selection tank1 = util.select.fromTo(3, 1, 3, 3, 2, 3);
		Selection tank2 = util.select.fromTo(1, 1, 3, 1, 2, 3);
		BlockPos valvePos = util.grid.at(2, 1, 1);
		BlockPos handlePos = util.grid.at(2, 2, 1);
		BlockPos pumpPos = util.grid.at(4, 1, 2);
		Selection pipes1 = util.select.fromTo(4, 1, 3, 4, 1, 1);
		Selection pipes2 = util.select.fromTo(3, 1, 1, 1, 1, 1);
		Selection pipes3 = util.select.fromTo(0, 1, 1, 0, 1, 3);

		scene.world.setKineticSpeed(pipes1, 0);
		scene.world.propagatePipeChange(pumpPos);
		scene.world.setBlock(valvePos, AllBlocks.FLUID_PIPE.get()
			.getAxisState(Axis.X), false);
		scene.world.setBlock(util.grid.at(3, 1, 1), Blocks.AIR.defaultBlockState(), false);
		scene.world.setBlock(util.grid.at(3, 1, 1), AllBlocks.GLASS_FLUID_PIPE.getDefaultState()
			.setValue(GlassFluidPipeBlock.AXIS, Axis.X), false);

		scene.idle(5);
		scene.world.showSection(tank1, Direction.NORTH);
		scene.idle(5);
		scene.world.showSection(tank2, Direction.NORTH);
		scene.idle(10);
		scene.world.showSection(pipes1, Direction.WEST);
		scene.idle(5);
		scene.world.showSection(pipes2, Direction.SOUTH);
		scene.idle(5);
		scene.world.showSection(pipes3, Direction.EAST);
		scene.idle(15);

		scene.world.destroyBlock(valvePos);
		scene.world.restoreBlocks(util.select.position(valvePos));

		scene.overlay.showText(60)
			.placeNearTarget()
			.text("Valve pipes help control fluids propagating through pipe networks")
			.attachKeyFrame()
			.pointAt(util.vector.blockSurface(valvePos, Direction.WEST));
		scene.idle(75);

		scene.world.showSection(cogs, Direction.WEST);
		scene.idle(10);
		scene.world.setKineticSpeed(util.select.position(pumpPos), 64);
		scene.world.propagatePipeChange(pumpPos);

		scene.overlay.showText(60)
			.placeNearTarget()
			.text("Their shaft input controls whether fluid is currently allowed through")
			.attachKeyFrame()
			.pointAt(util.vector.topOf(valvePos));
		scene.idle(60);
		ElementLink<WorldSectionElement> handleLink =
			scene.world.showIndependentSection(util.select.position(handlePos), Direction.DOWN);
		scene.idle(15);

		Selection valveKinetics = util.select.fromTo(2, 1, 1, 2, 2, 1);
		scene.world.setKineticSpeed(valveKinetics, 16);
		scene.world.rotateSection(handleLink, 0, 90, 0, 22);
		scene.effects.rotationSpeedIndicator(handlePos);
		scene.world.modifyBlockEntity(valvePos, FluidValveBlockEntity.class, be -> be.onSpeedChanged(0));
		scene.idle(22);
		scene.world.modifyBlock(valvePos, s -> s.setValue(FluidValveBlock.ENABLED, true), false);
		scene.effects.indicateSuccess(valvePos);
		scene.idle(5);
		scene.world.setKineticSpeed(valveKinetics, 0);

		scene.overlay.showText(60)
			.placeNearTarget()
			.text("Given Rotational Force in the opening direction, the valve will open up")
			.attachKeyFrame()
			.pointAt(util.vector.blockSurface(valvePos, Direction.NORTH));
		scene.idle(90);

		scene.overlay.showText(50)
			.placeNearTarget()
			.text("It can be closed again by reversing the input rotation")
			.attachKeyFrame()
			.pointAt(util.vector.blockSurface(valvePos, Direction.NORTH));
		scene.idle(40);

		scene.world.setKineticSpeed(valveKinetics, -16);
		scene.world.rotateSection(handleLink, 0, -90, 0, 22);
		scene.effects.rotationSpeedIndicator(handlePos);
		scene.world.modifyBlockEntity(valvePos, FluidValveBlockEntity.class, be -> be.onSpeedChanged(0));
		scene.idle(22);
		scene.world.modifyBlock(valvePos, s -> s.setValue(FluidValveBlock.ENABLED, false), false);
		scene.effects.indicateRedstone(valvePos);
		scene.world.propagatePipeChange(pumpPos);
		scene.idle(5);
		scene.world.setKineticSpeed(valveKinetics, 0);
	}

	public static void smart(SceneBuilder scene, SceneBuildingUtil util) {
		scene.title("smart_pipe", "Controlling Fluid flow using Smart Pipes");
		scene.configureBasePlate(1, 0, 5);
		scene.showBasePlate();
		scene.idle(5);

		Selection tank1 = util.select.fromTo(4, 1, 3, 4, 2, 3);
		Selection tank2 = util.select.fromTo(4, 1, 4, 4, 2, 4);
		Selection additionalPipes = util.select.fromTo(3, 1, 4, 1, 1, 4);
		Selection mainPipes = util.select.fromTo(3, 1, 3, 1, 1, 1);
		Selection kinetics1 = util.select.fromTo(0, 0, 2, 0, 0, 5);
		Selection kinetics2 = util.select.position(1, 0, 5);
		BlockPos basinPos = util.grid.at(4, 1, 1);
		BlockPos pumpPos = util.grid.at(1, 1, 2);
		Selection pump = util.select.position(1, 1, 2);
		Selection basin = util.select.position(basinPos);
		BlockPos smartPos = util.grid.at(3, 1, 1);
<<<<<<< HEAD

		scene.world.modifyTileEntity(basinPos, BasinTileEntity.class,
			te -> TransferUtil.insert(te.getFluidStorage(null), FluidVariant.of(Milk.STILL_MILK), FluidConstants.BUCKET));
=======
		
		scene.world.modifyBlockEntity(basinPos, BasinBlockEntity.class,
			be -> be.getCapability(CapabilityFluidHandler.FLUID_HANDLER_CAPABILITY)
				.ifPresent(fh -> fh.fill(new FluidStack(ForgeMod.MILK.get(), 1000), FluidAction.EXECUTE)));
>>>>>>> 03feeb71

		scene.world.setBlock(util.grid.at(3, 1, 3), AllBlocks.FLUID_PIPE.get()
			.getAxisState(Axis.X), false);
		scene.world.setBlock(smartPos, AllBlocks.FLUID_PIPE.get()
			.getAxisState(Axis.X), false);
		scene.world.setBlock(util.grid.at(2, 1, 3), AllBlocks.GLASS_FLUID_PIPE.getDefaultState()
			.setValue(GlassFluidPipeBlock.AXIS, Axis.X), false);
		scene.world.setBlock(util.grid.at(1, 1, 3), AllBlocks.FLUID_PIPE.get()
			.getAxisState(Axis.X)
			.setValue(FluidPipeBlock.NORTH, true)
			.setValue(FluidPipeBlock.WEST, false), false);

		scene.world.showSection(basin, Direction.DOWN);
		scene.idle(5);
		scene.world.showSection(tank1, Direction.DOWN);
		scene.idle(5);
		scene.world.showSection(mainPipes, Direction.EAST);
		scene.idle(15);

		scene.world.destroyBlock(smartPos);
		scene.world.restoreBlocks(util.select.position(smartPos));

		Vec3 filterVec = util.vector.topOf(smartPos)
			.subtract(0.25, 0, 0);
		scene.overlay.showText(50)
			.placeNearTarget()
			.text("Smart pipes can help control flows by fluid type")
			.pointAt(filterVec);
		scene.idle(60);

		scene.overlay.showSelectionWithText(util.select.position(basinPos), 80)
			.placeNearTarget()
			.colored(PonderPalette.GREEN)
			.text("When placed directly at the source, they can specify the type of fluid to extract")
			.attachKeyFrame()
			.pointAt(filterVec);
		scene.idle(90);

		FluidStack chocolate = new FluidStack(FluidHelper.convertToStill(AllFluids.CHOCOLATE.get()), FluidConstants.BUCKET);
		ItemStack bucket = AllFluids.CHOCOLATE.get()
			.getBucket().getDefaultInstance();
		ItemStack milkBucket = new ItemStack(Items.MILK_BUCKET);
		scene.overlay.showControls(new InputWindowElement(filterVec, Pointing.DOWN).rightClick()
			.withItem(bucket), 80);
		scene.idle(7);
		scene.world.setFilterData(util.select.position(3, 1, 1), SmartFluidPipeBlockEntity.class, bucket);
		scene.idle(10);
		scene.overlay.showText(60)
			.placeNearTarget()
			.attachKeyFrame()
			.text("Simply Right-Click their filter slot with any item containing the desired fluid")
			.pointAt(filterVec);
		scene.idle(50);

		scene.world.showSection(kinetics2, Direction.WEST);
		scene.world.setKineticSpeed(kinetics2, 24);
		scene.idle(5);
		scene.world.showSection(kinetics1, Direction.EAST);
		scene.world.setKineticSpeed(kinetics1, -24);
		scene.idle(10);
		scene.world.setKineticSpeed(pump, 48);
		scene.world.propagatePipeChange(pumpPos);
		scene.idle(100);
		scene.world.setKineticSpeed(util.select.everywhere(), 0);
		scene.world.propagatePipeChange(pumpPos);
		scene.idle(15);
		scene.world.showSection(tank2, Direction.DOWN);
		scene.world.showSection(additionalPipes, Direction.NORTH);
		scene.world.setBlock(util.grid.at(3, 1, 1), AllBlocks.FLUID_PIPE.get()
			.getAxisState(Axis.X), true);
		scene.idle(10);
		for (int i = 0; i < 3; i++) {
			BlockPos pos = util.grid.at(1 + i, 1, 3);
			scene.world.destroyBlock(pos);
			scene.world.restoreBlocks(util.select.position(pos));
			scene.idle(2);
		}
		scene.idle(15);
<<<<<<< HEAD
		scene.world.modifyTileEntity(basinPos, BasinTileEntity.class,
			te -> TransferUtil.insertFluid(te.getFluidStorage(null), chocolate));
=======
		scene.world.modifyBlockEntity(basinPos, BasinBlockEntity.class,
			be -> be.getCapability(CapabilityFluidHandler.FLUID_HANDLER_CAPABILITY)
				.ifPresent(fh -> fh.fill(chocolate, FluidAction.EXECUTE)));
>>>>>>> 03feeb71
		scene.idle(10);

		scene.overlay.showText(80)
			.placeNearTarget()
			.colored(PonderPalette.GREEN)
			.text("When placed further down a pipe network, smart pipes will only let matching fluids continue")
			.attachKeyFrame()
			.pointAt(filterVec.add(-1, 0, 2));
		scene.idle(90);

		scene.overlay.showControls(new InputWindowElement(filterVec.add(-1, 0, 3), Pointing.DOWN).rightClick()
			.withItem(milkBucket), 30);
		scene.idle(7);
		scene.world.setFilterData(util.select.position(2, 1, 4), SmartFluidPipeBlockEntity.class, milkBucket);
		scene.idle(30);

		scene.overlay.showControls(new InputWindowElement(filterVec.add(-1, 0, 2), Pointing.DOWN).rightClick()
			.withItem(bucket), 30);
		scene.idle(7);
		scene.world.setFilterData(util.select.position(2, 1, 3), SmartFluidPipeBlockEntity.class, bucket);
		scene.idle(30);

		scene.world.setKineticSpeed(kinetics2, 24);
		scene.world.setKineticSpeed(kinetics1, -24);
		scene.world.setKineticSpeed(pump, 48);
		scene.world.propagatePipeChange(pumpPos);
		scene.effects.rotationSpeedIndicator(pumpPos);
		scene.idle(40);
	}

}<|MERGE_RESOLUTION|>--- conflicted
+++ resolved
@@ -69,14 +69,8 @@
 		scene.world.showSection(tank, Direction.DOWN);
 		scene.idle(5);
 		scene.world.showSection(tank2, Direction.DOWN);
-<<<<<<< HEAD
 		FluidStack content = new FluidStack(Fluids.LAVA, 10 * FluidConstants.BUCKET);
-		scene.world.modifyTileEntity(util.grid.at(4, 1, 2), FluidTankTileEntity.class, te -> TransferUtil.insertFluid(te.getTankInventory(), content));
-=======
-		FluidStack content = new FluidStack(Fluids.LAVA, 10000);
-		scene.world.modifyBlockEntity(util.grid.at(4, 1, 2), FluidTankBlockEntity.class, be -> be.getTankInventory()
-			.fill(content, FluidAction.EXECUTE));
->>>>>>> 03feeb71
+		scene.world.modifyBlockEntity(util.grid.at(4, 1, 2), FluidTankBlockEntity.class, be -> TransferUtil.insertFluid(be.getTankInventory(), content));
 		scene.idle(10);
 
 		for (int i = 4; i >= 1; i--) {
@@ -226,18 +220,10 @@
 		scene.world.multiplyKineticSpeed(util.select.everywhere(), 0.5f);
 		scene.world.setKineticSpeed(util.select.position(pumpPos), 32);
 		BlockPos drainPos = util.grid.at(1, 1, 2);
-<<<<<<< HEAD
-		scene.world.modifyTileEntity(drainPos, ItemDrainTileEntity.class,
-			te -> TransferUtil.insert(te.getBehaviour(SmartFluidTankBehaviour.TYPE)
+		scene.world.modifyBlockEntity(drainPos, ItemDrainBlockEntity.class,
+			be -> TransferUtil.insert(be.getBehaviour(SmartFluidTankBehaviour.TYPE)
 							.allowInsertion()
 							.getPrimaryHandler(), FluidVariant.of(Fluids.WATER), (long) (FluidConstants.BUCKET * 1.5)));
-=======
-		scene.world.modifyBlockEntity(drainPos, ItemDrainBlockEntity.class,
-			be -> be.getBehaviour(SmartFluidTankBehaviour.TYPE)
-				.allowInsertion()
-				.getPrimaryHandler()
-				.fill(new FluidStack(Fluids.WATER, 1500), FluidAction.EXECUTE));
->>>>>>> 03feeb71
 
 		scene.idle(50);
 		scene.overlay.showOutline(PonderPalette.MEDIUM, new Object(), drain, 40);
@@ -500,16 +486,9 @@
 		Selection pump = util.select.position(1, 1, 2);
 		Selection basin = util.select.position(basinPos);
 		BlockPos smartPos = util.grid.at(3, 1, 1);
-<<<<<<< HEAD
-
-		scene.world.modifyTileEntity(basinPos, BasinTileEntity.class,
-			te -> TransferUtil.insert(te.getFluidStorage(null), FluidVariant.of(Milk.STILL_MILK), FluidConstants.BUCKET));
-=======
-		
+
 		scene.world.modifyBlockEntity(basinPos, BasinBlockEntity.class,
-			be -> be.getCapability(CapabilityFluidHandler.FLUID_HANDLER_CAPABILITY)
-				.ifPresent(fh -> fh.fill(new FluidStack(ForgeMod.MILK.get(), 1000), FluidAction.EXECUTE)));
->>>>>>> 03feeb71
+			be -> TransferUtil.insert(be.getFluidStorage(null), FluidVariant.of(Milk.STILL_MILK), FluidConstants.BUCKET));
 
 		scene.world.setBlock(util.grid.at(3, 1, 3), AllBlocks.FLUID_PIPE.get()
 			.getAxisState(Axis.X), false);
@@ -588,14 +567,8 @@
 			scene.idle(2);
 		}
 		scene.idle(15);
-<<<<<<< HEAD
-		scene.world.modifyTileEntity(basinPos, BasinTileEntity.class,
-			te -> TransferUtil.insertFluid(te.getFluidStorage(null), chocolate));
-=======
 		scene.world.modifyBlockEntity(basinPos, BasinBlockEntity.class,
-			be -> be.getCapability(CapabilityFluidHandler.FLUID_HANDLER_CAPABILITY)
-				.ifPresent(fh -> fh.fill(chocolate, FluidAction.EXECUTE)));
->>>>>>> 03feeb71
+			be -> TransferUtil.insertFluid(be.getFluidStorage(null), chocolate));
 		scene.idle(10);
 
 		scene.overlay.showText(80)
