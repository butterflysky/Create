package com.simibubi.create.foundation.ponder;

import com.mojang.blaze3d.systems.RenderSystem;
import com.mojang.blaze3d.vertex.PoseStack;
import com.simibubi.create.Create;
import com.simibubi.create.foundation.gui.element.GuiGameElement;
import com.simibubi.create.foundation.gui.element.ScreenElement;

<<<<<<< HEAD
import net.fabricmc.api.EnvType;
import net.fabricmc.api.Environment;
import net.minecraft.client.gui.GuiComponent;
=======
import net.minecraft.client.gui.GuiGraphics;
>>>>>>> e6759d8e
import net.minecraft.resources.ResourceLocation;
import net.minecraft.world.item.ItemStack;
import net.minecraft.world.level.ItemLike;

public class PonderTag implements ScreenElement {

	public static final PonderTag HIGHLIGHT_ALL = new PonderTag(Create.asResource("_all"));

	private final ResourceLocation id;
	private ResourceLocation icon;
	private ItemStack itemIcon = ItemStack.EMPTY;
	private ItemStack mainItem = ItemStack.EMPTY;

	public PonderTag(ResourceLocation id) {
		this.id = id;
	}

	public ResourceLocation getId() {
		return id;
	}

	public ItemStack getMainItem() {
		return mainItem;
	}

	public String getTitle() {
		return PonderLocalization.getTag(id);
	}

	public String getDescription() {
		return PonderLocalization.getTagDescription(id);
	}

	// Builder

	public PonderTag defaultLang(String title, String description) {
		PonderLocalization.registerTag(id, title, description);
		return this;
	}

	public PonderTag addToIndex() {
		PonderRegistry.TAGS.listTag(this);
		return this;
	}

	public PonderTag icon(ResourceLocation location) {
		this.icon = new ResourceLocation(location.getNamespace(), "textures/ponder/tag/" + location.getPath() + ".png");
		return this;
	}

	public PonderTag icon(String location) {
		this.icon = new ResourceLocation(id.getNamespace(), "textures/ponder/tag/" + location + ".png");
		return this;
	}

	public PonderTag idAsIcon() {
		return icon(id);
	}

	public PonderTag item(ItemLike item, boolean useAsIcon, boolean useAsMainItem) {
		if (useAsIcon)
			this.itemIcon = new ItemStack(item);
		if (useAsMainItem)
			this.mainItem = new ItemStack(item);
		return this;
	}

	public PonderTag item(ItemLike item) {
		return this.item(item, true, false);
	}

	@Override
<<<<<<< HEAD
	@Environment(EnvType.CLIENT)
	public void render(PoseStack ms, int x, int y) {
=======
	@OnlyIn(Dist.CLIENT)
	public void render(GuiGraphics graphics, int x, int y) {
		PoseStack ms = graphics.pose();
>>>>>>> e6759d8e
		ms.pushPose();
		ms.translate(x, y, 0);
		if (icon != null) {
			ms.scale(0.25f, 0.25f, 1);
			graphics.blit(icon, 0, 0, 0, 0, 0, 64, 64, 64, 64);
		} else if (!itemIcon.isEmpty()) {
			ms.translate(-2, -2, 0);
			ms.scale(1.25f, 1.25f, 1.25f);
			GuiGameElement.of(itemIcon)
				.render(graphics);
		}
		ms.popPose();
	}

}<|MERGE_RESOLUTION|>--- conflicted
+++ resolved
@@ -6,13 +6,9 @@
 import com.simibubi.create.foundation.gui.element.GuiGameElement;
 import com.simibubi.create.foundation.gui.element.ScreenElement;
 
-<<<<<<< HEAD
 import net.fabricmc.api.EnvType;
 import net.fabricmc.api.Environment;
-import net.minecraft.client.gui.GuiComponent;
-=======
 import net.minecraft.client.gui.GuiGraphics;
->>>>>>> e6759d8e
 import net.minecraft.resources.ResourceLocation;
 import net.minecraft.world.item.ItemStack;
 import net.minecraft.world.level.ItemLike;
@@ -85,14 +81,9 @@
 	}
 
 	@Override
-<<<<<<< HEAD
 	@Environment(EnvType.CLIENT)
-	public void render(PoseStack ms, int x, int y) {
-=======
-	@OnlyIn(Dist.CLIENT)
 	public void render(GuiGraphics graphics, int x, int y) {
 		PoseStack ms = graphics.pose();
->>>>>>> e6759d8e
 		ms.pushPose();
 		ms.translate(x, y, 0);
 		if (icon != null) {
