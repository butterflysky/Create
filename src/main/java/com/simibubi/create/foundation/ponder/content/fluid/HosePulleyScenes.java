--- conflicted
+++ resolved
@@ -123,16 +123,8 @@
 			scene.idle(3);
 		}
 
-<<<<<<< HEAD
-		scene.world.multiplyKineticSpeed(util.select.fromTo(3, 1, 2, 3, 2, 1), -1);
-		scene.world.modifyTileEntity(util.grid.at(1, 5, 1), HosePulleyTileEntity.class, te -> TransferUtil.insert(te.getFluidStorage(null), FluidVariant.of(Fluids.WATER), FluidConstants.BUCKET * 10));
-		scene.world.propagatePipeChange(util.grid.at(3, 2, 1));
-=======
-		scene.world.modifyBlockEntity(util.grid.at(1, 5, 1), HosePulleyBlockEntity.class, be -> be
-			.getCapability(CapabilityFluidHandler.FLUID_HANDLER_CAPABILITY)
-			.ifPresent(
-				ifh -> ((HosePulleyFluidHandler) ifh).fill(new FluidStack(Fluids.WATER, 100), FluidAction.EXECUTE)));
->>>>>>> 03feeb71
+		scene.world.modifyBlockEntity(util.grid.at(1, 5, 1), HosePulleyBlockEntity.class, be ->
+				TransferUtil.insert(te.getFluidStorage(null), FluidVariant.of(Fluids.WATER), FluidConstants.BUCKET * 10));
 
 		scene.idle(20);
 		scene.world.modifyBlock(util.grid.at(3, 2, 1), s -> s.setValue(PumpBlock.FACING, Direction.DOWN), true);
@@ -231,15 +223,8 @@
 
 		scene.world.showSectionAndMerge(cogs, Direction.NORTH, hoselink);
 		scene.world.showSectionAndMerge(pipes, Direction.WEST, hoselink);
-<<<<<<< HEAD
-		scene.world.multiplyKineticSpeed(util.select.fromTo(3, 1, 2, 3, 2, 1), -1);
-		scene.world.modifyTileEntity(util.grid.at(1, 6, 1), HosePulleyTileEntity.class, te -> TransferUtil.insert(te.getFluidStorage(null), FluidVariant.of(Fluids.WATER), FluidConstants.BUCKET));
-=======
 		scene.world.modifyBlockEntity(util.grid.at(1, 6, 1), HosePulleyBlockEntity.class,
-			be -> be.getCapability(CapabilityFluidHandler.FLUID_HANDLER_CAPABILITY)
-				.ifPresent(
-					fh -> ((HosePulleyFluidHandler) fh).fill(new FluidStack(Fluids.WATER, 100), FluidAction.EXECUTE)));
->>>>>>> 03feeb71
+			be -> TransferUtil.insert(te.getFluidStorage(null), FluidVariant.of(Fluids.WATER), FluidConstants.BUCKET));
 		scene.world.propagatePipeChange(util.grid.at(3, 2, 1));
 
 		Vec3 surface = util.vector.topOf(1, 3, 1)
@@ -368,12 +353,12 @@
 			.pointAt(util.vector.topOf(util.grid.at(1, 3, 2)));
 
 		scene.idle(60);
-		
+
 		scene.world.modifyBlockEntity(util.grid.at(4, 1, 1), FluidTankBlockEntity.class, be -> be.getTankInventory()
 			.fill(new FluidStack(Fluids.WATER, 24000), FluidAction.EXECUTE));
-		
-		scene.idle(20);
-		
+
+		scene.idle(20);
+
 		scene.overlay.showText(60)
 			.text("Pipe networks can limitlessly take fluids from/to such pulleys")
 			.attachKeyFrame()
