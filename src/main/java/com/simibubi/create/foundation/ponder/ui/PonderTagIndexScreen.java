--- conflicted
+++ resolved
@@ -214,11 +214,7 @@
 		if (hoveredItem != null) {
 			List<Component> list = TooltipHelper.cutStringTextComponent(hoveredItem.getDescription(),
 				ChatFormatting.GRAY, ChatFormatting.GRAY);
-<<<<<<< HEAD
-			list.add(0, Component.literal(hoveredItem.getTitle()));
-=======
 			list.add(0, Components.literal(hoveredItem.getTitle()));
->>>>>>> 9c8df2ff
 			renderComponentTooltip(ms, list, mouseX, mouseY);
 		}
 
