--- conflicted
+++ resolved
@@ -488,25 +488,15 @@
 				if (flash > 0) {
 					ms.pushPose();
 					ms.scale(1, .5f + flash * .75f, 1);
-<<<<<<< HEAD
 					ScreenUtils.drawGradientRect(ms.last()
-						.pose(), 0, 0, -1, -story.getBasePlateSize(), 0, 0x00_c6ffc9,
-=======
-					GuiUtils.drawGradientRect(ms.last()
 						.pose(), 0, 0, -1, -scene.getBasePlateSize(), 0, 0x00_c6ffc9,
->>>>>>> 7e67a4a7
 						new Color(0xaa_c6ffc9).scaleAlpha(alpha)
 							.getRGB());
 					ms.popPose();
 				}
 				ms.translate(0, 0, 2 / 1024f);
-<<<<<<< HEAD
 				ScreenUtils.drawGradientRect(ms.last()
-					.pose(), 0, 0, 0, -story.getBasePlateSize(), 4, 0x66_000000, 0x00_000000);
-=======
-				GuiUtils.drawGradientRect(ms.last()
 					.pose(), 0, 0, 0, -scene.getBasePlateSize(), 4, 0x66_000000, 0x00_000000);
->>>>>>> 7e67a4a7
 				ms.popPose();
 				ms.mulPose(Vector3f.YP.rotationDegrees(-90));
 			}
