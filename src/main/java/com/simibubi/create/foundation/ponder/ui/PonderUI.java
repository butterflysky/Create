package com.simibubi.create.foundation.ponder.ui;

import static com.simibubi.create.foundation.ponder.PonderLocalization.LANG_PREFIX;

import java.util.ArrayList;
import java.util.Collections;
import java.util.List;
import java.util.Random;
import java.util.stream.IntStream;

import com.mojang.blaze3d.platform.ClipboardManager;
import com.mojang.blaze3d.platform.Window;
import com.mojang.blaze3d.systems.RenderSystem;
import com.mojang.blaze3d.vertex.PoseStack;
import com.mojang.math.Matrix4f;
import com.mojang.math.Vector3f;
import com.simibubi.create.Create;
import com.simibubi.create.foundation.config.AllConfigs;
import com.simibubi.create.foundation.gui.AllGuiTextures;
import com.simibubi.create.foundation.gui.AllIcons;
import com.simibubi.create.foundation.gui.ScreenOpener;
import com.simibubi.create.foundation.gui.Theme;
import com.simibubi.create.foundation.gui.UIRenderHelper;
import com.simibubi.create.foundation.gui.element.BoxElement;
import com.simibubi.create.foundation.gui.element.GuiGameElement;
import com.simibubi.create.foundation.ponder.PonderChapter;
import com.simibubi.create.foundation.ponder.PonderRegistry;
import com.simibubi.create.foundation.ponder.PonderScene;
import com.simibubi.create.foundation.ponder.PonderScene.SceneTransform;
import com.simibubi.create.foundation.ponder.PonderStoryBoardEntry;
import com.simibubi.create.foundation.ponder.PonderTag;
import com.simibubi.create.foundation.ponder.PonderWorld;
import com.simibubi.create.foundation.ponder.content.DebugScenes;
import com.simibubi.create.foundation.ponder.content.PonderIndex;
import com.simibubi.create.foundation.ponder.element.TextWindowElement;
import com.simibubi.create.foundation.render.SuperRenderTypeBuffer;
import com.simibubi.create.foundation.utility.Color;
import com.simibubi.create.foundation.utility.Components;
import com.simibubi.create.foundation.utility.Couple;
import com.simibubi.create.foundation.utility.FontHelper;
import com.simibubi.create.foundation.utility.Iterate;
import com.simibubi.create.foundation.utility.Lang;
import com.simibubi.create.foundation.utility.Pair;
import com.simibubi.create.foundation.utility.Pointing;
import com.simibubi.create.foundation.utility.RegisteredObjects;
import com.simibubi.create.foundation.utility.animation.LerpedFloat;
import com.simibubi.create.foundation.utility.animation.LerpedFloat.Chaser;
import io.github.fabricators_of_create.porting_lib.mixin.client.accessor.ScreenAccessor;
import io.github.fabricators_of_create.porting_lib.util.client.GuiUtils;
import io.github.fabricators_of_create.porting_lib.util.KeyBindingHelper;

import net.minecraft.ChatFormatting;
import net.minecraft.client.Minecraft;
import net.minecraft.client.Options;
import net.minecraft.client.gui.Font;
import net.minecraft.client.gui.components.events.GuiEventListener;
import net.minecraft.core.BlockPos;
import net.minecraft.core.Direction;
import net.minecraft.core.Registry;
import net.minecraft.network.chat.Component;
import net.minecraft.network.chat.MutableComponent;
import net.minecraft.network.chat.Style;
import net.minecraft.network.chat.TextComponent;
import net.minecraft.resources.ResourceLocation;
import net.minecraft.util.Mth;
import net.minecraft.world.item.ItemStack;
import net.minecraft.world.level.block.Block;
import net.minecraft.world.level.levelgen.structure.BoundingBox;
import net.minecraft.world.level.levelgen.structure.templatesystem.StructurePlaceSettings;
import net.minecraft.world.level.levelgen.structure.templatesystem.StructureTemplate;
import net.minecraft.world.phys.Vec3;

public class PonderUI extends NavigatableSimiScreen {

	public static int ponderTicks;
	public static float ponderPartialTicksPaused;

	public static final String PONDERING = LANG_PREFIX + "pondering";
	public static final String IDENTIFY_MODE = LANG_PREFIX + "identify_mode";
	public static final String IN_CHAPTER = LANG_PREFIX + "in_chapter";
	public static final String IDENTIFY = LANG_PREFIX + "identify";
	public static final String PREVIOUS = LANG_PREFIX + "previous";
	public static final String CLOSE = LANG_PREFIX + "close";
	public static final String NEXT = LANG_PREFIX + "next";
	public static final String NEXT_UP = LANG_PREFIX + "next_up";
	public static final String REPLAY = LANG_PREFIX + "replay";
	public static final String SLOW_TEXT = LANG_PREFIX + "slow_text";

	private List<PonderScene> scenes;
	private List<PonderTag> tags;
	private List<PonderButton> tagButtons;
	private List<LerpedFloat> tagFades;
	private LerpedFloat fadeIn;
	ItemStack stack;
	PonderChapter chapter = null;

	private boolean userViewMode;
	private boolean identifyMode;
	private ItemStack hoveredTooltipItem;
	private BlockPos hoveredBlockPos;

	private ClipboardManager clipboardHelper;
	private BlockPos copiedBlockPos;

	private LerpedFloat finishingFlash;
	private LerpedFloat nextUp;
	private int finishingFlashWarmup = 0;
	private int nextUpWarmup = 0;

	private LerpedFloat lazyIndex;
	private int index = 0;
	private PonderTag referredToByTag;

	private PonderButton left, right, scan, chap, userMode, close, replay, slowMode;
	private int skipCooling = 0;

	private int extendedTickLength = 0;
	private int extendedTickTimer = 0;

	public static PonderUI of(ResourceLocation id) {
		return new PonderUI(PonderRegistry.compile(id));
	}

	public static PonderUI of(ItemStack item) {
		return new PonderUI(PonderRegistry.compile(RegisteredObjects.getKeyOrThrow(item.getItem())));
	}

	public static PonderUI of(ItemStack item, PonderTag tag) {
		PonderUI ponderUI = new PonderUI(PonderRegistry.compile(RegisteredObjects.getKeyOrThrow(item.getItem())));
		ponderUI.referredToByTag = tag;
		return ponderUI;
	}

	public static PonderUI of(PonderChapter chapter) {
		PonderUI ui = new PonderUI(PonderRegistry.compile(chapter));
		ui.chapter = chapter;
		return ui;
	}

	protected PonderUI(List<PonderScene> scenes) {
		ResourceLocation component = scenes.get(0)
			.getComponent();
		if (Registry.ITEM.containsKey(component))
			stack = new ItemStack(Registry.ITEM.get(component));
		else
			stack = new ItemStack(Registry.BLOCK.get(component));

		tags = new ArrayList<>(PonderRegistry.TAGS.getTags(component));
		this.scenes = scenes;
		if (scenes.isEmpty()) {
			List<PonderStoryBoardEntry> l = Collections.singletonList(new PonderStoryBoardEntry(DebugScenes::empty,
				Create.ID, "debug/scene_1", new ResourceLocation("minecraft", "stick")));
			scenes.addAll(PonderRegistry.compile(l));
		}
		lazyIndex = LerpedFloat.linear()
			.startWithValue(index);
		fadeIn = LerpedFloat.linear()
			.startWithValue(0)
			.chase(1, .1f, Chaser.EXP);
		clipboardHelper = new ClipboardManager();
		finishingFlash = LerpedFloat.linear()
			.startWithValue(0)
			.chase(0, .1f, Chaser.EXP);
		nextUp = LerpedFloat.linear()
			.startWithValue(0)
			.chase(0, .4f, Chaser.EXP);
	}

	@Override
	protected void init() {
		super.init();

		tagButtons = new ArrayList<>();
		tagFades = new ArrayList<>();

		tags.forEach(t -> {
			int i = tagButtons.size();
			int x = 31;
			int y = 81 + i * 30;

			PonderButton b2 = new PonderButton(x, y).showing(t)
				.withCallback((mX, mY) -> {
					centerScalingOn(mX, mY);
					ScreenOpener.transitionTo(new PonderTagScreen(t));
				});

			addRenderableWidget(b2);
			tagButtons.add(b2);

			LerpedFloat chase = LerpedFloat.linear()
				.startWithValue(0)
				.chase(0, .05f, Chaser.exp(.1));
			tagFades.add(chase);

		});

		/*
		 * if (chapter != null) { widgets.add(chap = new PonderButton(width - 31 - 24,
		 * 31, () -> { }).showing(chapter)); }
		 */

		Options bindings = minecraft.options;
		int spacing = 8;
		int bX = (width - 20) / 2 - (70 + 2 * spacing);
		int bY = height - 20 - 31;

		{
			int pX = (width / 2) - 110;
			int pY = bY + 20 + 4;
			int pW = width - 2 * pX;
			addRenderableWidget(new PonderProgressBar(this, pX, pY, pW, 1));
		}

		addRenderableWidget(scan = new PonderButton(bX, bY).withShortcut(bindings.keyDrop)
			.showing(AllIcons.I_MTD_SCAN)
			.enableFade(0, 5)
			.withCallback(() -> {
				identifyMode = !identifyMode;
				if (!identifyMode)
					scenes.get(index)
						.deselect();
				else
					ponderPartialTicksPaused = minecraft.getFrameTime();
			}));
		scan.atZLevel(600);

		addRenderableWidget(slowMode = new PonderButton(width - 20 - 31, bY).showing(AllIcons.I_MTD_SLOW_MODE)
			.enableFade(0, 5)
			.withCallback(() -> setComfyReadingEnabled(!isComfyReadingEnabled())));

		if (PonderIndex.editingModeActive()) {
			addRenderableWidget(userMode = new PonderButton(width - 50 - 31, bY).showing(AllIcons.I_MTD_USER_MODE)
				.enableFade(0, 5)
				.withCallback(() -> userViewMode = !userViewMode));
		}

		bX += 50 + spacing;
		addRenderableWidget(left = new PonderButton(bX, bY).withShortcut(bindings.keyLeft)
			.showing(AllIcons.I_MTD_LEFT)
			.enableFade(0, 5)
			.withCallback(() -> this.scroll(false)));

		bX += 20 + spacing;
		addRenderableWidget(close = new PonderButton(bX, bY).withShortcut(bindings.keyInventory)
			.showing(AllIcons.I_MTD_CLOSE)
			.enableFade(0, 5)
			.withCallback(this::onClose));

		bX += 20 + spacing;
		addRenderableWidget(right = new PonderButton(bX, bY).withShortcut(bindings.keyRight)
			.showing(AllIcons.I_MTD_RIGHT)
			.enableFade(0, 5)
			.withCallback(() -> this.scroll(true)));

		bX += 50 + spacing;
		addRenderableWidget(replay = new PonderButton(bX, bY).withShortcut(bindings.keyDown)
			.showing(AllIcons.I_MTD_REPLAY)
			.enableFade(0, 5)
			.withCallback(this::replay));
	}

	@Override
	protected void initBackTrackIcon(PonderButton backTrack) {
		backTrack.showing(stack);
	}

	@Override
	public void tick() {
		super.tick();

		if (skipCooling > 0)
			skipCooling--;

		if (referredToByTag != null) {
			for (int i = 0; i < scenes.size(); i++) {
				PonderScene ponderScene = scenes.get(i);
				if (!ponderScene.getTags()
					.contains(referredToByTag))
					continue;
				if (i == index)
					break;
				scenes.get(index)
					.fadeOut();
				index = i;
				scenes.get(index)
					.begin();
				lazyIndex.chase(index, 1 / 4f, Chaser.EXP);
				identifyMode = false;
				break;
			}
			referredToByTag = null;
		}

		lazyIndex.tickChaser();
		fadeIn.tickChaser();
		finishingFlash.tickChaser();
		nextUp.tickChaser();
		PonderScene activeScene = scenes.get(index);

		extendedTickLength = 0;
		if (isComfyReadingEnabled())
			activeScene.forEachVisible(TextWindowElement.class, twe -> extendedTickLength = 2);

		if (extendedTickTimer == 0) {
			if (!identifyMode) {
				ponderTicks++;
				if (skipCooling == 0)
					activeScene.tick();
			}

			if (!identifyMode) {
				float lazyIndexValue = lazyIndex.getValue();
				if (Math.abs(lazyIndexValue - index) > 1 / 512f)
					scenes.get(lazyIndexValue < index ? index - 1 : index + 1)
						.tick();
			}
			extendedTickTimer = extendedTickLength;
		} else
			extendedTickTimer--;

		if (activeScene.getCurrentTime() == activeScene.getTotalTime() - 1) {
			finishingFlashWarmup = 30;
			nextUpWarmup = 50;
		}

		if (finishingFlashWarmup > 0) {
			finishingFlashWarmup--;
			if (finishingFlashWarmup == 0) {
				finishingFlash.setValue(1);
				finishingFlash.setValue(1);
			}
		}

		if (nextUpWarmup > 0) {
			nextUpWarmup--;
			if (nextUpWarmup == 0)
				nextUp.updateChaseTarget(1);
		}

		updateIdentifiedItem(activeScene);
	}

	public PonderScene getActiveScene() {
		return scenes.get(index);
	}

	public void seekToTime(int time) {
		if (getActiveScene().getCurrentTime() > time)
			replay();

		getActiveScene().seekToTime(time);
		if (time != 0)
			coolDownAfterSkip();
	}

	public void updateIdentifiedItem(PonderScene activeScene) {
		hoveredTooltipItem = ItemStack.EMPTY;
		hoveredBlockPos = null;
		if (!identifyMode)
			return;

		Window w = minecraft.getWindow();
		double mouseX = minecraft.mouseHandler.xpos() * w.getGuiScaledWidth() / w.getScreenWidth();
		double mouseY = minecraft.mouseHandler.ypos() * w.getGuiScaledHeight() / w.getScreenHeight();
		SceneTransform t = activeScene.getTransform();
		Vec3 vec1 = t.screenToScene(mouseX, mouseY, 1000, 0);
		Vec3 vec2 = t.screenToScene(mouseX, mouseY, -100, 0);
		Pair<ItemStack, BlockPos> pair = activeScene.rayTraceScene(vec1, vec2);
		hoveredTooltipItem = pair.getFirst();
		hoveredBlockPos = pair.getSecond();
	}

	@Override
	public boolean mouseScrolled(double mouseX, double mouseY, double delta) {
		if (scroll(delta > 0))
			return true;
		return super.mouseScrolled(mouseX, mouseY, delta);
	}

	protected void replay() {
		identifyMode = false;
		PonderScene scene = scenes.get(index);

		if (hasShiftDown()) {
			List<PonderStoryBoardEntry> list = PonderRegistry.ALL.get(scene.getComponent());
			PonderStoryBoardEntry sb = list.get(index);
			StructureTemplate activeTemplate = PonderRegistry.loadSchematic(sb.getSchematicLocation());
			PonderWorld world = new PonderWorld(BlockPos.ZERO, Minecraft.getInstance().level);
			activeTemplate.placeInWorld(world, BlockPos.ZERO, BlockPos.ZERO, new StructurePlaceSettings(), new Random(),
				Block.UPDATE_CLIENTS);
			world.createBackup();
			scene = PonderRegistry.compileScene(index, sb, world);
			scene.begin();
			scenes.set(index, scene);
		}

		scene.begin();
	}

	protected boolean scroll(boolean forward) {
		int prevIndex = index;
		index = forward ? index + 1 : index - 1;
		index = Mth.clamp(index, 0, scenes.size() - 1);
		if (prevIndex != index) {// && Math.abs(index - lazyIndex.getValue()) < 1.5f) {
			scenes.get(prevIndex)
				.fadeOut();
			scenes.get(index)
				.begin();
			lazyIndex.chase(index, 1 / 4f, Chaser.EXP);
			identifyMode = false;
			return true;
		} else
			index = prevIndex;
		return false;
	}

	@Override
	protected void renderWindow(PoseStack ms, int mouseX, int mouseY, float partialTicks) {
		partialTicks = getPartialTicks();
		RenderSystem.enableBlend();
		renderVisibleScenes(ms, mouseX, mouseY,
			skipCooling > 0 ? 0 : identifyMode ? ponderPartialTicksPaused : partialTicks);
		renderWidgets(ms, mouseX, mouseY, identifyMode ? ponderPartialTicksPaused : partialTicks);
	}

	@Override
	public void renderBackground(PoseStack ms) {
		super.renderBackground(ms);
	}

	protected void renderVisibleScenes(PoseStack ms, int mouseX, int mouseY, float partialTicks) {
		renderScene(ms, mouseX, mouseY, index, partialTicks);
		float lazyIndexValue = lazyIndex.getValue(partialTicks);
		if (Math.abs(lazyIndexValue - index) > 1 / 512f)
			renderScene(ms, mouseX, mouseY, lazyIndexValue < index ? index - 1 : index + 1, partialTicks);
	}

	protected void renderScene(PoseStack ms, int mouseX, int mouseY, int i, float partialTicks) {
		SuperRenderTypeBuffer buffer = SuperRenderTypeBuffer.getInstance();
		PonderScene story = scenes.get(i);
		double value = lazyIndex.getValue(minecraft.getFrameTime());
		double diff = i - value;
		double slide = Mth.lerp(diff * diff, 200, 600) * diff;

		RenderSystem.enableBlend();
		RenderSystem.enableDepthTest();
		RenderSystem.backupProjectionMatrix();

		// has to be outside of MS transforms, important for vertex sorting
		Matrix4f matrix4f = new Matrix4f(RenderSystem.getProjectionMatrix());
		matrix4f.multiplyWithTranslation(0, 0, 800);
		RenderSystem.setProjectionMatrix(matrix4f);

		ms.pushPose();
		ms.translate(0, 0, -800);
		story.getTransform()
			.updateScreenParams(width, height, slide);
		story.getTransform()
			.apply(ms, partialTicks);
		story.getTransform()
			.updateSceneRVE(partialTicks);
		story.renderScene(buffer, ms, partialTicks);
		buffer.draw();

		BoundingBox bounds = story.getBounds();
		ms.pushPose();

		// kool shadow fx
		{
			RenderSystem.enableCull();
			RenderSystem.enableDepthTest();
			ms.pushPose();
			ms.translate(story.getBasePlateOffsetX(), 0, story.getBasePlateOffsetZ());
			UIRenderHelper.flipForGuiRender(ms);

			float flash = finishingFlash.getValue(partialTicks) * .9f;
			float alpha = flash;
			flash *= flash;
			flash = ((flash * 2) - 1);
			flash *= flash;
			flash = 1 - flash;

			for (int f = 0; f < 4; f++) {
				ms.translate(story.getBasePlateSize(), 0, 0);
				ms.pushPose();
				ms.translate(0, 0, -1 / 1024f);
				if (flash > 0) {
					ms.pushPose();
					ms.scale(1, .5f + flash * .75f, 1);
					GuiUtils.drawGradientRect(ms.last()
						.pose(), 0, 0, -1, -story.getBasePlateSize(), 0, 0x00_c6ffc9,
						new Color(0xaa_c6ffc9).scaleAlpha(alpha)
							.getRGB());
					ms.popPose();
				}
				ms.translate(0, 0, 2 / 1024f);
				GuiUtils.drawGradientRect(ms.last()
					.pose(), 0, 0, 0, -story.getBasePlateSize(), 4, 0x66_000000, 0x00_000000);
				ms.popPose();
				ms.mulPose(Vector3f.YP.rotationDegrees(-90));
			}
			ms.popPose();
			RenderSystem.disableCull();
			RenderSystem.disableDepthTest();
		}

		// coords for debug
		if (PonderIndex.editingModeActive() && !userViewMode) {

			ms.scale(-1, -1, 1);
			ms.scale(1 / 16f, 1 / 16f, 1 / 16f);
			ms.translate(1, -8, -1 / 64f);

			// X AXIS
			ms.pushPose();
			ms.translate(4, -3, 0);
			ms.translate(0, 0, -2 / 1024f);
			for (int x = 0; x <= bounds.getXSpan(); x++) {
				ms.translate(-16, 0, 0);
				font.draw(ms, x == bounds.getXSpan() ? "x" : "" + x, 0, 0, 0xFFFFFFFF);
			}
			ms.popPose();

			// Z AXIS
			ms.pushPose();
			ms.scale(-1, 1, 1);
			ms.translate(0, -3, -4);
			ms.mulPose(Vector3f.YP.rotationDegrees(-90));
			ms.translate(-8, -2, 2 / 64f);
			for (int z = 0; z <= bounds.getZSpan(); z++) {
				ms.translate(16, 0, 0);
				font.draw(ms, z == bounds.getZSpan() ? "z" : "" + z, 0, 0, 0xFFFFFFFF);
			}
			ms.popPose();

			// DIRECTIONS
			ms.pushPose();
			ms.translate(bounds.getXSpan() * -8, 0, bounds.getZSpan() * 8);
			ms.mulPose(Vector3f.YP.rotationDegrees(-90));
			for (Direction d : Iterate.horizontalDirections) {
				ms.mulPose(Vector3f.YP.rotationDegrees(90));
				ms.pushPose();
				ms.translate(0, 0, bounds.getZSpan() * 16);
				ms.mulPose(Vector3f.XP.rotationDegrees(-90));
				font.draw(ms, d.name()
					.substring(0, 1), 0, 0, 0x66FFFFFF);
				font.draw(ms, "|", 2, 10, 0x44FFFFFF);
				font.draw(ms, ".", 2, 14, 0x22FFFFFF);
				ms.popPose();
			}
			ms.popPose();
			buffer.draw();
		}

		ms.popPose();
		ms.popPose();
		RenderSystem.restoreProjectionMatrix();
	}

	protected void renderWidgets(PoseStack ms, int mouseX, int mouseY, float partialTicks) {
		RenderSystem.disableDepthTest();

		float fade = fadeIn.getValue(partialTicks);
		float lazyIndexValue = lazyIndex.getValue(partialTicks);
		float indexDiff = Math.abs(lazyIndexValue - index);
		PonderScene activeScene = scenes.get(index);
		PonderScene nextScene = scenes.size() > index + 1 ? scenes.get(index + 1) : null;

		boolean noWidgetsHovered = true;
		for (GuiEventListener child : children())
			noWidgetsHovered &= !child.isMouseOver(mouseX, mouseY);

		int tooltipColor = Theme.i(Theme.Key.TEXT_DARKER);
		renderChapterTitle(ms, fade, indexDiff, activeScene, tooltipColor);
		renderNavigationMenu(ms);

		if (identifyMode) {
			if (noWidgetsHovered && mouseY < height - 80) {
				ms.pushPose();
				ms.translate(mouseX, mouseY, 100);
				if (hoveredTooltipItem.isEmpty()) {
					MutableComponent text = Lang
						.translateDirect(IDENTIFY_MODE,
							((MutableComponent) minecraft.options.keyDrop.getTranslatedKeyMessage())
								.withStyle(ChatFormatting.WHITE))
						.withStyle(ChatFormatting.GRAY);
					renderComponentTooltip(ms, font.getSplitter()
<<<<<<< HEAD
						.splitLines(text, width / 3, Style.EMPTY).stream().map(formatted -> (Component) new TextComponent(formatted.getString())).toList(), 0, 0/*, font*/);
					/*
					 * String tooltip = Lang .createTranslationTextComponent(IDENTIFY_MODE,
					 * client.gameSettings.keyBindDrop.getBoundKeyLocalizedText().applyTextStyle(
					 * TextFormatting.WHITE)) .applyTextStyle(TextFormatting.GRAY)
					 * .getFormattedText(); renderTooltip(font.listFormattedStringToWidth(tooltip,
					 * width / 3), 0, 0);
					 */
=======
						.splitLines(text, width / 3, Style.EMPTY), 0, 0, font);
>>>>>>> efdcbb41
				} else
					renderTooltip(ms, hoveredTooltipItem, 0, 0);
				if (hoveredBlockPos != null && PonderIndex.editingModeActive() && !userViewMode) {
					ms.translate(0, -15, 0);
					boolean copied = copiedBlockPos != null && hoveredBlockPos.equals(copiedBlockPos);
					MutableComponent coords = Components.literal(
						hoveredBlockPos.getX() + ", " + hoveredBlockPos.getY() + ", " + hoveredBlockPos.getZ())
							.withStyle(copied ? ChatFormatting.GREEN : ChatFormatting.GOLD);
					renderTooltip(ms, coords, 0, 0);
				}
				ms.popPose();
			}
			scan.flash();
		} else {
			scan.dim();
		}

		if (PonderIndex.editingModeActive()) {
			if (userViewMode)
				userMode.flash();
			else
				userMode.dim();
		}

		if (isComfyReadingEnabled())
			slowMode.flash();
		else
			slowMode.dim();

		renderSceneOverlay(ms, partialTicks, lazyIndexValue, indexDiff);

		boolean finished = activeScene.isFinished();

		if (finished) {
			jumpToNextScene(ms, partialTicks, nextScene);
		}

		// Widgets
		((ScreenAccessor) this).port_lib$getRenderables().forEach(w -> {
			if (w instanceof PonderButton button) {
				button.fade()
					.startWithValue(fade);
			}
		});

		if (index == 0 || index == 1 && lazyIndexValue < index)
			left.fade()
				.startWithValue(lazyIndexValue);
		if (index == scenes.size() - 1 || index == scenes.size() - 2 && lazyIndexValue > index)
			right.fade()
				.startWithValue(scenes.size() - lazyIndexValue - 1);

		if (finished)
			right.flash();
		else {
			right.dim();
			nextUp.updateChaseTarget(0);
		}

		renderPonderTags(ms, mouseX, mouseY, partialTicks, fade, activeScene);

		renderHoverTooltips(ms, tooltipColor);
		RenderSystem.enableDepthTest();
	}

	protected void renderPonderTags(PoseStack ms, int mouseX, int mouseY, float partialTicks, float fade, PonderScene activeScene) {
		// Tags
		List<PonderTag> sceneTags = activeScene.getTags();
		boolean highlightAll = sceneTags.contains(PonderTag.Highlight.ALL);
		double s = Minecraft.getInstance()
			.getWindow()
			.getGuiScale();
		IntStream.range(0, tagButtons.size())
			.forEach(i -> {
				ms.pushPose();
				LerpedFloat chase = tagFades.get(i);
				PonderButton button = tagButtons.get(i);
				if (button.isMouseOver(mouseX, mouseY)) {
					chase.updateChaseTarget(1);
				} else
					chase.updateChaseTarget(0);

				chase.tickChaser();

				if (highlightAll)
					button.flash();
				else
					button.dim();

				int x = button.x + button.getWidth() + 4;
				int y = button.y - 2;
				ms.translate(x, y + 5 * (1 - fade), 800);

				float fadedWidth = 200 * chase.getValue(partialTicks);
				UIRenderHelper.streak(ms, 0, 0, 12, 26, (int) fadedWidth);

				RenderSystem.enableScissor((int) (x * s), 0, (int) (fadedWidth * s), (int) (height * s));

				String tagName = this.tags.get(i)
					.getTitle();
				font.draw(ms, tagName, 3, 8, Theme.i(Theme.Key.TEXT_ACCENT_SLIGHT));

				RenderSystem.disableScissor();

				ms.popPose();
			});
	}

	protected void renderSceneOverlay(PoseStack ms, float partialTicks, float lazyIndexValue, float indexDiff) {
		// Scene overlay
		float scenePT = skipCooling > 0 ? 0 : partialTicks;
		ms.pushPose();
		ms.translate(0, 0, 100);
		renderOverlay(ms, index, scenePT);
		if (indexDiff > 1 / 512f)
			renderOverlay(ms, lazyIndexValue < index ? index - 1 : index + 1, scenePT);
		ms.popPose();
	}

	protected void jumpToNextScene(PoseStack ms, float partialTicks, PonderScene nextScene) {
		if (nextScene != null && nextUp.getValue() > 1 / 16f && !nextScene.getId()
				.equals(Create.asResource("creative_motor_mojang"))) {
			ms.pushPose();
			ms.translate(right.x + 10, right.y - 6 + nextUp.getValue(partialTicks) * 5, 400);
			int boxWidth = (Math.max(font.width(nextScene.getTitle()), font.width(Lang.translateDirect(NEXT_UP))) + 5);
			renderSpeechBox(ms, 0, 0, boxWidth, 20, right.isHoveredOrFocused(), Pointing.DOWN, false);
			ms.translate(0, -29, 100);
			drawCenteredString(ms, font, Lang.translateDirect(NEXT_UP), 0, 0, Theme.i(Theme.Key.TEXT_DARKER));
			drawCenteredString(ms, font, nextScene.getTitle(), 0, 10, Theme.i(Theme.Key.TEXT));
			ms.popPose();
		}
	}

	protected void renderHoverTooltips(PoseStack ms, int tooltipColor) {
		ms.pushPose();
		ms.translate(0, 0, 500);
		int tooltipY = height - 16;
		if (scan.isHoveredOrFocused())
			drawCenteredString(ms, font, Lang.translateDirect(IDENTIFY), scan.x + 10, tooltipY, tooltipColor);
		if (index != 0 && left.isHoveredOrFocused())
			drawCenteredString(ms, font, Lang.translateDirect(PREVIOUS), left.x + 10, tooltipY, tooltipColor);
		if (close.isHoveredOrFocused())
			drawCenteredString(ms, font, Lang.translateDirect(CLOSE), close.x + 10, tooltipY, tooltipColor);
		if (index != scenes.size() - 1 && right.isHoveredOrFocused())
			drawCenteredString(ms, font, Lang.translateDirect(NEXT), right.x + 10, tooltipY, tooltipColor);
		if (replay.isHoveredOrFocused())
			drawCenteredString(ms, font, Lang.translateDirect(REPLAY), replay.x + 10, tooltipY, tooltipColor);
		if (slowMode.isHoveredOrFocused())
			drawCenteredString(ms, font, Lang.translateDirect(SLOW_TEXT), slowMode.x + 5, tooltipY, tooltipColor);
		if (PonderIndex.editingModeActive() && userMode.isHoveredOrFocused())
			drawCenteredString(ms, font, "Editor View", userMode.x + 10, tooltipY, tooltipColor);
		ms.popPose();
	}

	protected void renderChapterTitle(PoseStack ms, float fade, float indexDiff, PonderScene activeScene, int tooltipColor) {
		// Chapter title
		ms.pushPose();
		ms.translate(0, 0, 400);
		int x = 31 + 20 + 8;
		int y = 31;

		String title = activeScene.getTitle();
		int wordWrappedHeight = font.wordWrapHeight(title, left.x - 51);

		int streakHeight = 35 - 9 + wordWrappedHeight;
		UIRenderHelper.streak(ms, 0, x - 4, y - 12 + streakHeight / 2, streakHeight, (int) (150 * fade));
		UIRenderHelper.streak(ms, 180, x - 4, y - 12 + streakHeight / 2, streakHeight, (int) (30 * fade));
		new BoxElement().withBackground(Theme.c(Theme.Key.PONDER_BACKGROUND_FLAT))
				.gradientBorder(Theme.p(Theme.Key.PONDER_IDLE))
				.at(21, 21, 100)
				.withBounds(30, 30)
				.render(ms);

		GuiGameElement.of(stack)
				.scale(2)
				.at(x - 39f, y - 11f)
				.render(ms);

		font.draw(ms, Lang.translateDirect(PONDERING), x, y - 6, tooltipColor);
		y += 8;
		x += 0;
		ms.translate(x, y, 0);
		ms.mulPose(Vector3f.XN.rotationDegrees(indexDiff * -75));
		ms.translate(0, 0, 5);
		FontHelper.drawSplitString(ms, font, title, 0, 0, left.x - 51, Theme.c(Theme.Key.TEXT)
				.scaleAlpha(1 - indexDiff)
				.getRGB());
		ms.popPose();
		if (chapter != null) {
			ms.pushPose();

			ms.translate(chap.x - 8, chap.y, 0);
			UIRenderHelper.streak(ms, 180, 4, 10, 26, (int) (150 * fade));

			drawRightAlignedString(font, ms, Lang.translateDirect(IN_CHAPTER)
					.getString(), 0, 0, tooltipColor);
			drawRightAlignedString(font, ms, chapter.getTitle(), 0, 12, Theme.i(Theme.Key.TEXT));

			ms.popPose();
		}
	}

	protected void renderNavigationMenu(PoseStack ms) {
		Color c1 = Theme.c(Theme.Key.PONDER_BACK_ARROW)
			.setAlpha(0x40);
		Color c2 = Theme.c(Theme.Key.PONDER_BACK_ARROW)
			.setAlpha(0x20);
		Color c3 = Theme.c(Theme.Key.PONDER_BACK_ARROW)
			.setAlpha(0x10);
		UIRenderHelper.breadcrumbArrow(ms, width / 2 - 20, height - 51, 0, 20, 20, 5, c1, c2);
		UIRenderHelper.breadcrumbArrow(ms, width / 2 + 20, height - 51, 0, -20, 20, -5, c1, c2);
		UIRenderHelper.breadcrumbArrow(ms, width / 2 - 90, height - 51, 0, 70, 20, 5, c1, c3);
		UIRenderHelper.breadcrumbArrow(ms, width / 2 + 90, height - 51, 0, -70, 20, -5, c1, c3);
	}

	private void renderOverlay(PoseStack ms, int i, float partialTicks) {
		if (identifyMode)
			return;
		ms.pushPose();
		PonderScene story = scenes.get(i);
		story.renderOverlay(this, ms, skipCooling > 0 ? 0 : identifyMode ? ponderPartialTicksPaused : partialTicks);
		ms.popPose();
	}

	@Override
	public boolean mouseClicked(double x, double y, int button) {
		if (identifyMode && hoveredBlockPos != null && PonderIndex.editingModeActive()) {
			long handle = minecraft.getWindow()
				.getWindow();
			if (copiedBlockPos != null && button == 1) {
				clipboardHelper.setClipboard(handle,
					"util.select.fromTo(" + copiedBlockPos.getX() + ", " + copiedBlockPos.getY() + ", "
						+ copiedBlockPos.getZ() + ", " + hoveredBlockPos.getX() + ", " + hoveredBlockPos.getY() + ", "
						+ hoveredBlockPos.getZ() + ")");
				copiedBlockPos = hoveredBlockPos;
				return true;
			}

			if (hasShiftDown())
				clipboardHelper.setClipboard(handle, "util.select.position(" + hoveredBlockPos.getX() + ", "
					+ hoveredBlockPos.getY() + ", " + hoveredBlockPos.getZ() + ")");
			else
				clipboardHelper.setClipboard(handle, "util.grid.at(" + hoveredBlockPos.getX() + ", "
					+ hoveredBlockPos.getY() + ", " + hoveredBlockPos.getZ() + ")");
			copiedBlockPos = hoveredBlockPos;
			return true;
		}

		return super.mouseClicked(x, y, button);
	}

	@Override
	public boolean keyPressed(int code, int p_keyPressed_2_, int p_keyPressed_3_) {
		Options settings = Minecraft.getInstance().options;
		int sCode = KeyBindingHelper.getKeyCode(settings.keyDown)
			.getValue();
		int aCode = KeyBindingHelper.getKeyCode(settings.keyLeft)
			.getValue();
		int dCode = KeyBindingHelper.getKeyCode(settings.keyRight)
			.getValue();
		int qCode = KeyBindingHelper.getKeyCode(settings.keyDrop)
			.getValue();

		if (code == sCode) {
			replay();
			return true;
		}

		if (code == aCode) {
			scroll(false);
			return true;
		}

		if (code == dCode) {
			scroll(true);
			return true;
		}

		if (code == qCode) {
			identifyMode = !identifyMode;
			if (!identifyMode)
				scenes.get(index)
					.deselect();
			return true;
		}

		return super.keyPressed(code, p_keyPressed_2_, p_keyPressed_3_);
	}

	@Override
	protected String getBreadcrumbTitle() {
		if (chapter != null)
			return chapter.getTitle();

		return stack.getItem()
			.getDescription()
			.getString();
	}

	public Font getFontRenderer() {
		return font;
	}

	protected boolean isMouseOver(double mouseX, double mouseY, int x, int y, int w, int h) {
		boolean hovered = !(mouseX < x || mouseX > x + w);
		hovered &= !(mouseY < y || mouseY > y + h);
		return hovered;
	}

	public static void renderSpeechBox(PoseStack ms, int x, int y, int w, int h, boolean highlighted, Pointing pointing,
		boolean returnWithLocalTransform) {
		if (!returnWithLocalTransform)
			ms.pushPose();

		int boxX = x;
		int boxY = y;
		int divotX = x;
		int divotY = y;
		int divotRotation = 0;
		int divotSize = 8;
		int distance = 1;
		int divotRadius = divotSize / 2;
		Couple<Color> borderColors = Theme.p(highlighted ? Theme.Key.PONDER_BUTTON_HOVER : Theme.Key.PONDER_IDLE);
		Color c;

		switch (pointing) {
		default:
		case DOWN:
			divotRotation = 0;
			boxX -= w / 2;
			boxY -= h + divotSize + 1 + distance;
			divotX -= divotRadius;
			divotY -= divotSize + distance;
			c = borderColors.getSecond();
			break;
		case LEFT:
			divotRotation = 90;
			boxX += divotSize + 1 + distance;
			boxY -= h / 2;
			divotX += distance;
			divotY -= divotRadius;
			c = Color.mixColors(borderColors, 0.5f);
			break;
		case RIGHT:
			divotRotation = 270;
			boxX -= w + divotSize + 1 + distance;
			boxY -= h / 2;
			divotX -= divotSize + distance;
			divotY -= divotRadius;
			c = Color.mixColors(borderColors, 0.5f);
			break;
		case UP:
			divotRotation = 180;
			boxX -= w / 2;
			boxY += divotSize + 1 + distance;
			divotX -= divotRadius;
			divotY += distance;
			c = borderColors.getFirst();
			break;
		}

		new BoxElement().withBackground(Theme.c(Theme.Key.PONDER_BACKGROUND_FLAT))
			.gradientBorder(borderColors)
			.at(boxX, boxY, 100)
			.withBounds(w, h)
			.render(ms);

		ms.pushPose();
		ms.translate(divotX + divotRadius, divotY + divotRadius, 10);
		ms.mulPose(Vector3f.ZP.rotationDegrees(divotRotation));
		ms.translate(-divotRadius, -divotRadius, 0);
		AllGuiTextures.SPEECH_TOOLTIP_BACKGROUND.render(ms, 0, 0);
		AllGuiTextures.SPEECH_TOOLTIP_COLOR.render(ms, 0, 0, c);
		ms.popPose();

		if (returnWithLocalTransform) {
			ms.translate(boxX, boxY, 0);
			return;
		}

		ms.popPose();

	}

	public ItemStack getHoveredTooltipItem() {
		return hoveredTooltipItem;
	}

	public ItemStack getSubject() {
		return stack;
	}

	@Override
	public boolean isEquivalentTo(NavigatableSimiScreen other) {
		if (other instanceof PonderUI)
			return stack.sameItem(((PonderUI) other).stack);
		return super.isEquivalentTo(other);
	}

	@Override
	public void shareContextWith(NavigatableSimiScreen other) {
		if (other instanceof PonderUI) {
			PonderUI ponderUI = (PonderUI) other;
			ponderUI.referredToByTag = referredToByTag;
		}
	}

	public static float getPartialTicks() {
		float renderPartialTicks = Minecraft.getInstance()
			.getFrameTime();

		if (Minecraft.getInstance().screen instanceof PonderUI) {
			PonderUI ui = (PonderUI) Minecraft.getInstance().screen;
			if (ui.identifyMode)
				return ponderPartialTicksPaused;

			return (renderPartialTicks + (ui.extendedTickLength - ui.extendedTickTimer)) / (ui.extendedTickLength + 1);
		}

		return renderPartialTicks;
	}

	@Override
	public boolean isPauseScreen() {
		return true;
	}

	public void coolDownAfterSkip() {
		skipCooling = 15;
	}

	@Override
	public void removed() {
		super.removed();
		hoveredTooltipItem = ItemStack.EMPTY;
	}

	public void drawRightAlignedString(Font fontRenderer, PoseStack ms, String string, int x, int y, int color) {
		fontRenderer.draw(ms, string, (float) (x - fontRenderer.width(string)), (float) y, color);
	}

	public boolean isComfyReadingEnabled() {
		return AllConfigs.CLIENT.comfyReading.get();
	}

	public void setComfyReadingEnabled(boolean slowTextMode) {
		AllConfigs.CLIENT.comfyReading.set(slowTextMode);
	}

}<|MERGE_RESOLUTION|>--- conflicted
+++ resolved
@@ -585,18 +585,7 @@
 								.withStyle(ChatFormatting.WHITE))
 						.withStyle(ChatFormatting.GRAY);
 					renderComponentTooltip(ms, font.getSplitter()
-<<<<<<< HEAD
 						.splitLines(text, width / 3, Style.EMPTY).stream().map(formatted -> (Component) new TextComponent(formatted.getString())).toList(), 0, 0/*, font*/);
-					/*
-					 * String tooltip = Lang .createTranslationTextComponent(IDENTIFY_MODE,
-					 * client.gameSettings.keyBindDrop.getBoundKeyLocalizedText().applyTextStyle(
-					 * TextFormatting.WHITE)) .applyTextStyle(TextFormatting.GRAY)
-					 * .getFormattedText(); renderTooltip(font.listFormattedStringToWidth(tooltip,
-					 * width / 3), 0, 0);
-					 */
-=======
-						.splitLines(text, width / 3, Style.EMPTY), 0, 0, font);
->>>>>>> efdcbb41
 				} else
 					renderTooltip(ms, hoveredTooltipItem, 0, 0);
 				if (hoveredBlockPos != null && PonderIndex.editingModeActive() && !userViewMode) {
