package com.simibubi.create.foundation.ponder.ui;

import static com.simibubi.create.foundation.ponder.PonderLocalization.LANG_PREFIX;

import java.util.ArrayList;
import java.util.Collections;
import java.util.List;
import java.util.Random;
import java.util.stream.IntStream;

import com.mojang.blaze3d.platform.ClipboardManager;
import com.mojang.blaze3d.platform.Window;
import com.mojang.blaze3d.systems.RenderSystem;
import com.mojang.blaze3d.vertex.PoseStack;
import com.mojang.math.Matrix4f;
import com.mojang.math.Vector3f;
import com.simibubi.create.Create;
import com.simibubi.create.foundation.config.AllConfigs;
import com.simibubi.create.foundation.gui.AllGuiTextures;
import com.simibubi.create.foundation.gui.AllIcons;
import com.simibubi.create.foundation.gui.ScreenOpener;
import com.simibubi.create.foundation.gui.Theme;
import com.simibubi.create.foundation.gui.UIRenderHelper;
import com.simibubi.create.foundation.gui.element.BoxElement;
import com.simibubi.create.foundation.gui.element.GuiGameElement;
import com.simibubi.create.foundation.ponder.PonderChapter;
import com.simibubi.create.foundation.ponder.PonderRegistry;
import com.simibubi.create.foundation.ponder.PonderScene;
import com.simibubi.create.foundation.ponder.PonderScene.SceneTransform;
import com.simibubi.create.foundation.ponder.PonderStoryBoardEntry;
import com.simibubi.create.foundation.ponder.PonderTag;
import com.simibubi.create.foundation.ponder.PonderWorld;
import com.simibubi.create.foundation.ponder.content.DebugScenes;
import com.simibubi.create.foundation.ponder.content.PonderIndex;
import com.simibubi.create.foundation.ponder.element.TextWindowElement;
import com.simibubi.create.foundation.render.SuperRenderTypeBuffer;
import com.simibubi.create.foundation.utility.Color;
import com.simibubi.create.foundation.utility.Components;
import com.simibubi.create.foundation.utility.Couple;
import com.simibubi.create.foundation.utility.FontHelper;
import com.simibubi.create.foundation.utility.Iterate;
import com.simibubi.create.foundation.utility.Lang;
import com.simibubi.create.foundation.utility.Pair;
import com.simibubi.create.foundation.utility.Pointing;
import com.simibubi.create.foundation.utility.RegisteredObjects;
import com.simibubi.create.foundation.utility.animation.LerpedFloat;
import com.simibubi.create.foundation.utility.animation.LerpedFloat.Chaser;
import io.github.fabricators_of_create.porting_lib.mixin.client.accessor.ScreenAccessor;
import io.github.fabricators_of_create.porting_lib.util.client.GuiUtils;
import io.github.fabricators_of_create.porting_lib.util.KeyBindingHelper;

import net.minecraft.ChatFormatting;
import net.minecraft.client.Minecraft;
import net.minecraft.client.Options;
import net.minecraft.client.gui.Font;
import net.minecraft.client.gui.components.events.GuiEventListener;
import net.minecraft.core.BlockPos;
import net.minecraft.core.Direction;
import net.minecraft.core.Registry;
import net.minecraft.network.chat.Component;
import net.minecraft.network.chat.MutableComponent;
import net.minecraft.network.chat.Style;
import net.minecraft.resources.ResourceLocation;
import net.minecraft.util.Mth;
import net.minecraft.world.item.ItemStack;
import net.minecraft.world.level.block.Block;
import net.minecraft.world.level.levelgen.structure.BoundingBox;
import net.minecraft.world.level.levelgen.structure.templatesystem.StructurePlaceSettings;
import net.minecraft.world.level.levelgen.structure.templatesystem.StructureTemplate;
import net.minecraft.world.phys.Vec3;

public class PonderUI extends NavigatableSimiScreen {

	public static int ponderTicks;
	public static float ponderPartialTicksPaused;

	public static final String PONDERING = LANG_PREFIX + "pondering";
	public static final String IDENTIFY_MODE = LANG_PREFIX + "identify_mode";
	public static final String IN_CHAPTER = LANG_PREFIX + "in_chapter";
	public static final String IDENTIFY = LANG_PREFIX + "identify";
	public static final String PREVIOUS = LANG_PREFIX + "previous";
	public static final String CLOSE = LANG_PREFIX + "close";
	public static final String NEXT = LANG_PREFIX + "next";
	public static final String NEXT_UP = LANG_PREFIX + "next_up";
	public static final String REPLAY = LANG_PREFIX + "replay";
	public static final String SLOW_TEXT = LANG_PREFIX + "slow_text";

	private List<PonderScene> scenes;
	private List<PonderTag> tags;
	private List<PonderButton> tagButtons;
	private List<LerpedFloat> tagFades;
	private LerpedFloat fadeIn;
	ItemStack stack;
	PonderChapter chapter = null;

	private boolean userViewMode;
	private boolean identifyMode;
	private ItemStack hoveredTooltipItem;
	private BlockPos hoveredBlockPos;

	private ClipboardManager clipboardHelper;
	private BlockPos copiedBlockPos;

	private LerpedFloat finishingFlash;
	private LerpedFloat nextUp;
	private int finishingFlashWarmup = 0;
	private int nextUpWarmup = 0;

	private LerpedFloat lazyIndex;
	private int index = 0;
	private PonderTag referredToByTag;

	private PonderButton left, right, scan, chap, userMode, close, replay, slowMode;
	private int skipCooling = 0;

	private int extendedTickLength = 0;
	private int extendedTickTimer = 0;

	public static PonderUI of(ResourceLocation id) {
		return new PonderUI(PonderRegistry.compile(id));
	}

	public static PonderUI of(ItemStack item) {
<<<<<<< HEAD
		return new PonderUI(PonderRegistry.compile(Registry.ITEM.getKey(item.getItem())));
	}

	public static PonderUI of(ItemStack item, PonderTag tag) {
		PonderUI ponderUI = new PonderUI(PonderRegistry.compile(Registry.ITEM.getKey(item.getItem())));
=======
		return new PonderUI(PonderRegistry.compile(RegisteredObjects.getKeyOrThrow(item.getItem())));
	}

	public static PonderUI of(ItemStack item, PonderTag tag) {
		PonderUI ponderUI = new PonderUI(PonderRegistry.compile(RegisteredObjects.getKeyOrThrow(item.getItem())));
>>>>>>> 9fbb71e4
		ponderUI.referredToByTag = tag;
		return ponderUI;
	}

	public static PonderUI of(PonderChapter chapter) {
		PonderUI ui = new PonderUI(PonderRegistry.compile(chapter));
		ui.chapter = chapter;
		return ui;
	}

	PonderUI(List<PonderScene> scenes) {
		ResourceLocation component = scenes.get(0)
			.getComponent();
		if (Registry.ITEM.containsKey(component))
			stack = new ItemStack(Registry.ITEM.get(component));
		else
			stack = new ItemStack(Registry.BLOCK.get(component));

		tags = new ArrayList<>(PonderRegistry.TAGS.getTags(component));
		this.scenes = scenes;
		if (scenes.isEmpty()) {
			List<PonderStoryBoardEntry> l = Collections.singletonList(new PonderStoryBoardEntry(DebugScenes::empty,
				Create.ID, "debug/scene_1", new ResourceLocation("minecraft", "stick")));
			scenes.addAll(PonderRegistry.compile(l));
		}
		lazyIndex = LerpedFloat.linear()
			.startWithValue(index);
		fadeIn = LerpedFloat.linear()
			.startWithValue(0)
			.chase(1, .1f, Chaser.EXP);
		clipboardHelper = new ClipboardManager();
		finishingFlash = LerpedFloat.linear()
			.startWithValue(0)
			.chase(0, .1f, Chaser.EXP);
		nextUp = LerpedFloat.linear()
			.startWithValue(0)
			.chase(0, .4f, Chaser.EXP);
	}

	@Override
	protected void init() {
		super.init();

		tagButtons = new ArrayList<>();
		tagFades = new ArrayList<>();

		tags.forEach(t -> {
			int i = tagButtons.size();
			int x = 31;
			int y = 81 + i * 30;

			PonderButton b2 = new PonderButton(x, y).showing(t)
				.withCallback((mX, mY) -> {
					centerScalingOn(mX, mY);
					ScreenOpener.transitionTo(new PonderTagScreen(t));
				});

			addRenderableWidget(b2);
			tagButtons.add(b2);

			LerpedFloat chase = LerpedFloat.linear()
				.startWithValue(0)
				.chase(0, .05f, Chaser.exp(.1));
			tagFades.add(chase);

		});

		/*
		 * if (chapter != null) { widgets.add(chap = new PonderButton(width - 31 - 24,
		 * 31, () -> { }).showing(chapter)); }
		 */

		Options bindings = minecraft.options;
		int spacing = 8;
		int bX = (width - 20) / 2 - (70 + 2 * spacing);
		int bY = height - 20 - 31;

		{
			int pX = (width / 2) - 110;
			int pY = bY + 20 + 4;
			int pW = width - 2 * pX;
			addRenderableWidget(new PonderProgressBar(this, pX, pY, pW, 1));
		}

		addRenderableWidget(scan = new PonderButton(bX, bY).withShortcut(bindings.keyDrop)
			.showing(AllIcons.I_MTD_SCAN)
			.enableFade(0, 5)
			.withCallback(() -> {
				identifyMode = !identifyMode;
				if (!identifyMode)
					scenes.get(index)
						.deselect();
				else
					ponderPartialTicksPaused = minecraft.getFrameTime();
			}));
		scan.atZLevel(600);

		addRenderableWidget(slowMode = new PonderButton(width - 20 - 31, bY).showing(AllIcons.I_MTD_SLOW_MODE)
			.enableFade(0, 5)
			.withCallback(() -> setComfyReadingEnabled(!isComfyReadingEnabled())));

		if (PonderIndex.editingModeActive()) {
			addRenderableWidget(userMode = new PonderButton(width - 50 - 31, bY).showing(AllIcons.I_MTD_USER_MODE)
				.enableFade(0, 5)
				.withCallback(() -> userViewMode = !userViewMode));
		}

		bX += 50 + spacing;
		addRenderableWidget(left = new PonderButton(bX, bY).withShortcut(bindings.keyLeft)
			.showing(AllIcons.I_MTD_LEFT)
			.enableFade(0, 5)
			.withCallback(() -> this.scroll(false)));

		bX += 20 + spacing;
		addRenderableWidget(close = new PonderButton(bX, bY).withShortcut(bindings.keyInventory)
			.showing(AllIcons.I_MTD_CLOSE)
			.enableFade(0, 5)
			.withCallback(this::onClose));

		bX += 20 + spacing;
		addRenderableWidget(right = new PonderButton(bX, bY).withShortcut(bindings.keyRight)
			.showing(AllIcons.I_MTD_RIGHT)
			.enableFade(0, 5)
			.withCallback(() -> this.scroll(true)));

		bX += 50 + spacing;
		addRenderableWidget(replay = new PonderButton(bX, bY).withShortcut(bindings.keyDown)
			.showing(AllIcons.I_MTD_REPLAY)
			.enableFade(0, 5)
			.withCallback(this::replay));
	}

	@Override
	protected void initBackTrackIcon(PonderButton backTrack) {
		backTrack.showing(stack);
	}

	@Override
	public void tick() {
		super.tick();

		if (skipCooling > 0)
			skipCooling--;

		if (referredToByTag != null) {
			for (int i = 0; i < scenes.size(); i++) {
				PonderScene ponderScene = scenes.get(i);
				if (!ponderScene.getTags()
					.contains(referredToByTag))
					continue;
				if (i == index)
					break;
				scenes.get(index)
					.fadeOut();
				index = i;
				scenes.get(index)
					.begin();
				lazyIndex.chase(index, 1 / 4f, Chaser.EXP);
				identifyMode = false;
				break;
			}
			referredToByTag = null;
		}

		lazyIndex.tickChaser();
		fadeIn.tickChaser();
		finishingFlash.tickChaser();
		nextUp.tickChaser();
		PonderScene activeScene = scenes.get(index);

		extendedTickLength = 0;
		if (isComfyReadingEnabled())
			activeScene.forEachVisible(TextWindowElement.class, twe -> extendedTickLength = 2);

		if (extendedTickTimer == 0) {
			if (!identifyMode) {
				ponderTicks++;
				if (skipCooling == 0)
					activeScene.tick();
			}

			if (!identifyMode) {
				float lazyIndexValue = lazyIndex.getValue();
				if (Math.abs(lazyIndexValue - index) > 1 / 512f)
					scenes.get(lazyIndexValue < index ? index - 1 : index + 1)
						.tick();
			}
			extendedTickTimer = extendedTickLength;
		} else
			extendedTickTimer--;

		if (activeScene.getCurrentTime() == activeScene.getTotalTime() - 1) {
			finishingFlashWarmup = 30;
			nextUpWarmup = 50;
		}

		if (finishingFlashWarmup > 0) {
			finishingFlashWarmup--;
			if (finishingFlashWarmup == 0) {
				finishingFlash.setValue(1);
				finishingFlash.setValue(1);
			}
		}

		if (nextUpWarmup > 0) {
			nextUpWarmup--;
			if (nextUpWarmup == 0)
				nextUp.updateChaseTarget(1);
		}

		updateIdentifiedItem(activeScene);
	}

	public PonderScene getActiveScene() {
		return scenes.get(index);
	}

	public void seekToTime(int time) {
		if (getActiveScene().getCurrentTime() > time)
			replay();

		getActiveScene().seekToTime(time);
		if (time != 0)
			coolDownAfterSkip();
	}

	public void updateIdentifiedItem(PonderScene activeScene) {
		hoveredTooltipItem = ItemStack.EMPTY;
		hoveredBlockPos = null;
		if (!identifyMode)
			return;

		Window w = minecraft.getWindow();
		double mouseX = minecraft.mouseHandler.xpos() * w.getGuiScaledWidth() / w.getScreenWidth();
		double mouseY = minecraft.mouseHandler.ypos() * w.getGuiScaledHeight() / w.getScreenHeight();
		SceneTransform t = activeScene.getTransform();
		Vec3 vec1 = t.screenToScene(mouseX, mouseY, 1000, 0);
		Vec3 vec2 = t.screenToScene(mouseX, mouseY, -100, 0);
		Pair<ItemStack, BlockPos> pair = activeScene.rayTraceScene(vec1, vec2);
		hoveredTooltipItem = pair.getFirst();
		hoveredBlockPos = pair.getSecond();
	}

	@Override
	public boolean mouseScrolled(double mouseX, double mouseY, double delta) {
		if (scroll(delta > 0))
			return true;
		return super.mouseScrolled(mouseX, mouseY, delta);
	}

	protected void replay() {
		identifyMode = false;
		PonderScene scene = scenes.get(index);

		if (hasShiftDown()) {
			List<PonderStoryBoardEntry> list = PonderRegistry.ALL.get(scene.getComponent());
			PonderStoryBoardEntry sb = list.get(index);
			StructureTemplate activeTemplate = PonderRegistry.loadSchematic(sb.getSchematicLocation());
			PonderWorld world = new PonderWorld(BlockPos.ZERO, Minecraft.getInstance().level);
			activeTemplate.placeInWorld(world, BlockPos.ZERO, BlockPos.ZERO, new StructurePlaceSettings(), new Random(),
				Block.UPDATE_CLIENTS);
			world.createBackup();
			scene = PonderRegistry.compileScene(index, sb, world);
			scene.begin();
			scenes.set(index, scene);
		}

		scene.begin();
	}

	protected boolean scroll(boolean forward) {
		int prevIndex = index;
		index = forward ? index + 1 : index - 1;
		index = Mth.clamp(index, 0, scenes.size() - 1);
		if (prevIndex != index) {// && Math.abs(index - lazyIndex.getValue()) < 1.5f) {
			scenes.get(prevIndex)
				.fadeOut();
			scenes.get(index)
				.begin();
			lazyIndex.chase(index, 1 / 4f, Chaser.EXP);
			identifyMode = false;
			return true;
		} else
			index = prevIndex;
		return false;
	}

	@Override
	protected void renderWindow(PoseStack ms, int mouseX, int mouseY, float partialTicks) {
		partialTicks = getPartialTicks();
		RenderSystem.enableBlend();
		renderVisibleScenes(ms, mouseX, mouseY,
			skipCooling > 0 ? 0 : identifyMode ? ponderPartialTicksPaused : partialTicks);
		renderWidgets(ms, mouseX, mouseY, identifyMode ? ponderPartialTicksPaused : partialTicks);
	}

	@Override
	public void renderBackground(PoseStack ms) {
		super.renderBackground(ms);
	}

	protected void renderVisibleScenes(PoseStack ms, int mouseX, int mouseY, float partialTicks) {
		renderScene(ms, mouseX, mouseY, index, partialTicks);
		float lazyIndexValue = lazyIndex.getValue(partialTicks);
		if (Math.abs(lazyIndexValue - index) > 1 / 512f)
			renderScene(ms, mouseX, mouseY, lazyIndexValue < index ? index - 1 : index + 1, partialTicks);
	}

	protected void renderScene(PoseStack ms, int mouseX, int mouseY, int i, float partialTicks) {
		SuperRenderTypeBuffer buffer = SuperRenderTypeBuffer.getInstance();
		PonderScene story = scenes.get(i);
		double value = lazyIndex.getValue(minecraft.getFrameTime());
		double diff = i - value;
		double slide = Mth.lerp(diff * diff, 200, 600) * diff;

		RenderSystem.enableBlend();
		RenderSystem.enableDepthTest();
		RenderSystem.backupProjectionMatrix();

		// has to be outside of MS transforms, important for vertex sorting
		Matrix4f matrix4f = new Matrix4f(RenderSystem.getProjectionMatrix());
		matrix4f.multiplyWithTranslation(0, 0, 800);
		RenderSystem.setProjectionMatrix(matrix4f);

		ms.pushPose();
		ms.translate(0, 0, -800);
		story.getTransform()
			.updateScreenParams(width, height, slide);
		story.getTransform()
			.apply(ms, partialTicks);
		story.getTransform()
			.updateSceneRVE(partialTicks);
		story.renderScene(buffer, ms, partialTicks);
		buffer.draw();

		BoundingBox bounds = story.getBounds();
		ms.pushPose();

		// kool shadow fx
		{
			RenderSystem.enableCull();
			RenderSystem.enableDepthTest();
			ms.pushPose();
			ms.translate(story.getBasePlateOffsetX(), 0, story.getBasePlateOffsetZ());
			UIRenderHelper.flipForGuiRender(ms);

			float flash = finishingFlash.getValue(partialTicks) * .9f;
			float alpha = flash;
			flash *= flash;
			flash = ((flash * 2) - 1);
			flash *= flash;
			flash = 1 - flash;

			for (int f = 0; f < 4; f++) {
				ms.translate(story.getBasePlateSize(), 0, 0);
				ms.pushPose();
				ms.translate(0, 0, -1 / 1024f);
				if (flash > 0) {
					ms.pushPose();
					ms.scale(1, .5f + flash * .75f, 1);
					GuiUtils.drawGradientRect(ms.last()
						.pose(), 0, 0, -1, -story.getBasePlateSize(), 0, 0x00_c6ffc9,
						new Color(0xaa_c6ffc9).scaleAlpha(alpha)
							.getRGB());
					ms.popPose();
				}
				ms.translate(0, 0, 2 / 1024f);
				GuiUtils.drawGradientRect(ms.last()
					.pose(), 0, 0, 0, -story.getBasePlateSize(), 4, 0x66_000000, 0x00_000000);
				ms.popPose();
				ms.mulPose(Vector3f.YP.rotationDegrees(-90));
			}
			ms.popPose();
			RenderSystem.disableCull();
			RenderSystem.disableDepthTest();
		}

		// coords for debug
		if (PonderIndex.editingModeActive() && !userViewMode) {

			ms.scale(-1, -1, 1);
			ms.scale(1 / 16f, 1 / 16f, 1 / 16f);
			ms.translate(1, -8, -1 / 64f);

			// X AXIS
			ms.pushPose();
			ms.translate(4, -3, 0);
			ms.translate(0, 0, -2 / 1024f);
			for (int x = 0; x <= bounds.getXSpan(); x++) {
				ms.translate(-16, 0, 0);
				font.draw(ms, x == bounds.getXSpan() ? "x" : "" + x, 0, 0, 0xFFFFFFFF);
			}
			ms.popPose();

			// Z AXIS
			ms.pushPose();
			ms.scale(-1, 1, 1);
			ms.translate(0, -3, -4);
			ms.mulPose(Vector3f.YP.rotationDegrees(-90));
			ms.translate(-8, -2, 2 / 64f);
			for (int z = 0; z <= bounds.getZSpan(); z++) {
				ms.translate(16, 0, 0);
				font.draw(ms, z == bounds.getZSpan() ? "z" : "" + z, 0, 0, 0xFFFFFFFF);
			}
			ms.popPose();

			// DIRECTIONS
			ms.pushPose();
			ms.translate(bounds.getXSpan() * -8, 0, bounds.getZSpan() * 8);
			ms.mulPose(Vector3f.YP.rotationDegrees(-90));
			for (Direction d : Iterate.horizontalDirections) {
				ms.mulPose(Vector3f.YP.rotationDegrees(90));
				ms.pushPose();
				ms.translate(0, 0, bounds.getZSpan() * 16);
				ms.mulPose(Vector3f.XP.rotationDegrees(-90));
				font.draw(ms, d.name()
					.substring(0, 1), 0, 0, 0x66FFFFFF);
				font.draw(ms, "|", 2, 10, 0x44FFFFFF);
				font.draw(ms, ".", 2, 14, 0x22FFFFFF);
				ms.popPose();
			}
			ms.popPose();
			buffer.draw();
		}

		ms.popPose();
		ms.popPose();
		RenderSystem.restoreProjectionMatrix();
	}

	protected void renderWidgets(PoseStack ms, int mouseX, int mouseY, float partialTicks) {
		RenderSystem.disableDepthTest();

		float fade = fadeIn.getValue(partialTicks);
		float lazyIndexValue = lazyIndex.getValue(partialTicks);
		float indexDiff = Math.abs(lazyIndexValue - index);
		PonderScene activeScene = scenes.get(index);
		PonderScene nextScene = scenes.size() > index + 1 ? scenes.get(index + 1) : null;

		boolean noWidgetsHovered = true;
		for (GuiEventListener child : children())
			noWidgetsHovered &= !child.isMouseOver(mouseX, mouseY);

		int tooltipColor = Theme.i(Theme.Key.TEXT_DARKER);
		{
			// Chapter title
			ms.pushPose();
			ms.translate(0, 0, 400);
			int x = 31 + 20 + 8;
			int y = 31;

			String title = activeScene.getTitle();
			int wordWrappedHeight = font.wordWrapHeight(title, left.x - 51);

			int streakHeight = 35 - 9 + wordWrappedHeight;
			UIRenderHelper.streak(ms, 0, x - 4, y - 12 + streakHeight / 2, streakHeight, (int) (150 * fade));
			UIRenderHelper.streak(ms, 180, x - 4, y - 12 + streakHeight / 2, streakHeight, (int) (30 * fade));
			new BoxElement().withBackground(Theme.c(Theme.Key.PONDER_BACKGROUND_FLAT))
				.gradientBorder(Theme.p(Theme.Key.PONDER_IDLE))
				.at(21, 21, 100)
				.withBounds(30, 30)
				.render(ms);

			GuiGameElement.of(stack)
				.scale(2)
				.at(x - 39, y - 11)
				.render(ms);

			font.draw(ms, Lang.translateDirect(PONDERING), x, y - 6, tooltipColor);
			y += 8;
			x += 0;
			ms.translate(x, y, 0);
			ms.mulPose(Vector3f.XN.rotationDegrees(indexDiff * -75));
			ms.translate(0, 0, 5);
			FontHelper.drawSplitString(ms, font, title, 0, 0, left.x - 51, Theme.c(Theme.Key.TEXT)
				.scaleAlpha(1 - indexDiff)
				.getRGB());
			ms.popPose();

			if (chapter != null) {
				ms.pushPose();

				ms.translate(chap.x - 4 - 4, chap.y, 0);
				UIRenderHelper.streak(ms, 180, 4, 10, 26, (int) (150 * fade));

				drawRightAlignedString(font, ms, Lang.translateDirect(IN_CHAPTER)
					.getString(), 0, 0, tooltipColor);
				drawRightAlignedString(font, ms, chapter.getTitle(), 0, 12, Theme.i(Theme.Key.TEXT));

				ms.popPose();
			}

			Color c1 = Theme.c(Theme.Key.PONDER_BACK_ARROW)
				.setAlpha(0x40);
			Color c2 = Theme.c(Theme.Key.PONDER_BACK_ARROW)
				.setAlpha(0x20);
			Color c3 = Theme.c(Theme.Key.PONDER_BACK_ARROW)
				.setAlpha(0x10);
			UIRenderHelper.breadcrumbArrow(ms, width / 2 - 20, height - 51, 0, 20, 20, 5, c1, c2);
			UIRenderHelper.breadcrumbArrow(ms, width / 2 + 20, height - 51, 0, -20, 20, -5, c1, c2);
			UIRenderHelper.breadcrumbArrow(ms, width / 2 - 90, height - 51, 0, 70, 20, 5, c1, c3);
			UIRenderHelper.breadcrumbArrow(ms, width / 2 + 90, height - 51, 0, -70, 20, -5, c1, c3);
		}

		if (identifyMode) {
			if (noWidgetsHovered && mouseY < height - 80) {
				ms.pushPose();
				ms.translate(mouseX, mouseY, 100);
				if (hoveredTooltipItem.isEmpty()) {
					MutableComponent text = Lang
						.translateDirect(IDENTIFY_MODE,
							((MutableComponent) minecraft.options.keyDrop.getTranslatedKeyMessage())
								.withStyle(ChatFormatting.WHITE))
						.withStyle(ChatFormatting.GRAY);

					// renderOrderedTooltip(ms, textRenderer.wrapLines(text, width / 3), 0, 0); (this is so ugly)
					renderComponentTooltip(ms, font.getSplitter()
						.splitLines(text, width / 3, Style.EMPTY).stream().map(formatted -> (Component) new TextComponent(formatted.getString())).toList(), 0, 0/*, font*/);
					/*
					 * String tooltip = Lang .createTranslationTextComponent(IDENTIFY_MODE,
					 * client.gameSettings.keyBindDrop.getBoundKeyLocalizedText().applyTextStyle(
					 * TextFormatting.WHITE)) .applyTextStyle(TextFormatting.GRAY)
					 * .getFormattedText(); renderTooltip(font.listFormattedStringToWidth(tooltip,
					 * width / 3), 0, 0);
					 */
				} else
					renderTooltip(ms, hoveredTooltipItem, 0, 0);
				if (hoveredBlockPos != null && PonderIndex.editingModeActive() && !userViewMode) {
					ms.translate(0, -15, 0);
					boolean copied = copiedBlockPos != null && hoveredBlockPos.equals(copiedBlockPos);
					MutableComponent coords = Components.literal(
						hoveredBlockPos.getX() + ", " + hoveredBlockPos.getY() + ", " + hoveredBlockPos.getZ())
							.withStyle(copied ? ChatFormatting.GREEN : ChatFormatting.GOLD);
					renderTooltip(ms, coords, 0, 0);
				}
				ms.popPose();
			}
			scan.flash();
		} else {
			scan.dim();
		}

		if (PonderIndex.editingModeActive()) {
			if (userViewMode)
				userMode.flash();
			else
				userMode.dim();
		}

		if (isComfyReadingEnabled())
			slowMode.flash();
		else
			slowMode.dim();

		{
			// Scene overlay
			float scenePT = skipCooling > 0 ? 0 : partialTicks;
			ms.pushPose();
			ms.translate(0, 0, 100);
			renderOverlay(ms, index, scenePT);
			if (indexDiff > 1 / 512f)
				renderOverlay(ms, lazyIndexValue < index ? index - 1 : index + 1, scenePT);
			ms.popPose();
		}

		boolean finished = activeScene.isFinished();

		// Next up:
		if (finished && nextScene != null && nextUp.getValue() > 1 / 16f && !nextScene.getId()
			.equals(Create.asResource("creative_motor_mojang"))) {
			ms.pushPose();
			ms.translate(right.x + 10, right.y - 6 + nextUp.getValue(partialTicks) * 5, 400);
			int boxWidth = (Math.max(font.width(nextScene.getTitle()), font.width(Lang.translateDirect(NEXT_UP))) + 5);
			renderSpeechBox(ms, 0, 0, boxWidth, 20, right.isHoveredOrFocused(), Pointing.DOWN, false);
			ms.translate(0, -29, 100);
			drawCenteredString(ms, font, Lang.translateDirect(NEXT_UP), 0, 0, Theme.i(Theme.Key.TEXT_DARKER));
			drawCenteredString(ms, font, nextScene.getTitle(), 0, 10, Theme.i(Theme.Key.TEXT));
			ms.popPose();
		}

		// Widgets
		((ScreenAccessor) this).port_lib$getRenderables().forEach(w -> {
			if (w instanceof PonderButton button) {
				button.fade()
					.startWithValue(fade);
			}
		});

		if (index == 0 || index == 1 && lazyIndexValue < index)
			left.fade()
				.startWithValue(lazyIndexValue);
		if (index == scenes.size() - 1 || index == scenes.size() - 2 && lazyIndexValue > index)
			right.fade()
				.startWithValue(scenes.size() - lazyIndexValue - 1);

		if (finished)
			right.flash();
		else {
			right.dim();
			nextUp.updateChaseTarget(0);
		}

		// Tags
		List<PonderTag> sceneTags = activeScene.getTags();
		boolean highlightAll = sceneTags.contains(PonderTag.Highlight.ALL);
		double s = Minecraft.getInstance()
			.getWindow()
			.getGuiScale();
		IntStream.range(0, tagButtons.size())
			.forEach(i -> {
				ms.pushPose();
				LerpedFloat chase = tagFades.get(i);
				PonderButton button = tagButtons.get(i);
				if (button.isMouseOver(mouseX, mouseY)) {
					chase.updateChaseTarget(1);
				} else
					chase.updateChaseTarget(0);

				chase.tickChaser();

				if (highlightAll)
					button.flash();
				else
					button.dim();

				int x = button.x + button.getWidth() + 4;
				int y = button.y - 2;
				ms.translate(x, y + 5 * (1 - fade), 800);

				float fadedWidth = 200 * chase.getValue(partialTicks);
				UIRenderHelper.streak(ms, 0, 0, 12, 26, (int) fadedWidth);

				RenderSystem.enableScissor((int) (x * s), 0, (int) (fadedWidth * s), (int) (height * s));

				String tagName = this.tags.get(i)
					.getTitle();
				font.draw(ms, tagName, 3, 8, Theme.i(Theme.Key.TEXT_ACCENT_SLIGHT));

				RenderSystem.disableScissor();

				ms.popPose();
			});

		ms.pushPose();
		ms.translate(0, 0, 500);
		int tooltipY = height - 16;
		if (scan.isHoveredOrFocused())
			drawCenteredString(ms, font, Lang.translateDirect(IDENTIFY), scan.x + 10, tooltipY, tooltipColor);
		if (index != 0 && left.isHoveredOrFocused())
			drawCenteredString(ms, font, Lang.translateDirect(PREVIOUS), left.x + 10, tooltipY, tooltipColor);
		if (close.isHoveredOrFocused())
			drawCenteredString(ms, font, Lang.translateDirect(CLOSE), close.x + 10, tooltipY, tooltipColor);
		if (index != scenes.size() - 1 && right.isHoveredOrFocused())
			drawCenteredString(ms, font, Lang.translateDirect(NEXT), right.x + 10, tooltipY, tooltipColor);
		if (replay.isHoveredOrFocused())
			drawCenteredString(ms, font, Lang.translateDirect(REPLAY), replay.x + 10, tooltipY, tooltipColor);
		if (slowMode.isHoveredOrFocused())
			drawCenteredString(ms, font, Lang.translateDirect(SLOW_TEXT), slowMode.x + 5, tooltipY, tooltipColor);
		if (PonderIndex.editingModeActive() && userMode.isHoveredOrFocused())
			drawCenteredString(ms, font, "Editor View", userMode.x + 10, tooltipY, tooltipColor);
		ms.popPose();

		RenderSystem.enableDepthTest();
	}

	private void renderOverlay(PoseStack ms, int i, float partialTicks) {
		if (identifyMode)
			return;
		ms.pushPose();
		PonderScene story = scenes.get(i);
		story.renderOverlay(this, ms, skipCooling > 0 ? 0 : identifyMode ? ponderPartialTicksPaused : partialTicks);
		ms.popPose();
	}

	@Override
	public boolean mouseClicked(double x, double y, int button) {
		if (identifyMode && hoveredBlockPos != null && PonderIndex.editingModeActive()) {
			long handle = minecraft.getWindow()
				.getWindow();
			if (copiedBlockPos != null && button == 1) {
				clipboardHelper.setClipboard(handle,
					"util.select.fromTo(" + copiedBlockPos.getX() + ", " + copiedBlockPos.getY() + ", "
						+ copiedBlockPos.getZ() + ", " + hoveredBlockPos.getX() + ", " + hoveredBlockPos.getY() + ", "
						+ hoveredBlockPos.getZ() + ")");
				copiedBlockPos = hoveredBlockPos;
				return true;
			}

			if (hasShiftDown())
				clipboardHelper.setClipboard(handle, "util.select.position(" + hoveredBlockPos.getX() + ", "
					+ hoveredBlockPos.getY() + ", " + hoveredBlockPos.getZ() + ")");
			else
				clipboardHelper.setClipboard(handle, "util.grid.at(" + hoveredBlockPos.getX() + ", "
					+ hoveredBlockPos.getY() + ", " + hoveredBlockPos.getZ() + ")");
			copiedBlockPos = hoveredBlockPos;
			return true;
		}

		return super.mouseClicked(x, y, button);
	}

	@Override
	public boolean keyPressed(int code, int p_keyPressed_2_, int p_keyPressed_3_) {
		Options settings = Minecraft.getInstance().options;
		int sCode = KeyBindingHelper.getKeyCode(settings.keyDown)
			.getValue();
		int aCode = KeyBindingHelper.getKeyCode(settings.keyLeft)
			.getValue();
		int dCode = KeyBindingHelper.getKeyCode(settings.keyRight)
			.getValue();
		int qCode = KeyBindingHelper.getKeyCode(settings.keyDrop)
			.getValue();

		if (code == sCode) {
			replay();
			return true;
		}

		if (code == aCode) {
			scroll(false);
			return true;
		}

		if (code == dCode) {
			scroll(true);
			return true;
		}

		if (code == qCode) {
			identifyMode = !identifyMode;
			if (!identifyMode)
				scenes.get(index)
					.deselect();
			return true;
		}

		return super.keyPressed(code, p_keyPressed_2_, p_keyPressed_3_);
	}

	@Override
	protected String getBreadcrumbTitle() {
		if (chapter != null)
			return chapter.getTitle();

		return stack.getItem()
			.getDescription()
			.getString();
	}

	public Font getFontRenderer() {
		return font;
	}

	protected boolean isMouseOver(double mouseX, double mouseY, int x, int y, int w, int h) {
		boolean hovered = !(mouseX < x || mouseX > x + w);
		hovered &= !(mouseY < y || mouseY > y + h);
		return hovered;
	}

	public static void renderSpeechBox(PoseStack ms, int x, int y, int w, int h, boolean highlighted, Pointing pointing,
		boolean returnWithLocalTransform) {
		if (!returnWithLocalTransform)
			ms.pushPose();

		int boxX = x;
		int boxY = y;
		int divotX = x;
		int divotY = y;
		int divotRotation = 0;
		int divotSize = 8;
		int distance = 1;
		int divotRadius = divotSize / 2;
		Couple<Color> borderColors = Theme.p(highlighted ? Theme.Key.PONDER_BUTTON_HOVER : Theme.Key.PONDER_IDLE);
		Color c;

		switch (pointing) {
		default:
		case DOWN:
			divotRotation = 0;
			boxX -= w / 2;
			boxY -= h + divotSize + 1 + distance;
			divotX -= divotRadius;
			divotY -= divotSize + distance;
			c = borderColors.getSecond();
			break;
		case LEFT:
			divotRotation = 90;
			boxX += divotSize + 1 + distance;
			boxY -= h / 2;
			divotX += distance;
			divotY -= divotRadius;
			c = Color.mixColors(borderColors, 0.5f);
			break;
		case RIGHT:
			divotRotation = 270;
			boxX -= w + divotSize + 1 + distance;
			boxY -= h / 2;
			divotX -= divotSize + distance;
			divotY -= divotRadius;
			c = Color.mixColors(borderColors, 0.5f);
			break;
		case UP:
			divotRotation = 180;
			boxX -= w / 2;
			boxY += divotSize + 1 + distance;
			divotX -= divotRadius;
			divotY += distance;
			c = borderColors.getFirst();
			break;
		}

		new BoxElement().withBackground(Theme.c(Theme.Key.PONDER_BACKGROUND_FLAT))
			.gradientBorder(borderColors)
			.at(boxX, boxY, 100)
			.withBounds(w, h)
			.render(ms);

		ms.pushPose();
		ms.translate(divotX + divotRadius, divotY + divotRadius, 10);
		ms.mulPose(Vector3f.ZP.rotationDegrees(divotRotation));
		ms.translate(-divotRadius, -divotRadius, 0);
		AllGuiTextures.SPEECH_TOOLTIP_BACKGROUND.render(ms, 0, 0);
		AllGuiTextures.SPEECH_TOOLTIP_COLOR.render(ms, 0, 0, c);
		ms.popPose();

		if (returnWithLocalTransform) {
			ms.translate(boxX, boxY, 0);
			return;
		}

		ms.popPose();

	}

	public ItemStack getHoveredTooltipItem() {
		return hoveredTooltipItem;
	}

	public ItemStack getSubject() {
		return stack;
	}

	@Override
	public boolean isEquivalentTo(NavigatableSimiScreen other) {
		if (other instanceof PonderUI)
			return stack.sameItem(((PonderUI) other).stack);
		return super.isEquivalentTo(other);
	}

	@Override
	public void shareContextWith(NavigatableSimiScreen other) {
		if (other instanceof PonderUI) {
			PonderUI ponderUI = (PonderUI) other;
			ponderUI.referredToByTag = referredToByTag;
		}
	}

	public static float getPartialTicks() {
		float renderPartialTicks = Minecraft.getInstance()
			.getFrameTime();

		if (Minecraft.getInstance().screen instanceof PonderUI) {
			PonderUI ui = (PonderUI) Minecraft.getInstance().screen;
			if (ui.identifyMode)
				return ponderPartialTicksPaused;

			return (renderPartialTicks + (ui.extendedTickLength - ui.extendedTickTimer)) / (ui.extendedTickLength + 1);
		}

		return renderPartialTicks;
	}

	@Override
	public boolean isPauseScreen() {
		return true;
	}

	public void coolDownAfterSkip() {
		skipCooling = 15;
	}

	@Override
	public void removed() {
		super.removed();
		hoveredTooltipItem = ItemStack.EMPTY;
	}

	public void drawRightAlignedString(Font fontRenderer, PoseStack ms, String string, int x, int y, int color) {
		fontRenderer.draw(ms, string, (float) (x - fontRenderer.width(string)), (float) y, color);
	}

	public boolean isComfyReadingEnabled() {
		return AllConfigs.CLIENT.comfyReading.get();
	}

	public void setComfyReadingEnabled(boolean slowTextMode) {
		AllConfigs.CLIENT.comfyReading.set(slowTextMode);
	}

}<|MERGE_RESOLUTION|>--- conflicted
+++ resolved
@@ -121,19 +121,11 @@
 	}
 
 	public static PonderUI of(ItemStack item) {
-<<<<<<< HEAD
-		return new PonderUI(PonderRegistry.compile(Registry.ITEM.getKey(item.getItem())));
-	}
-
-	public static PonderUI of(ItemStack item, PonderTag tag) {
-		PonderUI ponderUI = new PonderUI(PonderRegistry.compile(Registry.ITEM.getKey(item.getItem())));
-=======
 		return new PonderUI(PonderRegistry.compile(RegisteredObjects.getKeyOrThrow(item.getItem())));
 	}
 
 	public static PonderUI of(ItemStack item, PonderTag tag) {
 		PonderUI ponderUI = new PonderUI(PonderRegistry.compile(RegisteredObjects.getKeyOrThrow(item.getItem())));
->>>>>>> 9fbb71e4
 		ponderUI.referredToByTag = tag;
 		return ponderUI;
 	}
