--- conflicted
+++ resolved
@@ -52,7 +52,6 @@
 import net.minecraft.client.gui.components.events.GuiEventListener;
 import net.minecraft.core.BlockPos;
 import net.minecraft.core.Direction;
-import net.minecraft.network.chat.Component;
 import net.minecraft.network.chat.MutableComponent;
 import net.minecraft.network.chat.Style;
 import net.minecraft.resources.ResourceLocation;
@@ -654,11 +653,7 @@
 				if (hoveredBlockPos != null && PonderIndex.editingModeActive() && !userViewMode) {
 					ms.translate(0, -15, 0);
 					boolean copied = copiedBlockPos != null && hoveredBlockPos.equals(copiedBlockPos);
-<<<<<<< HEAD
-					MutableComponent coords = Component.literal(
-=======
 					MutableComponent coords = Components.literal(
->>>>>>> 9c8df2ff
 						hoveredBlockPos.getX() + ", " + hoveredBlockPos.getY() + ", " + hoveredBlockPos.getZ())
 							.withStyle(copied ? ChatFormatting.GREEN : ChatFormatting.GOLD);
 					renderTooltip(ms, coords, 0, 0);
