--- conflicted
+++ resolved
@@ -5,10 +5,6 @@
 import java.util.ArrayList;
 import java.util.Collections;
 import java.util.List;
-<<<<<<< HEAD
-import net.minecraft.util.RandomSource;
-=======
->>>>>>> 80ae80b3
 import java.util.stream.IntStream;
 
 import com.mojang.blaze3d.platform.ClipboardManager;
@@ -72,11 +68,6 @@
 import net.minecraft.world.level.levelgen.structure.templatesystem.StructurePlaceSettings;
 import net.minecraft.world.level.levelgen.structure.templatesystem.StructureTemplate;
 import net.minecraft.world.phys.Vec3;
-<<<<<<< HEAD
-=======
-import net.minecraftforge.client.gui.ScreenUtils;
-import net.minecraftforge.registries.ForgeRegistries;
->>>>>>> 80ae80b3
 
 public class PonderUI extends NavigatableSimiScreen {
 
@@ -495,14 +486,14 @@
 				if (flash > 0) {
 					ms.pushPose();
 					ms.scale(1, .5f + flash * .75f, 1);
-					ScreenUtils.drawGradientRect(ms.last()
+					GuiUtils.drawGradientRect(ms.last()
 						.pose(), 0, 0, -1, -story.getBasePlateSize(), 0, 0x00_c6ffc9,
 						new Color(0xaa_c6ffc9).scaleAlpha(alpha)
 							.getRGB());
 					ms.popPose();
 				}
 				ms.translate(0, 0, 2 / 1024f);
-				ScreenUtils.drawGradientRect(ms.last()
+				GuiUtils.drawGradientRect(ms.last()
 					.pose(), 0, 0, 0, -story.getBasePlateSize(), 4, 0x66_000000, 0x00_000000);
 				ms.popPose();
 				ms.mulPose(Vector3f.YP.rotationDegrees(-90));
