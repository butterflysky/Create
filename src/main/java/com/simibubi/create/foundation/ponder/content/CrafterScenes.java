package com.simibubi.create.foundation.ponder.content;

import java.util.Collection;

import com.google.common.collect.ImmutableList;
import com.simibubi.create.AllItems;
import com.simibubi.create.content.contraptions.components.crafter.MechanicalCrafterBlock;
import com.simibubi.create.content.contraptions.components.crafter.MechanicalCrafterBlockEntity;
import com.simibubi.create.foundation.ponder.ElementLink;
import com.simibubi.create.foundation.ponder.PonderPalette;
import com.simibubi.create.foundation.ponder.SceneBuilder;
import com.simibubi.create.foundation.ponder.SceneBuildingUtil;
import com.simibubi.create.foundation.ponder.Selection;
import com.simibubi.create.foundation.ponder.element.EntityElement;
import com.simibubi.create.foundation.ponder.element.InputWindowElement;
import com.simibubi.create.foundation.utility.Couple;
import com.simibubi.create.foundation.utility.Pointing;

import io.github.fabricators_of_create.porting_lib.transfer.TransferUtil;
import io.github.fabricators_of_create.porting_lib.transfer.item.ItemHandlerHelper;

import net.minecraft.core.BlockPos;
import net.minecraft.core.Direction;
import net.minecraft.world.entity.Entity;
import net.minecraft.world.item.ItemStack;
import net.minecraft.world.item.Items;
import net.minecraft.world.level.block.Blocks;
import net.minecraft.world.phys.AABB;
import net.minecraft.world.phys.Vec3;

public class CrafterScenes {

	public static void setup(SceneBuilder scene, SceneBuildingUtil util) {
		scene.title("mechanical_crafter", "Setting up Mechanical Crafters");
		scene.configureBasePlate(0, 0, 5);
		scene.world.showSection(util.select.layer(0), Direction.UP);
		scene.world.modifyKineticSpeed(util.select.everywhere(), f -> 1.5f * f);

		Selection redstone = util.select.fromTo(3, 1, 0, 3, 1, 1);
		Selection kinetics = util.select.fromTo(4, 1, 2, 4, 1, 5);
		BlockPos depotPos = util.grid.at(0, 1, 2);
		Selection crafters = util.select.fromTo(1, 1, 2, 3, 3, 2);

		scene.world.modifyBlocks(crafters, s -> s.setValue(MechanicalCrafterBlock.POINTING, Pointing.DOWN), false);
		scene.world.setKineticSpeed(crafters, 0);

		for (int y = 0; y < 3; y++) {
			for (int x = 0; x < 3; x++) {
				scene.world.showSection(util.select.position(y == 1 ? x + 1 : 3 - x, y + 1, 2), Direction.DOWN);
				scene.idle(2);
			}
		}

		scene.overlay.showText(70)
			.text("An array of Mechanical Crafters can be used to automate any Crafting Recipe")
			.pointAt(util.vector.blockSurface(util.grid.at(1, 2, 2), Direction.WEST))
			.attachKeyFrame()
			.placeNearTarget();
		scene.idle(80);

		scene.overlay.showControls(
			new InputWindowElement(util.vector.blockSurface(util.grid.at(2, 3, 2), Direction.NORTH), Pointing.RIGHT)
				.rightClick()
				.withWrench(),
			40);
		scene.idle(7);
		scene.world.cycleBlockProperty(util.grid.at(2, 3, 2), MechanicalCrafterBlock.POINTING);
		scene.idle(10);
		scene.overlay.showText(50)
			.text("Using a Wrench, the Crafters' paths can be arranged")
			.pointAt(util.vector.blockSurface(util.grid.at(2, 3, 2), Direction.NORTH))
			.attachKeyFrame()
			.placeNearTarget();
		scene.idle(60);

		BlockPos[] positions = new BlockPos[] { util.grid.at(3, 1, 2), util.grid.at(2, 1, 2), util.grid.at(1, 1, 2) };

		for (BlockPos pos : positions) {
			scene.overlay.showControls(
				new InputWindowElement(util.vector.blockSurface(pos, Direction.NORTH), Pointing.RIGHT).rightClick()
					.withWrench(),
				10);
			scene.idle(7);
			scene.world.cycleBlockProperty(pos, MechanicalCrafterBlock.POINTING);
			scene.idle(15);
		}

		scene.overlay.showText(100)
			.text("For a valid setup, all paths have to converge into one exit at any side")
			.pointAt(util.vector.blockSurface(util.grid.at(1, 1, 2), Direction.WEST)
				.add(0, 0, -.5f))
			.colored(PonderPalette.GREEN)
			.attachKeyFrame()
			.placeNearTarget();
		scene.idle(60);

		Collection<Couple<BlockPos>> couples =
			ImmutableList.of(Couple.create(util.grid.at(3, 3, 2), util.grid.at(3, 2, 2)),
				Couple.create(util.grid.at(3, 2, 2), util.grid.at(3, 1, 2)),
				Couple.create(util.grid.at(2, 3, 2), util.grid.at(1, 3, 2)),
				Couple.create(util.grid.at(3, 1, 2), util.grid.at(2, 1, 2)),
				Couple.create(util.grid.at(1, 3, 2), util.grid.at(1, 2, 2)),
				Couple.create(util.grid.at(2, 2, 2), util.grid.at(2, 1, 2)),
				Couple.create(util.grid.at(1, 2, 2), util.grid.at(1, 1, 2)),
				Couple.create(util.grid.at(2, 1, 2), util.grid.at(1, 1, 2)),
				Couple.create(util.grid.at(1, 1, 2), util.grid.at(0, 1, 2)));

		for (Couple<BlockPos> c : couples) {
			scene.idle(5);
			Vec3 p1 = util.vector.blockSurface(c.getFirst(), Direction.NORTH)
				.add(0, 0, -0.125);
			Vec3 p2 = util.vector.blockSurface(c.getSecond(), Direction.NORTH)
				.add(0, 0, -0.125);
			AABB point = new AABB(p1, p1);
			AABB line = new AABB(p1, p2);
			scene.overlay.chaseBoundingBoxOutline(PonderPalette.GREEN, p1, point, 2);
			scene.idle(1);
			scene.overlay.chaseBoundingBoxOutline(PonderPalette.GREEN, p1, line, 30);
		}

		scene.world.showSection(util.select.position(depotPos), Direction.EAST);
		scene.idle(20);
		scene.overlay.showText(60)
			.text("The outputs will be placed into the inventory at the exit")
			.pointAt(util.vector.blockSurface(util.grid.at(0, 1, 2), Direction.NORTH))
			.placeNearTarget();
		scene.idle(70);

		scene.rotateCameraY(60);
		scene.idle(20);
		scene.world.showSection(kinetics, Direction.NORTH);
		scene.overlay.showText(60)
			.text("Mechanical Crafters require Rotational Force to operate")
			.pointAt(util.vector.blockSurface(util.grid.at(4, 1, 2), Direction.NORTH))
			.attachKeyFrame()
			.placeNearTarget();
		scene.idle(8);
		scene.world.setKineticSpeed(crafters, -48);
		scene.world.multiplyKineticSpeed(util.select.position(3, 2, 2)
			.add(util.select.position(2, 3, 2))
			.add(util.select.position(1, 2, 2))
			.add(util.select.position(2, 1, 2)), -1);
		scene.idle(55);
		scene.rotateCameraY(-60);

		scene.idle(40);
		ItemStack planks = new ItemStack(Items.OAK_PLANKS);
		scene.overlay.showControls(
			new InputWindowElement(util.vector.blockSurface(util.grid.at(1, 3, 2), Direction.NORTH), Pointing.RIGHT)
				.rightClick()
				.withItem(planks),
			40);
		scene.idle(7);
<<<<<<< HEAD
		Class<MechanicalCrafterTileEntity> type = MechanicalCrafterTileEntity.class;
		scene.world.modifyTileEntity(util.grid.at(1, 3, 2), type, mct ->
				TransferUtil.insertItem(mct.getInventory(), planks.copy()));
=======
		Class<MechanicalCrafterBlockEntity> type = MechanicalCrafterBlockEntity.class;
		scene.world.modifyBlockEntity(util.grid.at(1, 3, 2), type, mct -> mct.getInventory()
			.insertItem(0, planks.copy(), false));
>>>>>>> 03feeb71

		scene.idle(10);
		scene.overlay.showText(50)
			.text("Right-Click the front to insert Items manually")
			.pointAt(util.vector.blockSurface(util.grid.at(1, 3, 2), Direction.NORTH))
			.attachKeyFrame()
			.placeNearTarget();
		scene.idle(60);

		ItemStack redstoneDust = new ItemStack(Items.REDSTONE);
		ItemStack iron = new ItemStack(Items.IRON_INGOT);
		ItemStack cobble = new ItemStack(Items.COBBLESTONE);

		scene.world.setCraftingResult(util.grid.at(1, 1, 2), new ItemStack(Items.PISTON));

<<<<<<< HEAD
		scene.world.modifyTileEntity(util.grid.at(2, 3, 2), type, mct ->
			TransferUtil.insertItem(mct.getInventory(), planks.copy()));
		scene.idle(5);
		scene.world.modifyTileEntity(util.grid.at(3, 3, 2), type, mct ->
				TransferUtil.insertItem(mct.getInventory(), planks.copy()));
		scene.idle(5);
		scene.world.modifyTileEntity(util.grid.at(3, 2, 2), type, mct ->
				TransferUtil.insertItem(mct.getInventory(), cobble.copy()));
		scene.idle(5);
		scene.world.modifyTileEntity(util.grid.at(2, 2, 2), type, mct ->
				TransferUtil.insertItem(mct.getInventory(), iron.copy()));
		scene.idle(5);
		scene.world.modifyTileEntity(util.grid.at(1, 2, 2), type, mct ->
				TransferUtil.insertItem(mct.getInventory(), cobble.copy()));
		scene.idle(5);
		scene.world.modifyTileEntity(util.grid.at(1, 1, 2), type, mct ->
				TransferUtil.insertItem(mct.getInventory(), cobble.copy()));
		scene.idle(5);
		scene.world.modifyTileEntity(util.grid.at(2, 1, 2), type, mct ->
				TransferUtil.insertItem(mct.getInventory(), redstoneDust.copy()));
		scene.idle(5);
		scene.world.modifyTileEntity(util.grid.at(3, 1, 2), type, mct ->
				TransferUtil.insertItem(mct.getInventory(), cobble.copy()));
=======
		scene.world.modifyBlockEntity(util.grid.at(2, 3, 2), type, mct -> mct.getInventory()
			.insertItem(0, planks.copy(), false));
		scene.idle(5);
		scene.world.modifyBlockEntity(util.grid.at(3, 3, 2), type, mct -> mct.getInventory()
			.insertItem(0, planks.copy(), false));
		scene.idle(5);
		scene.world.modifyBlockEntity(util.grid.at(3, 2, 2), type, mct -> mct.getInventory()
			.insertItem(0, cobble.copy(), false));
		scene.idle(5);
		scene.world.modifyBlockEntity(util.grid.at(2, 2, 2), type, mct -> mct.getInventory()
			.insertItem(0, iron.copy(), false));
		scene.idle(5);
		scene.world.modifyBlockEntity(util.grid.at(1, 2, 2), type, mct -> mct.getInventory()
			.insertItem(0, cobble.copy(), false));
		scene.idle(5);
		scene.world.modifyBlockEntity(util.grid.at(1, 1, 2), type, mct -> mct.getInventory()
			.insertItem(0, cobble.copy(), false));
		scene.idle(5);
		scene.world.modifyBlockEntity(util.grid.at(2, 1, 2), type, mct -> mct.getInventory()
			.insertItem(0, redstoneDust.copy(), false));
		scene.idle(5);
		scene.world.modifyBlockEntity(util.grid.at(3, 1, 2), type, mct -> mct.getInventory()
			.insertItem(0, cobble.copy(), false));
>>>>>>> 03feeb71

		scene.overlay.showText(80)
			.attachKeyFrame()
			.text("Once every slot of a path contains an Item, the crafting process will begin")
			.pointAt(util.vector.blockSurface(util.grid.at(1, 3, 2), Direction.WEST))
			.placeNearTarget();
		scene.idle(180);

		scene.world.removeItemsFromBelt(depotPos);

		ItemStack stick = new ItemStack(Items.STICK);

		scene.world.setCraftingResult(util.grid.at(1, 1, 2), new ItemStack(Items.IRON_PICKAXE));

<<<<<<< HEAD
		scene.world.modifyTileEntity(util.grid.at(1, 3, 2), type, mct ->
				TransferUtil.insertItem(mct.getInventory(), iron.copy()));
		scene.idle(2);
		scene.world.modifyTileEntity(util.grid.at(2, 3, 2), type, mct ->
				TransferUtil.insertItem(mct.getInventory(), iron.copy()));
		scene.idle(2);
		scene.world.modifyTileEntity(util.grid.at(3, 3, 2), type, mct ->
				TransferUtil.insertItem(mct.getInventory(), iron.copy()));
		scene.idle(2);
		scene.world.modifyTileEntity(util.grid.at(2, 2, 2), type, mct ->
				TransferUtil.insertItem(mct.getInventory(), stick.copy()));
		scene.idle(2);
		scene.world.modifyTileEntity(util.grid.at(2, 1, 2), type, mct ->
				TransferUtil.insertItem(mct.getInventory(), stick.copy()));
=======
		scene.world.modifyBlockEntity(util.grid.at(1, 3, 2), type, mct -> mct.getInventory()
			.insertItem(0, iron.copy(), false));
		scene.idle(2);
		scene.world.modifyBlockEntity(util.grid.at(2, 3, 2), type, mct -> mct.getInventory()
			.insertItem(0, iron.copy(), false));
		scene.idle(2);
		scene.world.modifyBlockEntity(util.grid.at(3, 3, 2), type, mct -> mct.getInventory()
			.insertItem(0, iron.copy(), false));
		scene.idle(2);
		scene.world.modifyBlockEntity(util.grid.at(2, 2, 2), type, mct -> mct.getInventory()
			.insertItem(0, stick.copy(), false));
		scene.idle(2);
		scene.world.modifyBlockEntity(util.grid.at(2, 1, 2), type, mct -> mct.getInventory()
			.insertItem(0, stick.copy(), false));
>>>>>>> 03feeb71
		scene.world.showSection(redstone, Direction.SOUTH);
		scene.idle(10);

		scene.overlay.showText(90)
			.attachKeyFrame()
			.colored(PonderPalette.RED)
			.text("For recipes not fully occupying the crafter setup, the start can be forced using a Redstone Pulse")
			.pointAt(util.vector.blockSurface(util.grid.at(1, 2, 2), Direction.NORTH))
			.placeNearTarget();
		scene.idle(100);
		scene.effects.indicateRedstone(util.grid.at(3, 1, 0));
		scene.world.toggleRedstonePower(redstone);
		scene.idle(20);
		scene.world.toggleRedstonePower(redstone);
	}

	public static void connect(SceneBuilder scene, SceneBuildingUtil util) {
		scene.title("mechanical_crafter_connect", "Connecting Inventories of Crafters");
		scene.configureBasePlate(0, 0, 5);
		scene.world.showSection(util.select.layer(0), Direction.UP);

		for (int y = 0; y < 3; y++) {
			for (int x = 0; x < 2; x++) {
				scene.world.showSection(util.select.position(y == 1 ? x + 1 : 2 - x, y + 1, 2), Direction.DOWN);
				scene.idle(2);
			}
		}

		Class<MechanicalCrafterBlockEntity> type = MechanicalCrafterBlockEntity.class;
		BlockPos depotPos = util.grid.at(0, 1, 2);
		Selection funnel = util.select.fromTo(4, 1, 5, 4, 1, 2)
			.add(util.select.fromTo(3, 2, 2, 3, 1, 2));
		Selection kinetics = util.select.position(3, 3, 2)
			.add(util.select.fromTo(3, 3, 3, 3, 1, 3));
		scene.idle(5);

		scene.world.showSection(kinetics, Direction.NORTH);
		scene.idle(5);
		scene.world.showSection(util.select.position(depotPos), Direction.EAST);
		scene.idle(10);
		scene.world.showSection(funnel, Direction.WEST);
		scene.rotateCameraY(60);
		ItemStack planks = new ItemStack(Items.OAK_PLANKS);
		scene.world.createItemOnBelt(util.grid.at(4, 1, 2), Direction.EAST, planks.copy());
		scene.idle(22);

<<<<<<< HEAD
		scene.world.modifyTileEntity(util.grid.at(2, 2, 2), type, mct ->
				TransferUtil.insertItem(mct.getInventory(), planks.copy()));
=======
		scene.world.modifyBlockEntity(util.grid.at(2, 2, 2), type, mct -> mct.getInventory()
			.insertItem(0, planks.copy(), false));
>>>>>>> 03feeb71
		scene.world.removeItemsFromBelt(util.grid.at(3, 1, 2));
		scene.world.flapFunnel(util.grid.at(3, 2, 2), false);

		scene.overlay.showSelectionWithText(util.select.position(2, 2, 2), 70)
			.attachKeyFrame()
			.placeNearTarget()
			.pointAt(util.vector.blockSurface(util.grid.at(2, 2, 2), Direction.NORTH))
			.text("Items can be inserted to Crafters automatically");
		scene.idle(80);

		scene.rotateCameraY(-60 - 90 - 30);
		scene.idle(40);

		Vec3 v = util.vector.blockSurface(util.grid.at(2, 2, 2), Direction.WEST);
		AABB bb = new AABB(v, v).inflate(.125f, .5, .5);
		v = v.add(0, 0, .5);

		scene.overlay.chaseBoundingBoxOutline(PonderPalette.WHITE, new Object(), bb, 45);
		scene.overlay.showControls(new InputWindowElement(v, Pointing.LEFT).rightClick()
			.withWrench(), 40);
		scene.idle(7);
		scene.world.connectCrafterInvs(util.grid.at(2, 2, 2), util.grid.at(1, 2, 2));
		scene.idle(40);
		scene.overlay.showSelectionWithText(util.select.fromTo(2, 2, 2, 1, 2, 2), 70)
			.attachKeyFrame()
			.placeNearTarget()
			.pointAt(v)
			.text("Using the Wrench at their backs, Mechanical Crafter inputs can be combined");
		scene.idle(80);
		scene.overlay.showControls(new InputWindowElement(v.add(0, 1, 0), Pointing.LEFT).rightClick()
			.withWrench(), 20);
		scene.idle(7);
		scene.world.connectCrafterInvs(util.grid.at(2, 3, 2), util.grid.at(1, 3, 2));
		scene.idle(20);
		scene.overlay.showControls(new InputWindowElement(v.add(0, -1, 0), Pointing.LEFT).rightClick()
			.withWrench(), 20);
		scene.idle(7);
		scene.world.connectCrafterInvs(util.grid.at(2, 1, 2), util.grid.at(1, 1, 2));
		scene.idle(20);
		scene.overlay.showControls(new InputWindowElement(v.add(.5, -.5, 0), Pointing.LEFT).rightClick()
			.withWrench(), 20);
		scene.idle(7);
		scene.world.connectCrafterInvs(util.grid.at(2, 1, 2), util.grid.at(2, 2, 2));
		scene.idle(10);
		scene.overlay.showControls(new InputWindowElement(v.add(.5, .5, 0), Pointing.LEFT).rightClick()
			.withWrench(), 20);
		scene.idle(7);
		scene.world.connectCrafterInvs(util.grid.at(2, 2, 2), util.grid.at(2, 3, 2));
		scene.idle(20);

		scene.rotateCameraY(90 + 30);
		scene.idle(40);
		scene.overlay.showSelectionWithText(util.select.fromTo(1, 1, 2, 2, 3, 2), 70)
			.attachKeyFrame()
			.placeNearTarget()
			.text("All connected Crafters can now be accessed by the same input location");
		scene.idle(60);
		scene.overlay.showControls(
			new InputWindowElement(util.vector.centerOf(util.grid.at(4, 2, 2)), Pointing.DOWN).withItem(planks), 40);
		scene.idle(7);
		scene.world.createItemOnBelt(util.grid.at(4, 1, 2), Direction.EAST,
			ItemHandlerHelper.copyStackWithSize(planks, 16));
		scene.idle(22);

		scene.world.removeItemsFromBelt(util.grid.at(3, 1, 2));
		BlockPos[] positions = new BlockPos[] { util.grid.at(2, 3, 2), util.grid.at(1, 3, 2), util.grid.at(1, 2, 2),
			util.grid.at(2, 1, 2), util.grid.at(1, 1, 2) };

		scene.world.setCraftingResult(util.grid.at(1, 1, 2), new ItemStack(Items.OAK_DOOR, 3));
		for (BlockPos pos : positions) {
<<<<<<< HEAD
			scene.world.modifyTileEntity(pos, type, mct ->
					TransferUtil.insertItem(mct.getInventory(), planks.copy()));
=======
			scene.world.modifyBlockEntity(pos, type, mct -> mct.getInventory()
				.insertItem(0, planks.copy(), false));
>>>>>>> 03feeb71
			scene.idle(1);
		}

	}

	public static void covers(SceneBuilder scene, SceneBuildingUtil util) {
		scene.title("mechanical_crafter_covers", "Covering slots of Mechanical Crafters");
		scene.configureBasePlate(0, 0, 5);
		scene.world.showSection(util.select.layer(0), Direction.UP);

		scene.world.setBlock(util.grid.at(2, 2, 2), Blocks.AIR.defaultBlockState(), false);

		Selection kinetics = util.select.fromTo(3, 1, 2, 3, 1, 5);
		scene.world.setKineticSpeed(util.select.fromTo(1, 2, 2, 3, 1, 2), 0);

		scene.world.showSection(util.select.position(3, 2, 2), Direction.EAST);
		scene.idle(5);
		scene.world.showSection(util.select.position(2, 1, 2), Direction.DOWN);
		scene.idle(5);
		scene.world.showSection(util.select.position(1, 2, 2), Direction.WEST);
		scene.idle(5);

		ItemStack iron = new ItemStack(Items.IRON_INGOT);

<<<<<<< HEAD
		Class<MechanicalCrafterTileEntity> type = MechanicalCrafterTileEntity.class;
		scene.world.modifyTileEntity(util.grid.at(3, 2, 2), type, mct ->
				TransferUtil.insertItem(mct.getInventory(), iron.copy()));
		scene.idle(5);
		scene.world.modifyTileEntity(util.grid.at(2, 1, 2), type, mct ->
				TransferUtil.insertItem(mct.getInventory(), iron.copy()));
		scene.idle(5);
		scene.world.modifyTileEntity(util.grid.at(1, 2, 2), type, mct ->
				TransferUtil.insertItem(mct.getInventory(), iron.copy()));
=======
		Class<MechanicalCrafterBlockEntity> type = MechanicalCrafterBlockEntity.class;
		scene.world.modifyBlockEntity(util.grid.at(3, 2, 2), type, mct -> mct.getInventory()
			.insertItem(0, iron.copy(), false));
		scene.idle(5);
		scene.world.modifyBlockEntity(util.grid.at(2, 1, 2), type, mct -> mct.getInventory()
			.insertItem(0, iron.copy(), false));
		scene.idle(5);
		scene.world.modifyBlockEntity(util.grid.at(1, 2, 2), type, mct -> mct.getInventory()
			.insertItem(0, iron.copy(), false));
>>>>>>> 03feeb71
		scene.idle(5);

		Selection emptyCrafter = util.select.position(2, 2, 2);
		scene.overlay.showSelectionWithText(emptyCrafter, 90)
			.attachKeyFrame()
			.colored(PonderPalette.RED)
			.text("Some recipes will require additional Crafters to bridge gaps in the path")
			.placeNearTarget();
		scene.idle(70);
		scene.world.restoreBlocks(emptyCrafter);
		scene.world.setCraftingResult(util.grid.at(2, 2, 2), new ItemStack(Items.BUCKET));
		scene.world.showSection(emptyCrafter, Direction.DOWN);
		scene.idle(10);
		scene.world.showSection(util.select.position(2, 3, 2), Direction.DOWN);
		scene.world.showSection(kinetics, Direction.NORTH);
		scene.idle(5);
		scene.world.setKineticSpeed(util.select.fromTo(3, 1, 2, 1, 2, 2), -32);
		scene.world.setKineticSpeed(util.select.position(3, 1, 2)
			.add(emptyCrafter), 32);

		scene.idle(20);

		scene.overlay.showText(90)
			.attachKeyFrame()
			.colored(PonderPalette.GREEN)
			.pointAt(util.vector.blockSurface(util.grid.at(2, 2, 2), Direction.NORTH))
			.text("Using Slot Covers, Crafters can be set to act as an Empty Slot in the arrangement")
			.placeNearTarget();
		scene.idle(100);
		scene.overlay
			.showControls(new InputWindowElement(util.vector.blockSurface(util.grid.at(2, 2, 2), Direction.NORTH)
				.add(0.5, 0, 0), Pointing.RIGHT).withItem(AllItems.CRAFTER_SLOT_COVER.asStack())
					.rightClick(),
				50);
		scene.idle(7);
		scene.world.modifyBlockEntityNBT(emptyCrafter, type, compound -> compound.putBoolean("Cover", true));
		scene.idle(130);

		scene.overlay.showControls(
			new InputWindowElement(util.vector.blockSurface(util.grid.at(2, 3, 2), Direction.WEST), Pointing.LEFT)
				.withItem(new ItemStack(Items.BUCKET)),
			40);
		scene.idle(50);
		scene.world.showSection(util.select.position(4, 2, 2), Direction.DOWN);

		scene.world.connectCrafterInvs(util.grid.at(3, 2, 2), util.grid.at(2, 2, 2));
		scene.idle(5);
		scene.world.connectCrafterInvs(util.grid.at(2, 1, 2), util.grid.at(2, 2, 2));
		scene.idle(5);
		scene.world.connectCrafterInvs(util.grid.at(1, 2, 2), util.grid.at(2, 2, 2));
		scene.idle(10);

		scene.overlay.showSelectionWithText(util.select.fromTo(3, 2, 2, 1, 2, 2)
			.add(util.select.position(2, 1, 2)), 80)
			.attachKeyFrame()
			.pointAt(util.vector.blockSurface(util.grid.at(2, 2, 2), Direction.NORTH))
			.text("Shared Inputs created with the Wrench at the back can also reach across covered Crafters")
			.placeNearTarget();
		scene.idle(60);

		ElementLink<EntityElement> ingot =
			scene.world.createItemEntity(util.vector.centerOf(4, 4, 2), util.vector.of(0, 0.2, 0), iron);
		scene.idle(17);
		scene.world.modifyEntity(ingot, Entity::discard);
<<<<<<< HEAD
		scene.world.modifyTileEntity(util.grid.at(3, 2, 2), type, mct ->
				TransferUtil.insertItem(mct.getInventory(), iron.copy()));
		ingot = scene.world.createItemEntity(util.vector.centerOf(4, 4, 2), util.vector.of(0, 0.2, 0), iron);
		scene.idle(17);
		scene.world.modifyEntity(ingot, Entity::discard);
		scene.world.modifyTileEntity(util.grid.at(2, 1, 2), type, mct ->
				TransferUtil.insertItem(mct.getInventory(), iron.copy()));
		ingot = scene.world.createItemEntity(util.vector.centerOf(4, 4, 2), util.vector.of(0, 0.2, 0), iron);
		scene.idle(17);
		scene.world.modifyEntity(ingot, Entity::discard);
		scene.world.modifyTileEntity(util.grid.at(1, 2, 2), type, mct ->
				TransferUtil.insertItem(mct.getInventory(), iron.copy()));
=======
		scene.world.modifyBlockEntity(util.grid.at(3, 2, 2), type, mct -> mct.getInventory()
			.insertItem(0, iron.copy(), false));
		ingot = scene.world.createItemEntity(util.vector.centerOf(4, 4, 2), util.vector.of(0, 0.2, 0), iron);
		scene.idle(17);
		scene.world.modifyEntity(ingot, Entity::discard);
		scene.world.modifyBlockEntity(util.grid.at(2, 1, 2), type, mct -> mct.getInventory()
			.insertItem(0, iron.copy(), false));
		ingot = scene.world.createItemEntity(util.vector.centerOf(4, 4, 2), util.vector.of(0, 0.2, 0), iron);
		scene.idle(17);
		scene.world.modifyEntity(ingot, Entity::discard);
		scene.world.modifyBlockEntity(util.grid.at(1, 2, 2), type, mct -> mct.getInventory()
			.insertItem(0, iron.copy(), false));
>>>>>>> 03feeb71

	}

}<|MERGE_RESOLUTION|>--- conflicted
+++ resolved
@@ -151,15 +151,9 @@
 				.withItem(planks),
 			40);
 		scene.idle(7);
-<<<<<<< HEAD
-		Class<MechanicalCrafterTileEntity> type = MechanicalCrafterTileEntity.class;
-		scene.world.modifyTileEntity(util.grid.at(1, 3, 2), type, mct ->
+		Class<MechanicalCrafterBlockEntity> type = MechanicalCrafterBlockEntity.class;
+		scene.world.modifyBlockEntity(util.grid.at(1, 3, 2), type, mct ->
 				TransferUtil.insertItem(mct.getInventory(), planks.copy()));
-=======
-		Class<MechanicalCrafterBlockEntity> type = MechanicalCrafterBlockEntity.class;
-		scene.world.modifyBlockEntity(util.grid.at(1, 3, 2), type, mct -> mct.getInventory()
-			.insertItem(0, planks.copy(), false));
->>>>>>> 03feeb71
 
 		scene.idle(10);
 		scene.overlay.showText(50)
@@ -175,55 +169,29 @@
 
 		scene.world.setCraftingResult(util.grid.at(1, 1, 2), new ItemStack(Items.PISTON));
 
-<<<<<<< HEAD
-		scene.world.modifyTileEntity(util.grid.at(2, 3, 2), type, mct ->
+		scene.world.modifyBlockEntity(util.grid.at(2, 3, 2), type, mct ->
 			TransferUtil.insertItem(mct.getInventory(), planks.copy()));
 		scene.idle(5);
-		scene.world.modifyTileEntity(util.grid.at(3, 3, 2), type, mct ->
+		scene.world.modifyBlockEntity(util.grid.at(3, 3, 2), type, mct ->
 				TransferUtil.insertItem(mct.getInventory(), planks.copy()));
 		scene.idle(5);
-		scene.world.modifyTileEntity(util.grid.at(3, 2, 2), type, mct ->
+		scene.world.modifyBlockEntity(util.grid.at(3, 2, 2), type, mct ->
 				TransferUtil.insertItem(mct.getInventory(), cobble.copy()));
 		scene.idle(5);
-		scene.world.modifyTileEntity(util.grid.at(2, 2, 2), type, mct ->
-				TransferUtil.insertItem(mct.getInventory(), iron.copy()));
-		scene.idle(5);
-		scene.world.modifyTileEntity(util.grid.at(1, 2, 2), type, mct ->
+		scene.world.modifyBlockEntity(util.grid.at(2, 2, 2), type, mct ->
+				TransferUtil.insertItem(mct.getInventory(), iron.copy()));
+		scene.idle(5);
+		scene.world.modifyBlockEntity(util.grid.at(1, 2, 2), type, mct ->
 				TransferUtil.insertItem(mct.getInventory(), cobble.copy()));
 		scene.idle(5);
-		scene.world.modifyTileEntity(util.grid.at(1, 1, 2), type, mct ->
+		scene.world.modifyBlockEntity(util.grid.at(1, 1, 2), type, mct ->
 				TransferUtil.insertItem(mct.getInventory(), cobble.copy()));
 		scene.idle(5);
-		scene.world.modifyTileEntity(util.grid.at(2, 1, 2), type, mct ->
+		scene.world.modifyBlockEntity(util.grid.at(2, 1, 2), type, mct ->
 				TransferUtil.insertItem(mct.getInventory(), redstoneDust.copy()));
 		scene.idle(5);
-		scene.world.modifyTileEntity(util.grid.at(3, 1, 2), type, mct ->
+		scene.world.modifyBlockEntity(util.grid.at(3, 1, 2), type, mct ->
 				TransferUtil.insertItem(mct.getInventory(), cobble.copy()));
-=======
-		scene.world.modifyBlockEntity(util.grid.at(2, 3, 2), type, mct -> mct.getInventory()
-			.insertItem(0, planks.copy(), false));
-		scene.idle(5);
-		scene.world.modifyBlockEntity(util.grid.at(3, 3, 2), type, mct -> mct.getInventory()
-			.insertItem(0, planks.copy(), false));
-		scene.idle(5);
-		scene.world.modifyBlockEntity(util.grid.at(3, 2, 2), type, mct -> mct.getInventory()
-			.insertItem(0, cobble.copy(), false));
-		scene.idle(5);
-		scene.world.modifyBlockEntity(util.grid.at(2, 2, 2), type, mct -> mct.getInventory()
-			.insertItem(0, iron.copy(), false));
-		scene.idle(5);
-		scene.world.modifyBlockEntity(util.grid.at(1, 2, 2), type, mct -> mct.getInventory()
-			.insertItem(0, cobble.copy(), false));
-		scene.idle(5);
-		scene.world.modifyBlockEntity(util.grid.at(1, 1, 2), type, mct -> mct.getInventory()
-			.insertItem(0, cobble.copy(), false));
-		scene.idle(5);
-		scene.world.modifyBlockEntity(util.grid.at(2, 1, 2), type, mct -> mct.getInventory()
-			.insertItem(0, redstoneDust.copy(), false));
-		scene.idle(5);
-		scene.world.modifyBlockEntity(util.grid.at(3, 1, 2), type, mct -> mct.getInventory()
-			.insertItem(0, cobble.copy(), false));
->>>>>>> 03feeb71
 
 		scene.overlay.showText(80)
 			.attachKeyFrame()
@@ -238,37 +206,20 @@
 
 		scene.world.setCraftingResult(util.grid.at(1, 1, 2), new ItemStack(Items.IRON_PICKAXE));
 
-<<<<<<< HEAD
-		scene.world.modifyTileEntity(util.grid.at(1, 3, 2), type, mct ->
+		scene.world.modifyBlockEntity(util.grid.at(1, 3, 2), type, mct ->
 				TransferUtil.insertItem(mct.getInventory(), iron.copy()));
 		scene.idle(2);
-		scene.world.modifyTileEntity(util.grid.at(2, 3, 2), type, mct ->
+		scene.world.modifyBlockEntity(util.grid.at(2, 3, 2), type, mct ->
 				TransferUtil.insertItem(mct.getInventory(), iron.copy()));
 		scene.idle(2);
-		scene.world.modifyTileEntity(util.grid.at(3, 3, 2), type, mct ->
+		scene.world.modifyBlockEntity(util.grid.at(3, 3, 2), type, mct ->
 				TransferUtil.insertItem(mct.getInventory(), iron.copy()));
 		scene.idle(2);
-		scene.world.modifyTileEntity(util.grid.at(2, 2, 2), type, mct ->
+		scene.world.modifyBlockEntity(util.grid.at(2, 2, 2), type, mct ->
 				TransferUtil.insertItem(mct.getInventory(), stick.copy()));
 		scene.idle(2);
-		scene.world.modifyTileEntity(util.grid.at(2, 1, 2), type, mct ->
+		scene.world.modifyBlockEntity(util.grid.at(2, 1, 2), type, mct ->
 				TransferUtil.insertItem(mct.getInventory(), stick.copy()));
-=======
-		scene.world.modifyBlockEntity(util.grid.at(1, 3, 2), type, mct -> mct.getInventory()
-			.insertItem(0, iron.copy(), false));
-		scene.idle(2);
-		scene.world.modifyBlockEntity(util.grid.at(2, 3, 2), type, mct -> mct.getInventory()
-			.insertItem(0, iron.copy(), false));
-		scene.idle(2);
-		scene.world.modifyBlockEntity(util.grid.at(3, 3, 2), type, mct -> mct.getInventory()
-			.insertItem(0, iron.copy(), false));
-		scene.idle(2);
-		scene.world.modifyBlockEntity(util.grid.at(2, 2, 2), type, mct -> mct.getInventory()
-			.insertItem(0, stick.copy(), false));
-		scene.idle(2);
-		scene.world.modifyBlockEntity(util.grid.at(2, 1, 2), type, mct -> mct.getInventory()
-			.insertItem(0, stick.copy(), false));
->>>>>>> 03feeb71
 		scene.world.showSection(redstone, Direction.SOUTH);
 		scene.idle(10);
 
@@ -315,13 +266,8 @@
 		scene.world.createItemOnBelt(util.grid.at(4, 1, 2), Direction.EAST, planks.copy());
 		scene.idle(22);
 
-<<<<<<< HEAD
-		scene.world.modifyTileEntity(util.grid.at(2, 2, 2), type, mct ->
+		scene.world.modifyBlockEntity(util.grid.at(2, 2, 2), type, mct ->
 				TransferUtil.insertItem(mct.getInventory(), planks.copy()));
-=======
-		scene.world.modifyBlockEntity(util.grid.at(2, 2, 2), type, mct -> mct.getInventory()
-			.insertItem(0, planks.copy(), false));
->>>>>>> 03feeb71
 		scene.world.removeItemsFromBelt(util.grid.at(3, 1, 2));
 		scene.world.flapFunnel(util.grid.at(3, 2, 2), false);
 
@@ -392,13 +338,8 @@
 
 		scene.world.setCraftingResult(util.grid.at(1, 1, 2), new ItemStack(Items.OAK_DOOR, 3));
 		for (BlockPos pos : positions) {
-<<<<<<< HEAD
-			scene.world.modifyTileEntity(pos, type, mct ->
+			scene.world.modifyBlockEntity(pos, type, mct ->
 					TransferUtil.insertItem(mct.getInventory(), planks.copy()));
-=======
-			scene.world.modifyBlockEntity(pos, type, mct -> mct.getInventory()
-				.insertItem(0, planks.copy(), false));
->>>>>>> 03feeb71
 			scene.idle(1);
 		}
 
@@ -423,27 +364,15 @@
 
 		ItemStack iron = new ItemStack(Items.IRON_INGOT);
 
-<<<<<<< HEAD
-		Class<MechanicalCrafterTileEntity> type = MechanicalCrafterTileEntity.class;
-		scene.world.modifyTileEntity(util.grid.at(3, 2, 2), type, mct ->
-				TransferUtil.insertItem(mct.getInventory(), iron.copy()));
-		scene.idle(5);
-		scene.world.modifyTileEntity(util.grid.at(2, 1, 2), type, mct ->
-				TransferUtil.insertItem(mct.getInventory(), iron.copy()));
-		scene.idle(5);
-		scene.world.modifyTileEntity(util.grid.at(1, 2, 2), type, mct ->
-				TransferUtil.insertItem(mct.getInventory(), iron.copy()));
-=======
 		Class<MechanicalCrafterBlockEntity> type = MechanicalCrafterBlockEntity.class;
-		scene.world.modifyBlockEntity(util.grid.at(3, 2, 2), type, mct -> mct.getInventory()
-			.insertItem(0, iron.copy(), false));
-		scene.idle(5);
-		scene.world.modifyBlockEntity(util.grid.at(2, 1, 2), type, mct -> mct.getInventory()
-			.insertItem(0, iron.copy(), false));
-		scene.idle(5);
-		scene.world.modifyBlockEntity(util.grid.at(1, 2, 2), type, mct -> mct.getInventory()
-			.insertItem(0, iron.copy(), false));
->>>>>>> 03feeb71
+		scene.world.modifyBlockEntity(util.grid.at(3, 2, 2), type, mct ->
+				TransferUtil.insertItem(mct.getInventory(), iron.copy()));
+		scene.idle(5);
+		scene.world.modifyBlockEntity(util.grid.at(2, 1, 2), type, mct ->
+				TransferUtil.insertItem(mct.getInventory(), iron.copy()));
+		scene.idle(5);
+		scene.world.modifyBlockEntity(util.grid.at(1, 2, 2), type, mct ->
+				TransferUtil.insertItem(mct.getInventory(), iron.copy()));
 		scene.idle(5);
 
 		Selection emptyCrafter = util.select.position(2, 2, 2);
@@ -508,33 +437,18 @@
 			scene.world.createItemEntity(util.vector.centerOf(4, 4, 2), util.vector.of(0, 0.2, 0), iron);
 		scene.idle(17);
 		scene.world.modifyEntity(ingot, Entity::discard);
-<<<<<<< HEAD
-		scene.world.modifyTileEntity(util.grid.at(3, 2, 2), type, mct ->
+		scene.world.modifyBlockEntity(util.grid.at(3, 2, 2), type, mct ->
 				TransferUtil.insertItem(mct.getInventory(), iron.copy()));
 		ingot = scene.world.createItemEntity(util.vector.centerOf(4, 4, 2), util.vector.of(0, 0.2, 0), iron);
 		scene.idle(17);
 		scene.world.modifyEntity(ingot, Entity::discard);
-		scene.world.modifyTileEntity(util.grid.at(2, 1, 2), type, mct ->
+		scene.world.modifyBlockEntity(util.grid.at(2, 1, 2), type, mct ->
 				TransferUtil.insertItem(mct.getInventory(), iron.copy()));
 		ingot = scene.world.createItemEntity(util.vector.centerOf(4, 4, 2), util.vector.of(0, 0.2, 0), iron);
 		scene.idle(17);
 		scene.world.modifyEntity(ingot, Entity::discard);
-		scene.world.modifyTileEntity(util.grid.at(1, 2, 2), type, mct ->
-				TransferUtil.insertItem(mct.getInventory(), iron.copy()));
-=======
-		scene.world.modifyBlockEntity(util.grid.at(3, 2, 2), type, mct -> mct.getInventory()
-			.insertItem(0, iron.copy(), false));
-		ingot = scene.world.createItemEntity(util.vector.centerOf(4, 4, 2), util.vector.of(0, 0.2, 0), iron);
-		scene.idle(17);
-		scene.world.modifyEntity(ingot, Entity::discard);
-		scene.world.modifyBlockEntity(util.grid.at(2, 1, 2), type, mct -> mct.getInventory()
-			.insertItem(0, iron.copy(), false));
-		ingot = scene.world.createItemEntity(util.vector.centerOf(4, 4, 2), util.vector.of(0, 0.2, 0), iron);
-		scene.idle(17);
-		scene.world.modifyEntity(ingot, Entity::discard);
-		scene.world.modifyBlockEntity(util.grid.at(1, 2, 2), type, mct -> mct.getInventory()
-			.insertItem(0, iron.copy(), false));
->>>>>>> 03feeb71
+		scene.world.modifyBlockEntity(util.grid.at(1, 2, 2), type, mct ->
+				TransferUtil.insertItem(mct.getInventory(), iron.copy()));
 
 	}
 
