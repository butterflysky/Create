--- conflicted
+++ resolved
@@ -453,26 +453,15 @@
 			return ms;
 		}
 
-<<<<<<< HEAD
-		public void updateSceneRVE() {
-			Vector3d v = screenToScene(width / 2, height / 2, 500);
+
+		public void updateSceneRVE(float pt) {
+			Vector3d v = screenToScene(width / 2, height / 2, 500, pt);
 			renderViewEntity.setPosition(v.x, v.y, v.z);
 		}
 
-		public Vector3d screenToScene(double x, double y, int depth) {
-			refreshMatrix();
-			float pt = AnimationTickHolder.getPartialTicks();
+		public Vector3d screenToScene(double x, double y, int depth, float pt) {
+			refreshMatrix(pt);
 			Vector3d vec = new Vector3d(x, y, depth);
-=======
-		public void updateSceneRVE(float pt) {
-			Vec3d v = screenToScene(width / 2, height / 2, 500, pt);
-			renderViewEntity.setPosition(v.x, v.y, v.z);
-		}
-
-		public Vec3d screenToScene(double x, double y, int depth, float pt) {
-			refreshMatrix(pt);
-			Vec3d vec = new Vec3d(x, y, depth);
->>>>>>> 1233ecfe
 
 			vec = vec.subtract(width / 2, height / 2, 200 + offset);
 			vec = VecHelper.rotate(vec, 35, Axis.X);
@@ -492,13 +481,8 @@
 			return vec;
 		}
 
-<<<<<<< HEAD
-		public Vector2f sceneToScreen(Vector3d vec) {
-			refreshMatrix();
-=======
-		public Vec2f sceneToScreen(Vec3d vec, float pt) {
+		public Vector2f sceneToScreen(Vector3d vec, float pt) {
 			refreshMatrix(pt);
->>>>>>> 1233ecfe
 			Vector4f vec4 = new Vector4f((float) vec.x, (float) vec.y, (float) vec.z, 1);
 			vec4.transform(cachedMat);
 			return new Vector2f(vec4.getX(), vec4.getY());
