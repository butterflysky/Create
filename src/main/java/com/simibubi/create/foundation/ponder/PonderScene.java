package com.simibubi.create.foundation.ponder;

import java.util.ArrayList;
import java.util.Collection;
import java.util.HashMap;
import java.util.HashSet;
import java.util.Iterator;
import java.util.List;
import java.util.Map;
import java.util.Set;
import java.util.UUID;
import java.util.function.Consumer;
import java.util.function.Function;
import java.util.function.Supplier;

import javax.annotation.Nullable;

import org.apache.commons.lang3.mutable.MutableDouble;
import org.apache.commons.lang3.mutable.MutableObject;

import com.jozufozu.flywheel.util.DiffuseLightCalculator;
import com.jozufozu.flywheel.util.transform.TransformStack;
import com.mojang.blaze3d.vertex.PoseStack;
import com.mojang.math.Matrix4f;
import com.mojang.math.Vector4f;
import com.simibubi.create.foundation.gui.UIRenderHelper;
import com.simibubi.create.foundation.ponder.content.PonderIndex;
import com.simibubi.create.foundation.ponder.element.PonderElement;
import com.simibubi.create.foundation.ponder.element.PonderOverlayElement;
import com.simibubi.create.foundation.ponder.element.PonderSceneElement;
import com.simibubi.create.foundation.ponder.element.WorldSectionElement;
import com.simibubi.create.foundation.ponder.instruction.HideAllInstruction;
import com.simibubi.create.foundation.ponder.instruction.PonderInstruction;
import com.simibubi.create.foundation.ponder.ui.PonderUI;
import com.simibubi.create.foundation.render.ForcedDiffuseState;
import com.simibubi.create.foundation.render.SuperRenderTypeBuffer;
import com.simibubi.create.foundation.utility.AnimationTickHolder;
import com.simibubi.create.foundation.utility.Pair;
import com.simibubi.create.foundation.utility.VecHelper;
import com.simibubi.create.foundation.utility.animation.LerpedFloat;
import com.simibubi.create.foundation.utility.outliner.Outliner;

import it.unimi.dsi.fastutil.ints.IntArrayList;
import it.unimi.dsi.fastutil.ints.IntList;
import net.fabricmc.fabric.api.block.BlockPickInteractionAware;
import net.minecraft.client.Camera;
import net.minecraft.client.Minecraft;
import net.minecraft.client.renderer.RenderType;
import net.minecraft.core.BlockPos;
import net.minecraft.core.Direction;
import net.minecraft.core.Direction.Axis;
import net.minecraft.core.Vec3i;
import net.minecraft.resources.ResourceLocation;
import net.minecraft.world.entity.Entity;
import net.minecraft.world.entity.decoration.ArmorStand;
import net.minecraft.world.item.ItemStack;
import net.minecraft.world.level.block.state.BlockState;
import net.minecraft.world.level.levelgen.structure.BoundingBox;
import net.minecraft.world.phys.BlockHitResult;
import net.minecraft.world.phys.Vec2;
import net.minecraft.world.phys.Vec3;

public class PonderScene {

	public static final String TITLE_KEY = "header";

	private boolean finished;
//	private int sceneIndex;
	private int textIndex;
	ResourceLocation sceneId;

	private IntList keyframeTimes;

	List<PonderInstruction> schedule;
	private List<PonderInstruction> activeSchedule;
	private Map<UUID, PonderElement> linkedElements;
	private Set<PonderElement> elements;
	private List<PonderTag> tags;

	private PonderWorld world;
	private String namespace;
	private ResourceLocation component;
	private SceneTransform transform;
	private SceneCamera camera;
	private Outliner outliner;
//	private String defaultTitle;

	private Vec3 pointOfInterest;
	private Vec3 chasingPointOfInterest;
	private WorldSectionElement baseWorldSection;
	@Nullable
	private Entity renderViewEntity;

	int basePlateOffsetX;
	int basePlateOffsetZ;
	int basePlateSize;
	float scaleFactor;
	float yOffset;
	boolean hidePlatformShadow;

	private boolean stoppedCounting;
	private int totalTime;
	private int currentTime;

	public PonderScene(PonderWorld world, String namespace, ResourceLocation component, Collection<PonderTag> tags) {
		if (world != null)
			world.scene = this;

		pointOfInterest = Vec3.ZERO;
		textIndex = 1;
		hidePlatformShadow = false;

		this.world = world;
		this.namespace = namespace;
		this.component = component;

		outliner = new Outliner();
		elements = new HashSet<>();
		linkedElements = new HashMap<>();
		this.tags = new ArrayList<>(tags);
		schedule = new ArrayList<>();
		activeSchedule = new ArrayList<>();
		transform = new SceneTransform();
		basePlateSize = getBounds().getXSpan();
		camera = new SceneCamera();
		baseWorldSection = new WorldSectionElement();
		renderViewEntity = world != null ? new ArmorStand(world, 0, 0, 0) : null;
		keyframeTimes = new IntArrayList(4);
		scaleFactor = 1;
		yOffset = 0;

		setPointOfInterest(new Vec3(0, 4, 0));
	}

	public void deselect() {
		forEach(WorldSectionElement.class, WorldSectionElement::resetSelectedBlock);
	}

	public Pair<ItemStack, BlockPos> rayTraceScene(Vec3 from, Vec3 to) {
		MutableObject<Pair<WorldSectionElement, Pair<Vec3, BlockHitResult>>> nearestHit = new MutableObject<>();
		MutableDouble bestDistance = new MutableDouble(0);

		forEach(WorldSectionElement.class, wse -> {
			wse.resetSelectedBlock();
			if (!wse.isVisible())
				return;
			Pair<Vec3, BlockHitResult> rayTrace = wse.rayTrace(world, from, to);
			if (rayTrace == null)
				return;
			double distanceTo = rayTrace.getFirst()
				.distanceTo(from);
			if (nearestHit.getValue() != null && distanceTo >= bestDistance.getValue())
				return;

			nearestHit.setValue(Pair.of(wse, rayTrace));
			bestDistance.setValue(distanceTo);
		});

		if (nearestHit.getValue() == null)
			return Pair.of(ItemStack.EMPTY, null);

		Pair<Vec3, BlockHitResult> selectedHit = nearestHit.getValue()
			.getSecond();
		BlockPos selectedPos = selectedHit.getSecond()
			.getBlockPos();

		BlockPos origin = new BlockPos(basePlateOffsetX, 0, basePlateOffsetZ);
		if (!world.getBounds()
			.isInside(selectedPos))
			return Pair.of(ItemStack.EMPTY, null);
		if (BoundingBox.fromCorners(origin, origin.offset(new Vec3i(basePlateSize - 1, 0, basePlateSize - 1)))
			.isInside(selectedPos)) {
			if (PonderIndex.editingModeActive())
				nearestHit.getValue()
					.getFirst()
					.selectBlock(selectedPos);
			return Pair.of(ItemStack.EMPTY, selectedPos);
		}

		nearestHit.getValue()
			.getFirst()
			.selectBlock(selectedPos);
		BlockState blockState = world.getBlockState(selectedPos);

		Direction direction = selectedHit.getSecond()
			.getDirection();
		Vec3 location = selectedHit.getSecond()
<<<<<<< HEAD
			.getLocation();		ItemStack pickBlock;

		if (blockState instanceof BlockPickInteractionAware) {
			pickBlock = ((BlockPickInteractionAware) blockState).getPickedStack(blockState, world, selectedPos, Minecraft.getInstance().player, new BlockHitResult(VecHelper.getCenterOf(selectedPos), Direction.UP, selectedPos, true));
		} else {
			pickBlock = blockState.getBlock().getCloneItemStack(world, selectedPos, blockState);
		}

//		= blockState.getCloneItemStack(
//			new BlockHitResult(location, direction, selectedPos, true), world, selectedPos,
//			Minecraft.getInstance().player);
=======
			.getLocation();

		ItemStack pickBlock = blockState.getCloneItemStack(new BlockHitResult(location, direction, selectedPos, true),
			world, selectedPos, Minecraft.getInstance().player);
>>>>>>> 03feeb71

		return Pair.of(pickBlock, selectedPos);
	}

	public void reset() {
		currentTime = 0;
		activeSchedule.clear();
		schedule.forEach(mdi -> mdi.reset(this));
	}

	public void begin() {
		reset();
		forEach(pe -> pe.reset(this));

		world.restore();
		elements.clear();
		linkedElements.clear();
		keyframeTimes.clear();

		transform = new SceneTransform();
		finished = false;
		setPointOfInterest(new Vec3(0, 4, 0));

		baseWorldSection.setEmpty();
		baseWorldSection.forceApplyFade(1);
		elements.add(baseWorldSection);

		totalTime = 0;
		stoppedCounting = false;
		activeSchedule.addAll(schedule);
		activeSchedule.forEach(i -> i.onScheduled(this));
	}

	public WorldSectionElement getBaseWorldSection() {
		return baseWorldSection;
	}

	public float getSceneProgress() {
		return totalTime == 0 ? 0 : currentTime / (float) totalTime;
	}

	public void fadeOut() {
		reset();
		activeSchedule.add(new HideAllInstruction(10, null));
	}

	public void renderScene(SuperRenderTypeBuffer buffer, PoseStack ms, float pt) {
		ForcedDiffuseState.pushCalculator(DiffuseLightCalculator.DEFAULT);
		ms.pushPose();

		Minecraft mc = Minecraft.getInstance();
		Entity prevRVE = mc.cameraEntity;

		mc.cameraEntity = this.renderViewEntity;
		forEachVisible(PonderSceneElement.class, e -> e.renderFirst(world, buffer, ms, pt));
		mc.cameraEntity = prevRVE;

		for (RenderType type : RenderType.chunkBufferLayers())
			forEachVisible(PonderSceneElement.class, e -> e.renderLayer(world, buffer, type, ms, pt));

		forEachVisible(PonderSceneElement.class, e -> e.renderLast(world, buffer, ms, pt));
		camera.set(transform.xRotation.getValue(pt) + 90, transform.yRotation.getValue(pt) + 180);
		world.renderEntities(ms, buffer, camera, pt);
		world.renderParticles(ms, buffer, camera, pt);
		outliner.renderOutlines(ms, buffer, Vec3.ZERO, pt);

		ms.popPose();
		ForcedDiffuseState.popCalculator();
	}

	public void renderOverlay(PonderUI screen, PoseStack ms, float partialTicks) {
		ms.pushPose();
		forEachVisible(PonderOverlayElement.class, e -> e.render(this, screen, ms, partialTicks));
		ms.popPose();
	}

	public void setPointOfInterest(Vec3 poi) {
		if (chasingPointOfInterest == null)
			pointOfInterest = poi;
		chasingPointOfInterest = poi;
	}

	public Vec3 getPointOfInterest() {
		return pointOfInterest;
	}

	public void tick() {
		if (chasingPointOfInterest != null)
			pointOfInterest = VecHelper.lerp(.25f, pointOfInterest, chasingPointOfInterest);

		outliner.tickOutlines();
		world.tick();
		transform.tick();
		forEach(e -> e.tick(this));

		if (currentTime < totalTime)
			currentTime++;

		for (Iterator<PonderInstruction> iterator = activeSchedule.iterator(); iterator.hasNext();) {
			PonderInstruction instruction = iterator.next();
			instruction.tick(this);
			if (instruction.isComplete()) {
				iterator.remove();
				if (instruction.isBlocking())
					break;
				continue;
			}
			if (instruction.isBlocking())
				break;
		}

		if (activeSchedule.isEmpty())
			finished = true;
	}

	public void seekToTime(int time) {
		if (time < currentTime)
			throw new IllegalStateException("Cannot seek backwards. Rewind first.");

		while (currentTime < time && !finished) {
			forEach(e -> e.whileSkipping(this));
			tick();
		}

		forEach(WorldSectionElement.class, WorldSectionElement::queueRedraw);
	}

	public void addToSceneTime(int time) {
		if (!stoppedCounting)
			totalTime += time;
	}

	public void stopCounting() {
		stoppedCounting = true;
	}

	public void markKeyframe(int offset) {
		if (!stoppedCounting)
			keyframeTimes.add(totalTime + offset);
	}

	public void addElement(PonderElement e) {
		elements.add(e);
	}

	public <E extends PonderElement> void linkElement(E e, ElementLink<E> link) {
		linkedElements.put(link.getId(), e);
	}

	public <E extends PonderElement> E resolve(ElementLink<E> link) {
		return link.cast(linkedElements.get(link.getId()));
	}

	public <E extends PonderElement> void runWith(ElementLink<E> link, Consumer<E> callback) {
		callback.accept(resolve(link));
	}

	public <E extends PonderElement, F> F applyTo(ElementLink<E> link, Function<E, F> function) {
		return function.apply(resolve(link));
	}

	public void forEach(Consumer<? super PonderElement> function) {
		for (PonderElement elemtent : elements)
			function.accept(elemtent);
	}

	public <T extends PonderElement> void forEach(Class<T> type, Consumer<T> function) {
		for (PonderElement element : elements)
			if (type.isInstance(element))
				function.accept(type.cast(element));
	}

	public <T extends PonderElement> void forEachVisible(Class<T> type, Consumer<T> function) {
		for (PonderElement element : elements)
			if (type.isInstance(element) && element.isVisible())
				function.accept(type.cast(element));
	}

	public <T extends Entity> void forEachWorldEntity(Class<T> type, Consumer<T> function) {
		world.getEntityStream()
			.filter(type::isInstance)
			.map(type::cast)
			.forEach(function);
		/*
		 * for (Entity element : world.getEntities()) { if (type.isInstance(element))
		 * function.accept(type.cast(element)); }
		 */
	}

	public Supplier<String> registerText(String defaultText) {
		final String key = "text_" + textIndex;
		PonderLocalization.registerSpecific(sceneId, key, defaultText);
		Supplier<String> supplier = () -> PonderLocalization.getSpecific(sceneId, key);
		textIndex++;
		return supplier;
	}

	public SceneBuilder builder() {
		return new SceneBuilder(this);
	}

	public SceneBuildingUtil getSceneBuildingUtil() {
		return new SceneBuildingUtil(getBounds());
	}

	public String getTitle() {
		return getString(TITLE_KEY);
	}

	public String getString(String key) {
		return PonderLocalization.getSpecific(sceneId, key);
	}

	public PonderWorld getWorld() {
		return world;
	}

	public String getNamespace() {
		return namespace;
	}

	public int getKeyframeCount() {
		return keyframeTimes.size();
	}

	public int getKeyframeTime(int index) {
		return keyframeTimes.getInt(index);
	}

	public List<PonderTag> getTags() {
		return tags;
	}

	public ResourceLocation getComponent() {
		return component;
	}

	public Set<PonderElement> getElements() {
		return elements;
	}

	public BoundingBox getBounds() {
		return world == null ? new BoundingBox(BlockPos.ZERO) : world.getBounds();
	}

	public ResourceLocation getId() {
		return sceneId;
	}

	public SceneTransform getTransform() {
		return transform;
	}

	public Outliner getOutliner() {
		return outliner;
	}

	public boolean isFinished() {
		return finished;
	}

	public void setFinished(boolean finished) {
		this.finished = finished;
	}

	public int getBasePlateOffsetX() {
		return basePlateOffsetX;
	}

	public int getBasePlateOffsetZ() {
		return basePlateOffsetZ;
	}
	
	public boolean shouldHidePlatformShadow() {
		return hidePlatformShadow;
	}

	public int getBasePlateSize() {
		return basePlateSize;
	}

	public float getScaleFactor() {
		return scaleFactor;
	}

	public float getYOffset() {
		return yOffset;
	}

	public int getTotalTime() {
		return totalTime;
	}

	public int getCurrentTime() {
		return currentTime;
	}

	public class SceneTransform {

		public LerpedFloat xRotation, yRotation;

		// Screen params
		private int width, height;
		private double offset;
		private Matrix4f cachedMat;

		public SceneTransform() {
			xRotation = LerpedFloat.angular()
				.disableSmartAngleChasing()
				.startWithValue(-35);
			yRotation = LerpedFloat.angular()
				.disableSmartAngleChasing()
				.startWithValue(55 + 90);
		}

		public void tick() {
			xRotation.tickChaser();
			yRotation.tickChaser();
		}

		public void updateScreenParams(int width, int height, double offset) {
			this.width = width;
			this.height = height;
			this.offset = offset;
			cachedMat = null;
		}

		public PoseStack apply(PoseStack ms) {
			return apply(ms, AnimationTickHolder.getPartialTicks(world));
		}

		public PoseStack apply(PoseStack ms, float pt) {
			ms.translate(width / 2, height / 2, 200 + offset);

			TransformStack.cast(ms)
				.rotateX(-35)
				.rotateY(55)
				.translate(offset, 0, 0)
				.rotateY(-55)
				.rotateX(35)
				.rotateX(xRotation.getValue(pt))
				.rotateY(yRotation.getValue(pt));

			UIRenderHelper.flipForGuiRender(ms);
			float f = 30 * scaleFactor;
			ms.scale(f, f, f);
			ms.translate((basePlateSize) / -2f - basePlateOffsetX, -1f + yOffset,
				(basePlateSize) / -2f - basePlateOffsetZ);

			return ms;
		}

		public void updateSceneRVE(float pt) {
			Vec3 v = screenToScene(width / 2, height / 2, 500, pt);
			if (renderViewEntity != null)
				renderViewEntity.setPos(v.x, v.y, v.z);
		}

		public Vec3 screenToScene(double x, double y, int depth, float pt) {
			refreshMatrix(pt);
			Vec3 vec = new Vec3(x, y, depth);

			vec = vec.subtract(width / 2, height / 2, 200 + offset);
			vec = VecHelper.rotate(vec, 35, Axis.X);
			vec = VecHelper.rotate(vec, -55, Axis.Y);
			vec = vec.subtract(offset, 0, 0);
			vec = VecHelper.rotate(vec, 55, Axis.Y);
			vec = VecHelper.rotate(vec, -35, Axis.X);
			vec = VecHelper.rotate(vec, -xRotation.getValue(pt), Axis.X);
			vec = VecHelper.rotate(vec, -yRotation.getValue(pt), Axis.Y);

			float f = 1f / (30 * scaleFactor);

			vec = vec.multiply(f, -f, f);
			vec = vec.subtract((basePlateSize) / -2f - basePlateOffsetX, -1f + yOffset,
				(basePlateSize) / -2f - basePlateOffsetZ);

			return vec;
		}

		public Vec2 sceneToScreen(Vec3 vec, float pt) {
			refreshMatrix(pt);
			Vector4f vec4 = new Vector4f((float) vec.x, (float) vec.y, (float) vec.z, 1);
			vec4.transform(cachedMat);
			return new Vec2(vec4.x(), vec4.y());
		}

		protected void refreshMatrix(float pt) {
			if (cachedMat != null)
				return;
			cachedMat = apply(new PoseStack(), pt).last()
				.pose();
		}

	}

	public class SceneCamera extends Camera {

		public void set(float xRotation, float yRotation) {
			setRotation(yRotation, xRotation);
		}

	}

}<|MERGE_RESOLUTION|>--- conflicted
+++ resolved
@@ -185,7 +185,6 @@
 		Direction direction = selectedHit.getSecond()
 			.getDirection();
 		Vec3 location = selectedHit.getSecond()
-<<<<<<< HEAD
 			.getLocation();		ItemStack pickBlock;
 
 		if (blockState instanceof BlockPickInteractionAware) {
@@ -197,12 +196,6 @@
 //		= blockState.getCloneItemStack(
 //			new BlockHitResult(location, direction, selectedPos, true), world, selectedPos,
 //			Minecraft.getInstance().player);
-=======
-			.getLocation();
-
-		ItemStack pickBlock = blockState.getCloneItemStack(new BlockHitResult(location, direction, selectedPos, true),
-			world, selectedPos, Minecraft.getInstance().player);
->>>>>>> 03feeb71
 
 		return Pair.of(pickBlock, selectedPos);
 	}
@@ -475,7 +468,7 @@
 	public int getBasePlateOffsetZ() {
 		return basePlateOffsetZ;
 	}
-	
+
 	public boolean shouldHidePlatformShadow() {
 		return hidePlatformShadow;
 	}
