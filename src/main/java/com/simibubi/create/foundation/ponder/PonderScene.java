--- conflicted
+++ resolved
@@ -179,8 +179,11 @@
 			.getFirst()
 			.selectBlock(selectedPos);
 		BlockState blockState = world.getBlockState(selectedPos);
-<<<<<<< HEAD
-		ItemStack pickBlock;
+
+		Direction direction = selectedHit.getSecond()
+			.getDirection();
+		Vec3 location = selectedHit.getSecond()
+			.getLocation();		ItemStack pickBlock;
 
 		if (blockState instanceof BlockPickInteractionAware) {
 			pickBlock = ((BlockPickInteractionAware) blockState).getPickedStack(blockState, world, selectedPos, Minecraft.getInstance().player, new BlockHitResult(VecHelper.getCenterOf(selectedPos), Direction.UP, selectedPos, true));
@@ -189,18 +192,8 @@
 		}
 
 //		= blockState.getCloneItemStack(
-//			new BlockHitResult(VecHelper.getCenterOf(selectedPos), Direction.UP, selectedPos, true), world, selectedPos,
+//			new BlockHitResult(location, direction, selectedPos, true), world, selectedPos,
 //			Minecraft.getInstance().player);
-=======
-
-		Direction direction = selectedHit.getSecond()
-			.getDirection();
-		Vec3 location = selectedHit.getSecond()
-			.getLocation();
-		
-		ItemStack pickBlock = blockState.getCloneItemStack(new BlockHitResult(location, direction, selectedPos, true),
-			world, selectedPos, Minecraft.getInstance().player);
->>>>>>> 0c5ccf38
 
 		return Pair.of(pickBlock, selectedPos);
 	}
