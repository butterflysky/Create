package com.simibubi.create.foundation.ponder;

import java.util.List;

import com.google.common.base.Strings;
import com.mojang.blaze3d.platform.InputConstants;
import com.simibubi.create.AllKeys;
import com.simibubi.create.foundation.gui.ScreenOpener;
import com.simibubi.create.foundation.ponder.ui.NavigatableSimiScreen;
import com.simibubi.create.foundation.ponder.ui.PonderUI;
import com.simibubi.create.foundation.utility.Color;
import com.simibubi.create.foundation.utility.Components;
import com.simibubi.create.foundation.utility.Lang;
import com.simibubi.create.foundation.utility.RegisteredObjects;
import com.simibubi.create.foundation.utility.animation.LerpedFloat;

import io.github.fabricators_of_create.porting_lib.event.client.RenderTooltipBorderColorCallback;
import net.fabricmc.fabric.api.client.keybinding.v1.KeyBindingHelper;
import net.minecraft.ChatFormatting;
import net.minecraft.client.KeyMapping;
import net.minecraft.client.Minecraft;
import net.minecraft.client.gui.Font;
import net.minecraft.client.gui.screens.Screen;
import net.minecraft.network.chat.Component;
import net.minecraft.network.chat.MutableComponent;
import net.minecraft.world.item.ItemStack;

public class PonderTooltipHandler {

	public static boolean enable = true;

	static LerpedFloat holdKeyProgress = LerpedFloat.linear()
		.startWithValue(0);
	static ItemStack hoveredStack = ItemStack.EMPTY;
	static ItemStack trackingStack = ItemStack.EMPTY;
	static boolean subject = false;
	static boolean deferTick = false;

	public static final String HOLD_TO_PONDER = PonderLocalization.LANG_PREFIX + "hold_to_ponder";
	public static final String SUBJECT = PonderLocalization.LANG_PREFIX + "subject";

	public static void tick() {
		deferTick = true;
	}

	public static void deferredTick() {
		deferTick = false;
		Minecraft instance = Minecraft.getInstance();
		Screen currentScreen = instance.screen;

		if (hoveredStack.isEmpty() || trackingStack.isEmpty()) {
			trackingStack = ItemStack.EMPTY;
			holdKeyProgress.startWithValue(0);
			return;
		}

<<<<<<< HEAD
		float value = holdWProgress.getValue();
		int keyCode = KeyBindingHelper.getBoundKeyOf(ponderKeybind()).getValue();
=======
		float value = holdKeyProgress.getValue();
		int keyCode = KeyBindingHelper.getKeyCode(ponderKeybind()).getValue();
>>>>>>> 7e2e3b46
		long window = instance.getWindow()
			.getWindow();

		if (!subject && InputConstants.isKeyDown(window, keyCode)) {
			if (value >= 1) {
				if (currentScreen instanceof NavigatableSimiScreen)
					((NavigatableSimiScreen) currentScreen).centerScalingOnMouse();
				ScreenOpener.transitionTo(PonderUI.of(trackingStack));
				holdKeyProgress.startWithValue(0);
				return;
			}
			holdKeyProgress.setValue(Math.min(1, value + Math.max(.25f, value) * .25f));
		} else
			holdKeyProgress.setValue(Math.max(0, value - .05f));

		hoveredStack = ItemStack.EMPTY;
	}

	public static void addToTooltip(ItemStack stack, List<Component> tooltip) {
		if (!enable)
			return;

		updateHovered(stack);

		if (deferTick)
			deferredTick();

		if (trackingStack != stack)
			return;

		float renderPartialTicks = Minecraft.getInstance()
			.getFrameTime();
		Component component = subject ? Lang.translateDirect(SUBJECT)
			.withStyle(ChatFormatting.GREEN)
			: makeProgressBar(Math.min(1, holdKeyProgress.getValue(renderPartialTicks) * 8 / 7f));
		if (tooltip.size() < 2)
			tooltip.add(component);
		else
			tooltip.add(1, component);
	}

	protected static void updateHovered(ItemStack stack) {
		Minecraft instance = Minecraft.getInstance();
		Screen currentScreen = instance.screen;
		boolean inPonderUI = currentScreen instanceof PonderUI;

		ItemStack prevStack = trackingStack;
		hoveredStack = ItemStack.EMPTY;
		subject = false;

		if (inPonderUI) {
			PonderUI ponderUI = (PonderUI) currentScreen;
			if (stack.sameItem(ponderUI.getSubject()))
				subject = true;
		}

		if (stack.isEmpty())
			return;
		if (!PonderRegistry.ALL.containsKey(RegisteredObjects.getKeyOrThrow(stack.getItem())))
			return;

		if (prevStack.isEmpty() || !prevStack.sameItem(stack))
			holdKeyProgress.startWithValue(0);

		hoveredStack = stack;
		trackingStack = stack;
	}

	public static RenderTooltipBorderColorCallback.BorderColorEntry handleTooltipColor(ItemStack stack, int originalBorderColorStart, int originalBorderColorEn) {
		if (trackingStack != stack)
			return null;
		if (holdKeyProgress.getValue() == 0)
			return null;
		float renderPartialTicks = Minecraft.getInstance()
			.getFrameTime();
		int start = originalBorderColorStart;
		int end = originalBorderColorEn;
		float progress = Math.min(1, holdKeyProgress.getValue(renderPartialTicks) * 8 / 7f);

		start = getSmoothColorForProgress(progress);
		end = getSmoothColorForProgress((progress));

		return new RenderTooltipBorderColorCallback.BorderColorEntry(start | 0xa0000000, end | 0xa0000000);
	}

	private static int getSmoothColorForProgress(float progress) {
		if (progress < .5f)
			return Color.mixColors(0x5000FF, 5592575, progress * 2);
		return Color.mixColors(5592575, 0xffffff, (progress - .5f) * 2);
	}

	private static Component makeProgressBar(float progress) {
		MutableComponent holdW = Lang
			.translateDirect(HOLD_TO_PONDER,
				((MutableComponent) ponderKeybind().getTranslatedKeyMessage()).withStyle(ChatFormatting.GRAY))
			.withStyle(ChatFormatting.DARK_GRAY);

		Font fontRenderer = Minecraft.getInstance().font;
		float charWidth = fontRenderer.width("|");
		float tipWidth = fontRenderer.width(holdW);

		int total = (int) (tipWidth / charWidth);
		int current = (int) (progress * total);

		if (progress > 0) {
			String bars = "";
			bars += ChatFormatting.GRAY + Strings.repeat("|", current);
			if (progress < 1)
				bars += ChatFormatting.DARK_GRAY + Strings.repeat("|", total - current);
			return Components.literal(bars);
		}

		return holdW;
	}

	protected static KeyMapping ponderKeybind() {
		return AllKeys.PONDER.getKeybind();
	}

}<|MERGE_RESOLUTION|>--- conflicted
+++ resolved
@@ -54,13 +54,8 @@
 			return;
 		}
 
-<<<<<<< HEAD
-		float value = holdWProgress.getValue();
+		float value = holdKeyProgress.getValue();
 		int keyCode = KeyBindingHelper.getBoundKeyOf(ponderKeybind()).getValue();
-=======
-		float value = holdKeyProgress.getValue();
-		int keyCode = KeyBindingHelper.getKeyCode(ponderKeybind()).getValue();
->>>>>>> 7e2e3b46
 		long window = instance.getWindow()
 			.getWindow();
 
