--- conflicted
+++ resolved
@@ -54,11 +54,7 @@
 			return;
 		}
 
-<<<<<<< HEAD
-		float value = holdWProgress.getValue();
-=======
 		float value = holdKeyProgress.getValue();
->>>>>>> 1b2d8ad6
 		int keyCode = KeyBindingHelper.getBoundKeyOf(ponderKeybind()).getValue();
 		long window = instance.getWindow()
 			.getWindow();
