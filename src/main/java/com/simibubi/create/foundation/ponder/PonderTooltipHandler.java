--- conflicted
+++ resolved
@@ -28,7 +28,7 @@
 public class PonderTooltipHandler {
 
 	public static boolean enable = true;
-	
+
 	static LerpedFloat holdWProgress = LerpedFloat.linear()
 		.startWithValue(0);
 	static ItemStack hoveredStack = ItemStack.EMPTY;
@@ -47,7 +47,7 @@
 		deferTick = false;
 		Minecraft instance = Minecraft.getInstance();
 		Screen currentScreen = instance.screen;
-		
+
 		if (hoveredStack.isEmpty() || trackingStack.isEmpty()) {
 			trackingStack = ItemStack.EMPTY;
 			holdWProgress.startWithValue(0);
@@ -77,7 +77,7 @@
 	public static void addToTooltip(List<Component> toolTip, ItemStack stack) {
 		if (!enable)
 			return;
-		
+
 		updateHovered(stack);
 
 		if (deferTick)
@@ -101,7 +101,7 @@
 		Minecraft instance = Minecraft.getInstance();
 		Screen currentScreen = instance.screen;
 		boolean inPonderUI = currentScreen instanceof PonderUI;
-		
+
 		ItemStack prevStack = trackingStack;
 		hoveredStack = ItemStack.EMPTY;
 		subject = false;
@@ -117,22 +117,16 @@
 		if (!PonderRegistry.ALL.containsKey(Registry.ITEM.getKey(stack.getItem())))
 			return;
 
-		if (prevStack.isEmpty() || !prevStack.sameItem(stack)) 
+		if (prevStack.isEmpty() || !prevStack.sameItem(stack))
 			holdWProgress.startWithValue(0);
 
 		hoveredStack = stack;
 		trackingStack = stack;
 	}
 
-<<<<<<< HEAD
 	public static RenderTooltipBorderColorCallback.BorderColorEntry handleTooltipColor(ItemStack stack, int originalBorderColorStart, int originalBorderColorEn) {
 		if (trackingStack != stack)
 			return null;
-=======
-	public static void handleTooltipColor(RenderTooltipEvent.Color event) {
-		if (trackingStack != event.getItemStack())
-			return;
->>>>>>> 858fbd5c
 		if (holdWProgress.getValue() == 0)
 			return null;
 		float renderPartialTicks = Minecraft.getInstance()
