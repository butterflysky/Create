package com.simibubi.create.foundation.ponder;

import java.util.List;

import com.google.common.base.Strings;
import com.mojang.blaze3d.platform.InputConstants;
import com.simibubi.create.foundation.gui.ScreenOpener;
import com.simibubi.create.foundation.ponder.ui.NavigatableSimiScreen;
import com.simibubi.create.foundation.ponder.ui.PonderUI;
import com.simibubi.create.foundation.utility.Color;
import com.simibubi.create.foundation.utility.Components;
import com.simibubi.create.foundation.utility.Lang;
import com.simibubi.create.foundation.utility.RegisteredObjects;
import com.simibubi.create.foundation.utility.animation.LerpedFloat;

import net.minecraft.ChatFormatting;
import net.minecraft.client.KeyMapping;
import net.minecraft.client.Minecraft;
import net.minecraft.client.gui.Font;
import net.minecraft.client.gui.screens.Screen;
import net.minecraft.network.chat.Component;
import net.minecraft.network.chat.MutableComponent;
import net.minecraft.world.item.ItemStack;
import net.minecraftforge.client.event.RenderTooltipEvent;

public class PonderTooltipHandler {

	public static boolean enable = true;

	static LerpedFloat holdWProgress = LerpedFloat.linear()
		.startWithValue(0);
	static ItemStack hoveredStack = ItemStack.EMPTY;
	static ItemStack trackingStack = ItemStack.EMPTY;
	static boolean subject = false;
	static boolean deferTick = false;

	public static final String HOLD_TO_PONDER = PonderLocalization.LANG_PREFIX + "hold_to_ponder";
	public static final String SUBJECT = PonderLocalization.LANG_PREFIX + "subject";

	public static void tick() {
		deferTick = true;
	}

	public static void deferredTick() {
		deferTick = false;
		Minecraft instance = Minecraft.getInstance();
		Screen currentScreen = instance.screen;

		if (hoveredStack.isEmpty() || trackingStack.isEmpty()) {
			trackingStack = ItemStack.EMPTY;
			holdWProgress.startWithValue(0);
			return;
		}

		float value = holdWProgress.getValue();
		int keyCode = ponderKeybind().getKey()
			.getValue();
		long window = instance.getWindow()
			.getWindow();

		if (!subject && InputConstants.isKeyDown(window, keyCode)) {
			if (value >= 1) {
				if (currentScreen instanceof NavigatableSimiScreen)
					((NavigatableSimiScreen) currentScreen).centerScalingOnMouse();
				ScreenOpener.transitionTo(PonderUI.of(trackingStack));
				holdWProgress.startWithValue(0);
				return;
			}
			holdWProgress.setValue(Math.min(1, value + Math.max(.25f, value) * .25f));
		} else
			holdWProgress.setValue(Math.max(0, value - .05f));

		hoveredStack = ItemStack.EMPTY;
	}

	public static void addToTooltip(List<Component> toolTip, ItemStack stack) {
		if (!enable)
			return;

		updateHovered(stack);

		if (deferTick)
			deferredTick();

		if (trackingStack != stack)
			return;

		float renderPartialTicks = Minecraft.getInstance()
			.getFrameTime();
		Component component = subject ? Lang.translateDirect(SUBJECT)
			.withStyle(ChatFormatting.GREEN)
			: makeProgressBar(Math.min(1, holdWProgress.getValue(renderPartialTicks) * 8 / 7f));
		if (toolTip.size() < 2)
			toolTip.add(component);
		else
			toolTip.add(1, component);
	}

	protected static void updateHovered(ItemStack stack) {
		Minecraft instance = Minecraft.getInstance();
		Screen currentScreen = instance.screen;
		boolean inPonderUI = currentScreen instanceof PonderUI;

		ItemStack prevStack = trackingStack;
		hoveredStack = ItemStack.EMPTY;
		subject = false;

		if (inPonderUI) {
			PonderUI ponderUI = (PonderUI) currentScreen;
			if (stack.sameItem(ponderUI.getSubject()))
				subject = true;
		}

		if (stack.isEmpty())
			return;
		if (!PonderRegistry.ALL.containsKey(RegisteredObjects.getKeyOrThrow(stack.getItem())))
			return;

		if (prevStack.isEmpty() || !prevStack.sameItem(stack))
			holdWProgress.startWithValue(0);

		hoveredStack = stack;
		trackingStack = stack;
	}

	public static void handleTooltipColor(RenderTooltipEvent.Color event) {
		if (trackingStack != event.getItemStack())
			return;
		if (holdWProgress.getValue() == 0)
			return;
		float renderPartialTicks = Minecraft.getInstance()
			.getFrameTime();
		int start = event.getOriginalBorderStart();
		int end = event.getOriginalBorderEnd();
		float progress = Math.min(1, holdWProgress.getValue(renderPartialTicks) * 8 / 7f);

		start = getSmoothColorForProgress(progress);
		end = getSmoothColorForProgress((progress));

		event.setBorderStart(start | 0xa0000000);
		event.setBorderEnd(end | 0xa0000000);
	}

	private static int getSmoothColorForProgress(float progress) {
		if (progress < .5f)
			return Color.mixColors(0x5000FF, 5592575, progress * 2);
		return Color.mixColors(5592575, 0xffffff, (progress - .5f) * 2);
	}

	private static Component makeProgressBar(float progress) {
		MutableComponent holdW = Lang
			.translateDirect(HOLD_TO_PONDER,
				((MutableComponent) ponderKeybind().getTranslatedKeyMessage()).withStyle(ChatFormatting.GRAY))
			.withStyle(ChatFormatting.DARK_GRAY);

		Font fontRenderer = Minecraft.getInstance().font;
		float charWidth = fontRenderer.width("|");
		float tipWidth = fontRenderer.width(holdW);

		int total = (int) (tipWidth / charWidth);
		int current = (int) (progress * total);

		if (progress > 0) {
			String bars = "";
			bars += ChatFormatting.GRAY + Strings.repeat("|", current);
			if (progress < 1)
				bars += ChatFormatting.DARK_GRAY + Strings.repeat("|", total - current);
<<<<<<< HEAD
			return Component.literal(bars);
=======
			return Components.literal(bars);
>>>>>>> 9c8df2ff
		}

		return holdW;
	}

	protected static KeyMapping ponderKeybind() {
		return Minecraft.getInstance().options.keyUp;
	}

}<|MERGE_RESOLUTION|>--- conflicted
+++ resolved
@@ -165,11 +165,7 @@
 			bars += ChatFormatting.GRAY + Strings.repeat("|", current);
 			if (progress < 1)
 				bars += ChatFormatting.DARK_GRAY + Strings.repeat("|", total - current);
-<<<<<<< HEAD
-			return Component.literal(bars);
-=======
 			return Components.literal(bars);
->>>>>>> 9c8df2ff
 		}
 
 		return holdW;
