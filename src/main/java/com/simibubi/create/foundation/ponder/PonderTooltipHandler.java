--- conflicted
+++ resolved
@@ -118,13 +118,8 @@
 		if (!PonderRegistry.ALL.containsKey(RegisteredObjects.getKeyOrThrow(stack.getItem())))
 			return;
 
-<<<<<<< HEAD
 		if (prevStack.isEmpty() || !ItemHelper.sameItem(prevStack, stack))
-			holdWProgress.startWithValue(0);
-=======
-		if (prevStack.isEmpty() || !prevStack.sameItem(stack))
 			holdKeyProgress.startWithValue(0);
->>>>>>> 52960a4a
 
 		hoveredStack = stack;
 		trackingStack = stack;
