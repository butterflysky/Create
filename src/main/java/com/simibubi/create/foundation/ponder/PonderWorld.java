package com.simibubi.create.foundation.ponder;

import java.util.ArrayList;
import java.util.HashMap;
import java.util.Iterator;
import java.util.List;
import java.util.Map;
import java.util.function.Supplier;

import javax.annotation.Nullable;

import com.google.common.base.Suppliers;
import com.mojang.blaze3d.vertex.PoseStack;
import com.simibubi.create.content.kinetics.belt.BeltBlock;
import com.simibubi.create.content.kinetics.belt.BeltBlockEntity;
import com.simibubi.create.content.schematics.SchematicWorld;
import com.simibubi.create.foundation.blockEntity.SmartBlockEntity;
import com.simibubi.create.foundation.mixin.accessor.ParticleEngineAccessor;
import com.simibubi.create.foundation.ponder.element.WorldSectionElement;
import com.simibubi.create.foundation.render.SuperRenderTypeBuffer;
import com.simibubi.create.foundation.utility.worldWrappers.WrappedClientWorld;

import io.github.fabricators_of_create.porting_lib.util.NBTSerializer;
import it.unimi.dsi.fastutil.ints.Int2ObjectMap;
import net.minecraft.client.Camera;
import net.minecraft.client.Minecraft;
import net.minecraft.client.multiplayer.ClientLevel;
import net.minecraft.client.particle.Particle;
import net.minecraft.client.particle.ParticleProvider;
import net.minecraft.client.renderer.MultiBufferSource;
import net.minecraft.client.renderer.RenderType;
import net.minecraft.client.renderer.entity.EntityRenderDispatcher;
import net.minecraft.core.BlockPos;
import net.minecraft.core.Registry;
import net.minecraft.core.particles.BlockParticleOption;
import net.minecraft.core.particles.ParticleOptions;
import net.minecraft.core.particles.ParticleTypes;
import net.minecraft.nbt.CompoundTag;
import net.minecraft.util.Mth;
import net.minecraft.world.entity.Entity;
import net.minecraft.world.entity.EntityType;
import net.minecraft.world.inventory.InventoryMenu;
import net.minecraft.world.level.BlockGetter;
import net.minecraft.world.level.Level;
import net.minecraft.world.level.LightLayer;
import net.minecraft.world.level.block.Blocks;
import net.minecraft.world.level.block.entity.BlockEntity;
import net.minecraft.world.level.block.state.BlockState;
import net.minecraft.world.level.border.WorldBorder;
import net.minecraft.world.phys.AABB;
import net.minecraft.world.phys.Vec3;
import net.minecraft.world.phys.shapes.BooleanOp;
import net.minecraft.world.phys.shapes.Shapes;
import net.minecraft.world.phys.shapes.VoxelShape;

public class PonderWorld extends SchematicWorld {

	public PonderScene scene;

	protected Map<BlockPos, BlockState> originalBlocks;
	protected Map<BlockPos, CompoundTag> originalBlockEntities;
	protected Map<BlockPos, Integer> blockBreakingProgressions;
	protected List<Entity> originalEntities;
	private Supplier<ClientLevel> asClientWorld = Suppliers.memoize(() -> WrappedClientWorld.of(this));

	protected PonderWorldParticles particles;
	private final Int2ObjectMap<ParticleProvider<?>> particleProviders;

	int overrideLight;
	Selection mask;

	public PonderWorld(BlockPos anchor, Level original) {
		super(anchor, original);
		originalBlocks = new HashMap<>();
		originalBlockEntities = new HashMap<>();
		blockBreakingProgressions = new HashMap<>();
		originalEntities = new ArrayList<>();
		particles = new PonderWorldParticles(this);
		particleProviders = ((ParticleEngineAccessor) Minecraft.getInstance().particleEngine).create$getProviders();
	}

	public void createBackup() {
		originalBlocks.clear();
		originalBlockEntities.clear();
		blocks.forEach((k, v) -> originalBlocks.put(k, v));
		blockEntities.forEach((k, v) -> originalBlockEntities.put(k, v.saveWithFullMetadata()));
		entities.forEach(e -> EntityType.create(NBTSerializer.serializeNBTCompound(e), this)
			.ifPresent(originalEntities::add));
	}

	public void restore() {
		entities.clear();
		blocks.clear();
		blockEntities.clear();
		blockBreakingProgressions.clear();
		renderedBlockEntities.clear();
		originalBlocks.forEach((k, v) -> blocks.put(k, v));
		originalBlockEntities.forEach((k, v) -> {
			BlockEntity blockEntity = BlockEntity.loadStatic(k, originalBlocks.get(k), v);
			onBEadded(blockEntity, blockEntity.getBlockPos());
			blockEntities.put(k, blockEntity);
			renderedBlockEntities.add(blockEntity);
		});
		originalEntities.forEach(e -> EntityType.create(NBTSerializer.serializeNBTCompound(e), this)
			.ifPresent(entities::add));
		particles.clearEffects();
		fixControllerBlockEntities();
	}

	public void restoreBlocks(Selection selection) {
		selection.forEach(p -> {
			if (originalBlocks.containsKey(p))
				blocks.put(p, originalBlocks.get(p));
			if (originalBlockEntities.containsKey(p)) {
				BlockEntity blockEntity = BlockEntity.loadStatic(p, originalBlocks.get(p), originalBlockEntities.get(p));
				onBEadded(blockEntity, blockEntity.getBlockPos());
				blockEntities.put(p, blockEntity);
			}
		});
		redraw();
	}

	private void redraw() {
		if (scene != null)
			scene.forEach(WorldSectionElement.class, WorldSectionElement::queueRedraw);
	}

	public void pushFakeLight(int light) {
		this.overrideLight = light;
	}

	public void popLight() {
		this.overrideLight = -1;
	}

	@Override
	public int getBrightness(LightLayer p_226658_1_, BlockPos p_226658_2_) {
		return overrideLight == -1 ? 15 : overrideLight;
	}

	public void setMask(Selection mask) {
		this.mask = mask;
	}

	public void clearMask() {
		this.mask = null;
	}

	@Override
	public BlockState getBlockState(BlockPos globalPos) {
		if (mask != null && !mask.test(globalPos.subtract(anchor)))
			return Blocks.AIR.defaultBlockState();
		return super.getBlockState(globalPos);
	}

	@Override // For particle collision
	public BlockGetter getChunkForCollisions(int p_225522_1_, int p_225522_2_) {
		return this;
	}

	public void renderEntities(PoseStack ms, SuperRenderTypeBuffer buffer, Camera ari, float pt) {
		Vec3 Vector3d = ari.getPosition();
		double d0 = Vector3d.x();
		double d1 = Vector3d.y();
		double d2 = Vector3d.z();

		for (Entity entity : entities) {
			if (entity.tickCount == 0) {
				entity.xOld = entity.getX();
				entity.yOld = entity.getY();
				entity.zOld = entity.getZ();
			}
			renderEntity(entity, d0, d1, d2, pt, ms, buffer);
		}

		buffer.draw(RenderType.entitySolid(InventoryMenu.BLOCK_ATLAS));
		buffer.draw(RenderType.entityCutout(InventoryMenu.BLOCK_ATLAS));
		buffer.draw(RenderType.entityCutoutNoCull(InventoryMenu.BLOCK_ATLAS));
		buffer.draw(RenderType.entitySmoothCutout(InventoryMenu.BLOCK_ATLAS));
	}

	private void renderEntity(Entity entity, double x, double y, double z, float pt, PoseStack ms,
		MultiBufferSource buffer) {
		double d0 = Mth.lerp((double) pt, entity.xOld, entity.getX());
		double d1 = Mth.lerp((double) pt, entity.yOld, entity.getY());
		double d2 = Mth.lerp((double) pt, entity.zOld, entity.getZ());
		float f = Mth.lerp(pt, entity.yRotO, entity.getYRot());
		EntityRenderDispatcher renderManager = Minecraft.getInstance()
			.getEntityRenderDispatcher();
		int light = renderManager.getRenderer(entity)
			.getPackedLightCoords(entity, pt);
		renderManager.render(entity, d0 - x, d1 - y, d2 - z, f, pt, ms, buffer, light);
	}

	public void renderParticles(PoseStack ms, MultiBufferSource buffer, Camera ari, float pt) {
		particles.renderParticles(ms, buffer, ari, pt);
	}

	public void tick() {
		particles.tick();

		for (Iterator<Entity> iterator = entities.iterator(); iterator.hasNext();) {
			Entity entity = iterator.next();

			entity.tickCount++;
			entity.xOld = entity.getX();
			entity.yOld = entity.getY();
			entity.zOld = entity.getZ();
			entity.tick();

			if (entity.getY() <= -.5f)
				entity.discard();

			if (!entity.isAlive())
				iterator.remove();
		}
	}

	@Override
	public void addParticle(ParticleOptions data, double x, double y, double z, double mx, double my, double mz) {
		addParticle(makeParticle(data, x, y, z, mx, my, mz));
	}

	@Override
	public void addAlwaysVisibleParticle(ParticleOptions data, double x, double y, double z, double mx, double my, double mz) {
		addParticle(data, x, y, z, mx, my, mz);
	}

	@Nullable
	@SuppressWarnings("unchecked")
	private <T extends ParticleOptions> Particle makeParticle(T data, double x, double y, double z, double mx, double my,
		double mz) {
		int id = Registry.PARTICLE_TYPE.getId(data.getType());
		ParticleProvider<T> particleProvider = (ParticleProvider<T>) particleProviders.get(id);
		return particleProvider == null ? null
			: particleProvider.createParticle(data, asClientWorld.get(), x, y, z, mx, my, mz);
	}

	@Override
	public boolean setBlock(BlockPos pos, BlockState arg1, int arg2) {
		return super.setBlock(pos, arg1, arg2);
	}

	public void addParticle(Particle p) {
		if (p != null)
			particles.addParticle(p);
	}

	@Override
	protected void onBEadded(BlockEntity blockEntity, BlockPos pos) {
		super.onBEadded(blockEntity, pos);
		if (!(blockEntity instanceof SmartBlockEntity))
			return;
		SmartBlockEntity smartBlockEntity = (SmartBlockEntity) blockEntity;
		smartBlockEntity.markVirtual();
	}

	@Override
	public void fixControllerBlockEntities() {
		super.fixControllerBlockEntities();
		for (BlockEntity blockEntity : blockEntities.values()) {
<<<<<<< HEAD

			if (blockEntity instanceof BeltBlockEntity) {
				BeltBlockEntity beltBlockEntity = (BeltBlockEntity) blockEntity;
				if (!beltBlockEntity.isController())
=======
			if (!(blockEntity instanceof BeltBlockEntity beltBlockEntity))
				continue;
			if (!beltBlockEntity.isController())
				continue;
			BlockPos controllerPos = blockEntity.getBlockPos();
			for (BlockPos blockPos : BeltBlock.getBeltChain(this, controllerPos)) {
				BlockEntity blockEntity2 = getBlockEntity(blockPos);
				if (!(blockEntity2 instanceof BeltBlockEntity))
>>>>>>> 2828c88d
					continue;
				BeltBlockEntity belt2 = (BeltBlockEntity) blockEntity2;
				belt2.setController(controllerPos);
			}
<<<<<<< HEAD

			if (blockEntity instanceof IMultiBlockEntityContainer) {
				IMultiBlockEntityContainer multiBlockEntity = (IMultiBlockEntityContainer) blockEntity;
				BlockPos lastKnown = multiBlockEntity.getLastKnownPos();
				BlockPos current = blockEntity.getBlockPos();
				if (lastKnown == null || current == null)
					continue;
				if (multiBlockEntity.isController())
					continue;
				if (!lastKnown.equals(current)) {
					BlockPos newControllerPos = multiBlockEntity.getController()
						.offset(current.subtract(lastKnown));
					multiBlockEntity.setController(newControllerPos);
				}
			}

=======
>>>>>>> 2828c88d
		}
	}

	public void setBlockBreakingProgress(BlockPos pos, int damage) {
		if (damage == 0)
			blockBreakingProgressions.remove(pos);
		else
			blockBreakingProgressions.put(pos, damage - 1);
	}

	public Map<BlockPos, Integer> getBlockBreakingProgressions() {
		return blockBreakingProgressions;
	}

	public void addBlockDestroyEffects(BlockPos pos, BlockState state) {
		VoxelShape voxelshape = state.getShape(this, pos);
		if (voxelshape.isEmpty())
			return;

		AABB bb = voxelshape.bounds();
		double d1 = Math.min(1.0D, bb.maxX - bb.minX);
		double d2 = Math.min(1.0D, bb.maxY - bb.minY);
		double d3 = Math.min(1.0D, bb.maxZ - bb.minZ);
		int i = Math.max(2, Mth.ceil(d1 / 0.25D));
		int j = Math.max(2, Mth.ceil(d2 / 0.25D));
		int k = Math.max(2, Mth.ceil(d3 / 0.25D));

		for (int l = 0; l < i; ++l) {
			for (int i1 = 0; i1 < j; ++i1) {
				for (int j1 = 0; j1 < k; ++j1) {
					double d4 = (l + 0.5D) / i;
					double d5 = (i1 + 0.5D) / j;
					double d6 = (j1 + 0.5D) / k;
					double d7 = d4 * d1 + bb.minX;
					double d8 = d5 * d2 + bb.minY;
					double d9 = d6 * d3 + bb.minZ;
					addParticle(new BlockParticleOption(ParticleTypes.BLOCK, state), pos.getX() + d7, pos.getY() + d8,
						pos.getZ() + d9, d4 - 0.5D, d5 - 0.5D, d6 - 0.5D);
				}
			}
		}
	}

	@Override
	protected BlockState processBlockStateForPrinting(BlockState state) {
		return state;
	}

	@Override
	public boolean hasChunkAt(BlockPos pos) {
		return true; // fix particle lighting
	}

	@Override
	public boolean hasChunk(int x, int y) {
		return true; // fix particle lighting
	}

	@Override
	public boolean isLoaded(BlockPos pos) {
		return true; // fix particle lighting
	}

	@Override
	public boolean hasNearbyAlivePlayer(double p_217358_1_, double p_217358_3_, double p_217358_5_, double p_217358_7_) {
		return true; // always enable spawner animations
	}

	// In case another mod (read: Lithium) has overwritten noCollision and would break PonderWorlds, force vanilla behavior in PonderWorlds
	@Override
	public boolean noCollision(@Nullable Entity entity, AABB collisionBox) {
		// Vanilla copy
		Iterator var3 = this.getBlockCollisions(entity, collisionBox).iterator();

		while(var3.hasNext()) {
			VoxelShape voxelShape = (VoxelShape)var3.next();
			if (!voxelShape.isEmpty()) {
				return false;
			}
		}

		if (!this.getEntityCollisions(entity, collisionBox).isEmpty()) {
			return false;
		} else if (entity == null) {
			return true;
		} else {
			VoxelShape voxelShape2 = this.borderCollision(entity, collisionBox);
			return voxelShape2 == null || !Shapes.joinIsNotEmpty(voxelShape2, Shapes.create(collisionBox), BooleanOp.AND);
		}
	}

	VoxelShape borderCollision(Entity entity, AABB aABB) {
		WorldBorder worldBorder = this.getWorldBorder();
		return worldBorder.isInsideCloseToBorder(entity, aABB) ? worldBorder.getCollisionShape() : null;
	}
}<|MERGE_RESOLUTION|>--- conflicted
+++ resolved
@@ -259,12 +259,7 @@
 	public void fixControllerBlockEntities() {
 		super.fixControllerBlockEntities();
 		for (BlockEntity blockEntity : blockEntities.values()) {
-<<<<<<< HEAD
-
-			if (blockEntity instanceof BeltBlockEntity) {
-				BeltBlockEntity beltBlockEntity = (BeltBlockEntity) blockEntity;
-				if (!beltBlockEntity.isController())
-=======
+
 			if (!(blockEntity instanceof BeltBlockEntity beltBlockEntity))
 				continue;
 			if (!beltBlockEntity.isController())
@@ -273,30 +268,10 @@
 			for (BlockPos blockPos : BeltBlock.getBeltChain(this, controllerPos)) {
 				BlockEntity blockEntity2 = getBlockEntity(blockPos);
 				if (!(blockEntity2 instanceof BeltBlockEntity))
->>>>>>> 2828c88d
 					continue;
 				BeltBlockEntity belt2 = (BeltBlockEntity) blockEntity2;
 				belt2.setController(controllerPos);
 			}
-<<<<<<< HEAD
-
-			if (blockEntity instanceof IMultiBlockEntityContainer) {
-				IMultiBlockEntityContainer multiBlockEntity = (IMultiBlockEntityContainer) blockEntity;
-				BlockPos lastKnown = multiBlockEntity.getLastKnownPos();
-				BlockPos current = blockEntity.getBlockPos();
-				if (lastKnown == null || current == null)
-					continue;
-				if (multiBlockEntity.isController())
-					continue;
-				if (!lastKnown.equals(current)) {
-					BlockPos newControllerPos = multiBlockEntity.getController()
-						.offset(current.subtract(lastKnown));
-					multiBlockEntity.setController(newControllerPos);
-				}
-			}
-
-=======
->>>>>>> 2828c88d
 		}
 	}
 
