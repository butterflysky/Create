--- conflicted
+++ resolved
@@ -53,10 +53,6 @@
 import net.minecraft.world.phys.shapes.BooleanOp;
 import net.minecraft.world.phys.shapes.Shapes;
 import net.minecraft.world.phys.shapes.VoxelShape;
-<<<<<<< HEAD
-=======
-import net.minecraftforge.registries.ForgeRegistries;
->>>>>>> 3c87044d
 
 public class PonderWorld extends SchematicWorld {
 
@@ -69,12 +65,8 @@
 	private Supplier<ClientLevel> asClientWorld = Suppliers.memoize(() -> WrappedClientWorld.of(this));
 
 	protected PonderWorldParticles particles;
-<<<<<<< HEAD
-//	private final Map<ResourceLocation, ParticleProvider<?>> particleFactories;
+//	private final Map<ResourceLocation, ParticleProvider<?>> particleProviders;
 	private final Int2ObjectMap<ParticleProvider<?>> particleFactories;
-=======
-	private final Map<ResourceLocation, ParticleProvider<?>> particleProviders;
->>>>>>> 3c87044d
 
 	int overrideLight;
 	Selection mask;
@@ -86,15 +78,7 @@
 		blockBreakingProgressions = new HashMap<>();
 		originalEntities = new ArrayList<>();
 		particles = new PonderWorldParticles(this);
-<<<<<<< HEAD
-
-		// ParticleManager.factories - ATs don't seem to like this one
-		particleFactories = ((ParticleEngineAccessor) Minecraft.getInstance().particleEngine).port_lib$getProviders();
-//		particleFactories = ObfuscationReflectionHelper.getPrivateValue(ParticleEngine.class,
-//			Minecraft.getInstance().particleEngine, "f_107293_"); // providers
-=======
 		particleProviders = ((ParticleEngineAccessor) Minecraft.getInstance().particleEngine).create$getProviders();
->>>>>>> 3c87044d
 	}
 
 	public void createBackup() {
@@ -250,17 +234,10 @@
 	@SuppressWarnings("unchecked")
 	private <T extends ParticleOptions> Particle makeParticle(T data, double x, double y, double z, double mx, double my,
 		double mz) {
-<<<<<<< HEAD
 		int key = Registry.PARTICLE_TYPE.getId(data.getType());
-		ParticleProvider<T> iparticlefactory = (ParticleProvider<T>) particleFactories.get(key);
-		return iparticlefactory == null ? null
-			: iparticlefactory.createParticle(data, asClientWorld.get(), x, y, z, mx, my, mz);
-=======
-		ResourceLocation key = ForgeRegistries.PARTICLE_TYPES.getKey(data.getType());
 		ParticleProvider<T> particleProvider = (ParticleProvider<T>) particleProviders.get(key);
 		return particleProvider == null ? null
 			: particleProvider.createParticle(data, asClientWorld.get(), x, y, z, mx, my, mz);
->>>>>>> 3c87044d
 	}
 
 	@Override
