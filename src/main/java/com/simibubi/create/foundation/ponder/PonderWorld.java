package com.simibubi.create.foundation.ponder;

import java.util.ArrayList;
import java.util.HashMap;
import java.util.Iterator;
import java.util.List;
import java.util.Map;

import javax.annotation.Nullable;

import com.mojang.blaze3d.matrix.MatrixStack;
import com.simibubi.create.content.contraptions.relays.belt.BeltBlock;
import com.simibubi.create.content.contraptions.relays.belt.BeltTileEntity;
import com.simibubi.create.content.schematics.SchematicWorld;
import com.simibubi.create.foundation.ponder.elements.WorldSectionElement;
import com.simibubi.create.foundation.renderState.SuperRenderTypeBuffer;
import com.simibubi.create.foundation.tileEntity.SmartTileEntity;

import com.simibubi.create.foundation.utility.worldWrappers.WrappedClientWorld;
import net.minecraft.block.BlockState;
import net.minecraft.block.Blocks;
import net.minecraft.client.Minecraft;
import net.minecraft.client.particle.IParticleFactory;
import net.minecraft.client.particle.Particle;
import net.minecraft.client.particle.ParticleManager;
import net.minecraft.client.renderer.ActiveRenderInfo;
import net.minecraft.client.renderer.IRenderTypeBuffer;
import net.minecraft.client.renderer.RenderType;
import net.minecraft.client.renderer.entity.EntityRendererManager;
import net.minecraft.entity.Entity;
import net.minecraft.entity.EntityType;
import net.minecraft.inventory.container.PlayerContainer;
import net.minecraft.nbt.CompoundNBT;
import net.minecraft.particles.BlockParticleData;
import net.minecraft.particles.IParticleData;
import net.minecraft.particles.ParticleTypes;
import net.minecraft.tileentity.TileEntity;
import net.minecraft.util.ResourceLocation;
import net.minecraft.util.math.AxisAlignedBB;
import net.minecraft.util.math.BlockPos;
import net.minecraft.util.math.MathHelper;
import net.minecraft.util.math.vector.Vector3d;
import net.minecraft.util.math.shapes.VoxelShape;
import net.minecraft.world.IBlockReader;
import net.minecraft.world.LightType;
import net.minecraft.world.World;
import net.minecraftforge.fml.common.ObfuscationReflectionHelper;
import net.minecraftforge.registries.ForgeRegistries;

public class PonderWorld extends SchematicWorld {

	public PonderScene scene;

	protected Map<BlockPos, BlockState> originalBlocks;
	protected Map<BlockPos, TileEntity> originalTileEntities;
	protected Map<BlockPos, Integer> blockBreakingProgressions;
	protected List<Entity> originalEntities;

	protected PonderWorldParticles particles;
	private final Map<ResourceLocation, IParticleFactory<?>> particleFactories;

	int overrideLight;
	Selection mask;

	public PonderWorld(BlockPos anchor, World original) {
		super(anchor, original);
		originalBlocks = new HashMap<>();
		originalTileEntities = new HashMap<>();
		blockBreakingProgressions = new HashMap<>();
		originalEntities = new ArrayList<>();
		particles = new PonderWorldParticles(this);

		// ParticleManager.factories - ATs don't seem to like this one
		particleFactories = ObfuscationReflectionHelper.getPrivateValue(ParticleManager.class,
			Minecraft.getInstance().particles, "field_178932_g");
	}

	public void createBackup() {
		originalBlocks.clear();
		originalTileEntities.clear();
		blocks.forEach((k, v) -> originalBlocks.put(k, v));
		tileEntities.forEach((k, v) -> originalTileEntities.put(k, TileEntity.createFromTag(blocks.get(k), v.write(new CompoundNBT()))));
		entities.forEach(e -> EntityType.loadEntityUnchecked(e.serializeNBT(), this)
			.ifPresent(originalEntities::add));
	}

	public void restore() {
		entities.clear();
		blocks.clear();
		tileEntities.clear();
		blockBreakingProgressions.clear();
		renderedTileEntities.clear();
		originalBlocks.forEach((k, v) -> blocks.put(k, v));
		originalTileEntities.forEach((k, v) -> {
<<<<<<< HEAD
			TileEntity te = TileEntity.createFromTag(originalBlocks.get(k), v.write(new CompoundNBT()));
			te.setLocation(this, te.getPos());
=======
			TileEntity te = TileEntity.create(v.write(new CompoundNBT()));
			onTEadded(te, te.getPos());
>>>>>>> 1233ecfe
			tileEntities.put(k, te);
			renderedTileEntities.add(te);
		});
		originalEntities.forEach(e -> EntityType.loadEntityUnchecked(e.serializeNBT(), this)
			.ifPresent(entities::add));
		particles.clearEffects();
		fixBeltTileEntities();
	}

	public void restoreBlocks(Selection selection) {
		selection.forEach(p -> {
			if (originalBlocks.containsKey(p))
				blocks.put(p, originalBlocks.get(p));
		});
		scene.forEach(WorldSectionElement.class, WorldSectionElement::queueRedraw);
	}

	public void pushFakeLight(int light) {
		this.overrideLight = light;
	}

	public void popLight() {
		this.overrideLight = -1;
	}

	@Override
	public int getLightLevel(LightType p_226658_1_, BlockPos p_226658_2_) {
		return overrideLight == -1 ? 15 : overrideLight;
	}

	public void setMask(Selection mask) {
		this.mask = mask;
	}

	public void clearMask() {
		this.mask = null;
	}

	@Override
	public BlockState getBlockState(BlockPos globalPos) {
		if (mask != null && !mask.test(globalPos.subtract(anchor)))
			return Blocks.AIR.getDefaultState();
		return super.getBlockState(globalPos);
	}

	@Override // For particle collision
	public IBlockReader getExistingChunk(int p_225522_1_, int p_225522_2_) {
		return this;
	}

	public void renderEntities(MatrixStack ms, SuperRenderTypeBuffer buffer, ActiveRenderInfo ari, float pt) {
		Vector3d Vector3d = ari.getProjectedView();
		double d0 = Vector3d.getX();
		double d1 = Vector3d.getY();
		double d2 = Vector3d.getZ();

		for (Entity entity : entities) {
			if (entity.ticksExisted == 0) {
				entity.lastTickPosX = entity.getX();
				entity.lastTickPosY = entity.getY();
				entity.lastTickPosZ = entity.getZ();
			}
			renderEntity(entity, d0, d1, d2, pt, ms, buffer);
		}

		buffer.draw(RenderType.getEntitySolid(PlayerContainer.BLOCK_ATLAS_TEXTURE));
		buffer.draw(RenderType.getEntityCutout(PlayerContainer.BLOCK_ATLAS_TEXTURE));
		buffer.draw(RenderType.getEntityCutoutNoCull(PlayerContainer.BLOCK_ATLAS_TEXTURE));
		buffer.draw(RenderType.getEntitySmoothCutout(PlayerContainer.BLOCK_ATLAS_TEXTURE));
	}

	private void renderEntity(Entity entity, double x, double y, double z, float pt, MatrixStack ms,
		IRenderTypeBuffer buffer) {
		double d0 = MathHelper.lerp((double) pt, entity.lastTickPosX, entity.getX());
		double d1 = MathHelper.lerp((double) pt, entity.lastTickPosY, entity.getY());
		double d2 = MathHelper.lerp((double) pt, entity.lastTickPosZ, entity.getZ());
		float f = MathHelper.lerp(pt, entity.prevRotationYaw, entity.rotationYaw);
		EntityRendererManager renderManager = Minecraft.getInstance()
			.getRenderManager();
		int light = renderManager.getRenderer(entity)
			.getLight(entity, pt);
		renderManager.render(entity, d0 - x, d1 - y, d2 - z, f, pt, ms, buffer, light);
	}

	public void renderParticles(MatrixStack ms, IRenderTypeBuffer buffer, ActiveRenderInfo ari, float pt) {
		particles.renderParticles(ms, buffer, ari, pt);
	}

	public void tick() {
		particles.tick();

		for (Iterator<Entity> iterator = entities.iterator(); iterator.hasNext();) {
			Entity entity = iterator.next();

			entity.ticksExisted++;
			entity.lastTickPosX = entity.getX();
			entity.lastTickPosY = entity.getY();
			entity.lastTickPosZ = entity.getZ();
			entity.tick();

			if (entity.getY() <= -.5f)
				entity.remove();

			if (!entity.isAlive())
				iterator.remove();
		}
	}

	@Override
	public void addParticle(IParticleData data, double x, double y, double z, double mx, double my, double mz) {
		addParticle(makeParticle(data, x, y, z, mx, my, mz));
	}

	@Override
	public void addOptionalParticle(IParticleData data, double x, double y, double z, double mx, double my, double mz) {
		addParticle(data, x, y, z, mx, my, mz);
	}

	@Nullable
	@SuppressWarnings("unchecked")
	private <T extends IParticleData> Particle makeParticle(T data, double x, double y, double z, double mx, double my,
		double mz) {
		ResourceLocation key = ForgeRegistries.PARTICLE_TYPES.getKey(data.getType());
		IParticleFactory<T> iparticlefactory = (IParticleFactory<T>) particleFactories.get(key);
		return iparticlefactory == null ? null : iparticlefactory.makeParticle(data, WrappedClientWorld.of(this), x, y, z, mx, my, mz);
	}

	public void addParticle(Particle p) {
		if (p != null)
			particles.addParticle(p);
	}

	@Override
	protected void onTEadded(TileEntity tileEntity, BlockPos pos) {
		super.onTEadded(tileEntity, pos);
		if (!(tileEntity instanceof SmartTileEntity))
			return;
		SmartTileEntity smartTileEntity = (SmartTileEntity) tileEntity;
		smartTileEntity.markVirtual();
	}

	public void fixBeltTileEntities() {
		for (TileEntity tileEntity : tileEntities.values()) {
			if (!(tileEntity instanceof BeltTileEntity))
				continue;
			BeltTileEntity beltTileEntity = (BeltTileEntity) tileEntity;
			if (!beltTileEntity.isController())
				continue;
			BlockPos controllerPos = tileEntity.getPos();
			for (BlockPos blockPos : BeltBlock.getBeltChain(this, controllerPos)) {
				TileEntity tileEntity2 = getTileEntity(blockPos);
				if (!(tileEntity2 instanceof BeltTileEntity))
					continue;
				BeltTileEntity belt2 = (BeltTileEntity) tileEntity2;
				belt2.setController(controllerPos);
			}
		}
	}

	public void setBlockBreakingProgress(BlockPos pos, int damage) {
		if (damage == 0)
			blockBreakingProgressions.remove(pos);
		else
			blockBreakingProgressions.put(pos, damage - 1);
	}

	public Map<BlockPos, Integer> getBlockBreakingProgressions() {
		return blockBreakingProgressions;
	}

	public void addBlockDestroyEffects(BlockPos pos, BlockState state) {
		VoxelShape voxelshape = state.getShape(this, pos);
		if (voxelshape.isEmpty())
			return;

		AxisAlignedBB bb = voxelshape.getBoundingBox();
		double d1 = Math.min(1.0D, bb.maxX - bb.minX);
		double d2 = Math.min(1.0D, bb.maxY - bb.minY);
		double d3 = Math.min(1.0D, bb.maxZ - bb.minZ);
		int i = Math.max(2, MathHelper.ceil(d1 / 0.25D));
		int j = Math.max(2, MathHelper.ceil(d2 / 0.25D));
		int k = Math.max(2, MathHelper.ceil(d3 / 0.25D));

		for (int l = 0; l < i; ++l) {
			for (int i1 = 0; i1 < j; ++i1) {
				for (int j1 = 0; j1 < k; ++j1) {
					double d4 = (l + 0.5D) / i;
					double d5 = (i1 + 0.5D) / j;
					double d6 = (j1 + 0.5D) / k;
					double d7 = d4 * d1 + bb.minX;
					double d8 = d5 * d2 + bb.minY;
					double d9 = d6 * d3 + bb.minZ;
					addParticle(new BlockParticleData(ParticleTypes.BLOCK, state), pos.getX() + d7, pos.getY() + d8,
						pos.getZ() + d9, d4 - 0.5D, d5 - 0.5D, d6 - 0.5D);
				}
			}
		}
	}

	@Override
	protected BlockState processBlockStateForPrinting(BlockState state) {
		return state;
	}

	@Override
	public boolean chunkExists(int x, int y) {
		return true; // fix particle lighting
	}

	@Override
	public boolean isBlockPresent(BlockPos pos) {
		return true; // fix particle lighting
	}

	@Override
<<<<<<< HEAD
	public void markChunkDirty(BlockPos p_175646_1_, TileEntity p_175646_2_) {
	}
=======
	public boolean isPlayerWithin(double p_217358_1_, double p_217358_3_, double p_217358_5_, double p_217358_7_) {
		return true; // always enable spawner animations
	}

>>>>>>> 1233ecfe
}<|MERGE_RESOLUTION|>--- conflicted
+++ resolved
@@ -92,13 +92,8 @@
 		renderedTileEntities.clear();
 		originalBlocks.forEach((k, v) -> blocks.put(k, v));
 		originalTileEntities.forEach((k, v) -> {
-<<<<<<< HEAD
 			TileEntity te = TileEntity.createFromTag(originalBlocks.get(k), v.write(new CompoundNBT()));
-			te.setLocation(this, te.getPos());
-=======
-			TileEntity te = TileEntity.create(v.write(new CompoundNBT()));
 			onTEadded(te, te.getPos());
->>>>>>> 1233ecfe
 			tileEntities.put(k, te);
 			renderedTileEntities.add(te);
 		});
@@ -314,13 +309,11 @@
 	}
 
 	@Override
-<<<<<<< HEAD
 	public void markChunkDirty(BlockPos p_175646_1_, TileEntity p_175646_2_) {
 	}
-=======
+
+	@Override
 	public boolean isPlayerWithin(double p_217358_1_, double p_217358_3_, double p_217358_5_, double p_217358_7_) {
 		return true; // always enable spawner animations
 	}
-
->>>>>>> 1233ecfe
 }