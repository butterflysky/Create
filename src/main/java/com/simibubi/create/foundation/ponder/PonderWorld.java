package com.simibubi.create.foundation.ponder;

import java.util.ArrayList;
import java.util.HashMap;
import java.util.Iterator;
import java.util.List;
import java.util.Map;
import java.util.function.Supplier;

import javax.annotation.Nullable;

import com.google.common.base.Suppliers;
import com.mojang.blaze3d.vertex.PoseStack;
import com.simibubi.create.content.contraptions.relays.belt.BeltBlock;
import com.simibubi.create.content.contraptions.relays.belt.BeltTileEntity;
import com.simibubi.create.content.schematics.SchematicWorld;
import com.simibubi.create.foundation.mixin.accessor.ParticleEngineAccessor;
import com.simibubi.create.foundation.ponder.element.WorldSectionElement;
import com.simibubi.create.foundation.render.SuperRenderTypeBuffer;
import com.simibubi.create.foundation.tileEntity.IMultiTileContainer;
import com.simibubi.create.foundation.tileEntity.SmartTileEntity;
import com.simibubi.create.foundation.utility.RegisteredObjects;
import com.simibubi.create.foundation.utility.worldWrappers.WrappedClientWorld;
import io.github.fabricators_of_create.porting_lib.util.NBTSerializer;

import it.unimi.dsi.fastutil.ints.Int2ObjectMap;
import net.minecraft.client.Camera;
import net.minecraft.client.Minecraft;
import net.minecraft.client.multiplayer.ClientLevel;
import net.minecraft.client.particle.Particle;
import net.minecraft.client.particle.ParticleProvider;
import net.minecraft.client.renderer.MultiBufferSource;
import net.minecraft.client.renderer.RenderType;
import net.minecraft.client.renderer.entity.EntityRenderDispatcher;
import net.minecraft.core.BlockPos;
import net.minecraft.core.Registry;
import net.minecraft.core.particles.BlockParticleOption;
import net.minecraft.core.particles.ParticleOptions;
import net.minecraft.core.particles.ParticleTypes;
import net.minecraft.resources.ResourceLocation;
import net.minecraft.util.Mth;
import net.minecraft.world.entity.Entity;
import net.minecraft.world.entity.EntityType;
import net.minecraft.world.inventory.InventoryMenu;
import net.minecraft.world.level.BlockGetter;
import net.minecraft.world.level.Level;
import net.minecraft.world.level.LightLayer;
import net.minecraft.world.level.block.Blocks;
import net.minecraft.world.level.block.entity.BlockEntity;
import net.minecraft.world.level.block.state.BlockState;
import net.minecraft.world.level.border.WorldBorder;
import net.minecraft.world.phys.AABB;
import net.minecraft.world.phys.Vec3;
import net.minecraft.world.phys.shapes.BooleanOp;
import net.minecraft.world.phys.shapes.Shapes;
import net.minecraft.world.phys.shapes.VoxelShape;

public class PonderWorld extends SchematicWorld {

	public PonderScene scene;

	protected Map<BlockPos, BlockState> originalBlocks;
	protected Map<BlockPos, BlockEntity> originalTileEntities;
	protected Map<BlockPos, Integer> blockBreakingProgressions;
	protected List<Entity> originalEntities;
	private Supplier<ClientLevel> asClientWorld = Suppliers.memoize(() -> WrappedClientWorld.of(this));

	protected PonderWorldParticles particles;
	private final Int2ObjectMap<ParticleProvider<?>> particleProviders;

	int overrideLight;
	Selection mask;

	public PonderWorld(BlockPos anchor, Level original) {
		super(anchor, original);
		originalBlocks = new HashMap<>();
		originalTileEntities = new HashMap<>();
		blockBreakingProgressions = new HashMap<>();
		originalEntities = new ArrayList<>();
		particles = new PonderWorldParticles(this);
		particleProviders = ((ParticleEngineAccessor) Minecraft.getInstance().particleEngine).create$getProviders();
	}

	public void createBackup() {
		originalBlocks.clear();
		originalTileEntities.clear();
		blocks.forEach((k, v) -> originalBlocks.put(k, v));
		tileEntities.forEach(
			(k, v) -> originalTileEntities.put(k, BlockEntity.loadStatic(k, blocks.get(k), v.saveWithFullMetadata())));
		entities.forEach(e -> EntityType.create(NBTSerializer.serializeNBTCompound(e), this)
			.ifPresent(originalEntities::add));
	}

	public void restore() {
		entities.clear();
		blocks.clear();
		tileEntities.clear();
		blockBreakingProgressions.clear();
		renderedTileEntities.clear();
		originalBlocks.forEach((k, v) -> blocks.put(k, v));
		originalTileEntities.forEach((k, v) -> {
			BlockEntity te = BlockEntity.loadStatic(k, originalBlocks.get(k), v.saveWithFullMetadata());
			onTEadded(te, te.getBlockPos());
			tileEntities.put(k, te);
			renderedTileEntities.add(te);
		});
		originalEntities.forEach(e -> EntityType.create(NBTSerializer.serializeNBTCompound(e), this)
			.ifPresent(entities::add));
		particles.clearEffects();
		fixControllerTileEntities();
	}

	public void restoreBlocks(Selection selection) {
		selection.forEach(p -> {
			if (originalBlocks.containsKey(p))
				blocks.put(p, originalBlocks.get(p));
			if (originalTileEntities.containsKey(p)) {
				BlockEntity te = BlockEntity.loadStatic(p, originalBlocks.get(p), originalTileEntities.get(p)
					.saveWithFullMetadata());
				onTEadded(te, te.getBlockPos());
				tileEntities.put(p, te);
			}
		});
		redraw();
	}

	private void redraw() {
		if (scene != null)
			scene.forEach(WorldSectionElement.class, WorldSectionElement::queueRedraw);
	}

	public void pushFakeLight(int light) {
		this.overrideLight = light;
	}

	public void popLight() {
		this.overrideLight = -1;
	}

	@Override
	public int getBrightness(LightLayer p_226658_1_, BlockPos p_226658_2_) {
		return overrideLight == -1 ? 15 : overrideLight;
	}

	public void setMask(Selection mask) {
		this.mask = mask;
	}

	public void clearMask() {
		this.mask = null;
	}

	@Override
	public BlockState getBlockState(BlockPos globalPos) {
		if (mask != null && !mask.test(globalPos.subtract(anchor)))
			return Blocks.AIR.defaultBlockState();
		return super.getBlockState(globalPos);
	}

	@Override // For particle collision
	public BlockGetter getChunkForCollisions(int p_225522_1_, int p_225522_2_) {
		return this;
	}

	public void renderEntities(PoseStack ms, SuperRenderTypeBuffer buffer, Camera ari, float pt) {
		Vec3 Vector3d = ari.getPosition();
		double d0 = Vector3d.x();
		double d1 = Vector3d.y();
		double d2 = Vector3d.z();

		for (Entity entity : entities) {
			if (entity.tickCount == 0) {
				entity.xOld = entity.getX();
				entity.yOld = entity.getY();
				entity.zOld = entity.getZ();
			}
			renderEntity(entity, d0, d1, d2, pt, ms, buffer);
		}

		buffer.draw(RenderType.entitySolid(InventoryMenu.BLOCK_ATLAS));
		buffer.draw(RenderType.entityCutout(InventoryMenu.BLOCK_ATLAS));
		buffer.draw(RenderType.entityCutoutNoCull(InventoryMenu.BLOCK_ATLAS));
		buffer.draw(RenderType.entitySmoothCutout(InventoryMenu.BLOCK_ATLAS));
	}

	private void renderEntity(Entity entity, double x, double y, double z, float pt, PoseStack ms,
		MultiBufferSource buffer) {
		double d0 = Mth.lerp((double) pt, entity.xOld, entity.getX());
		double d1 = Mth.lerp((double) pt, entity.yOld, entity.getY());
		double d2 = Mth.lerp((double) pt, entity.zOld, entity.getZ());
		float f = Mth.lerp(pt, entity.yRotO, entity.getYRot());
		EntityRenderDispatcher renderManager = Minecraft.getInstance()
			.getEntityRenderDispatcher();
		int light = renderManager.getRenderer(entity)
			.getPackedLightCoords(entity, pt);
		renderManager.render(entity, d0 - x, d1 - y, d2 - z, f, pt, ms, buffer, light);
	}

	public void renderParticles(PoseStack ms, MultiBufferSource buffer, Camera ari, float pt) {
		particles.renderParticles(ms, buffer, ari, pt);
	}

	public void tick() {
		particles.tick();

		for (Iterator<Entity> iterator = entities.iterator(); iterator.hasNext();) {
			Entity entity = iterator.next();

			entity.tickCount++;
			entity.xOld = entity.getX();
			entity.yOld = entity.getY();
			entity.zOld = entity.getZ();
			entity.tick();

			if (entity.getY() <= -.5f)
				entity.discard();

			if (!entity.isAlive())
				iterator.remove();
		}
	}

	@Override
	public void addParticle(ParticleOptions data, double x, double y, double z, double mx, double my, double mz) {
		addParticle(makeParticle(data, x, y, z, mx, my, mz));
	}

	@Override
	public void addAlwaysVisibleParticle(ParticleOptions data, double x, double y, double z, double mx, double my, double mz) {
		addParticle(data, x, y, z, mx, my, mz);
	}

	@Nullable
	@SuppressWarnings("unchecked")
	private <T extends ParticleOptions> Particle makeParticle(T data, double x, double y, double z, double mx, double my,
		double mz) {
<<<<<<< HEAD
		int key = Registry.PARTICLE_TYPE.getId(data.getType());
=======
		ResourceLocation key = RegisteredObjects.getKeyOrThrow(data.getType());
>>>>>>> 9fbb71e4
		ParticleProvider<T> particleProvider = (ParticleProvider<T>) particleProviders.get(key);
		return particleProvider == null ? null
			: particleProvider.createParticle(data, asClientWorld.get(), x, y, z, mx, my, mz);
	}

	@Override
	public boolean setBlock(BlockPos pos, BlockState arg1, int arg2) {
		return super.setBlock(pos, arg1, arg2);
	}

	public void addParticle(Particle p) {
		if (p != null)
			particles.addParticle(p);
	}

	@Override
	protected void onTEadded(BlockEntity tileEntity, BlockPos pos) {
		super.onTEadded(tileEntity, pos);
		if (!(tileEntity instanceof SmartTileEntity))
			return;
		SmartTileEntity smartTileEntity = (SmartTileEntity) tileEntity;
		smartTileEntity.markVirtual();
	}

	public void fixControllerTileEntities() {
		for (BlockEntity tileEntity : tileEntities.values()) {

			if (tileEntity instanceof BeltTileEntity) {
				BeltTileEntity beltTileEntity = (BeltTileEntity) tileEntity;
				if (!beltTileEntity.isController())
					continue;
				BlockPos controllerPos = tileEntity.getBlockPos();
				for (BlockPos blockPos : BeltBlock.getBeltChain(this, controllerPos)) {
					BlockEntity tileEntity2 = getBlockEntity(blockPos);
					if (!(tileEntity2 instanceof BeltTileEntity))
						continue;
					BeltTileEntity belt2 = (BeltTileEntity) tileEntity2;
					belt2.setController(controllerPos);
				}
			}

			if (tileEntity instanceof IMultiTileContainer) {
				IMultiTileContainer multiTile = (IMultiTileContainer) tileEntity;
				BlockPos lastKnown = multiTile.getLastKnownPos();
				BlockPos current = tileEntity.getBlockPos();
				if (lastKnown == null || current == null)
					continue;
				if (multiTile.isController())
					continue;
				if (!lastKnown.equals(current)) {
					BlockPos newControllerPos = multiTile.getController()
						.offset(current.subtract(lastKnown));
					multiTile.setController(newControllerPos);
				}
			}

		}
	}

	public void setBlockBreakingProgress(BlockPos pos, int damage) {
		if (damage == 0)
			blockBreakingProgressions.remove(pos);
		else
			blockBreakingProgressions.put(pos, damage - 1);
	}

	public Map<BlockPos, Integer> getBlockBreakingProgressions() {
		return blockBreakingProgressions;
	}

	public void addBlockDestroyEffects(BlockPos pos, BlockState state) {
		VoxelShape voxelshape = state.getShape(this, pos);
		if (voxelshape.isEmpty())
			return;

		AABB bb = voxelshape.bounds();
		double d1 = Math.min(1.0D, bb.maxX - bb.minX);
		double d2 = Math.min(1.0D, bb.maxY - bb.minY);
		double d3 = Math.min(1.0D, bb.maxZ - bb.minZ);
		int i = Math.max(2, Mth.ceil(d1 / 0.25D));
		int j = Math.max(2, Mth.ceil(d2 / 0.25D));
		int k = Math.max(2, Mth.ceil(d3 / 0.25D));

		for (int l = 0; l < i; ++l) {
			for (int i1 = 0; i1 < j; ++i1) {
				for (int j1 = 0; j1 < k; ++j1) {
					double d4 = (l + 0.5D) / i;
					double d5 = (i1 + 0.5D) / j;
					double d6 = (j1 + 0.5D) / k;
					double d7 = d4 * d1 + bb.minX;
					double d8 = d5 * d2 + bb.minY;
					double d9 = d6 * d3 + bb.minZ;
					addParticle(new BlockParticleOption(ParticleTypes.BLOCK, state), pos.getX() + d7, pos.getY() + d8,
						pos.getZ() + d9, d4 - 0.5D, d5 - 0.5D, d6 - 0.5D);
				}
			}
		}
	}

	@Override
	protected BlockState processBlockStateForPrinting(BlockState state) {
		return state;
	}

	@Override
	public boolean hasChunkAt(BlockPos pos) {
		return true; // fix particle lighting
	}

	@Override
	public boolean hasChunk(int x, int y) {
		return true; // fix particle lighting
	}

	@Override
	public boolean isLoaded(BlockPos pos) {
		return true; // fix particle lighting
	}

	@Override
	public boolean hasNearbyAlivePlayer(double p_217358_1_, double p_217358_3_, double p_217358_5_, double p_217358_7_) {
		return true; // always enable spawner animations
	}

	// In case another mod (read: Lithium) has overwritten noCollision and would break PonderWorlds, force vanilla behavior in PonderWorlds
	@Override
	public boolean noCollision(@Nullable Entity entity, AABB collisionBox) {
		// Vanilla copy
		Iterator var3 = this.getBlockCollisions(entity, collisionBox).iterator();

		while(var3.hasNext()) {
			VoxelShape voxelShape = (VoxelShape)var3.next();
			if (!voxelShape.isEmpty()) {
				return false;
			}
		}

		if (!this.getEntityCollisions(entity, collisionBox).isEmpty()) {
			return false;
		} else if (entity == null) {
			return true;
		} else {
			VoxelShape voxelShape2 = this.borderCollision(entity, collisionBox);
			return voxelShape2 == null || !Shapes.joinIsNotEmpty(voxelShape2, Shapes.create(collisionBox), BooleanOp.AND);
		}
	}

	VoxelShape borderCollision(Entity entity, AABB aABB) {
		WorldBorder worldBorder = this.getWorldBorder();
		return worldBorder.isInsideCloseToBorder(entity, aABB) ? worldBorder.getCollisionShape() : null;
	}
}<|MERGE_RESOLUTION|>--- conflicted
+++ resolved
@@ -234,11 +234,7 @@
 	@SuppressWarnings("unchecked")
 	private <T extends ParticleOptions> Particle makeParticle(T data, double x, double y, double z, double mx, double my,
 		double mz) {
-<<<<<<< HEAD
-		int key = Registry.PARTICLE_TYPE.getId(data.getType());
-=======
 		ResourceLocation key = RegisteredObjects.getKeyOrThrow(data.getType());
->>>>>>> 9fbb71e4
 		ParticleProvider<T> particleProvider = (ParticleProvider<T>) particleProviders.get(key);
 		return particleProvider == null ? null
 			: particleProvider.createParticle(data, asClientWorld.get(), x, y, z, mx, my, mz);
