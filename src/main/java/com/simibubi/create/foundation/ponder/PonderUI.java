package com.simibubi.create.foundation.ponder;

import static com.simibubi.create.foundation.ponder.PonderLocalization.LANG_PREFIX;

import java.awt.Color;
import java.util.ArrayList;
import java.util.Collections;
import java.util.List;
import java.util.Random;
import java.util.stream.IntStream;

import org.lwjgl.opengl.GL11;

import com.mojang.blaze3d.matrix.MatrixStack;
import com.mojang.blaze3d.systems.RenderSystem;
import com.simibubi.create.foundation.config.AllConfigs;
import com.simibubi.create.foundation.gui.AllGuiTextures;
import com.simibubi.create.foundation.gui.AllIcons;
import com.simibubi.create.foundation.gui.BoxElement;
import com.simibubi.create.foundation.gui.GuiGameElement;
import com.simibubi.create.foundation.gui.ScreenOpener;
import com.simibubi.create.foundation.gui.Theme;
import com.simibubi.create.foundation.gui.UIRenderHelper;
import com.simibubi.create.foundation.ponder.PonderScene.SceneTransform;
import com.simibubi.create.foundation.ponder.content.DebugScenes;
import com.simibubi.create.foundation.ponder.content.PonderChapter;
import com.simibubi.create.foundation.ponder.content.PonderIndex;
import com.simibubi.create.foundation.ponder.content.PonderTag;
import com.simibubi.create.foundation.ponder.content.PonderTagScreen;
import com.simibubi.create.foundation.ponder.elements.TextWindowElement;
import com.simibubi.create.foundation.ponder.ui.PonderButton;
import com.simibubi.create.foundation.renderState.SuperRenderTypeBuffer;
import com.simibubi.create.foundation.utility.ColorHelper;
import com.simibubi.create.foundation.utility.Couple;
import com.simibubi.create.foundation.utility.FontHelper;
import com.simibubi.create.foundation.utility.Iterate;
import com.simibubi.create.foundation.utility.Lang;
import com.simibubi.create.foundation.utility.Pair;
import com.simibubi.create.foundation.utility.Pointing;
import com.simibubi.create.foundation.utility.animation.LerpedFloat;
import com.simibubi.create.foundation.utility.animation.LerpedFloat.Chaser;

import net.minecraft.client.ClipboardHelper;
import net.minecraft.client.GameSettings;
import net.minecraft.client.MainWindow;
import net.minecraft.client.Minecraft;
import net.minecraft.client.gui.FontRenderer;
import net.minecraft.client.gui.widget.Widget;
import net.minecraft.item.ItemStack;
import net.minecraft.util.Direction;
import net.minecraft.util.ResourceLocation;
import net.minecraft.util.math.BlockPos;
import net.minecraft.util.math.MathHelper;
import net.minecraft.util.math.MutableBoundingBox;
import net.minecraft.util.math.vector.Vector3d;
import net.minecraft.util.math.vector.Vector3f;
import net.minecraft.util.text.IFormattableTextComponent;
import net.minecraft.util.text.StringTextComponent;
import net.minecraft.util.text.Style;
import net.minecraft.util.text.TextFormatting;
import net.minecraft.world.gen.feature.template.PlacementSettings;
import net.minecraft.world.gen.feature.template.Template;
import net.minecraftforge.fml.client.gui.GuiUtils;
import net.minecraftforge.registries.ForgeRegistries;

public class PonderUI extends NavigatableSimiScreen {

	public static int ponderTicks;
	public static float ponderPartialTicksPaused;

	public static final String PONDERING = LANG_PREFIX + "pondering";
	public static final String IDENTIFY_MODE = LANG_PREFIX + "identify_mode";
	public static final String IN_CHAPTER = LANG_PREFIX + "in_chapter";
	public static final String IDENTIFY = LANG_PREFIX + "identify";
	public static final String PREVIOUS = LANG_PREFIX + "previous";
	public static final String CLOSE = LANG_PREFIX + "close";
	public static final String NEXT = LANG_PREFIX + "next";
	public static final String REPLAY = LANG_PREFIX + "replay";
	public static final String SLOW_TEXT = LANG_PREFIX + "slow_text";

	private List<PonderScene> scenes;
	private List<PonderTag> tags;
	private List<PonderButton> tagButtons;
	private List<LerpedFloat> tagFades;
	private LerpedFloat fadeIn;
	ItemStack stack;
	PonderChapter chapter = null;

	private boolean userViewMode;
	private boolean identifyMode;
	private ItemStack hoveredTooltipItem;
	private BlockPos hoveredBlockPos;

	private ClipboardHelper clipboardHelper;
	private BlockPos copiedBlockPos;

	private LerpedFloat finishingFlash;
	private int finishingFlashWarmup = 0;

	private LerpedFloat lazyIndex;
	private int index = 0;
	private PonderTag referredToByTag;

	private PonderButton left, right, scan, chap, userMode, close, replay, slowMode;
	private PonderProgressBar progressBar;
	private int skipCooling = 0;

	private int extendedTickLength = 0;
	private int extendedTickTimer = 0;

	public static PonderUI of(ResourceLocation id) {
		return new PonderUI(PonderRegistry.compile(id));
	}

	public static PonderUI of(ItemStack item) {
		return new PonderUI(PonderRegistry.compile(item.getItem()
			.getRegistryName()));
	}

	public static PonderUI of(ItemStack item, PonderTag tag) {
		PonderUI ponderUI = new PonderUI(PonderRegistry.compile(item.getItem()
			.getRegistryName()));
		ponderUI.referredToByTag = tag;
		return ponderUI;
	}

	public static PonderUI of(PonderChapter chapter) {
		PonderUI ui = new PonderUI(PonderRegistry.compile(chapter));
		ui.chapter = chapter;
		return ui;
	}

	PonderUI(List<PonderScene> scenes) {
		ResourceLocation component = scenes.get(0).component;
		if (ForgeRegistries.ITEMS.containsKey(component))
			stack = new ItemStack(ForgeRegistries.ITEMS.getValue(component));
		else
			stack = new ItemStack(ForgeRegistries.BLOCKS.getValue(component));

		tags = new ArrayList<>(PonderRegistry.tags.getTags(component));
		this.scenes = scenes;
		if (scenes.isEmpty()) {
			List<PonderStoryBoardEntry> l = Collections.singletonList(new PonderStoryBoardEntry(DebugScenes::empty,
				"debug/scene_1", new ResourceLocation("minecraft", "stick")));
			scenes.addAll(PonderRegistry.compile(l));
		}
		lazyIndex = LerpedFloat.linear()
			.startWithValue(index);
		fadeIn = LerpedFloat.linear()
			.startWithValue(0)
			.chase(1, .1f, Chaser.EXP);
		clipboardHelper = new ClipboardHelper();
		finishingFlash = LerpedFloat.linear()
			.startWithValue(0)
			.chase(0, .1f, Chaser.EXP);
	}

	@Override
	protected void init() {
		widgets.clear();
		super.init();

		tagButtons = new ArrayList<>();
		tagFades = new ArrayList<>();

		tags.forEach(t -> {
			int i = tagButtons.size();
			int x = 31;
			int y = 81 + i * 30;

			PonderButton b2 = new PonderButton(x, y)
					.showing(t)
					.withCallback((mX, mY) -> {
						centerScalingOn(mX, mY);
						ScreenOpener.transitionTo(new PonderTagScreen(t));
					});

			widgets.add(b2);
			tagButtons.add(b2);

			LerpedFloat chase = LerpedFloat.linear()
				.startWithValue(0)
				.chase(0, .05f, Chaser.exp(.1));
			tagFades.add(chase);

		});

		/*if (chapter != null) {
			widgets.add(chap = new PonderButton(width - 31 - 24, 31, () -> {
			}).showing(chapter));
		}*/

		GameSettings bindings = client.gameSettings;
		int spacing = 8;
		int bX = (width - 20) / 2 - (70 + 2 * spacing);
		int bY = height - 20 - 31;

		{
			int pX = (width / 2) - 110;
			int pY = bY + 20 + 4;
			int pW = width - 2 * pX;
			widgets.add(progressBar = new PonderProgressBar(this, pX, pY, pW, 1));
		}

<<<<<<< HEAD
		widgets.add(scan = new PonderButton(bX, bY, () -> {
			identifyMode = !identifyMode;
			if (!identifyMode)
				scenes.get(index)
					.deselect();
			else
				ponderPartialTicksPaused = client.getRenderPartialTicks();
		}).showing(AllIcons.I_MTD_SCAN)
			.shortcut(bindings.keyBindDrop)
			.fade(0, -1));

		widgets.add(slowMode = new PonderButton(width - 20 - 31, bY, () -> {
			setComfyReadingEnabled(!isComfyReadingEnabled());
		}).showing(AllIcons.I_MTD_SLOW_MODE)
			.fade(0, -1));

=======
		widgets.add(scan = new PonderButton(bX, bY)
				.withShortcut(bindings.keyBindDrop)
				.showing(AllIcons.I_MTD_SCAN)
				.enableFade(0, 5)
				.withCallback(() -> {
					identifyMode = !identifyMode;
					if (!identifyMode)
						scenes.get(index)
								.deselect();
					else
						ponderPartialTicksPaused = client.getRenderPartialTicks();
				}));

		widgets.add(slowMode = new PonderButton(width - 20 - 31, bY)
				.showing(AllIcons.I_MTD_SLOW_MODE)
				.enableFade(0, 5)
				.withCallback(() -> setComfyReadingEnabled(!isComfyReadingEnabled())));
		
>>>>>>> ae768211
		if (PonderIndex.EDITOR_MODE) {
			widgets.add(userMode = new PonderButton(width - 50 - 31, bY)
					.showing(AllIcons.I_MTD_USER_MODE)
					.enableFade(0, 5)
					.withCallback(() -> userViewMode = !userViewMode));
		}

		bX += 50 + spacing;
		widgets.add(left = new PonderButton(bX, bY)
				.withShortcut(bindings.keyBindLeft)
				.showing(AllIcons.I_MTD_LEFT)
				.enableFade(0, 5)
				.withCallback(() -> this.scroll(false)));

		bX += 20 + spacing;
		widgets.add(close = new PonderButton(bX, bY)
				.withShortcut(bindings.keyBindInventory)
				.showing(AllIcons.I_MTD_CLOSE)
				.enableFade(0, 5)
				.withCallback(this::onClose));

		bX += 20 + spacing;
		widgets.add(right = new PonderButton(bX, bY)
				.withShortcut(bindings.keyBindRight)
				.showing(AllIcons.I_MTD_RIGHT)
				.enableFade(0, 5)
				.withCallback(() -> this.scroll(true)));

		bX += 50 + spacing;
		widgets.add(replay = new PonderButton(bX, bY)
				.withShortcut(bindings.keyBindBack)
				.showing(AllIcons.I_MTD_REPLAY)
				.enableFade(0, 5)
				.withCallback(this::replay));
	}

	@Override
	public void tick() {
		super.tick();

		if (skipCooling > 0)
			skipCooling--;

		if (referredToByTag != null) {
			for (int i = 0; i < scenes.size(); i++) {
				PonderScene ponderScene = scenes.get(i);
				if (!ponderScene.tags.contains(referredToByTag))
					continue;
				if (i == index)
					break;
				scenes.get(index)
					.fadeOut();
				index = i;
				scenes.get(index)
					.begin();
				lazyIndex.chase(index, 1 / 4f, Chaser.EXP);
				identifyMode = false;
				break;
			}
			referredToByTag = null;
		}

		lazyIndex.tickChaser();
		fadeIn.tickChaser();
		finishingFlash.tickChaser();
		PonderScene activeScene = scenes.get(index);

		extendedTickLength = 0;
		if (isComfyReadingEnabled())
			activeScene.forEachVisible(TextWindowElement.class, twe -> extendedTickLength = 2);

		if (extendedTickTimer == 0) {
			if (!identifyMode) {
				ponderTicks++;
				if (skipCooling == 0)
					activeScene.tick();
			}

			if (!identifyMode) {
				float lazyIndexValue = lazyIndex.getValue();
				if (Math.abs(lazyIndexValue - index) > 1 / 512f)
					scenes.get(lazyIndexValue < index ? index - 1 : index + 1)
						.tick();
			}
			extendedTickTimer = extendedTickLength;
		} else
			extendedTickTimer--;

		progressBar.tick();

		if (activeScene.currentTime == activeScene.totalTime - 1)
			finishingFlashWarmup = 30;
		if (finishingFlashWarmup > 0) {
			finishingFlashWarmup--;
			if (finishingFlashWarmup == 0) {
				finishingFlash.setValue(1);
				finishingFlash.setValue(1);
			}
		}

		updateIdentifiedItem(activeScene);
	}

	public PonderScene getActiveScene() {
		return scenes.get(index);
	}

	public void seekToTime(int time) {
		if (getActiveScene().currentTime > time)
			replay();

		getActiveScene().seekToTime(time);
		if (time != 0)
			coolDownAfterSkip();
	}

	public void updateIdentifiedItem(PonderScene activeScene) {
		hoveredTooltipItem = ItemStack.EMPTY;
		hoveredBlockPos = null;
		if (!identifyMode)
			return;

		MainWindow w = client.getWindow();
		double mouseX = client.mouseHelper.getMouseX() * w.getScaledWidth() / w.getWidth();
		double mouseY = client.mouseHelper.getMouseY() * w.getScaledHeight() / w.getHeight();
		SceneTransform t = activeScene.getTransform();
		Vector3d vec1 = t.screenToScene(mouseX, mouseY, 1000, 0);
		Vector3d vec2 = t.screenToScene(mouseX, mouseY, -100, 0);
		Pair<ItemStack, BlockPos> pair = activeScene.rayTraceScene(vec1, vec2);
		hoveredTooltipItem = pair.getFirst();
		hoveredBlockPos = pair.getSecond();
	}

	@Override
	public boolean mouseScrolled(double mouseX, double mouseY, double delta) {
		if (scroll(delta > 0))
			return true;
		return super.mouseScrolled(mouseX, mouseY, delta);
	}

	protected void replay() {
		identifyMode = false;
		PonderScene scene = scenes.get(index);

		if (hasShiftDown()) {
			List<PonderStoryBoardEntry> list = PonderRegistry.all.get(scene.component);
			PonderStoryBoardEntry sb = list.get(index);
			Template activeTemplate = PonderRegistry.loadSchematic(sb.getSchematicName());
			PonderWorld world = new PonderWorld(BlockPos.ZERO, Minecraft.getInstance().world);
			activeTemplate.placeAndNotifyListeners(world, BlockPos.ZERO, new PlacementSettings(), new Random());
			world.createBackup();
			scene = PonderRegistry.compileScene(index, sb, world);
			scene.begin();
			scenes.set(index, scene);
		}

		scene.begin();
	}

	protected boolean scroll(boolean forward) {
		int prevIndex = index;
		index = forward ? index + 1 : index - 1;
		index = MathHelper.clamp(index, 0, scenes.size() - 1);
		if (prevIndex != index) {// && Math.abs(index - lazyIndex.getValue()) < 1.5f) {
			scenes.get(prevIndex)
				.fadeOut();
			scenes.get(index)
				.begin();
			lazyIndex.chase(index, 1 / 4f, Chaser.EXP);
			identifyMode = false;
			return true;
		} else
			index = prevIndex;
		return false;
	}

	@Override
	protected void renderWindow(MatrixStack ms, int mouseX, int mouseY, float partialTicks) {
		partialTicks = getPartialTicks();
		RenderSystem.enableBlend();
		renderVisibleScenes(ms, mouseX, mouseY,
			skipCooling > 0 ? 0 : identifyMode ? ponderPartialTicksPaused : partialTicks);
		renderWidgets(ms, mouseX, mouseY, identifyMode ? ponderPartialTicksPaused : partialTicks);
	}

	@Override
	public void renderBackground(MatrixStack ms) {
		super.renderBackground(ms);
	}

	protected void renderVisibleScenes(MatrixStack ms, int mouseX, int mouseY, float partialTicks) {
		renderScene(ms, mouseX, mouseY, index, partialTicks);
		float lazyIndexValue = lazyIndex.getValue(partialTicks);
		if (Math.abs(lazyIndexValue - index) > 1 / 512f)
			renderScene(ms, mouseX, mouseY, lazyIndexValue < index ? index - 1 : index + 1, partialTicks);
	}

	protected void renderScene(MatrixStack ms, int mouseX, int mouseY, int i, float partialTicks) {
		SuperRenderTypeBuffer buffer = SuperRenderTypeBuffer.getInstance();
		PonderScene story = scenes.get(i);
		double value = lazyIndex.getValue(client.getRenderPartialTicks());
		double diff = i - value;
		double slide = MathHelper.lerp(diff * diff, 200, 600) * diff;

		RenderSystem.enableAlphaTest();
		RenderSystem.enableBlend();
		RenderSystem.enableDepthTest();

		RenderSystem.pushMatrix();

		// has to be outside of MS transforms, important for vertex sorting
		RenderSystem.translated(0, 0, 800);

		ms.push();
		ms.translate(0, 0, -800);
		story.transform.updateScreenParams(width, height, slide);
		story.transform.apply(ms, partialTicks, false);
		story.transform.updateSceneRVE(partialTicks);
		story.renderScene(buffer, ms, partialTicks);
		buffer.draw();

		MutableBoundingBox bounds = story.getBounds();
		ms.push();
		// ms.peek().getModel().multiply(ms.peek().getModel());

		// kool shadow fx
		{
			RenderSystem.enableCull();
			RenderSystem.enableDepthTest();
			ms.push();
			ms.translate(story.basePlateOffsetX, 0, story.basePlateOffsetZ);
			ms.scale(1, -1, 1);

			float flash = finishingFlash.getValue(partialTicks) * .9f;
			float alpha = flash;
			flash *= flash;
			flash = ((flash * 2) - 1);
			flash *= flash;
			flash = 1 - flash;

			for (int f = 0; f < 4; f++) {
				ms.translate(story.basePlateSize, 0, 0);
				ms.push();
				ms.translate(0, 0, -1 / 1024f);
				if (flash > 0) {
					ms.push();
					ms.scale(1, .5f + flash * .75f, 1);
					GuiUtils.drawGradientRect(ms.peek()
						.getModel(), 0, 0, -1, -story.basePlateSize, 0, 0x00_c6ffc9,
						ColorHelper.applyAlpha(0xaa_c6ffc9, alpha));
					ms.pop();
				}
				ms.translate(0, 0, 2 / 1024f);
				GuiUtils.drawGradientRect(ms.peek()
					.getModel(), 0, 0, 0, -story.basePlateSize, 4, 0x66_000000, 0x00_000000);
				ms.pop();
				ms.multiply(Vector3f.POSITIVE_Y.getDegreesQuaternion(-90));
			}
			ms.pop();
			RenderSystem.disableCull();
			RenderSystem.disableDepthTest();
		}

		// coords for debug
		if (PonderIndex.EDITOR_MODE && !userViewMode) {

			ms.scale(-1, -1, 1);
			ms.scale(1 / 16f, 1 / 16f, 1 / 16f);
			ms.translate(1, -8, -1 / 64f);

			// X AXIS
			ms.push();
			ms.translate(4, -3, 0);
			ms.translate(0, 0, -2 / 1024f);
			for (int x = 0; x <= bounds.getXSize(); x++) {
				ms.translate(-16, 0, 0);
				textRenderer.draw(ms, x == bounds.getXSize() ? "x" : "" + x, 0, 0, 0xFFFFFFFF);
			}
			ms.pop();

			// Z AXIS
			ms.push();
			ms.scale(-1, 1, 1);
			ms.translate(0, -3, -4);
			ms.multiply(Vector3f.POSITIVE_Y.getDegreesQuaternion(-90));
			ms.translate(-8, -2, 2 / 64f);
			for (int z = 0; z <= bounds.getZSize(); z++) {
				ms.translate(16, 0, 0);
				textRenderer.draw(ms, z == bounds.getZSize() ? "z" : "" + z, 0, 0, 0xFFFFFFFF);
			}
			ms.pop();

			// DIRECTIONS
			ms.push();
			ms.translate(bounds.getXSize() * -8, 0, bounds.getZSize() * 8);
			ms.multiply(Vector3f.POSITIVE_Y.getDegreesQuaternion(-90));
			for (Direction d : Iterate.horizontalDirections) {
				ms.multiply(Vector3f.POSITIVE_Y.getDegreesQuaternion(90));
				ms.push();
				ms.translate(0, 0, bounds.getZSize() * 16);
				ms.multiply(Vector3f.POSITIVE_X.getDegreesQuaternion(-90));
				textRenderer.draw(ms, d.name()
					.substring(0, 1), 0, 0, 0x66FFFFFF);
				textRenderer.draw(ms, "|", 2, 10, 0x44FFFFFF);
				textRenderer.draw(ms, ".", 2, 14, 0x22FFFFFF);
				ms.pop();
			}
			ms.pop();
			buffer.draw();
		}

		ms.pop();
		ms.pop();
		RenderSystem.popMatrix();
	}

	protected void renderWidgets(MatrixStack ms, int mouseX, int mouseY, float partialTicks) {
		float fade = fadeIn.getValue(partialTicks);
		float lazyIndexValue = lazyIndex.getValue(partialTicks);
		float indexDiff = Math.abs(lazyIndexValue - index);
		PonderScene activeScene = scenes.get(index);

		boolean noWidgetsHovered = true;
		for (Widget widget : widgets)
			noWidgetsHovered &= !widget.isMouseOver(mouseX, mouseY);

		int tooltipColor = Theme.i(Theme.Key.TEXT_DARKER);
		{
			// Chapter title
			ms.push();
			ms.translate(0, 0, 300);
			int x = 31 + 20 + 8;
			int y = 31;

			String title = activeScene.getTitle();
			int wordWrappedHeight = textRenderer.getWordWrappedHeight(title, left.x - 51);

			int streakHeight = 35 - 9 + wordWrappedHeight;
			UIRenderHelper.streak(ms, 0, x - 4, y - 12 + streakHeight / 2, streakHeight, (int) (150 * fade));
			UIRenderHelper.streak(ms, 180, x - 4, y - 12 + streakHeight / 2, streakHeight, (int) (30 * fade));
			//renderBox(ms, 21, 21, 30, 30, false);
			new BoxElement()
					.withBackground(Theme.c(Theme.Key.PONDER_BACKGROUND_FLAT))
					.gradientBorder(Theme.p(Theme.Key.PONDER_IDLE))
					.at(21, 21, 100)
					.withBounds(30, 30)
					.render(ms);


			GuiGameElement.of(stack)
					.scale(2)
					.at(x - 39, y - 11)
					.render(ms);

			textRenderer.draw(ms, Lang.translate(PONDERING), x, y - 6, tooltipColor);
			y += 8;
			x += 0;
			// ms.translate(0, 3 * (indexDiff), 0);
			ms.translate(x, y, 0);
			ms.multiply(Vector3f.NEGATIVE_X.getDegreesQuaternion(indexDiff * -75));
			ms.translate(0, 0, 5);
			FontHelper.drawSplitString(ms, textRenderer, title, 0, 0, left.x - 51,
				ColorHelper.applyAlpha(Theme.i(Theme.Key.TEXT), 1 - indexDiff));
			ms.pop();

			if (chapter != null) {
				ms.push();

				ms.translate(chap.x - 4 - 4, chap.y, 0);
				UIRenderHelper.streak(ms, 180, 4, 10, 26, (int) (150 * fade));

<<<<<<< HEAD
				drawRightAlignedString(textRenderer, ms, Lang.translate(IN_CHAPTER)
					.getString(), 0, 0, tooltipColor);
				drawRightAlignedString(textRenderer, ms, Lang.translate(LANG_PREFIX + "chapter." + chapter.getId())
					.getString(), 0, 12, 0xffeeeeee);
=======
				drawRightAlignedString(textRenderer, ms, Lang.translate(IN_CHAPTER).getString(), 0, 0, tooltipColor);
				drawRightAlignedString(textRenderer, ms,
					Lang.translate(LANG_PREFIX + "chapter." + chapter.getId()).getString(), 0, 12, Theme.i(Theme.Key.TEXT));
>>>>>>> ae768211

				ms.pop();
			}

			UIRenderHelper.breadcrumbArrow(ms, width / 2 - 20, height - 51, 0, 20, 20, 5, 0x40aa9999, 0x20aa9999);
			UIRenderHelper.breadcrumbArrow(ms, width / 2 + 20, height - 51, 0, -20, 20, -5, 0x40aa9999, 0x20aa9999);
			UIRenderHelper.breadcrumbArrow(ms, width / 2 - 90, height - 51, 0, 70, 20, 5, 0x40aa9999, 0x10aa9999);
			UIRenderHelper.breadcrumbArrow(ms, width / 2 + 90, height - 51, 0, -70, 20, -5, 0x40aa9999, 0x10aa9999);
		}

		if (identifyMode) {
			if (noWidgetsHovered && mouseY < height - 80) {
				ms.push();
				ms.translate(mouseX, mouseY, 100);
				if (hoveredTooltipItem.isEmpty()) {
					IFormattableTextComponent text = Lang
						.translate(IDENTIFY_MODE,
							((IFormattableTextComponent) client.gameSettings.keyBindDrop.getBoundKeyLocalizedText())
								.formatted(TextFormatting.WHITE))
						.formatted(TextFormatting.GRAY);

					// renderOrderedTooltip(ms, textRenderer.wrapLines(text, width / 3), 0, 0);
					renderWrappedToolTip(ms, textRenderer.getTextHandler()
						.wrapLines(text, width / 3, Style.EMPTY), 0, 0, textRenderer);
					/*
					 * String tooltip = Lang
					 * .createTranslationTextComponent(IDENTIFY_MODE, client.gameSettings.keyBindDrop.getBoundKeyLocalizedText().applyTextStyle(TextFormatting.WHITE))
					 * .applyTextStyle(TextFormatting.GRAY)
					 * .getFormattedText();
					 * renderTooltip(font.listFormattedStringToWidth(tooltip, width / 3), 0, 0);
					 */
				} else
					renderTooltip(ms, hoveredTooltipItem, 0, 0);
				if (hoveredBlockPos != null && PonderIndex.EDITOR_MODE && !userViewMode) {
					ms.translate(0, -15, 0);
					boolean copied = copiedBlockPos != null && hoveredBlockPos.equals(copiedBlockPos);
					IFormattableTextComponent coords = new StringTextComponent(
						hoveredBlockPos.getX() + ", " + hoveredBlockPos.getY() + ", " + hoveredBlockPos.getZ())
							.formatted(copied ? TextFormatting.GREEN : TextFormatting.GOLD);
					renderTooltip(ms, coords, 0, 0);
				}
				ms.pop();
			}
			scan.flash();
		} else {
			scan.dim();
		}

		if (PonderIndex.EDITOR_MODE) {
			if (userViewMode)
				userMode.flash();
			else
				userMode.dim();
		}

		if (isComfyReadingEnabled())
			slowMode.flash();
		else
			slowMode.dim();

		{
			// Scene overlay
			float scenePT = skipCooling > 0 ? 0 : partialTicks;
			ms.push();
			ms.translate(0, 0, 100);
			renderOverlay(ms, index, scenePT);
			if (indexDiff > 1 / 512f)
				renderOverlay(ms, lazyIndexValue < index ? index - 1 : index + 1, scenePT);
			ms.pop();
		}

		// Widgets
		widgets.forEach(w -> {
			if (w instanceof PonderButton) {
				((PonderButton) w).fade().startWithValue(fade);
			}
		});

		if (index == 0 || index == 1 && lazyIndexValue < index)
			left.fade().startWithValue(lazyIndexValue);
		if (index == scenes.size() - 1 || index == scenes.size() - 2 && lazyIndexValue > index)
			right.fade().startWithValue(scenes.size() - lazyIndexValue - 1);

		boolean finished = activeScene.isFinished();
		if (finished)
			right.flash();
		else
			right.dim();

		// Tags
		List<PonderTag> sceneTags = activeScene.tags;
		boolean highlightAll = sceneTags.contains(PonderTag.Highlight.ALL);
		double s = Minecraft.getInstance()
			.getWindow()
			.getGuiScaleFactor();
		IntStream.range(0, tagButtons.size())
			.forEach(i -> {
				ms.push();
				LerpedFloat chase = tagFades.get(i);
				PonderButton button = tagButtons.get(i);
				if (button.isMouseOver(mouseX, mouseY)) {
					chase.updateChaseTarget(1);
				} else
					chase.updateChaseTarget(0);

				chase.tickChaser();

				if (highlightAll || sceneTags.contains(this.tags.get(i)))
					button.flash();
				else
					button.dim();

				int x = button.x + button.getWidth() + 4;
				int y = button.y - 2;
				ms.translate(x, y + 5 * (1 - fade), 800);

				float fadedWidth = 200 * chase.getValue(partialTicks);
				UIRenderHelper.streak(ms, 0, 0, 12, 26, (int) fadedWidth);

				GL11.glScissor((int) (x * s), 0, (int) (fadedWidth * s), (int) (height * s));
				GL11.glEnable(GL11.GL_SCISSOR_TEST);

				String tagName = this.tags.get(i)
					.getTitle();
				textRenderer.draw(ms, tagName, 3, 8, Theme.i(Theme.Key.TEXT_ACCENT_SLIGHT));

				GL11.glDisable(GL11.GL_SCISSOR_TEST);

				ms.pop();
			});

		ms.push();
		ms.translate(0, 0, 500);
		int tooltipY = height - 16;
		if (scan.isHovered())
			drawCenteredText(ms, textRenderer, Lang.translate(IDENTIFY), scan.x + 10, tooltipY, tooltipColor);
		if (index != 0 && left.isHovered())
			drawCenteredText(ms, textRenderer, Lang.translate(PREVIOUS), left.x + 10, tooltipY, tooltipColor);
		if (close.isHovered())
			drawCenteredText(ms, textRenderer, Lang.translate(CLOSE), close.x + 10, tooltipY, tooltipColor);
		if (index != scenes.size() - 1 && right.isHovered())
			drawCenteredText(ms, textRenderer, Lang.translate(NEXT), right.x + 10, tooltipY, tooltipColor);
		if (replay.isHovered())
			drawCenteredText(ms, textRenderer, Lang.translate(REPLAY), replay.x + 10, tooltipY, tooltipColor);
		if (slowMode.isHovered())
			drawCenteredText(ms, textRenderer, Lang.translate(SLOW_TEXT), slowMode.x + 5, tooltipY, tooltipColor);
		if (PonderIndex.EDITOR_MODE && userMode.isHovered())
			drawCenteredString(ms, textRenderer, "Editor View", userMode.x + 10, tooltipY, tooltipColor);
		ms.pop();
	}

<<<<<<< HEAD
	protected void lowerButtonGroup(MatrixStack ms, int index, int mouseX, int mouseY, float fade, AllIcons icon,
		KeyBinding key) {
=======
	/*protected void lowerButtonGroup(MatrixStack ms, int index, int mouseX, int mouseY, float fade, AllIcons icon, KeyBinding key) {
>>>>>>> ae768211
		int bWidth = 20;
		int bHeight = 20;
		int bX = (width - bWidth) / 2 + (index - 1) * (bWidth + 8);
		int bY = height - bHeight - 31;

		ms.push();
		if (fade < fadeIn.getChaseTarget())
			ms.translate(0, (1 - fade) * 5, 0);
		boolean hovered = isMouseOver(mouseX, mouseY, bX, bY, bWidth, bHeight);
		renderBox(ms, bX, bY, bWidth, bHeight, hovered);
		icon.draw(ms, bX + 2, bY + 2);
		drawCenteredText(ms, textRenderer, key.getBoundKeyLocalizedText(), bX + bWidth / 2 + 8, bY + bHeight - 6,
			0xff606060);
		ms.pop();
	}*/

	private void renderOverlay(MatrixStack ms, int i, float partialTicks) {
		if (identifyMode)
			return;
		ms.push();
		PonderScene story = scenes.get(i);
		story.renderOverlay(this, ms, skipCooling > 0 ? 0 : identifyMode ? ponderPartialTicksPaused : partialTicks);
		ms.pop();
	}

	@Override
	public boolean mouseClicked(double x, double y, int button) {
		/*MutableBoolean handled = new MutableBoolean(false);
		widgets.forEach(w -> {
			if (handled.booleanValue())
				return;
			if (!w.isMouseOver(x, y))
				return;
			if (w instanceof PonderButton) {
				PonderButton mtdButton = (PonderButton) w;
				mtdButton.runCallback(x, y);
				handled.setTrue();
				return;
			}
		});

		if (handled.booleanValue())
			return true;*/

		if (identifyMode && hoveredBlockPos != null && PonderIndex.EDITOR_MODE) {
			long handle = client.getWindow()
				.getHandle();
			if (copiedBlockPos != null && button == 1) {
				clipboardHelper.setClipboardString(handle,
					"util.select.fromTo(" + copiedBlockPos.getX() + ", " + copiedBlockPos.getY() + ", "
						+ copiedBlockPos.getZ() + ", " + hoveredBlockPos.getX() + ", " + hoveredBlockPos.getY() + ", "
						+ hoveredBlockPos.getZ() + ")");
				copiedBlockPos = hoveredBlockPos;
				return true;
			}

			if (hasShiftDown())
				clipboardHelper.setClipboardString(handle, "util.select.position(" + hoveredBlockPos.getX() + ", "
					+ hoveredBlockPos.getY() + ", " + hoveredBlockPos.getZ() + ")");
			else
				clipboardHelper.setClipboardString(handle, "util.grid.at(" + hoveredBlockPos.getX() + ", "
					+ hoveredBlockPos.getY() + ", " + hoveredBlockPos.getZ() + ")");
			copiedBlockPos = hoveredBlockPos;
			return true;
		}

		return super.mouseClicked(x, y, button);
	}

	@Override
	public boolean keyPressed(int code, int p_keyPressed_2_, int p_keyPressed_3_) {
		GameSettings settings = Minecraft.getInstance().gameSettings;
		int sCode = settings.keyBindBack.getKey()
			.getKeyCode();
		int aCode = settings.keyBindLeft.getKey()
			.getKeyCode();
		int dCode = settings.keyBindRight.getKey()
			.getKeyCode();
		int qCode = settings.keyBindDrop.getKey()
			.getKeyCode();

		if (code == sCode) {
			replay();
			return true;
		}

		if (code == aCode) {
			scroll(false);
			return true;
		}

		if (code == dCode) {
			scroll(true);
			return true;
		}

		if (code == qCode) {
			identifyMode = !identifyMode;
			if (!identifyMode)
				scenes.get(index)
					.deselect();
			return true;
		}

		return super.keyPressed(code, p_keyPressed_2_, p_keyPressed_3_);
	}

	@Override
	protected String getBreadcrumbTitle() {
		if (chapter != null)
			return Lang.translate(LANG_PREFIX + "chapter." + chapter.getId())
				.getString();

		return stack.getItem()
			.getName()
			.getString();
	}

	public FontRenderer getFontRenderer() {
		return textRenderer;
	}

	protected boolean isMouseOver(double mouseX, double mouseY, int x, int y, int w, int h) {
		boolean hovered = !(mouseX < x || mouseX > x + w);
		hovered &= !(mouseY < y || mouseY > y + h);
		return hovered;
	}

<<<<<<< HEAD
	public static void renderBox(MatrixStack ms, int x, int y, int w, int h, boolean highlighted) {
		renderBox(ms, x, y, w, h, 0xff000000, highlighted ? 0xf0ffeedd : 0x40ffeedd,
			highlighted ? 0x60ffeedd : 0x20ffeedd);
	}

	public static void renderSpeechBox(MatrixStack ms, int x, int y, int w, int h, boolean highlighted,
		Pointing pointing, boolean returnWithLocalTransform) {
=======
	public static void renderSpeechBox(MatrixStack ms, int x, int y, int w, int h, boolean highlighted, Pointing pointing,
		boolean returnWithLocalTransform) {
>>>>>>> ae768211
		if (!returnWithLocalTransform)
			ms.push();

		int boxX = x;
		int boxY = y;
		int divotX = x;
		int divotY = y;
		int divotRotation = 0;
		int divotSize = 8;
		int distance = 1;
		int divotRadius = divotSize / 2;
		Couple<Color> borderColors = Theme.p(highlighted ? Theme.Key.PONDER_HIGHLIGHT : Theme.Key.PONDER_IDLE);
		Color c;

		switch (pointing) {
		default:
		case DOWN:
			divotRotation = 0;
			boxX -= w / 2;
			boxY -= h + divotSize + 1 + distance;
			divotX -= divotRadius;
			divotY -= divotSize + distance;
			c = borderColors.getSecond();
			break;
		case LEFT:
			divotRotation = 90;
			boxX += divotSize + 1 + distance;
			boxY -= h / 2;
			divotX += distance;
			divotY -= divotRadius;
			c = ColorHelper.mixColors(borderColors, 0.5f);
			break;
		case RIGHT:
			divotRotation = 270;
			boxX -= w + divotSize + 1 + distance;
			boxY -= h / 2;
			divotX -= divotSize + distance;
			divotY -= divotRadius;
			c = ColorHelper.mixColors(borderColors, 0.5f);
			break;
		case UP:
			divotRotation = 180;
			boxX -= w / 2;
			boxY += divotSize + 1 + distance;
			divotX -= divotRadius;
			divotY += distance;
			c = borderColors.getFirst();
			break;
		}

		//renderBox(ms, boxX, boxY, w, h, highlighted);
		new BoxElement()
				.withBackground(Theme.c(Theme.Key.PONDER_BACKGROUND_FLAT))
				.gradientBorder(borderColors)
				.at(boxX, boxY, 100)
				.withBounds(w, h)
				.render(ms);

		ms.push();
		ms.translate(divotX + divotRadius, divotY + divotRadius, 10);
		ms.multiply(Vector3f.POSITIVE_Z.getDegreesQuaternion(divotRotation));
		ms.translate(-divotRadius, -divotRadius, 0);
		AllGuiTextures.SPEECH_TOOLTIP_BACKGROUND.draw(ms, 0, 0);
		AllGuiTextures.SPEECH_TOOLTIP_COLOR.draw(ms, 0, 0, c);
		ms.pop();

		if (returnWithLocalTransform) {
			ms.translate(boxX, boxY, 0);
			return;
		}

		ms.pop();

	}

	/*public static void renderBox(MatrixStack ms, int x, int y, int w, int h, int backgroundColor, int borderColorStart,
		int borderColorEnd) {
		int z = 100;
		Matrix4f model = ms.peek()
			.getModel();
		GuiUtils.drawGradientRect(model, z, x - 3, y - 4, x + w + 3, y - 3, backgroundColor, backgroundColor);
		GuiUtils.drawGradientRect(model, z, x - 3, y + h + 3, x + w + 3, y + h + 4, backgroundColor, backgroundColor);
		GuiUtils.drawGradientRect(model, z, x - 3, y - 3, x + w + 3, y + h + 3, backgroundColor, backgroundColor);
		GuiUtils.drawGradientRect(model, z, x - 4, y - 3, x - 3, y + h + 3, backgroundColor, backgroundColor);
		GuiUtils.drawGradientRect(model, z, x + w + 3, y - 3, x + w + 4, y + h + 3, backgroundColor, backgroundColor);
		GuiUtils.drawGradientRect(model, z, x - 3, y - 3 + 1, x - 3 + 1, y + h + 3 - 1, borderColorStart,
			borderColorEnd);
		GuiUtils.drawGradientRect(model, z, x + w + 2, y - 3 + 1, x + w + 3, y + h + 3 - 1, borderColorStart,
			borderColorEnd);
		GuiUtils.drawGradientRect(model, z, x - 3, y - 3, x + w + 3, y - 3 + 1, borderColorStart, borderColorStart);
		GuiUtils.drawGradientRect(model, z, x - 3, y + h + 2, x + w + 3, y + h + 3, borderColorEnd, borderColorEnd);
	}*/

	public ItemStack getHoveredTooltipItem() {
		return hoveredTooltipItem;
	}

	public ItemStack getSubject() {
		return stack;
	}

	@Override
	public boolean isEquivalentTo(NavigatableSimiScreen other) {
		if (other instanceof PonderUI)
			return stack.isItemEqual(((PonderUI) other).stack);
		return super.isEquivalentTo(other);
	}

	@Override
	public void shareContextWith(NavigatableSimiScreen other) {
		if (other instanceof PonderUI) {
			PonderUI ponderUI = (PonderUI) other;
			ponderUI.referredToByTag = referredToByTag;
		}
	}

	public static float getPartialTicks() {
		float renderPartialTicks = Minecraft.getInstance()
			.getRenderPartialTicks();

		if (Minecraft.getInstance().currentScreen instanceof PonderUI) {
			PonderUI ui = (PonderUI) Minecraft.getInstance().currentScreen;
			if (ui.identifyMode)
				return ponderPartialTicksPaused;

			return (renderPartialTicks + (ui.extendedTickLength - ui.extendedTickTimer)) / (ui.extendedTickLength + 1);
		}

		return renderPartialTicks;
	}

	@Override
	public boolean isPauseScreen() {
		return true;
	}

	public void coolDownAfterSkip() {
		skipCooling = 15;
	}

	@Override
	public void removed() {
		super.removed();
		hoveredTooltipItem = ItemStack.EMPTY;
	}

	public void drawRightAlignedString(FontRenderer fontRenderer, MatrixStack ms, String string, int x, int y,
		int color) {
		fontRenderer.draw(ms, string, (float) (x - fontRenderer.getStringWidth(string)), (float) y, color);
	}

	public boolean isComfyReadingEnabled() {
		return AllConfigs.CLIENT.comfyReading.get();
	}

	public void setComfyReadingEnabled(boolean slowTextMode) {
		AllConfigs.CLIENT.comfyReading.set(slowTextMode);
	}

}<|MERGE_RESOLUTION|>--- conflicted
+++ resolved
@@ -202,24 +202,6 @@
 			widgets.add(progressBar = new PonderProgressBar(this, pX, pY, pW, 1));
 		}
 
-<<<<<<< HEAD
-		widgets.add(scan = new PonderButton(bX, bY, () -> {
-			identifyMode = !identifyMode;
-			if (!identifyMode)
-				scenes.get(index)
-					.deselect();
-			else
-				ponderPartialTicksPaused = client.getRenderPartialTicks();
-		}).showing(AllIcons.I_MTD_SCAN)
-			.shortcut(bindings.keyBindDrop)
-			.fade(0, -1));
-
-		widgets.add(slowMode = new PonderButton(width - 20 - 31, bY, () -> {
-			setComfyReadingEnabled(!isComfyReadingEnabled());
-		}).showing(AllIcons.I_MTD_SLOW_MODE)
-			.fade(0, -1));
-
-=======
 		widgets.add(scan = new PonderButton(bX, bY)
 				.withShortcut(bindings.keyBindDrop)
 				.showing(AllIcons.I_MTD_SCAN)
@@ -238,7 +220,6 @@
 				.enableFade(0, 5)
 				.withCallback(() -> setComfyReadingEnabled(!isComfyReadingEnabled())));
 		
->>>>>>> ae768211
 		if (PonderIndex.EDITOR_MODE) {
 			widgets.add(userMode = new PonderButton(width - 50 - 31, bY)
 					.showing(AllIcons.I_MTD_USER_MODE)
@@ -569,7 +550,7 @@
 		{
 			// Chapter title
 			ms.push();
-			ms.translate(0, 0, 300);
+			ms.translate(0, 0, 100);
 			int x = 31 + 20 + 8;
 			int y = 31;
 
@@ -610,16 +591,9 @@
 				ms.translate(chap.x - 4 - 4, chap.y, 0);
 				UIRenderHelper.streak(ms, 180, 4, 10, 26, (int) (150 * fade));
 
-<<<<<<< HEAD
-				drawRightAlignedString(textRenderer, ms, Lang.translate(IN_CHAPTER)
-					.getString(), 0, 0, tooltipColor);
-				drawRightAlignedString(textRenderer, ms, Lang.translate(LANG_PREFIX + "chapter." + chapter.getId())
-					.getString(), 0, 12, 0xffeeeeee);
-=======
 				drawRightAlignedString(textRenderer, ms, Lang.translate(IN_CHAPTER).getString(), 0, 0, tooltipColor);
 				drawRightAlignedString(textRenderer, ms,
 					Lang.translate(LANG_PREFIX + "chapter." + chapter.getId()).getString(), 0, 12, Theme.i(Theme.Key.TEXT));
->>>>>>> ae768211
 
 				ms.pop();
 			}
@@ -635,29 +609,24 @@
 				ms.push();
 				ms.translate(mouseX, mouseY, 100);
 				if (hoveredTooltipItem.isEmpty()) {
-					IFormattableTextComponent text = Lang
-						.translate(IDENTIFY_MODE,
-							((IFormattableTextComponent) client.gameSettings.keyBindDrop.getBoundKeyLocalizedText())
-								.formatted(TextFormatting.WHITE))
-						.formatted(TextFormatting.GRAY);
-
-					// renderOrderedTooltip(ms, textRenderer.wrapLines(text, width / 3), 0, 0);
-					renderWrappedToolTip(ms, textRenderer.getTextHandler()
-						.wrapLines(text, width / 3, Style.EMPTY), 0, 0, textRenderer);
-					/*
-					 * String tooltip = Lang
-					 * .createTranslationTextComponent(IDENTIFY_MODE, client.gameSettings.keyBindDrop.getBoundKeyLocalizedText().applyTextStyle(TextFormatting.WHITE))
-					 * .applyTextStyle(TextFormatting.GRAY)
-					 * .getFormattedText();
-					 * renderTooltip(font.listFormattedStringToWidth(tooltip, width / 3), 0, 0);
-					 */
+					IFormattableTextComponent text = Lang.translate(
+							IDENTIFY_MODE,
+							((IFormattableTextComponent) client.gameSettings.keyBindDrop.getBoundKeyLocalizedText()).formatted(TextFormatting.WHITE)
+					).formatted(TextFormatting.GRAY);
+
+					//renderOrderedTooltip(ms, textRenderer.wrapLines(text, width / 3), 0, 0);
+					renderWrappedToolTip(ms, textRenderer.getTextHandler().wrapLines(text, width / 3, Style.EMPTY), 0, 0, textRenderer);
+					/*String tooltip = Lang
+						.createTranslationTextComponent(IDENTIFY_MODE, client.gameSettings.keyBindDrop.getBoundKeyLocalizedText().applyTextStyle(TextFormatting.WHITE))
+						.applyTextStyle(TextFormatting.GRAY)
+						.getFormattedText();
+					renderTooltip(font.listFormattedStringToWidth(tooltip, width / 3), 0, 0);*/
 				} else
 					renderTooltip(ms, hoveredTooltipItem, 0, 0);
 				if (hoveredBlockPos != null && PonderIndex.EDITOR_MODE && !userViewMode) {
 					ms.translate(0, -15, 0);
 					boolean copied = copiedBlockPos != null && hoveredBlockPos.equals(copiedBlockPos);
-					IFormattableTextComponent coords = new StringTextComponent(
-						hoveredBlockPos.getX() + ", " + hoveredBlockPos.getY() + ", " + hoveredBlockPos.getZ())
+					IFormattableTextComponent coords = new StringTextComponent(hoveredBlockPos.getX() + ", " + hoveredBlockPos.getY() + ", " + hoveredBlockPos.getZ())
 							.formatted(copied ? TextFormatting.GREEN : TextFormatting.GOLD);
 					renderTooltip(ms, coords, 0, 0);
 				}
@@ -771,12 +740,7 @@
 		ms.pop();
 	}
 
-<<<<<<< HEAD
-	protected void lowerButtonGroup(MatrixStack ms, int index, int mouseX, int mouseY, float fade, AllIcons icon,
-		KeyBinding key) {
-=======
 	/*protected void lowerButtonGroup(MatrixStack ms, int index, int mouseX, int mouseY, float fade, AllIcons icon, KeyBinding key) {
->>>>>>> ae768211
 		int bWidth = 20;
 		int bHeight = 20;
 		int bX = (width - bWidth) / 2 + (index - 1) * (bWidth + 8);
@@ -788,8 +752,7 @@
 		boolean hovered = isMouseOver(mouseX, mouseY, bX, bY, bWidth, bHeight);
 		renderBox(ms, bX, bY, bWidth, bHeight, hovered);
 		icon.draw(ms, bX + 2, bY + 2);
-		drawCenteredText(ms, textRenderer, key.getBoundKeyLocalizedText(), bX + bWidth / 2 + 8, bY + bHeight - 6,
-			0xff606060);
+		drawCenteredText(ms, textRenderer, key.getBoundKeyLocalizedText(), bX + bWidth / 2 + 8, bY + bHeight - 6, 0xff606060);
 		ms.pop();
 	}*/
 
@@ -891,8 +854,8 @@
 				.getString();
 
 		return stack.getItem()
-			.getName()
-			.getString();
+				.getName()
+				.getString();
 	}
 
 	public FontRenderer getFontRenderer() {
@@ -905,18 +868,8 @@
 		return hovered;
 	}
 
-<<<<<<< HEAD
-	public static void renderBox(MatrixStack ms, int x, int y, int w, int h, boolean highlighted) {
-		renderBox(ms, x, y, w, h, 0xff000000, highlighted ? 0xf0ffeedd : 0x40ffeedd,
-			highlighted ? 0x60ffeedd : 0x20ffeedd);
-	}
-
-	public static void renderSpeechBox(MatrixStack ms, int x, int y, int w, int h, boolean highlighted,
-		Pointing pointing, boolean returnWithLocalTransform) {
-=======
 	public static void renderSpeechBox(MatrixStack ms, int x, int y, int w, int h, boolean highlighted, Pointing pointing,
 		boolean returnWithLocalTransform) {
->>>>>>> ae768211
 		if (!returnWithLocalTransform)
 			ms.push();
 
@@ -995,17 +948,14 @@
 	/*public static void renderBox(MatrixStack ms, int x, int y, int w, int h, int backgroundColor, int borderColorStart,
 		int borderColorEnd) {
 		int z = 100;
-		Matrix4f model = ms.peek()
-			.getModel();
+		Matrix4f model = ms.peek().getModel();
 		GuiUtils.drawGradientRect(model, z, x - 3, y - 4, x + w + 3, y - 3, backgroundColor, backgroundColor);
 		GuiUtils.drawGradientRect(model, z, x - 3, y + h + 3, x + w + 3, y + h + 4, backgroundColor, backgroundColor);
 		GuiUtils.drawGradientRect(model, z, x - 3, y - 3, x + w + 3, y + h + 3, backgroundColor, backgroundColor);
 		GuiUtils.drawGradientRect(model, z, x - 4, y - 3, x - 3, y + h + 3, backgroundColor, backgroundColor);
 		GuiUtils.drawGradientRect(model, z, x + w + 3, y - 3, x + w + 4, y + h + 3, backgroundColor, backgroundColor);
-		GuiUtils.drawGradientRect(model, z, x - 3, y - 3 + 1, x - 3 + 1, y + h + 3 - 1, borderColorStart,
-			borderColorEnd);
-		GuiUtils.drawGradientRect(model, z, x + w + 2, y - 3 + 1, x + w + 3, y + h + 3 - 1, borderColorStart,
-			borderColorEnd);
+		GuiUtils.drawGradientRect(model, z, x - 3, y - 3 + 1, x - 3 + 1, y + h + 3 - 1, borderColorStart, borderColorEnd);
+		GuiUtils.drawGradientRect(model, z, x + w + 2, y - 3 + 1, x + w + 3, y + h + 3 - 1, borderColorStart, borderColorEnd);
 		GuiUtils.drawGradientRect(model, z, x - 3, y - 3, x + w + 3, y - 3 + 1, borderColorStart, borderColorStart);
 		GuiUtils.drawGradientRect(model, z, x - 3, y + h + 2, x + w + 3, y + h + 3, borderColorEnd, borderColorEnd);
 	}*/
