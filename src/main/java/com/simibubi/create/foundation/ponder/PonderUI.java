package com.simibubi.create.foundation.ponder;

import static com.simibubi.create.foundation.ponder.PonderLocalization.LANG_PREFIX;

import java.util.ArrayList;
import java.util.Collections;
import java.util.List;
import java.util.Random;
import java.util.stream.IntStream;

<<<<<<< HEAD
import com.simibubi.create.lib.helper.KeyBindingHelper;
import com.simibubi.create.lib.utility.GuiUtils;

import net.minecraft.core.Registry;

import org.lwjgl.opengl.GL11;

=======
>>>>>>> ad350507
import com.mojang.blaze3d.platform.ClipboardManager;
import com.mojang.blaze3d.platform.Window;
import com.mojang.blaze3d.systems.RenderSystem;
import com.mojang.blaze3d.vertex.PoseStack;
import com.mojang.math.Vector3f;
import com.simibubi.create.Create;
import com.simibubi.create.foundation.config.AllConfigs;
import com.simibubi.create.foundation.gui.AllGuiTextures;
import com.simibubi.create.foundation.gui.AllIcons;
import com.simibubi.create.foundation.gui.ScreenOpener;
import com.simibubi.create.foundation.gui.Theme;
import com.simibubi.create.foundation.gui.UIRenderHelper;
import com.simibubi.create.foundation.gui.element.BoxElement;
import com.simibubi.create.foundation.gui.element.GuiGameElement;
import com.simibubi.create.foundation.ponder.PonderScene.SceneTransform;
import com.simibubi.create.foundation.ponder.content.DebugScenes;
import com.simibubi.create.foundation.ponder.content.PonderChapter;
import com.simibubi.create.foundation.ponder.content.PonderIndex;
import com.simibubi.create.foundation.ponder.content.PonderTag;
import com.simibubi.create.foundation.ponder.content.PonderTagScreen;
import com.simibubi.create.foundation.ponder.elements.TextWindowElement;
import com.simibubi.create.foundation.ponder.ui.PonderButton;
import com.simibubi.create.foundation.render.SuperRenderTypeBuffer;
import com.simibubi.create.foundation.utility.Color;
import com.simibubi.create.foundation.utility.Couple;
import com.simibubi.create.foundation.utility.FontHelper;
import com.simibubi.create.foundation.utility.Iterate;
import com.simibubi.create.foundation.utility.Lang;
import com.simibubi.create.foundation.utility.Pair;
import com.simibubi.create.foundation.utility.Pointing;
import com.simibubi.create.foundation.utility.animation.LerpedFloat;
import com.simibubi.create.foundation.utility.animation.LerpedFloat.Chaser;

import net.minecraft.ChatFormatting;
import net.minecraft.client.Minecraft;
import net.minecraft.client.Options;
import net.minecraft.client.gui.Font;
import net.minecraft.client.gui.components.events.GuiEventListener;
import net.minecraft.core.BlockPos;
import net.minecraft.core.Direction;
import net.minecraft.network.chat.MutableComponent;
import net.minecraft.network.chat.Style;
import net.minecraft.network.chat.TextComponent;
import net.minecraft.resources.ResourceLocation;
import net.minecraft.util.Mth;
import net.minecraft.world.item.ItemStack;
import net.minecraft.world.level.block.Block;
import net.minecraft.world.level.levelgen.structure.BoundingBox;
import net.minecraft.world.level.levelgen.structure.templatesystem.StructurePlaceSettings;
import net.minecraft.world.level.levelgen.structure.templatesystem.StructureTemplate;
import net.minecraft.world.phys.Vec3;

public class PonderUI extends NavigatableSimiScreen {

	public static int ponderTicks;
	public static float ponderPartialTicksPaused;

	public static final String PONDERING = LANG_PREFIX + "pondering";
	public static final String IDENTIFY_MODE = LANG_PREFIX + "identify_mode";
	public static final String IN_CHAPTER = LANG_PREFIX + "in_chapter";
	public static final String IDENTIFY = LANG_PREFIX + "identify";
	public static final String PREVIOUS = LANG_PREFIX + "previous";
	public static final String CLOSE = LANG_PREFIX + "close";
	public static final String NEXT = LANG_PREFIX + "next";
	public static final String REPLAY = LANG_PREFIX + "replay";
	public static final String SLOW_TEXT = LANG_PREFIX + "slow_text";

	private List<PonderScene> scenes;
	private List<PonderTag> tags;
	private List<PonderButton> tagButtons;
	private List<LerpedFloat> tagFades;
	private LerpedFloat fadeIn;
	ItemStack stack;
	PonderChapter chapter = null;

	private boolean userViewMode;
	private boolean identifyMode;
	private ItemStack hoveredTooltipItem;
	private BlockPos hoveredBlockPos;

	private ClipboardManager clipboardHelper;
	private BlockPos copiedBlockPos;

	private LerpedFloat finishingFlash;
	private int finishingFlashWarmup = 0;

	private LerpedFloat lazyIndex;
	private int index = 0;
	private PonderTag referredToByTag;

	private PonderButton left, right, scan, chap, userMode, close, replay, slowMode;
	private PonderProgressBar progressBar;
	private int skipCooling = 0;

	private int extendedTickLength = 0;
	private int extendedTickTimer = 0;

	public static PonderUI of(ResourceLocation id) {
		return new PonderUI(PonderRegistry.compile(id));
	}

	public static PonderUI of(ItemStack item) {
		return new PonderUI(PonderRegistry.compile(Registry.ITEM.getKey(item.getItem())));
	}

	public static PonderUI of(ItemStack item, PonderTag tag) {
		PonderUI ponderUI = new PonderUI(PonderRegistry.compile(Registry.ITEM.getKey(item.getItem())));
		ponderUI.referredToByTag = tag;
		return ponderUI;
	}

	public static PonderUI of(PonderChapter chapter) {
		PonderUI ui = new PonderUI(PonderRegistry.compile(chapter));
		ui.chapter = chapter;
		return ui;
	}

	PonderUI(List<PonderScene> scenes) {
		ResourceLocation component = scenes.get(0).component;
		if (Registry.ITEM.containsKey(component))
			stack = new ItemStack(Registry.ITEM.get(component));
		else
			stack = new ItemStack(Registry.BLOCK.get(component));

		tags = new ArrayList<>(PonderRegistry.TAGS.getTags(component));
		this.scenes = scenes;
		if (scenes.isEmpty()) {
			List<PonderStoryBoardEntry> l = Collections.singletonList(new PonderStoryBoardEntry(DebugScenes::empty,
				Create.ID, "debug/scene_1", new ResourceLocation("minecraft", "stick")));
			scenes.addAll(PonderRegistry.compile(l));
		}
		lazyIndex = LerpedFloat.linear()
			.startWithValue(index);
		fadeIn = LerpedFloat.linear()
			.startWithValue(0)
			.chase(1, .1f, Chaser.EXP);
		clipboardHelper = new ClipboardManager();
		finishingFlash = LerpedFloat.linear()
			.startWithValue(0)
			.chase(0, .1f, Chaser.EXP);
	}

	@Override
	protected void init() {
		super.init();

		tagButtons = new ArrayList<>();
		tagFades = new ArrayList<>();

		tags.forEach(t -> {
			int i = tagButtons.size();
			int x = 31;
			int y = 81 + i * 30;

			PonderButton b2 = new PonderButton(x, y)
					.showing(t)
					.withCallback((mX, mY) -> {
						centerScalingOn(mX, mY);
						ScreenOpener.transitionTo(new PonderTagScreen(t));
					});

			addRenderableWidget(b2);
			tagButtons.add(b2);

			LerpedFloat chase = LerpedFloat.linear()
				.startWithValue(0)
				.chase(0, .05f, Chaser.exp(.1));
			tagFades.add(chase);

		});

		/*if (chapter != null) {
			widgets.add(chap = new PonderButton(width - 31 - 24, 31, () -> {
			}).showing(chapter));
		}*/

		Options bindings = minecraft.options;
		int spacing = 8;
		int bX = (width - 20) / 2 - (70 + 2 * spacing);
		int bY = height - 20 - 31;

		{
			int pX = (width / 2) - 110;
			int pY = bY + 20 + 4;
			int pW = width - 2 * pX;
			addRenderableWidget(progressBar = new PonderProgressBar(this, pX, pY, pW, 1));
		}

		addRenderableWidget(scan = new PonderButton(bX, bY)
				.withShortcut(bindings.keyDrop)
				.showing(AllIcons.I_MTD_SCAN)
				.enableFade(0, 5)
				.withCallback(() -> {
					identifyMode = !identifyMode;
					if (!identifyMode)
						scenes.get(index)
								.deselect();
					else
						ponderPartialTicksPaused = minecraft.getFrameTime();
				}));

		addRenderableWidget(slowMode = new PonderButton(width - 20 - 31, bY)
				.showing(AllIcons.I_MTD_SLOW_MODE)
				.enableFade(0, 5)
				.withCallback(() -> setComfyReadingEnabled(!isComfyReadingEnabled())));

		if (PonderIndex.EDITOR_MODE) {
			addRenderableWidget(userMode = new PonderButton(width - 50 - 31, bY)
					.showing(AllIcons.I_MTD_USER_MODE)
					.enableFade(0, 5)
					.withCallback(() -> userViewMode = !userViewMode));
		}

		bX += 50 + spacing;
		addRenderableWidget(left = new PonderButton(bX, bY)
				.withShortcut(bindings.keyLeft)
				.showing(AllIcons.I_MTD_LEFT)
				.enableFade(0, 5)
				.withCallback(() -> this.scroll(false)));

		bX += 20 + spacing;
		addRenderableWidget(close = new PonderButton(bX, bY)
				.withShortcut(bindings.keyInventory)
				.showing(AllIcons.I_MTD_CLOSE)
				.enableFade(0, 5)
				.withCallback(this::onClose));

		bX += 20 + spacing;
		addRenderableWidget(right = new PonderButton(bX, bY)
				.withShortcut(bindings.keyRight)
				.showing(AllIcons.I_MTD_RIGHT)
				.enableFade(0, 5)
				.withCallback(() -> this.scroll(true)));

		bX += 50 + spacing;
		addRenderableWidget(replay = new PonderButton(bX, bY)
				.withShortcut(bindings.keyDown)
				.showing(AllIcons.I_MTD_REPLAY)
				.enableFade(0, 5)
				.withCallback(this::replay));
	}

	@Override
	protected void initBackTrackIcon(PonderButton backTrack) {
		backTrack.showing(stack);
	}

	@Override
	public void tick() {
		super.tick();

		if (skipCooling > 0)
			skipCooling--;

		if (referredToByTag != null) {
			for (int i = 0; i < scenes.size(); i++) {
				PonderScene ponderScene = scenes.get(i);
				if (!ponderScene.tags.contains(referredToByTag))
					continue;
				if (i == index)
					break;
				scenes.get(index)
					.fadeOut();
				index = i;
				scenes.get(index)
					.begin();
				lazyIndex.chase(index, 1 / 4f, Chaser.EXP);
				identifyMode = false;
				break;
			}
			referredToByTag = null;
		}

		lazyIndex.tickChaser();
		fadeIn.tickChaser();
		finishingFlash.tickChaser();
		PonderScene activeScene = scenes.get(index);

		extendedTickLength = 0;
		if (isComfyReadingEnabled())
			activeScene.forEachVisible(TextWindowElement.class, twe -> extendedTickLength = 2);

		if (extendedTickTimer == 0) {
			if (!identifyMode) {
				ponderTicks++;
				if (skipCooling == 0)
					activeScene.tick();
			}

			if (!identifyMode) {
				float lazyIndexValue = lazyIndex.getValue();
				if (Math.abs(lazyIndexValue - index) > 1 / 512f)
					scenes.get(lazyIndexValue < index ? index - 1 : index + 1)
						.tick();
			}
			extendedTickTimer = extendedTickLength;
		} else
			extendedTickTimer--;

		if (activeScene.currentTime == activeScene.totalTime - 1)
			finishingFlashWarmup = 30;
		if (finishingFlashWarmup > 0) {
			finishingFlashWarmup--;
			if (finishingFlashWarmup == 0) {
				finishingFlash.setValue(1);
				finishingFlash.setValue(1);
			}
		}

		updateIdentifiedItem(activeScene);
	}

	public PonderScene getActiveScene() {
		return scenes.get(index);
	}

	public void seekToTime(int time) {
		if (getActiveScene().currentTime > time)
			replay();

		getActiveScene().seekToTime(time);
		if (time != 0)
			coolDownAfterSkip();
	}

	public void updateIdentifiedItem(PonderScene activeScene) {
		hoveredTooltipItem = ItemStack.EMPTY;
		hoveredBlockPos = null;
		if (!identifyMode)
			return;

		Window w = minecraft.getWindow();
		double mouseX = minecraft.mouseHandler.xpos() * w.getGuiScaledWidth() / w.getScreenWidth();
		double mouseY = minecraft.mouseHandler.ypos() * w.getGuiScaledHeight() / w.getScreenHeight();
		SceneTransform t = activeScene.getTransform();
		Vec3 vec1 = t.screenToScene(mouseX, mouseY, 1000, 0);
		Vec3 vec2 = t.screenToScene(mouseX, mouseY, -100, 0);
		Pair<ItemStack, BlockPos> pair = activeScene.rayTraceScene(vec1, vec2);
		hoveredTooltipItem = pair.getFirst();
		hoveredBlockPos = pair.getSecond();
	}

	@Override
	public boolean mouseScrolled(double mouseX, double mouseY, double delta) {
		if (scroll(delta > 0))
			return true;
		return super.mouseScrolled(mouseX, mouseY, delta);
	}

	protected void replay() {
		identifyMode = false;
		PonderScene scene = scenes.get(index);

		if (hasShiftDown()) {
			List<PonderStoryBoardEntry> list = PonderRegistry.ALL.get(scene.component);
			PonderStoryBoardEntry sb = list.get(index);
			StructureTemplate activeTemplate = PonderRegistry.loadSchematic(sb.getSchematicLocation());
			PonderWorld world = new PonderWorld(BlockPos.ZERO, Minecraft.getInstance().level);
			activeTemplate.placeInWorld(world, BlockPos.ZERO, BlockPos.ZERO, new StructurePlaceSettings(), new Random(), Block.UPDATE_CLIENTS);
			world.createBackup();
			scene = PonderRegistry.compileScene(index, sb, world);
			scene.begin();
			scenes.set(index, scene);
		}

		scene.begin();
	}

	protected boolean scroll(boolean forward) {
		int prevIndex = index;
		index = forward ? index + 1 : index - 1;
		index = Mth.clamp(index, 0, scenes.size() - 1);
		if (prevIndex != index) {// && Math.abs(index - lazyIndex.getValue()) < 1.5f) {
			scenes.get(prevIndex)
				.fadeOut();
			scenes.get(index)
				.begin();
			lazyIndex.chase(index, 1 / 4f, Chaser.EXP);
			identifyMode = false;
			return true;
		} else
			index = prevIndex;
		return false;
	}

	@Override
	protected void renderWindow(PoseStack ms, int mouseX, int mouseY, float partialTicks) {
		partialTicks = getPartialTicks();
		RenderSystem.enableBlend();
		renderVisibleScenes(ms, mouseX, mouseY,
			skipCooling > 0 ? 0 : identifyMode ? ponderPartialTicksPaused : partialTicks);
		renderWidgets(ms, mouseX, mouseY, identifyMode ? ponderPartialTicksPaused : partialTicks);
	}

	@Override
	public void renderBackground(PoseStack ms) {
		super.renderBackground(ms);
	}

	protected void renderVisibleScenes(PoseStack ms, int mouseX, int mouseY, float partialTicks) {
		renderScene(ms, mouseX, mouseY, index, partialTicks);
		float lazyIndexValue = lazyIndex.getValue(partialTicks);
		if (Math.abs(lazyIndexValue - index) > 1 / 512f)
			renderScene(ms, mouseX, mouseY, lazyIndexValue < index ? index - 1 : index + 1, partialTicks);
	}

	protected void renderScene(PoseStack ms, int mouseX, int mouseY, int i, float partialTicks) {
		SuperRenderTypeBuffer buffer = SuperRenderTypeBuffer.getInstance();
		PonderScene story = scenes.get(i);
		double value = lazyIndex.getValue(minecraft.getFrameTime());
		double diff = i - value;
		double slide = Mth.lerp(diff * diff, 200, 600) * diff;

		RenderSystem.enableBlend();
		RenderSystem.enableDepthTest();

//		RenderSystem.pushMatrix();
		// TODO 1.17: is the following still true?
		// has to be outside of MS transforms, important for vertex sorting
//		RenderSystem.translated(0, 0, 800);

		ms.pushPose();
//		ms.translate(0, 0, -800);
		story.transform.updateScreenParams(width, height, slide);
		story.transform.apply(ms, partialTicks, false);
		story.transform.updateSceneRVE(partialTicks);
		story.renderScene(buffer, ms, partialTicks);
		buffer.draw();

		BoundingBox bounds = story.getBounds();
		ms.pushPose();

		// kool shadow fx
		{
			RenderSystem.enableCull();
			RenderSystem.enableDepthTest();
			ms.pushPose();
			ms.translate(story.basePlateOffsetX, 0, story.basePlateOffsetZ);
			UIRenderHelper.flipForGuiRender(ms);

			float flash = finishingFlash.getValue(partialTicks) * .9f;
			float alpha = flash;
			flash *= flash;
			flash = ((flash * 2) - 1);
			flash *= flash;
			flash = 1 - flash;

			for (int f = 0; f < 4; f++) {
				ms.translate(story.basePlateSize, 0, 0);
				ms.pushPose();
				ms.translate(0, 0, -1 / 1024f);
				if (flash > 0) {
					ms.pushPose();
					ms.scale(1, .5f + flash * .75f, 1);
					GuiUtils.drawGradientRect(ms.last()
						.pose(), 0, 0, -1, -story.basePlateSize, 0, 0x00_c6ffc9,
						new Color(0xaa_c6ffc9).scaleAlpha(alpha).getRGB());
					ms.popPose();
				}
				ms.translate(0, 0, 2 / 1024f);
				GuiUtils.drawGradientRect(ms.last()
					.pose(), 0, 0, 0, -story.basePlateSize, 4, 0x66_000000, 0x00_000000);
				ms.popPose();
				ms.mulPose(Vector3f.YP.rotationDegrees(-90));
			}
			ms.popPose();
			RenderSystem.disableCull();
			RenderSystem.disableDepthTest();
		}

		// coords for debug
		if (PonderIndex.EDITOR_MODE && !userViewMode) {

			ms.scale(-1, -1, 1);
			ms.scale(1 / 16f, 1 / 16f, 1 / 16f);
			ms.translate(1, -8, -1 / 64f);

			// X AXIS
			ms.pushPose();
			ms.translate(4, -3, 0);
			ms.translate(0, 0, -2 / 1024f);
			for (int x = 0; x <= bounds.getXSpan(); x++) {
				ms.translate(-16, 0, 0);
				font.draw(ms, x == bounds.getXSpan() ? "x" : "" + x, 0, 0, 0xFFFFFFFF);
			}
			ms.popPose();

			// Z AXIS
			ms.pushPose();
			ms.scale(-1, 1, 1);
			ms.translate(0, -3, -4);
			ms.mulPose(Vector3f.YP.rotationDegrees(-90));
			ms.translate(-8, -2, 2 / 64f);
			for (int z = 0; z <= bounds.getZSpan(); z++) {
				ms.translate(16, 0, 0);
				font.draw(ms, z == bounds.getZSpan() ? "z" : "" + z, 0, 0, 0xFFFFFFFF);
			}
			ms.popPose();

			// DIRECTIONS
			ms.pushPose();
			ms.translate(bounds.getXSpan() * -8, 0, bounds.getZSpan() * 8);
			ms.mulPose(Vector3f.YP.rotationDegrees(-90));
			for (Direction d : Iterate.horizontalDirections) {
				ms.mulPose(Vector3f.YP.rotationDegrees(90));
				ms.pushPose();
				ms.translate(0, 0, bounds.getZSpan() * 16);
				ms.mulPose(Vector3f.XP.rotationDegrees(-90));
				font.draw(ms, d.name()
					.substring(0, 1), 0, 0, 0x66FFFFFF);
				font.draw(ms, "|", 2, 10, 0x44FFFFFF);
				font.draw(ms, ".", 2, 14, 0x22FFFFFF);
				ms.popPose();
			}
			ms.popPose();
			buffer.draw();
		}

		ms.popPose();
		ms.popPose();
//		RenderSystem.popMatrix();
	}

	protected void renderWidgets(PoseStack ms, int mouseX, int mouseY, float partialTicks) {
		RenderSystem.disableDepthTest();

		float fade = fadeIn.getValue(partialTicks);
		float lazyIndexValue = lazyIndex.getValue(partialTicks);
		float indexDiff = Math.abs(lazyIndexValue - index);
		PonderScene activeScene = scenes.get(index);

		boolean noWidgetsHovered = true;
		for (GuiEventListener child : children())
			noWidgetsHovered &= !child.isMouseOver(mouseX, mouseY);

		int tooltipColor = Theme.i(Theme.Key.TEXT_DARKER);
		{
			// Chapter title
			ms.pushPose();
			ms.translate(0, 0, 400);
			int x = 31 + 20 + 8;
			int y = 31;

			String title = activeScene.getTitle();
			int wordWrappedHeight = font.wordWrapHeight(title, left.x - 51);

			int streakHeight = 35 - 9 + wordWrappedHeight;
			UIRenderHelper.streak(ms, 0, x - 4, y - 12 + streakHeight / 2, streakHeight, (int) (150 * fade));
			UIRenderHelper.streak(ms, 180, x - 4, y - 12 + streakHeight / 2, streakHeight, (int) (30 * fade));
			new BoxElement()
					.withBackground(Theme.c(Theme.Key.PONDER_BACKGROUND_FLAT))
					.gradientBorder(Theme.p(Theme.Key.PONDER_IDLE))
					.at(21, 21, 100)
					.withBounds(30, 30)
					.render(ms);


			GuiGameElement.of(stack)
					.scale(2)
					.at(x - 39, y - 11)
					.render(ms);

			font.draw(ms, Lang.translate(PONDERING), x, y - 6, tooltipColor);
			y += 8;
			x += 0;
			ms.translate(x, y, 0);
			ms.mulPose(Vector3f.XN.rotationDegrees(indexDiff * -75));
			ms.translate(0, 0, 5);
			FontHelper.drawSplitString(ms, font, title, 0, 0, left.x - 51,
				Theme.c(Theme.Key.TEXT).scaleAlpha(1 - indexDiff).getRGB());
			ms.popPose();

			if (chapter != null) {
				ms.pushPose();

				ms.translate(chap.x - 4 - 4, chap.y, 0);
				UIRenderHelper.streak(ms, 180, 4, 10, 26, (int) (150 * fade));

				drawRightAlignedString(font, ms, Lang.translate(IN_CHAPTER).getString(), 0, 0, tooltipColor);
				drawRightAlignedString(font, ms, chapter.getTitle(), 0, 12, Theme.i(Theme.Key.TEXT));

				ms.popPose();
			}

			Color c1 = Theme.c(Theme.Key.PONDER_BACK_ARROW).setAlpha(0x40);
			Color c2 = Theme.c(Theme.Key.PONDER_BACK_ARROW).setAlpha(0x20);
			Color c3 = Theme.c(Theme.Key.PONDER_BACK_ARROW).setAlpha(0x10);
			UIRenderHelper.breadcrumbArrow(ms, width / 2 - 20, height - 51, 0, 20, 20, 5, c1, c2);
			UIRenderHelper.breadcrumbArrow(ms, width / 2 + 20, height - 51, 0, -20, 20, -5, c1, c2);
			UIRenderHelper.breadcrumbArrow(ms, width / 2 - 90, height - 51, 0, 70, 20, 5, c1, c3);
			UIRenderHelper.breadcrumbArrow(ms, width / 2 + 90, height - 51, 0, -70, 20, -5, c1, c3);
		}

		if (identifyMode) {
			if (noWidgetsHovered && mouseY < height - 80) {
				ms.pushPose();
				ms.translate(mouseX, mouseY, 100);
				if (hoveredTooltipItem.isEmpty()) {
					MutableComponent text = Lang.translate(
							IDENTIFY_MODE,
							((MutableComponent) minecraft.options.keyDrop.getTranslatedKeyMessage()).withStyle(ChatFormatting.WHITE)
					).withStyle(ChatFormatting.GRAY);

					//renderOrderedTooltip(ms, textRenderer.wrapLines(text, width / 3), 0, 0);
					renderComponentTooltip(ms, font.getSplitter().splitLines(text, width / 3, Style.EMPTY), 0, 0, font);
					/*String tooltip = Lang
						.createTranslationTextComponent(IDENTIFY_MODE, client.gameSettings.keyBindDrop.getBoundKeyLocalizedText().applyTextStyle(TextFormatting.WHITE))
						.applyTextStyle(TextFormatting.GRAY)
						.getFormattedText();
					renderTooltip(font.listFormattedStringToWidth(tooltip, width / 3), 0, 0);*/
				} else
					renderTooltip(ms, hoveredTooltipItem, 0, 0);
				if (hoveredBlockPos != null && PonderIndex.EDITOR_MODE && !userViewMode) {
					ms.translate(0, -15, 0);
					boolean copied = copiedBlockPos != null && hoveredBlockPos.equals(copiedBlockPos);
					MutableComponent coords = new TextComponent(hoveredBlockPos.getX() + ", " + hoveredBlockPos.getY() + ", " + hoveredBlockPos.getZ())
							.withStyle(copied ? ChatFormatting.GREEN : ChatFormatting.GOLD);
					renderTooltip(ms, coords, 0, 0);
				}
				ms.popPose();
			}
			scan.flash();
		} else {
			scan.dim();
		}

		if (PonderIndex.EDITOR_MODE) {
			if (userViewMode)
				userMode.flash();
			else
				userMode.dim();
		}

		if (isComfyReadingEnabled())
			slowMode.flash();
		else
			slowMode.dim();

		{
			// Scene overlay
			float scenePT = skipCooling > 0 ? 0 : partialTicks;
			ms.pushPose();
			ms.translate(0, 0, 100);
			renderOverlay(ms, index, scenePT);
			if (indexDiff > 1 / 512f)
				renderOverlay(ms, lazyIndexValue < index ? index - 1 : index + 1, scenePT);
			ms.popPose();
		}

		// Widgets
		renderables.forEach(w -> {
			if (w instanceof PonderButton button) {
				button.fade().startWithValue(fade);
			}
		});

		if (index == 0 || index == 1 && lazyIndexValue < index)
			left.fade().startWithValue(lazyIndexValue);
		if (index == scenes.size() - 1 || index == scenes.size() - 2 && lazyIndexValue > index)
			right.fade().startWithValue(scenes.size() - lazyIndexValue - 1);

		boolean finished = activeScene.isFinished();
		if (finished)
			right.flash();
		else
			right.dim();

		// Tags
		List<PonderTag> sceneTags = activeScene.tags;
		boolean highlightAll = sceneTags.contains(PonderTag.Highlight.ALL);
		double s = Minecraft.getInstance()
			.getWindow()
			.getGuiScale();
		IntStream.range(0, tagButtons.size())
			.forEach(i -> {
				ms.pushPose();
				LerpedFloat chase = tagFades.get(i);
				PonderButton button = tagButtons.get(i);
				if (button.isMouseOver(mouseX, mouseY)) {
					chase.updateChaseTarget(1);
				} else
					chase.updateChaseTarget(0);

				chase.tickChaser();

				if (highlightAll)
					button.flash();
				else
					button.dim();

				int x = button.x + button.getWidth() + 4;
				int y = button.y - 2;
				ms.translate(x, y + 5 * (1 - fade), 800);

				float fadedWidth = 200 * chase.getValue(partialTicks);
				UIRenderHelper.streak(ms, 0, 0, 12, 26, (int) fadedWidth);

				RenderSystem.enableScissor((int) (x * s), 0, (int) (fadedWidth * s), (int) (height * s));

				String tagName = this.tags.get(i)
					.getTitle();
				font.draw(ms, tagName, 3, 8, Theme.i(Theme.Key.TEXT_ACCENT_SLIGHT));

				RenderSystem.disableScissor();

				ms.popPose();
			});

		ms.pushPose();
		ms.translate(0, 0, 500);
		int tooltipY = height - 16;
		if (scan.isHovered())
			drawCenteredString(ms, font, Lang.translate(IDENTIFY), scan.x + 10, tooltipY, tooltipColor);
		if (index != 0 && left.isHovered())
			drawCenteredString(ms, font, Lang.translate(PREVIOUS), left.x + 10, tooltipY, tooltipColor);
		if (close.isHovered())
			drawCenteredString(ms, font, Lang.translate(CLOSE), close.x + 10, tooltipY, tooltipColor);
		if (index != scenes.size() - 1 && right.isHovered())
			drawCenteredString(ms, font, Lang.translate(NEXT), right.x + 10, tooltipY, tooltipColor);
		if (replay.isHovered())
			drawCenteredString(ms, font, Lang.translate(REPLAY), replay.x + 10, tooltipY, tooltipColor);
		if (slowMode.isHovered())
			drawCenteredString(ms, font, Lang.translate(SLOW_TEXT), slowMode.x + 5, tooltipY, tooltipColor);
		if (PonderIndex.EDITOR_MODE && userMode.isHovered())
			drawCenteredString(ms, font, "Editor View", userMode.x + 10, tooltipY, tooltipColor);
		ms.popPose();

		RenderSystem.enableDepthTest();
	}

	private void renderOverlay(PoseStack ms, int i, float partialTicks) {
		if (identifyMode)
			return;
		ms.pushPose();
		PonderScene story = scenes.get(i);
		story.renderOverlay(this, ms, skipCooling > 0 ? 0 : identifyMode ? ponderPartialTicksPaused : partialTicks);
		ms.popPose();
	}

	@Override
	public boolean mouseClicked(double x, double y, int button) {
		if (identifyMode && hoveredBlockPos != null && PonderIndex.EDITOR_MODE) {
			long handle = minecraft.getWindow()
				.getWindow();
			if (copiedBlockPos != null && button == 1) {
				clipboardHelper.setClipboard(handle,
					"util.select.fromTo(" + copiedBlockPos.getX() + ", " + copiedBlockPos.getY() + ", "
						+ copiedBlockPos.getZ() + ", " + hoveredBlockPos.getX() + ", " + hoveredBlockPos.getY() + ", "
						+ hoveredBlockPos.getZ() + ")");
				copiedBlockPos = hoveredBlockPos;
				return true;
			}

			if (hasShiftDown())
				clipboardHelper.setClipboard(handle, "util.select.position(" + hoveredBlockPos.getX() + ", "
					+ hoveredBlockPos.getY() + ", " + hoveredBlockPos.getZ() + ")");
			else
				clipboardHelper.setClipboard(handle, "util.grid.at(" + hoveredBlockPos.getX() + ", "
					+ hoveredBlockPos.getY() + ", " + hoveredBlockPos.getZ() + ")");
			copiedBlockPos = hoveredBlockPos;
			return true;
		}

		return super.mouseClicked(x, y, button);
	}

	@Override
	public boolean keyPressed(int code, int p_keyPressed_2_, int p_keyPressed_3_) {
		Options settings = Minecraft.getInstance().options;
		int sCode = KeyBindingHelper.getKeyCode(settings.keyDown)
			.getValue();

		int aCode = KeyBindingHelper.getKeyCode(settings.keyLeft)
			.getValue();
		int dCode = KeyBindingHelper.getKeyCode(settings.keyRight)
			.getValue();
		int qCode = KeyBindingHelper.getKeyCode(settings.keyDrop)
			.getValue();

		if (code == sCode) {
			replay();
			return true;
		}

		if (code == aCode) {
			scroll(false);
			return true;
		}

		if (code == dCode) {
			scroll(true);
			return true;
		}

		if (code == qCode) {
			identifyMode = !identifyMode;
			if (!identifyMode)
				scenes.get(index)
					.deselect();
			return true;
		}

		return super.keyPressed(code, p_keyPressed_2_, p_keyPressed_3_);
	}

	@Override
	protected String getBreadcrumbTitle() {
		if (chapter != null)
			return chapter.getTitle();

		return stack.getItem()
				.getDescription()
				.getString();
	}

	public Font getFontRenderer() {
		return font;
	}

	protected boolean isMouseOver(double mouseX, double mouseY, int x, int y, int w, int h) {
		boolean hovered = !(mouseX < x || mouseX > x + w);
		hovered &= !(mouseY < y || mouseY > y + h);
		return hovered;
	}

	public static void renderSpeechBox(PoseStack ms, int x, int y, int w, int h, boolean highlighted, Pointing pointing,
		boolean returnWithLocalTransform) {
		if (!returnWithLocalTransform)
			ms.pushPose();

		int boxX = x;
		int boxY = y;
		int divotX = x;
		int divotY = y;
		int divotRotation = 0;
		int divotSize = 8;
		int distance = 1;
		int divotRadius = divotSize / 2;
		Couple<Color> borderColors = Theme.p(highlighted ? Theme.Key.PONDER_HIGHLIGHT : Theme.Key.PONDER_IDLE);
		Color c;

		switch (pointing) {
		default:
		case DOWN:
			divotRotation = 0;
			boxX -= w / 2;
			boxY -= h + divotSize + 1 + distance;
			divotX -= divotRadius;
			divotY -= divotSize + distance;
			c = borderColors.getSecond();
			break;
		case LEFT:
			divotRotation = 90;
			boxX += divotSize + 1 + distance;
			boxY -= h / 2;
			divotX += distance;
			divotY -= divotRadius;
			c = Color.mixColors(borderColors, 0.5f);
			break;
		case RIGHT:
			divotRotation = 270;
			boxX -= w + divotSize + 1 + distance;
			boxY -= h / 2;
			divotX -= divotSize + distance;
			divotY -= divotRadius;
			c = Color.mixColors(borderColors, 0.5f);
			break;
		case UP:
			divotRotation = 180;
			boxX -= w / 2;
			boxY += divotSize + 1 + distance;
			divotX -= divotRadius;
			divotY += distance;
			c = borderColors.getFirst();
			break;
		}

		new BoxElement()
				.withBackground(Theme.c(Theme.Key.PONDER_BACKGROUND_FLAT))
				.gradientBorder(borderColors)
				.at(boxX, boxY, 100)
				.withBounds(w, h)
				.render(ms);

		ms.pushPose();
		ms.translate(divotX + divotRadius, divotY + divotRadius, 10);
		ms.mulPose(Vector3f.ZP.rotationDegrees(divotRotation));
		ms.translate(-divotRadius, -divotRadius, 0);
		AllGuiTextures.SPEECH_TOOLTIP_BACKGROUND.render(ms, 0, 0);
		AllGuiTextures.SPEECH_TOOLTIP_COLOR.render(ms, 0, 0, c);
		ms.popPose();

		if (returnWithLocalTransform) {
			ms.translate(boxX, boxY, 0);
			return;
		}

		ms.popPose();

	}

	public ItemStack getHoveredTooltipItem() {
		return hoveredTooltipItem;
	}

	public ItemStack getSubject() {
		return stack;
	}

	@Override
	public boolean isEquivalentTo(NavigatableSimiScreen other) {
		if (other instanceof PonderUI)
			return stack.sameItem(((PonderUI) other).stack);
		return super.isEquivalentTo(other);
	}

	@Override
	public void shareContextWith(NavigatableSimiScreen other) {
		if (other instanceof PonderUI) {
			PonderUI ponderUI = (PonderUI) other;
			ponderUI.referredToByTag = referredToByTag;
		}
	}

	public static float getPartialTicks() {
		float renderPartialTicks = Minecraft.getInstance()
			.getFrameTime();

		if (Minecraft.getInstance().screen instanceof PonderUI) {
			PonderUI ui = (PonderUI) Minecraft.getInstance().screen;
			if (ui.identifyMode)
				return ponderPartialTicksPaused;

			return (renderPartialTicks + (ui.extendedTickLength - ui.extendedTickTimer)) / (ui.extendedTickLength + 1);
		}

		return renderPartialTicks;
	}

	@Override
	public boolean isPauseScreen() {
		return true;
	}

	public void coolDownAfterSkip() {
		skipCooling = 15;
	}

	@Override
	public void removed() {
		super.removed();
		hoveredTooltipItem = ItemStack.EMPTY;
	}

	public void drawRightAlignedString(Font fontRenderer, PoseStack ms, String string, int x, int y,
		int color) {
		fontRenderer.draw(ms, string, (float) (x - fontRenderer.width(string)), (float) y, color);
	}

	public boolean isComfyReadingEnabled() {
		return AllConfigs.CLIENT.comfyReading.get();
	}

	public void setComfyReadingEnabled(boolean slowTextMode) {
		AllConfigs.CLIENT.comfyReading.set(slowTextMode);
	}

}<|MERGE_RESOLUTION|>--- conflicted
+++ resolved
@@ -8,16 +8,6 @@
 import java.util.Random;
 import java.util.stream.IntStream;
 
-<<<<<<< HEAD
-import com.simibubi.create.lib.helper.KeyBindingHelper;
-import com.simibubi.create.lib.utility.GuiUtils;
-
-import net.minecraft.core.Registry;
-
-import org.lwjgl.opengl.GL11;
-
-=======
->>>>>>> ad350507
 import com.mojang.blaze3d.platform.ClipboardManager;
 import com.mojang.blaze3d.platform.Window;
 import com.mojang.blaze3d.systems.RenderSystem;
@@ -69,6 +59,8 @@
 import net.minecraft.world.level.levelgen.structure.templatesystem.StructurePlaceSettings;
 import net.minecraft.world.level.levelgen.structure.templatesystem.StructureTemplate;
 import net.minecraft.world.phys.Vec3;
+import net.minecraftforge.fmlclient.gui.GuiUtils;
+import net.minecraftforge.registries.ForgeRegistries;
 
 public class PonderUI extends NavigatableSimiScreen {
 
@@ -120,11 +112,13 @@
 	}
 
 	public static PonderUI of(ItemStack item) {
-		return new PonderUI(PonderRegistry.compile(Registry.ITEM.getKey(item.getItem())));
+		return new PonderUI(PonderRegistry.compile(item.getItem()
+			.getRegistryName()));
 	}
 
 	public static PonderUI of(ItemStack item, PonderTag tag) {
-		PonderUI ponderUI = new PonderUI(PonderRegistry.compile(Registry.ITEM.getKey(item.getItem())));
+		PonderUI ponderUI = new PonderUI(PonderRegistry.compile(item.getItem()
+			.getRegistryName()));
 		ponderUI.referredToByTag = tag;
 		return ponderUI;
 	}
@@ -137,10 +131,10 @@
 
 	PonderUI(List<PonderScene> scenes) {
 		ResourceLocation component = scenes.get(0).component;
-		if (Registry.ITEM.containsKey(component))
-			stack = new ItemStack(Registry.ITEM.get(component));
+		if (ForgeRegistries.ITEMS.containsKey(component))
+			stack = new ItemStack(ForgeRegistries.ITEMS.getValue(component));
 		else
-			stack = new ItemStack(Registry.BLOCK.get(component));
+			stack = new ItemStack(ForgeRegistries.BLOCKS.getValue(component));
 
 		tags = new ArrayList<>(PonderRegistry.TAGS.getTags(component));
 		this.scenes = scenes;
@@ -787,14 +781,13 @@
 	@Override
 	public boolean keyPressed(int code, int p_keyPressed_2_, int p_keyPressed_3_) {
 		Options settings = Minecraft.getInstance().options;
-		int sCode = KeyBindingHelper.getKeyCode(settings.keyDown)
+		int sCode = settings.keyDown.getKey()
 			.getValue();
-
-		int aCode = KeyBindingHelper.getKeyCode(settings.keyLeft)
+		int aCode = settings.keyLeft.getKey()
 			.getValue();
-		int dCode = KeyBindingHelper.getKeyCode(settings.keyRight)
+		int dCode = settings.keyRight.getKey()
 			.getValue();
-		int qCode = KeyBindingHelper.getKeyCode(settings.keyDrop)
+		int qCode = settings.keyDrop.getKey()
 			.getValue();
 
 		if (code == sCode) {
