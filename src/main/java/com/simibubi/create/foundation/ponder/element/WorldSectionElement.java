package com.simibubi.create.foundation.ponder.element;

import java.util.ArrayList;
import java.util.List;
import java.util.Map;
import java.util.Map.Entry;
import java.util.Random;
import java.util.function.Consumer;

import com.jozufozu.flywheel.core.model.ShadeSeparatedBufferBuilder;
import com.jozufozu.flywheel.core.model.ShadeSeparatingVertexConsumer;
import com.jozufozu.flywheel.fabric.model.CullingBakedModel;
import com.jozufozu.flywheel.fabric.model.FabricModelUtil;
import com.jozufozu.flywheel.fabric.model.LayerFilteringBakedModel;
import com.jozufozu.flywheel.util.transform.TransformStack;
import com.mojang.blaze3d.vertex.BufferBuilder;
import com.mojang.blaze3d.vertex.DefaultVertexFormat;
import com.mojang.blaze3d.vertex.PoseStack;
import com.mojang.blaze3d.vertex.SheetedDecalTextureGenerator;
import com.mojang.blaze3d.vertex.VertexConsumer;
import com.mojang.blaze3d.vertex.VertexFormat;
import com.simibubi.create.CreateClient;
import com.simibubi.create.foundation.ponder.PonderScene;
import com.simibubi.create.foundation.ponder.PonderWorld;
import com.simibubi.create.foundation.ponder.Selection;
import com.simibubi.create.foundation.render.BlockEntityRenderHelper;
import com.simibubi.create.foundation.render.SuperByteBuffer;
import com.simibubi.create.foundation.render.SuperByteBufferCache;
import com.simibubi.create.foundation.render.SuperRenderTypeBuffer;
import com.simibubi.create.foundation.utility.AnimationTickHolder;
import com.simibubi.create.foundation.utility.Pair;
import com.simibubi.create.foundation.utility.VecHelper;
import com.simibubi.create.foundation.utility.outliner.AABBOutline;

import net.fabricmc.fabric.api.renderer.v1.model.FabricBakedModel;
import net.minecraft.client.Minecraft;
import net.minecraft.client.renderer.ItemBlockRenderTypes;
import net.minecraft.client.renderer.MultiBufferSource;
import net.minecraft.client.renderer.RenderType;
import net.minecraft.client.renderer.block.BlockRenderDispatcher;
import net.minecraft.client.renderer.block.ModelBlockRenderer;
import net.minecraft.client.renderer.texture.OverlayTexture;
import net.minecraft.client.resources.model.BakedModel;
import net.minecraft.client.resources.model.ModelBakery;
import net.minecraft.core.BlockPos;
import net.minecraft.core.Direction.Axis;
import net.minecraft.util.Mth;
import net.minecraft.world.level.ClipContext;
import net.minecraft.world.level.Level;
import net.minecraft.world.level.block.Block;
import net.minecraft.world.level.block.EntityBlock;
import net.minecraft.world.level.block.RenderShape;
import net.minecraft.world.level.block.entity.BlockEntity;
import net.minecraft.world.level.block.entity.BlockEntityTicker;
import net.minecraft.world.level.block.state.BlockState;
import net.minecraft.world.level.material.FluidState;
import net.minecraft.world.phys.BlockHitResult;
import net.minecraft.world.phys.Vec3;
import net.minecraft.world.phys.shapes.CollisionContext;
import net.minecraft.world.phys.shapes.VoxelShape;

public class WorldSectionElement extends AnimatedSceneElement {

	public static final SuperByteBufferCache.Compartment<Pair<Integer, Integer>> DOC_WORLD_SECTION =
		new SuperByteBufferCache.Compartment<>();

	private static final ThreadLocal<ThreadLocalObjects> THREAD_LOCAL_OBJECTS = ThreadLocal.withInitial(ThreadLocalObjects::new);

	List<BlockEntity> renderedBlockEntities;
	List<Pair<BlockEntity, Consumer<Level>>> tickableBlockEntities;
	Selection section;
	boolean redraw;

	Vec3 prevAnimatedOffset = Vec3.ZERO;
	Vec3 animatedOffset = Vec3.ZERO;
	Vec3 prevAnimatedRotation = Vec3.ZERO;
	Vec3 animatedRotation = Vec3.ZERO;
	Vec3 centerOfRotation = Vec3.ZERO;
	Vec3 stabilizationAnchor = null;

	BlockPos selectedBlock;

	public WorldSectionElement() {}

	public WorldSectionElement(Selection section) {
		this.section = section.copy();
		centerOfRotation = section.getCenter();
	}

	public void mergeOnto(WorldSectionElement other) {
		setVisible(false);
		if (other.isEmpty())
			other.set(section);
		else
			other.add(section);
	}

	public void set(Selection selection) {
		applyNewSelection(selection.copy());
	}

	public void add(Selection toAdd) {
		applyNewSelection(this.section.add(toAdd));
	}

	public void erase(Selection toErase) {
		applyNewSelection(this.section.substract(toErase));
	}

	private void applyNewSelection(Selection selection) {
		this.section = selection;
		queueRedraw();
	}

	public void setCenterOfRotation(Vec3 center) {
		centerOfRotation = center;
	}

	public void stabilizeRotation(Vec3 anchor) {
		stabilizationAnchor = anchor;
	}

	@Override
	public void reset(PonderScene scene) {
		super.reset(scene);
		resetAnimatedTransform();
		resetSelectedBlock();
	}

	public void selectBlock(BlockPos pos) {
		selectedBlock = pos;
	}

	public void resetSelectedBlock() {
		selectedBlock = null;
	}

	public void resetAnimatedTransform() {
		prevAnimatedOffset = Vec3.ZERO;
		animatedOffset = Vec3.ZERO;
		prevAnimatedRotation = Vec3.ZERO;
		animatedRotation = Vec3.ZERO;
	}

	public void queueRedraw() {
		redraw = true;
	}

	public boolean isEmpty() {
		return section == null;
	}

	public void setEmpty() {
		section = null;
	}

	public void setAnimatedRotation(Vec3 eulerAngles, boolean force) {
		this.animatedRotation = eulerAngles;
		if (force)
			prevAnimatedRotation = animatedRotation;
	}

	public Vec3 getAnimatedRotation() {
		return animatedRotation;
	}

	public void setAnimatedOffset(Vec3 offset, boolean force) {
		this.animatedOffset = offset;
		if (force)
			prevAnimatedOffset = animatedOffset;
	}

	public Vec3 getAnimatedOffset() {
		return animatedOffset;
	}

	@Override
	public boolean isVisible() {
		return super.isVisible() && !isEmpty();
	}

	class WorldSectionRayTraceResult {
		Vec3 actualHitVec;
		BlockPos worldPos;
	}

	public Pair<Vec3, BlockHitResult> rayTrace(PonderWorld world, Vec3 source, Vec3 target) {
		world.setMask(this.section);
		Vec3 transformedTarget = reverseTransformVec(target);
		BlockHitResult rayTraceBlocks = world.clip(new ClipContext(reverseTransformVec(source), transformedTarget,
			ClipContext.Block.OUTLINE, ClipContext.Fluid.NONE, null));
		world.clearMask();

		if (rayTraceBlocks == null)
			return null;
		if (rayTraceBlocks.getLocation() == null)
			return null;

		double t = rayTraceBlocks.getLocation()
			.subtract(transformedTarget)
			.lengthSqr()
			/ source.subtract(target)
				.lengthSqr();
		Vec3 actualHit = VecHelper.lerp((float) t, target, source);
		return Pair.of(actualHit, rayTraceBlocks);
	}

	private Vec3 reverseTransformVec(Vec3 in) {
		float pt = AnimationTickHolder.getPartialTicks();
		in = in.subtract(VecHelper.lerp(pt, prevAnimatedOffset, animatedOffset));
		if (!animatedRotation.equals(Vec3.ZERO) || !prevAnimatedRotation.equals(Vec3.ZERO)) {
			if (centerOfRotation == null)
				centerOfRotation = section.getCenter();
			double rotX = Mth.lerp(pt, prevAnimatedRotation.x, animatedRotation.x);
			double rotZ = Mth.lerp(pt, prevAnimatedRotation.z, animatedRotation.z);
			double rotY = Mth.lerp(pt, prevAnimatedRotation.y, animatedRotation.y);
			in = in.subtract(centerOfRotation);
			in = VecHelper.rotate(in, -rotX, Axis.X);
			in = VecHelper.rotate(in, -rotZ, Axis.Z);
			in = VecHelper.rotate(in, -rotY, Axis.Y);
			in = in.add(centerOfRotation);
			if (stabilizationAnchor != null) {
				in = in.subtract(stabilizationAnchor);
				in = VecHelper.rotate(in, rotX, Axis.X);
				in = VecHelper.rotate(in, rotZ, Axis.Z);
				in = VecHelper.rotate(in, rotY, Axis.Y);
				in = in.add(stabilizationAnchor);
			}
		}
		return in;
	}

	public void transformMS(PoseStack ms, float pt) {
		TransformStack.cast(ms)
			.translate(VecHelper.lerp(pt, prevAnimatedOffset, animatedOffset));
		if (!animatedRotation.equals(Vec3.ZERO) || !prevAnimatedRotation.equals(Vec3.ZERO)) {
			if (centerOfRotation == null)
				centerOfRotation = section.getCenter();
			double rotX = Mth.lerp(pt, prevAnimatedRotation.x, animatedRotation.x);
			double rotZ = Mth.lerp(pt, prevAnimatedRotation.z, animatedRotation.z);
			double rotY = Mth.lerp(pt, prevAnimatedRotation.y, animatedRotation.y);
			TransformStack.cast(ms)
				.translate(centerOfRotation)
				.rotateX(rotX)
				.rotateZ(rotZ)
				.rotateY(rotY)
				.translateBack(centerOfRotation);
			if (stabilizationAnchor != null) {
				TransformStack.cast(ms)
					.translate(stabilizationAnchor)
					.rotateX(-rotX)
					.rotateZ(-rotZ)
					.rotateY(-rotY)
					.translateBack(stabilizationAnchor);
			}
		}
	}

	public void tick(PonderScene scene) {
		prevAnimatedOffset = animatedOffset;
		prevAnimatedRotation = animatedRotation;
		if (!isVisible())
			return;
		loadTEsIfMissing(scene.getWorld());
		renderedBlockEntities.removeIf(be -> scene.getWorld()
			.getBlockEntity(be.getBlockPos()) != be);
		tickableBlockEntities.removeIf(be -> scene.getWorld()
			.getBlockEntity(be.getFirst()
				.getBlockPos()) != be.getFirst());
		tickableBlockEntities.forEach(be -> be.getSecond()
			.accept(scene.getWorld()));
	}

	@Override
	public void whileSkipping(PonderScene scene) {
		if (redraw) {
			renderedBlockEntities = null;
			tickableBlockEntities = null;
		}
		redraw = false;
	}

	protected void loadTEsIfMissing(PonderWorld world) {
		if (renderedBlockEntities != null)
			return;
		tickableBlockEntities = new ArrayList<>();
		renderedBlockEntities = new ArrayList<>();
		section.forEach(pos -> {
			BlockEntity blockEntity = world.getBlockEntity(pos);
			BlockState blockState = world.getBlockState(pos);
			Block block = blockState.getBlock();
			if (blockEntity == null)
				return;
			if (!(block instanceof EntityBlock))
				return;
			blockEntity.setBlockState(world.getBlockState(pos));
			BlockEntityTicker<?> ticker = ((EntityBlock) block).getTicker(world, blockState, blockEntity.getType());
			if (ticker != null)
				addTicker(blockEntity, ticker);
			renderedBlockEntities.add(blockEntity);
		});
	}

	@SuppressWarnings("unchecked")
	private <T extends BlockEntity> void addTicker(T blockEntity, BlockEntityTicker<?> ticker) {
		tickableBlockEntities.add(Pair.of(blockEntity, w -> ((BlockEntityTicker<T>) ticker).tick(w,
			blockEntity.getBlockPos(), blockEntity.getBlockState(), blockEntity)));
	}

	@Override
	public void renderFirst(PonderWorld world, MultiBufferSource buffer, PoseStack ms, float fade, float pt) {
		int light = -1;
		if (fade != 1)
			light = (int) (Mth.lerp(fade, 5, 14));
		if (redraw) {
			renderedBlockEntities = null;
			tickableBlockEntities = null;
		}

		ms.pushPose();
		transformMS(ms, pt);
		world.pushFakeLight(light);
		renderBlockEntities(world, ms, buffer, pt);
		world.popLight();

		Map<BlockPos, Integer> blockBreakingProgressions = world.getBlockBreakingProgressions();
		PoseStack overlayMS = null;

		BlockRenderDispatcher renderer = Minecraft.getInstance().getBlockRenderer();
		for (Entry<BlockPos, Integer> entry : blockBreakingProgressions.entrySet()) {
			BlockPos pos = entry.getKey();
			if (!section.test(pos))
				continue;

			if (overlayMS == null) {
				overlayMS = new PoseStack();
				overlayMS.last().pose().load(ms.last().pose());
				overlayMS.last().normal().load(ms.last().normal());

				float scaleFactor = world.scene.getScaleFactor();
				float f = (float) Math.pow(30 * scaleFactor, -1.2);
				overlayMS.scale(f, f, f);
			}

			VertexConsumer builder = new SheetedDecalTextureGenerator(
				buffer.getBuffer(ModelBakery.DESTROY_TYPES.get(entry.getValue())), overlayMS.last()
					.pose(),
				overlayMS.last()
					.normal());

			ms.pushPose();
			ms.translate(pos.getX(), pos.getY(), pos.getZ());
			renderer
				.renderBreakingTexture(world.getBlockState(pos), pos, world, ms, builder);
			ms.popPose();
		}

		ms.popPose();
	}

	@Override
	protected void renderLayer(PonderWorld world, MultiBufferSource buffer, RenderType type, PoseStack ms, float fade,
		float pt) {
		SuperByteBufferCache bufferCache = CreateClient.BUFFER_CACHE;

		int code = hashCode() ^ world.hashCode();
		Pair<Integer, Integer> key = Pair.of(code, RenderType.chunkBufferLayers()
			.indexOf(type));

		if (redraw)
			bufferCache.invalidate(DOC_WORLD_SECTION, key);
		SuperByteBuffer contraptionBuffer =
			bufferCache.get(DOC_WORLD_SECTION, key, () -> buildStructureBuffer(world, type));
		if (contraptionBuffer.isEmpty())
			return;

		transformMS(contraptionBuffer.getTransforms(), pt);
		int light = lightCoordsFromFade(fade);
		contraptionBuffer
			.light(light)
			.renderInto(ms, buffer.getBuffer(type));
	}

	@Override
	protected void renderLast(PonderWorld world, MultiBufferSource buffer, PoseStack ms, float fade, float pt) {
		redraw = false;
		if (selectedBlock == null)
			return;
		BlockState blockState = world.getBlockState(selectedBlock);
		if (blockState.isAir())
			return;
		VoxelShape shape =
			blockState.getShape(world, selectedBlock, CollisionContext.of(Minecraft.getInstance().player));
		if (shape.isEmpty())
			return;

		ms.pushPose();
		transformMS(ms, pt);
		ms.translate(selectedBlock.getX(), selectedBlock.getY(), selectedBlock.getZ());

		AABBOutline aabbOutline = new AABBOutline(shape.bounds());
		aabbOutline.getParams()
			.lineWidth(1 / 64f)
			.colored(0xefefef)
			.disableLineNormals();
		aabbOutline.render(ms, (SuperRenderTypeBuffer) buffer, Vec3.ZERO, pt);

		ms.popPose();
	}

	private void renderBlockEntities(PonderWorld world, PoseStack ms, MultiBufferSource buffer, float pt) {
		loadTEsIfMissing(world);
		BlockEntityRenderHelper.renderBlockEntities(world, renderedBlockEntities, ms, buffer, pt);
	}

	private SuperByteBuffer buildStructureBuffer(PonderWorld world, RenderType layer) {
		BlockRenderDispatcher dispatcher = Minecraft.getInstance().getBlockRenderer();
		ThreadLocalObjects objects = THREAD_LOCAL_OBJECTS.get();

		PoseStack poseStack = objects.poseStack;
		Random random = objects.random;
		ShadeSeparatingVertexConsumer shadeSeparatingWrapper = objects.shadeSeparatingWrapper;
		ShadeSeparatedBufferBuilder builder = new ShadeSeparatedBufferBuilder(512);
		BufferBuilder unshadedBuilder = objects.unshadedBuilder;

		builder.begin(VertexFormat.Mode.QUADS, DefaultVertexFormat.BLOCK);
		unshadedBuilder.begin(VertexFormat.Mode.QUADS, DefaultVertexFormat.BLOCK);
		shadeSeparatingWrapper.prepare(builder, unshadedBuilder);

		world.setMask(this.section);
		ModelBlockRenderer.enableCaching();
		section.forEach(pos -> {
			BlockState state = world.getBlockState(pos);
			FluidState fluidState = world.getFluidState(pos);

			poseStack.pushPose();
			poseStack.translate(pos.getX(), pos.getY(), pos.getZ());

<<<<<<< HEAD
			if (state.getRenderShape() == RenderShape.MODEL) {
				BakedModel model = dispatcher.getBlockModel(state);
				if (((FabricBakedModel) model).isVanillaAdapter()) {
					if (!FabricModelUtil.doesLayerMatch(state, layer)) {
						model = null;
					}
				} else {
					model = CullingBakedModel.wrap(model);
					model = LayerFilteringBakedModel.wrap(model, layer);
				}
				if (model != null) {
					model = shadeSeparatingWrapper.wrapModel(model);
					dispatcher.getModelRenderer()
						.tesselateBlock(world, model, state, pos, poseStack, shadeSeparatingWrapper, true, random, state.getSeed(pos), OverlayTexture.NO_OVERLAY);
				}
=======
			if (state.getRenderShape() == RenderShape.MODEL && ItemBlockRenderTypes.canRenderInLayer(state, layer)) {
				BlockEntity blockEntity = world.getBlockEntity(pos);
				dispatcher.renderBatched(state, pos, world, poseStack, shadeSeparatingWrapper, true, random,
					blockEntity != null ? blockEntity.getModelData() : EmptyModelData.INSTANCE);
>>>>>>> 03feeb71
			}

			if (!fluidState.isEmpty() && ItemBlockRenderTypes.getRenderLayer(fluidState) == layer)
				dispatcher.renderLiquid(pos, world, builder, state, fluidState);

			poseStack.popPose();
		});
		ModelBlockRenderer.clearCache();
		world.clearMask();

		shadeSeparatingWrapper.clear();
		unshadedBuilder.end();
		builder.appendUnshadedVertices(unshadedBuilder);
		builder.end();

		return new SuperByteBuffer(builder);
	}

	private static class ThreadLocalObjects {
		public final PoseStack poseStack = new PoseStack();
		public final Random random = new Random();
		public final ShadeSeparatingVertexConsumer shadeSeparatingWrapper = new ShadeSeparatingVertexConsumer();
		public final BufferBuilder unshadedBuilder = new BufferBuilder(512);
	}

}<|MERGE_RESOLUTION|>--- conflicted
+++ resolved
@@ -436,7 +436,6 @@
 			poseStack.pushPose();
 			poseStack.translate(pos.getX(), pos.getY(), pos.getZ());
 
-<<<<<<< HEAD
 			if (state.getRenderShape() == RenderShape.MODEL) {
 				BakedModel model = dispatcher.getBlockModel(state);
 				if (((FabricBakedModel) model).isVanillaAdapter()) {
@@ -452,12 +451,6 @@
 					dispatcher.getModelRenderer()
 						.tesselateBlock(world, model, state, pos, poseStack, shadeSeparatingWrapper, true, random, state.getSeed(pos), OverlayTexture.NO_OVERLAY);
 				}
-=======
-			if (state.getRenderShape() == RenderShape.MODEL && ItemBlockRenderTypes.canRenderInLayer(state, layer)) {
-				BlockEntity blockEntity = world.getBlockEntity(pos);
-				dispatcher.renderBatched(state, pos, world, poseStack, shadeSeparatingWrapper, true, random,
-					blockEntity != null ? blockEntity.getModelData() : EmptyModelData.INSTANCE);
->>>>>>> 03feeb71
 			}
 
 			if (!fluidState.isEmpty() && ItemBlockRenderTypes.getRenderLayer(fluidState) == layer)
