--- conflicted
+++ resolved
@@ -434,23 +434,16 @@
 			poseStack.pushPose();
 			poseStack.translate(pos.getX(), pos.getY(), pos.getZ());
 
-<<<<<<< HEAD
 			if (state.getRenderShape() == RenderShape.MODEL) {
 				BakedModel model = dispatcher.getBlockModel(state);
-				BlockEntity tileEntity = world.getBlockEntity(pos);
-				ModelData modelData = tileEntity != null ? tileEntity.getModelData() : ModelData.EMPTY;
+				BlockEntity blockEntity = world.getBlockEntity(pos);
+				ModelData modelData = blockEntity != null ? blockEntity.getModelData() : ModelData.EMPTY;
 				long seed = state.getSeed(pos);
 				random.setSeed(seed);
 				if (model.getRenderTypes(state, random, modelData).contains(layer)) {
 					renderer.tesselateBlock(world, model, state, pos, poseStack, shadeSeparatingWrapper, true,
 						random, seed, OverlayTexture.NO_OVERLAY, modelData, layer);
 				}
-=======
-			if (state.getRenderShape() == RenderShape.MODEL && ItemBlockRenderTypes.canRenderInLayer(state, layer)) {
-				BlockEntity blockEntity = world.getBlockEntity(pos);
-				dispatcher.renderBatched(state, pos, world, poseStack, shadeSeparatingWrapper, true, random,
-					blockEntity != null ? blockEntity.getModelData() : EmptyModelData.INSTANCE);
->>>>>>> 7e67a4a7
 			}
 
 			if (!fluidState.isEmpty() && ItemBlockRenderTypes.getRenderLayer(fluidState) == layer)
