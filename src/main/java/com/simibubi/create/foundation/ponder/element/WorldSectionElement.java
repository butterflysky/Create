package com.simibubi.create.foundation.ponder.element;

import java.util.ArrayList;
import java.util.List;
import java.util.Map;
import java.util.Map.Entry;
import java.util.function.Consumer;

<<<<<<< HEAD
import com.jozufozu.flywheel.core.model.ModelUtil;
import com.jozufozu.flywheel.core.model.ShadeSeparatedBufferedData;
import com.jozufozu.flywheel.core.model.ShadeSeparatingVertexConsumer;
import com.jozufozu.flywheel.fabric.model.LayerFilteringBakedModel;
import com.jozufozu.flywheel.util.transform.TransformStack;
import com.mojang.blaze3d.vertex.BufferBuilder;
import com.mojang.blaze3d.vertex.DefaultVertexFormat;
=======
>>>>>>> eae8cd46
import com.mojang.blaze3d.vertex.PoseStack;
import com.mojang.blaze3d.vertex.SheetedDecalTextureGenerator;
import com.mojang.blaze3d.vertex.VertexConsumer;
import com.simibubi.create.CreateClient;
import com.simibubi.create.foundation.outliner.AABBOutline;
import com.simibubi.create.foundation.ponder.PonderScene;
import com.simibubi.create.foundation.ponder.PonderWorld;
import com.simibubi.create.foundation.ponder.Selection;
import com.simibubi.create.foundation.render.BlockEntityRenderHelper;
import com.simibubi.create.foundation.render.ShadedBlockSbbBuilder;
import com.simibubi.create.foundation.render.SuperByteBuffer;
import com.simibubi.create.foundation.render.SuperByteBufferCache;
import com.simibubi.create.foundation.render.SuperRenderTypeBuffer;
import com.simibubi.create.foundation.utility.AnimationTickHolder;
import com.simibubi.create.foundation.utility.Pair;
import com.simibubi.create.foundation.utility.VecHelper;

<<<<<<< HEAD
import net.fabricmc.fabric.api.renderer.v1.model.FabricBakedModel;
=======
import dev.engine_room.flywheel.lib.model.ModelUtil;
import dev.engine_room.flywheel.lib.transform.TransformStack;
>>>>>>> eae8cd46
import net.minecraft.client.Minecraft;
import net.minecraft.client.renderer.ItemBlockRenderTypes;
import net.minecraft.client.renderer.MultiBufferSource;
import net.minecraft.client.renderer.RenderType;
import net.minecraft.client.renderer.block.BlockRenderDispatcher;
import net.minecraft.client.renderer.block.ModelBlockRenderer;
import net.minecraft.client.renderer.texture.OverlayTexture;
import net.minecraft.client.resources.model.BakedModel;
import net.minecraft.client.resources.model.ModelBakery;
import net.minecraft.core.BlockPos;
import net.minecraft.core.Direction.Axis;
import net.minecraft.util.Mth;
import net.minecraft.util.RandomSource;
import net.minecraft.world.level.ClipContext;
import net.minecraft.world.level.Level;
import net.minecraft.world.level.block.Block;
import net.minecraft.world.level.block.EntityBlock;
import net.minecraft.world.level.block.RenderShape;
import net.minecraft.world.level.block.entity.BlockEntity;
import net.minecraft.world.level.block.entity.BlockEntityTicker;
import net.minecraft.world.level.block.state.BlockState;
import net.minecraft.world.level.material.FluidState;
import net.minecraft.world.phys.BlockHitResult;
import net.minecraft.world.phys.Vec3;
import net.minecraft.world.phys.shapes.CollisionContext;
import net.minecraft.world.phys.shapes.VoxelShape;

public class WorldSectionElement extends AnimatedSceneElement {

	public static final SuperByteBufferCache.Compartment<Pair<Integer, Integer>> DOC_WORLD_SECTION =
			new SuperByteBufferCache.Compartment<>();

	private static final ThreadLocal<ThreadLocalObjects> THREAD_LOCAL_OBJECTS = ThreadLocal.withInitial(ThreadLocalObjects::new);

	List<BlockEntity> renderedBlockEntities;
	List<Pair<BlockEntity, Consumer<Level>>> tickableBlockEntities;
	Selection section;
	boolean redraw;

	Vec3 prevAnimatedOffset = Vec3.ZERO;
	Vec3 animatedOffset = Vec3.ZERO;
	Vec3 prevAnimatedRotation = Vec3.ZERO;
	Vec3 animatedRotation = Vec3.ZERO;
	Vec3 centerOfRotation = Vec3.ZERO;
	Vec3 stabilizationAnchor = null;

	BlockPos selectedBlock;

	public WorldSectionElement() {}

	public WorldSectionElement(Selection section) {
		this.section = section.copy();
		centerOfRotation = section.getCenter();
	}

	public void mergeOnto(WorldSectionElement other) {
		setVisible(false);
		if (other.isEmpty())
			other.set(section);
		else
			other.add(section);
	}

	public void set(Selection selection) {
		applyNewSelection(selection.copy());
	}

	public void add(Selection toAdd) {
		applyNewSelection(this.section.add(toAdd));
	}

	public void erase(Selection toErase) {
		applyNewSelection(this.section.substract(toErase));
	}

	private void applyNewSelection(Selection selection) {
		this.section = selection;
		queueRedraw();
	}

	public void setCenterOfRotation(Vec3 center) {
		centerOfRotation = center;
	}

	public void stabilizeRotation(Vec3 anchor) {
		stabilizationAnchor = anchor;
	}

	@Override
	public void reset(PonderScene scene) {
		super.reset(scene);
		resetAnimatedTransform();
		resetSelectedBlock();
	}

	public void selectBlock(BlockPos pos) {
		selectedBlock = pos;
	}

	public void resetSelectedBlock() {
		selectedBlock = null;
	}

	public void resetAnimatedTransform() {
		prevAnimatedOffset = Vec3.ZERO;
		animatedOffset = Vec3.ZERO;
		prevAnimatedRotation = Vec3.ZERO;
		animatedRotation = Vec3.ZERO;
	}

	public void queueRedraw() {
		redraw = true;
	}

	public boolean isEmpty() {
		return section == null;
	}

	public void setEmpty() {
		section = null;
	}

	public void setAnimatedRotation(Vec3 eulerAngles, boolean force) {
		this.animatedRotation = eulerAngles;
		if (force)
			prevAnimatedRotation = animatedRotation;
	}

	public Vec3 getAnimatedRotation() {
		return animatedRotation;
	}

	public void setAnimatedOffset(Vec3 offset, boolean force) {
		this.animatedOffset = offset;
		if (force)
			prevAnimatedOffset = animatedOffset;
	}

	public Vec3 getAnimatedOffset() {
		return animatedOffset;
	}

	@Override
	public boolean isVisible() {
		return super.isVisible() && !isEmpty();
	}

	class WorldSectionRayTraceResult {
		Vec3 actualHitVec;
		BlockPos worldPos;
	}

	public Pair<Vec3, BlockHitResult> rayTrace(PonderWorld world, Vec3 source, Vec3 target) {
		world.setMask(this.section);
		Vec3 transformedTarget = reverseTransformVec(target);
		BlockHitResult rayTraceBlocks = world.clip(new ClipContext(reverseTransformVec(source), transformedTarget,
				ClipContext.Block.OUTLINE, ClipContext.Fluid.NONE, null));
		world.clearMask();

		if (rayTraceBlocks == null)
			return null;
		if (rayTraceBlocks.getLocation() == null)
			return null;

		double t = rayTraceBlocks.getLocation()
				.subtract(transformedTarget)
				.lengthSqr()
				/ source.subtract(target)
				.lengthSqr();
		Vec3 actualHit = VecHelper.lerp((float) t, target, source);
		return Pair.of(actualHit, rayTraceBlocks);
	}

	private Vec3 reverseTransformVec(Vec3 in) {
		float pt = AnimationTickHolder.getPartialTicks();
		in = in.subtract(VecHelper.lerp(pt, prevAnimatedOffset, animatedOffset));
		if (!animatedRotation.equals(Vec3.ZERO) || !prevAnimatedRotation.equals(Vec3.ZERO)) {
			if (centerOfRotation == null)
				centerOfRotation = section.getCenter();
			double rotX = Mth.lerp(pt, prevAnimatedRotation.x, animatedRotation.x);
			double rotZ = Mth.lerp(pt, prevAnimatedRotation.z, animatedRotation.z);
			double rotY = Mth.lerp(pt, prevAnimatedRotation.y, animatedRotation.y);
			in = in.subtract(centerOfRotation);
			in = VecHelper.rotate(in, -rotX, Axis.X);
			in = VecHelper.rotate(in, -rotZ, Axis.Z);
			in = VecHelper.rotate(in, -rotY, Axis.Y);
			in = in.add(centerOfRotation);
			if (stabilizationAnchor != null) {
				in = in.subtract(stabilizationAnchor);
				in = VecHelper.rotate(in, rotX, Axis.X);
				in = VecHelper.rotate(in, rotZ, Axis.Z);
				in = VecHelper.rotate(in, rotY, Axis.Y);
				in = in.add(stabilizationAnchor);
			}
		}
		return in;
	}

	public void transformMS(PoseStack ms, float pt) {
<<<<<<< HEAD
		TransformStack.cast(ms)
				.translate(VecHelper.lerp(pt, prevAnimatedOffset, animatedOffset));
=======
		TransformStack.of(ms)
			.translate(VecHelper.lerp(pt, prevAnimatedOffset, animatedOffset));
>>>>>>> eae8cd46
		if (!animatedRotation.equals(Vec3.ZERO) || !prevAnimatedRotation.equals(Vec3.ZERO)) {
			if (centerOfRotation == null)
				centerOfRotation = section.getCenter();
			double rotX = Mth.lerp(pt, prevAnimatedRotation.x, animatedRotation.x);
			double rotZ = Mth.lerp(pt, prevAnimatedRotation.z, animatedRotation.z);
			double rotY = Mth.lerp(pt, prevAnimatedRotation.y, animatedRotation.y);
<<<<<<< HEAD
			TransformStack.cast(ms)
					.translate(centerOfRotation)
					.rotateX(rotX)
					.rotateZ(rotZ)
					.rotateY(rotY)
					.translateBack(centerOfRotation);
			if (stabilizationAnchor != null) {
				TransformStack.cast(ms)
						.translate(stabilizationAnchor)
						.rotateX(-rotX)
						.rotateZ(-rotZ)
						.rotateY(-rotY)
						.translateBack(stabilizationAnchor);
=======
			TransformStack.of(ms)
				.translate(centerOfRotation)
				.rotateX((float) rotX)
				.rotateZ((float) rotZ)
				.rotateY((float) rotY)
				.translateBack(centerOfRotation);
			if (stabilizationAnchor != null) {
				TransformStack.of(ms)
					.translate(stabilizationAnchor)
					.rotateX((float) -rotX)
					.rotateZ((float) -rotZ)
					.rotateY((float) -rotY)
					.translateBack(stabilizationAnchor);
>>>>>>> eae8cd46
			}
		}
	}

	public void tick(PonderScene scene) {
		prevAnimatedOffset = animatedOffset;
		prevAnimatedRotation = animatedRotation;
		if (!isVisible())
			return;
		loadBEsIfMissing(scene.getWorld());
		renderedBlockEntities.removeIf(be -> scene.getWorld()
				.getBlockEntity(be.getBlockPos()) != be);
		tickableBlockEntities.removeIf(be -> scene.getWorld()
				.getBlockEntity(be.getFirst()
						.getBlockPos()) != be.getFirst());
		tickableBlockEntities.forEach(be -> be.getSecond()
				.accept(scene.getWorld()));
	}

	@Override
	public void whileSkipping(PonderScene scene) {
		if (redraw) {
			renderedBlockEntities = null;
			tickableBlockEntities = null;
		}
		redraw = false;
	}

	protected void loadBEsIfMissing(PonderWorld world) {
		if (renderedBlockEntities != null)
			return;
		tickableBlockEntities = new ArrayList<>();
		renderedBlockEntities = new ArrayList<>();
		section.forEach(pos -> {
			BlockEntity blockEntity = world.getBlockEntity(pos);
			BlockState blockState = world.getBlockState(pos);
			Block block = blockState.getBlock();
			if (blockEntity == null)
				return;
			if (!(block instanceof EntityBlock))
				return;
			blockEntity.setBlockState(world.getBlockState(pos));
			BlockEntityTicker<?> ticker = ((EntityBlock) block).getTicker(world, blockState, blockEntity.getType());
			if (ticker != null)
				addTicker(blockEntity, ticker);
			renderedBlockEntities.add(blockEntity);
		});
	}

	@SuppressWarnings("unchecked")
	private <T extends BlockEntity> void addTicker(T blockEntity, BlockEntityTicker<?> ticker) {
		tickableBlockEntities.add(Pair.of(blockEntity, w -> ((BlockEntityTicker<T>) ticker).tick(w,
				blockEntity.getBlockPos(), blockEntity.getBlockState(), blockEntity)));
	}

	@Override
	public void renderFirst(PonderWorld world, MultiBufferSource buffer, PoseStack ms, float fade, float pt) {
		int light = -1;
		if (fade != 1)
			light = (int) (Mth.lerp(fade, 5, 15));
		if (redraw) {
			renderedBlockEntities = null;
			tickableBlockEntities = null;
		}

		ms.pushPose();
		transformMS(ms, pt);
		world.pushFakeLight(light);
		renderBlockEntities(world, ms, buffer, pt);
		world.popLight();

		Map<BlockPos, Integer> blockBreakingProgressions = world.getBlockBreakingProgressions();
		PoseStack overlayMS = null;

		BlockRenderDispatcher renderer = Minecraft.getInstance().getBlockRenderer();
		for (Entry<BlockPos, Integer> entry : blockBreakingProgressions.entrySet()) {
			BlockPos pos = entry.getKey();
			if (!section.test(pos))
				continue;

			if (overlayMS == null) {
				overlayMS = new PoseStack();
				overlayMS.last().pose().set(ms.last().pose());
				overlayMS.last().normal().set(ms.last().normal());
			}

			VertexConsumer builder = new SheetedDecalTextureGenerator(
					buffer.getBuffer(ModelBakery.DESTROY_TYPES.get(entry.getValue())), overlayMS.last()
					.pose(),
					overlayMS.last()
							.normal(),
				1);

			ms.pushPose();
			ms.translate(pos.getX(), pos.getY(), pos.getZ());
			renderer
				.renderBreakingTexture(world.getBlockState(pos), pos, world, ms, builder);
			ms.popPose();
		}

		ms.popPose();
	}

	@Override
	protected void renderLayer(PonderWorld world, MultiBufferSource buffer, RenderType type, PoseStack ms, float fade,
							   float pt) {
		SuperByteBufferCache bufferCache = CreateClient.BUFFER_CACHE;

		int code = hashCode() ^ world.hashCode();
		Pair<Integer, Integer> key = Pair.of(code, RenderType.chunkBufferLayers()
				.indexOf(type));

		if (redraw)
			bufferCache.invalidate(DOC_WORLD_SECTION, key);
<<<<<<< HEAD
		SuperByteBuffer contraptionBuffer =
				bufferCache.get(DOC_WORLD_SECTION, key, () -> buildStructureBuffer(world, type));
		if (contraptionBuffer.isEmpty())
=======
		SuperByteBuffer structureBuffer =
			bufferCache.get(DOC_WORLD_SECTION, key, () -> buildStructureBuffer(world, type));
		if (structureBuffer.isEmpty())
>>>>>>> eae8cd46
			return;

		transformMS(structureBuffer.getTransforms(), pt);
		int light = lightCoordsFromFade(fade);
<<<<<<< HEAD
		contraptionBuffer
				.light(light)
				.renderInto(ms, buffer.getBuffer(type));
=======
		structureBuffer
			.light(light)
			.renderInto(ms, buffer.getBuffer(type));
>>>>>>> eae8cd46
	}

	@Override
	protected void renderLast(PonderWorld world, MultiBufferSource buffer, PoseStack ms, float fade, float pt) {
		redraw = false;
		if (selectedBlock == null)
			return;
		BlockState blockState = world.getBlockState(selectedBlock);
		if (blockState.isAir())
			return;
		VoxelShape shape =
				blockState.getShape(world, selectedBlock, CollisionContext.of(Minecraft.getInstance().player));
		if (shape.isEmpty())
			return;

		ms.pushPose();
		transformMS(ms, pt);
		ms.translate(selectedBlock.getX(), selectedBlock.getY(), selectedBlock.getZ());

		AABBOutline aabbOutline = new AABBOutline(shape.bounds());
		aabbOutline.getParams()
				.lineWidth(1 / 64f)
				.colored(0xefefef)
				.disableLineNormals();
		aabbOutline.render(ms, (SuperRenderTypeBuffer) buffer, Vec3.ZERO, pt);

		ms.popPose();
	}

	private void renderBlockEntities(PonderWorld world, PoseStack ms, MultiBufferSource buffer, float pt) {
		loadBEsIfMissing(world);
		BlockEntityRenderHelper.renderBlockEntities(world, renderedBlockEntities, ms, buffer, pt);
	}

	private SuperByteBuffer buildStructureBuffer(PonderWorld world, RenderType layer) {
		BlockRenderDispatcher dispatcher = Minecraft.getInstance().getBlockRenderer();
		ThreadLocalObjects objects = THREAD_LOCAL_OBJECTS.get();

		PoseStack poseStack = objects.poseStack;
		RandomSource random = objects.random;

		ShadedBlockSbbBuilder sbbBuilder = objects.sbbBuilder;
		sbbBuilder.begin();

		world.setMask(this.section);
		world.pushFakeLight(0);
		ModelBlockRenderer.enableCaching();
		section.forEach(pos -> {
			BlockState state = world.getBlockState(pos);
			FluidState fluidState = world.getFluidState(pos);

			if (!fluidState.isEmpty() && ItemBlockRenderTypes.getRenderLayer(fluidState) == layer) {
				// FIXME: The fluid renderer modulos translation to 0-15 on all axes,
				// so fluids at positions outside this range will render at the wrong spot.
				dispatcher.renderLiquid(pos, world, sbbBuilder.unwrap(true), state, fluidState);
			}

			if (state.getRenderShape() == RenderShape.MODEL) {
				BakedModel model = dispatcher.getBlockModel(state);
<<<<<<< HEAD
				if (model.isVanillaAdapter()) {
					if (ItemBlockRenderTypes.getChunkRenderType(state) != layer) {
						model = null;
					}
				} else {
					model = LayerFilteringBakedModel.wrap(model, layer);
				}
				if (model != null) {
					model = shadeSeparatingWrapper.wrapModel(model);
					dispatcher.getModelRenderer()
						.tesselateBlock(world, model, state, pos, poseStack, shadeSeparatingWrapper, true, random, state.getSeed(pos), OverlayTexture.NO_OVERLAY);
=======
				BlockEntity blockEntity = world.getBlockEntity(pos);
				ModelData modelData = blockEntity != null ? blockEntity.getModelData() : ModelData.EMPTY;
				modelData = model.getModelData(world, pos, state, modelData);
				long seed = state.getSeed(pos);
				random.setSeed(seed);

				if (model.getRenderTypes(state, random, modelData).contains(layer)) {
					poseStack.pushPose();
					poseStack.translate(pos.getX(), pos.getY(), pos.getZ());
					renderer.tesselateBlock(world, model, state, pos, poseStack, sbbBuilder, true,
						random, seed, OverlayTexture.NO_OVERLAY, modelData, layer);
					poseStack.popPose();
>>>>>>> eae8cd46
				}
			}
		});
		ModelBlockRenderer.clearCache();
		world.popLight();
		world.clearMask();

		return sbbBuilder.end();
	}

	private static class ThreadLocalObjects {
		public final PoseStack poseStack = new PoseStack();
		public final RandomSource random = RandomSource.createNewThreadLocalInstance();
		public final ShadedBlockSbbBuilder sbbBuilder = new ShadedBlockSbbBuilder();
	}

}<|MERGE_RESOLUTION|>--- conflicted
+++ resolved
@@ -6,16 +6,6 @@
 import java.util.Map.Entry;
 import java.util.function.Consumer;
 
-<<<<<<< HEAD
-import com.jozufozu.flywheel.core.model.ModelUtil;
-import com.jozufozu.flywheel.core.model.ShadeSeparatedBufferedData;
-import com.jozufozu.flywheel.core.model.ShadeSeparatingVertexConsumer;
-import com.jozufozu.flywheel.fabric.model.LayerFilteringBakedModel;
-import com.jozufozu.flywheel.util.transform.TransformStack;
-import com.mojang.blaze3d.vertex.BufferBuilder;
-import com.mojang.blaze3d.vertex.DefaultVertexFormat;
-=======
->>>>>>> eae8cd46
 import com.mojang.blaze3d.vertex.PoseStack;
 import com.mojang.blaze3d.vertex.SheetedDecalTextureGenerator;
 import com.mojang.blaze3d.vertex.VertexConsumer;
@@ -33,12 +23,8 @@
 import com.simibubi.create.foundation.utility.Pair;
 import com.simibubi.create.foundation.utility.VecHelper;
 
-<<<<<<< HEAD
-import net.fabricmc.fabric.api.renderer.v1.model.FabricBakedModel;
-=======
 import dev.engine_room.flywheel.lib.model.ModelUtil;
 import dev.engine_room.flywheel.lib.transform.TransformStack;
->>>>>>> eae8cd46
 import net.minecraft.client.Minecraft;
 import net.minecraft.client.renderer.ItemBlockRenderTypes;
 import net.minecraft.client.renderer.MultiBufferSource;
@@ -238,48 +224,27 @@
 	}
 
 	public void transformMS(PoseStack ms, float pt) {
-<<<<<<< HEAD
-		TransformStack.cast(ms)
+		TransformStack.of(ms)
 				.translate(VecHelper.lerp(pt, prevAnimatedOffset, animatedOffset));
-=======
-		TransformStack.of(ms)
-			.translate(VecHelper.lerp(pt, prevAnimatedOffset, animatedOffset));
->>>>>>> eae8cd46
 		if (!animatedRotation.equals(Vec3.ZERO) || !prevAnimatedRotation.equals(Vec3.ZERO)) {
 			if (centerOfRotation == null)
 				centerOfRotation = section.getCenter();
 			double rotX = Mth.lerp(pt, prevAnimatedRotation.x, animatedRotation.x);
 			double rotZ = Mth.lerp(pt, prevAnimatedRotation.z, animatedRotation.z);
 			double rotY = Mth.lerp(pt, prevAnimatedRotation.y, animatedRotation.y);
-<<<<<<< HEAD
-			TransformStack.cast(ms)
+			TransformStack.of(ms)
 					.translate(centerOfRotation)
-					.rotateX(rotX)
-					.rotateZ(rotZ)
-					.rotateY(rotY)
+					.rotateX((float) rotX)
+					.rotateZ((float) rotZ)
+					.rotateY((float) rotY)
 					.translateBack(centerOfRotation);
 			if (stabilizationAnchor != null) {
-				TransformStack.cast(ms)
+				TransformStack.of(ms)
 						.translate(stabilizationAnchor)
-						.rotateX(-rotX)
-						.rotateZ(-rotZ)
-						.rotateY(-rotY)
+						.rotateX((float) -rotX)
+						.rotateZ((float) -rotZ)
+						.rotateY((float) -rotY)
 						.translateBack(stabilizationAnchor);
-=======
-			TransformStack.of(ms)
-				.translate(centerOfRotation)
-				.rotateX((float) rotX)
-				.rotateZ((float) rotZ)
-				.rotateY((float) rotY)
-				.translateBack(centerOfRotation);
-			if (stabilizationAnchor != null) {
-				TransformStack.of(ms)
-					.translate(stabilizationAnchor)
-					.rotateX((float) -rotX)
-					.rotateZ((float) -rotZ)
-					.rotateY((float) -rotY)
-					.translateBack(stabilizationAnchor);
->>>>>>> eae8cd46
 			}
 		}
 	}
@@ -394,28 +359,16 @@
 
 		if (redraw)
 			bufferCache.invalidate(DOC_WORLD_SECTION, key);
-<<<<<<< HEAD
-		SuperByteBuffer contraptionBuffer =
+		SuperByteBuffer structureBuffer =
 				bufferCache.get(DOC_WORLD_SECTION, key, () -> buildStructureBuffer(world, type));
-		if (contraptionBuffer.isEmpty())
-=======
-		SuperByteBuffer structureBuffer =
-			bufferCache.get(DOC_WORLD_SECTION, key, () -> buildStructureBuffer(world, type));
 		if (structureBuffer.isEmpty())
->>>>>>> eae8cd46
 			return;
 
 		transformMS(structureBuffer.getTransforms(), pt);
 		int light = lightCoordsFromFade(fade);
-<<<<<<< HEAD
-		contraptionBuffer
+		structureBuffer
 				.light(light)
 				.renderInto(ms, buffer.getBuffer(type));
-=======
-		structureBuffer
-			.light(light)
-			.renderInto(ms, buffer.getBuffer(type));
->>>>>>> eae8cd46
 	}
 
 	@Override
@@ -475,19 +428,6 @@
 
 			if (state.getRenderShape() == RenderShape.MODEL) {
 				BakedModel model = dispatcher.getBlockModel(state);
-<<<<<<< HEAD
-				if (model.isVanillaAdapter()) {
-					if (ItemBlockRenderTypes.getChunkRenderType(state) != layer) {
-						model = null;
-					}
-				} else {
-					model = LayerFilteringBakedModel.wrap(model, layer);
-				}
-				if (model != null) {
-					model = shadeSeparatingWrapper.wrapModel(model);
-					dispatcher.getModelRenderer()
-						.tesselateBlock(world, model, state, pos, poseStack, shadeSeparatingWrapper, true, random, state.getSeed(pos), OverlayTexture.NO_OVERLAY);
-=======
 				BlockEntity blockEntity = world.getBlockEntity(pos);
 				ModelData modelData = blockEntity != null ? blockEntity.getModelData() : ModelData.EMPTY;
 				modelData = model.getModelData(world, pos, state, modelData);
@@ -500,7 +440,6 @@
 					renderer.tesselateBlock(world, model, state, pos, poseStack, sbbBuilder, true,
 						random, seed, OverlayTexture.NO_OVERLAY, modelData, layer);
 					poseStack.popPose();
->>>>>>> eae8cd46
 				}
 			}
 		});
