--- conflicted
+++ resolved
@@ -348,11 +348,7 @@
 			ms.pushPose();
 			ms.translate(pos.getX(), pos.getY(), pos.getZ());
 			ModelUtil.VANILLA_RENDERER
-<<<<<<< HEAD
 				.renderBreakingTexture(world.getBlockState(pos), pos, world, ms, builder, ModelData.EMPTY);
-=======
-				.renderBreakingTexture(world.getBlockState(pos), pos, world, ms, builder, EmptyModelData.INSTANCE);
->>>>>>> 9c8df2ff
 			ms.popPose();
 		}
 
