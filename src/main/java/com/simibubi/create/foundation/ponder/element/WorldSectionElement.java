--- conflicted
+++ resolved
@@ -347,25 +347,11 @@
 					.pose(),
 				overlayMS.last()
 					.normal());
-<<<<<<< HEAD
-			BlockState state = world.getBlockState(pos);
-			if (state.getRenderShape() == RenderShape.MODEL) {
-				BlockRenderDispatcher dispatcher = Minecraft.getInstance().getBlockRenderer();
-				BakedModel model = dispatcher.getBlockModel(state);
-				if (!((FabricBakedModel) model).isVanillaAdapter()) {
-					model = CullingBakedModel.wrap(model);
-					model = DefaultLayerFilteringBakedModel.wrap(model);
-				}
-				dispatcher.getModelRenderer()
-					.tesselateBlock(world, model, state, pos, ms, builder, true, new Random(), state.getSeed(pos), OverlayTexture.NO_OVERLAY);
-			}
-=======
 
 			ms.pushPose();
 			ms.translate(pos.getX(), pos.getY(), pos.getZ());
 			ModelUtil.VANILLA_RENDERER
 				.renderBreakingTexture(world.getBlockState(pos), pos, world, ms, builder, EmptyModelData.INSTANCE);
->>>>>>> 9fbb71e4
 			ms.popPose();
 		}
 
