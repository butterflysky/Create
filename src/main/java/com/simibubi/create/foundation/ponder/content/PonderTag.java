package com.simibubi.create.foundation.ponder.content;

import com.mojang.blaze3d.systems.RenderSystem;
import com.mojang.blaze3d.vertex.PoseStack;
import com.simibubi.create.AllBlocks;
import com.simibubi.create.AllItems;
import com.simibubi.create.Create;
import com.simibubi.create.foundation.gui.element.GuiGameElement;
import com.simibubi.create.foundation.gui.element.ScreenElement;
import com.simibubi.create.foundation.ponder.PonderLocalization;
import com.simibubi.create.foundation.ponder.PonderRegistry;

import net.minecraft.client.gui.GuiComponent;
import net.minecraft.resources.ResourceLocation;
import net.minecraft.world.item.ItemStack;
import net.minecraft.world.item.Items;
import net.minecraft.world.level.ItemLike;
import net.minecraft.world.level.block.Blocks;
import net.fabricmc.api.EnvType;
import net.fabricmc.api.Environment;

public class PonderTag implements ScreenElement {

	public static final PonderTag

	KINETIC_RELAYS = create("kinetic_relays").item(AllBlocks.COGWHEEL.get(), true, false)
		.defaultLang("Kinetic Blocks", "Components which help relaying Rotational Force elsewhere")
		.addToIndex(),

		KINETIC_SOURCES = create("kinetic_sources").item(AllBlocks.WATER_WHEEL.get(), true, false)
			.defaultLang("Kinetic Sources", "Components which generate Rotational Force")
			.addToIndex(),

		KINETIC_APPLIANCES = create("kinetic_appliances").item(AllBlocks.MECHANICAL_PRESS.get(), true, false)
			.defaultLang("Kinetic Appliances", "Components which make use of Rotational Force")
			.addToIndex(),

		FLUIDS = create("fluids").item(AllBlocks.FLUID_PIPE.get(), true, false)
			.defaultLang("Fluid Manipulators", "Components which help relaying and making use of Fluids")
			.addToIndex(),

		LOGISTICS = create("logistics").item(Blocks.CHEST, true, false)
			.defaultLang("Item Transportation", "Components which help moving items around")
			.addToIndex(),

		REDSTONE = create("redstone").item(Items.REDSTONE, true, false)
			.defaultLang("Logic Components", "Components which help with redstone engineering")
			.addToIndex(),

		DECORATION = create("decoration").item(Items.ROSE_BUSH, true, false)
			.defaultLang("Aesthetics", "Components used mostly for decorative purposes"),

		CREATIVE = create("creative").item(AllBlocks.CREATIVE_CRATE.get(), true, false)
			.defaultLang("Creative Mode", "Components not usually available for Survival Mode")
			.addToIndex(),

		MOVEMENT_ANCHOR = create("movement_anchor").item(AllBlocks.MECHANICAL_PISTON.get(), true, false)
			.defaultLang("Movement Anchors",
				"Components which allow the creation of moving contraptions, animating an attached structure in a variety of ways")
			.addToIndex(),

		CONTRAPTION_ACTOR = create("contraption_actor").item(AllBlocks.MECHANICAL_HARVESTER.get(), true, false)
			.defaultLang("Contraption Actors",
				"Components which expose special behaviour when attached to a moving contraption")
			.addToIndex(),

		CONTRAPTION_ASSEMBLY = create("contraption_assembly").item(AllItems.SUPER_GLUE.get(), true, false)
			.defaultLang("Block Attachment Utility",
				"Tools and Components used to assemble structures moved as an animated Contraption")
			.addToIndex(),

		SAILS = create("windmill_sails").item(AllBlocks.WINDMILL_BEARING.get(), true, true)
			.defaultLang("Sails for Windmill Bearings",
				"Blocks that count towards the strength of a Windmill Contraption when assembled. Each of these have equal efficiency in doing so."),

		ARM_TARGETS = create("arm_targets").item(AllBlocks.MECHANICAL_ARM.get())
			.defaultLang("Targets for Mechanical Arms",
				"Components which can be selected as inputs or outputs to the Mechanical Arm");

	public static class Highlight {
		public static final PonderTag ALL = create("_all");
	}

	private final ResourceLocation id;
	private ResourceLocation icon;
	private ItemStack itemIcon = ItemStack.EMPTY;
	private ItemStack mainItem = ItemStack.EMPTY;

	public PonderTag(ResourceLocation id) {
		this.id = id;
	}

	public ResourceLocation getId() {
		return id;
	}

	public ItemStack getMainItem() {
		return mainItem;
	}

	public String getTitle() {
		return PonderLocalization.getTag(id);
	}

	public String getDescription() {
		return PonderLocalization.getTagDescription(id);
	}

	// Builder

	public PonderTag defaultLang(String title, String description) {
		PonderLocalization.registerTag(id, title, description);
		return this;
	}

	public PonderTag addToIndex() {
		PonderRegistry.TAGS.listTag(this);
		return this;
	}

	public PonderTag icon(ResourceLocation location) {
		this.icon = new ResourceLocation(location.getNamespace(), "textures/ponder/tag/" + location.getPath() + ".png");
		return this;
	}

	public PonderTag icon(String location) {
		this.icon = new ResourceLocation(id.getNamespace(), "textures/ponder/tag/" + location + ".png");
		return this;
	}

	public PonderTag idAsIcon() {
		return icon(id);
	}

	public PonderTag item(ItemLike item, boolean useAsIcon, boolean useAsMainItem) {
		if (useAsIcon)
			this.itemIcon = new ItemStack(item);
		if (useAsMainItem)
			this.mainItem = new ItemStack(item);
		return this;
	}

	public PonderTag item(ItemLike item) {
		return this.item(item, true, true);
	}

	@Override
<<<<<<< HEAD
	@Environment(EnvType.CLIENT)
	public void draw(PoseStack ms, GuiComponent screen, int x, int y) {
=======
	@OnlyIn(Dist.CLIENT)
	public void render(PoseStack ms, int x, int y) {
>>>>>>> ad350507
		ms.pushPose();
		ms.translate(x, y, 0);
		if (icon != null) {
			RenderSystem.setShaderTexture(0, icon);
			ms.scale(0.25f, 0.25f, 1);
			// x and y offset, blit z offset, tex x and y, tex width and height, entire tex
			// sheet width and height
			GuiComponent.blit(ms, 0, 0, 0, 0, 0, 64, 64, 64, 64);
		} else if (!itemIcon.isEmpty()) {
			ms.translate(-4, -4, 0);
			ms.scale(1.5f, 1.5f, 1.5f);
			GuiGameElement.of(itemIcon)
				.render(ms);
		}
		ms.popPose();
	}

	private static PonderTag create(String id) {
		return new PonderTag(Create.asResource(id));
	}

	// Load class
	public static void register() {}

}<|MERGE_RESOLUTION|>--- conflicted
+++ resolved
@@ -16,8 +16,8 @@
 import net.minecraft.world.item.Items;
 import net.minecraft.world.level.ItemLike;
 import net.minecraft.world.level.block.Blocks;
-import net.fabricmc.api.EnvType;
-import net.fabricmc.api.Environment;
+import net.minecraftforge.api.distmarker.Dist;
+import net.minecraftforge.api.distmarker.OnlyIn;
 
 public class PonderTag implements ScreenElement {
 
@@ -145,13 +145,8 @@
 	}
 
 	@Override
-<<<<<<< HEAD
-	@Environment(EnvType.CLIENT)
-	public void draw(PoseStack ms, GuiComponent screen, int x, int y) {
-=======
 	@OnlyIn(Dist.CLIENT)
 	public void render(PoseStack ms, int x, int y) {
->>>>>>> ad350507
 		ms.pushPose();
 		ms.translate(x, y, 0);
 		if (icon != null) {
