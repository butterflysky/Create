--- conflicted
+++ resolved
@@ -16,10 +16,9 @@
 
 	public final ShaderConstants defines;
 
-<<<<<<< HEAD
-    public final ArrayList<IVertexAttrib> attributes;
+	public final ArrayList<IVertexAttrib> attributes;
 
-    public final ShaderSpecLoader<P> finalizer;
+	public final ShaderSpecLoader<P> finalizer;
 
 	public static <P extends GlProgram> Builder<P> builder(String name, ShaderSpecLoader<P> factory) {
 		return builder(new ResourceLocation(Create.ID, name), factory);
@@ -39,82 +38,18 @@
 		this.finalizer = finalizer;
 	}
 
-    public static class Builder<P extends GlProgram> {
-        private ResourceLocation vert;
-        private ResourceLocation frag;
+	public static class Builder<P extends GlProgram> {
+		private ResourceLocation vert;
+		private ResourceLocation frag;
 		private ShaderConstants defines = ShaderConstants.EMPTY;
 		private final ShaderSpecLoader<P> loader;
 
-        private final ResourceLocation name;
-        private final ArrayList<IVertexAttrib> attributes;
+		private final ResourceLocation name;
+		private final ArrayList<IVertexAttrib> attributes;
 
 		public Builder(ResourceLocation name, ShaderSpecLoader<P> factory) {
 			this.name = name;
 			this.loader = factory;
-			attributes = new ArrayList<>();
-		}
-
-        public Builder<P> setVert(ResourceLocation vert) {
-            this.vert = vert;
-            return this;
-        }
-
-        public Builder<P> setFrag(ResourceLocation frag) {
-            this.frag = frag;
-            return this;
-        }
-
-        public Builder<P> setDefines(ShaderConstants defines) {
-            this.defines = defines;
-            return this;
-        }
-=======
-	public final GlProgram.ProgramFactory<P> factory;
-
-	public final ArrayList<IVertexAttrib> attributes;
-
-	public final boolean fogSensitive;
-
-	public static <P extends GlProgram> Builder<P> builder(String name, GlProgram.ProgramFactory<P> factory) {
-		return builder(new ResourceLocation(Create.ID, name), factory);
-	}
-
-	public static <P extends GlProgram> Builder<P> builder(ResourceLocation name, GlProgram.ProgramFactory<P> factory) {
-		return new Builder<>(name, factory);
-	}
-
-	public ProgramSpec(ResourceLocation name, ResourceLocation vert, ResourceLocation frag, GlProgram.ProgramFactory<P> factory, ShaderConstants defines, ArrayList<IVertexAttrib> attributes, boolean fogSensitive) {
-		this.name = name;
-		this.vert = vert;
-		this.frag = frag;
-		this.defines = defines;
-
-		this.factory = factory;
-		this.attributes = attributes;
-		this.fogSensitive = fogSensitive;
-	}
-
-	public ResourceLocation getVert() {
-		return vert;
-	}
-
-	public ResourceLocation getFrag() {
-		return frag;
-	}
-
-	public static class Builder<P extends GlProgram> {
-		private ResourceLocation vert;
-		private ResourceLocation frag;
-		private ShaderConstants defines = ShaderConstants.EMPTY;
-		private boolean fogSensitive = true;
-
-		private final ResourceLocation name;
-		private final GlProgram.ProgramFactory<P> factory;
-		private final ArrayList<IVertexAttrib> attributes;
-
-		public Builder(ResourceLocation name, GlProgram.ProgramFactory<P> factory) {
-			this.name = name;
-			this.factory = factory;
 			attributes = new ArrayList<>();
 		}
 
@@ -132,27 +67,15 @@
 			this.defines = defines;
 			return this;
 		}
->>>>>>> c9718b0a
 
 		public <A extends Enum<A> & IVertexAttrib> Builder<P> addAttributes(Class<A> attributeEnum) {
-<<<<<<< HEAD
-            attributes.addAll(Arrays.asList(attributeEnum.getEnumConstants()));
-            return this;
-        }
-
-        public ProgramSpec<P> createProgramSpec() {
-			return new ProgramSpec<>(name, vert, frag, defines, attributes, loader);
-        }
-    }
-
-=======
 			attributes.addAll(Arrays.asList(attributeEnum.getEnumConstants()));
 			return this;
 		}
 
 		public ProgramSpec<P> createProgramSpec() {
-			return new ProgramSpec<>(name, vert, frag, factory, defines, attributes, fogSensitive);
+			return new ProgramSpec<>(name, vert, frag, defines, attributes, loader);
 		}
 	}
->>>>>>> c9718b0a
+
 }