package com.simibubi.create.foundation.render;

import java.util.Iterator;

import javax.annotation.Nullable;

import com.jozufozu.flywheel.backend.Backend;
import com.jozufozu.flywheel.backend.instancing.InstancedRenderRegistry;
import com.jozufozu.flywheel.config.BackendType;
import com.jozufozu.flywheel.core.virtual.VirtualRenderWorld;
import com.jozufozu.flywheel.util.transform.TransformStack;
import com.mojang.blaze3d.vertex.PoseStack;
import com.mojang.math.Matrix4f;
import com.mojang.math.Vector4f;
import com.simibubi.create.Create;
import com.simibubi.create.foundation.config.AllConfigs;
import com.simibubi.create.foundation.utility.AnimationTickHolder;
import com.simibubi.create.foundation.utility.RegisteredObjects;

import net.minecraft.client.Minecraft;
import net.minecraft.client.renderer.LevelRenderer;
import net.minecraft.client.renderer.MultiBufferSource;
import net.minecraft.client.renderer.blockentity.BlockEntityRenderer;
import net.minecraft.client.renderer.texture.OverlayTexture;
import net.minecraft.core.BlockPos;
import net.minecraft.core.Registry;
import net.minecraft.world.level.Level;
import net.minecraft.world.level.block.entity.BlockEntity;

public class TileEntityRenderHelper {

	public static void renderTileEntities(Level world, Iterable<BlockEntity> customRenderTEs, PoseStack ms,
			MultiBufferSource buffer) {
		renderTileEntities(world, null, customRenderTEs, ms, null, buffer);
	}

	public static void renderTileEntities(Level world, Iterable<BlockEntity> customRenderTEs, PoseStack ms,
			MultiBufferSource buffer, float pt) {
		renderTileEntities(world, null, customRenderTEs, ms, null, buffer, pt);
	}

	public static void renderTileEntities(Level world, @Nullable VirtualRenderWorld renderWorld,
			Iterable<BlockEntity> customRenderTEs, PoseStack ms, @Nullable Matrix4f lightTransform, MultiBufferSource buffer) {
		renderTileEntities(world, renderWorld, customRenderTEs, ms, lightTransform, buffer,
			AnimationTickHolder.getPartialTicks());
	}

	public static void renderTileEntities(Level world, @Nullable VirtualRenderWorld renderWorld,
			Iterable<BlockEntity> customRenderTEs, PoseStack ms, @Nullable Matrix4f lightTransform, MultiBufferSource buffer,
			float pt) {
		Iterator<BlockEntity> iterator = customRenderTEs.iterator();
		while (iterator.hasNext()) {
			BlockEntity tileEntity = iterator.next();
			if (Backend.getBackendType() == BackendType.INSTANCING && Backend.isFlywheelWorld(renderWorld) && InstancedRenderRegistry.shouldSkipRender(tileEntity))
				continue;

			BlockEntityRenderer<BlockEntity> renderer = Minecraft.getInstance().getBlockEntityRenderDispatcher().getRenderer(tileEntity);
			if (renderer == null) {
				iterator.remove();
				continue;
			}

			BlockPos pos = tileEntity.getBlockPos();
			ms.pushPose();
			TransformStack.cast(ms)
				.translate(pos);

			try {
				int worldLight = getCombinedLight(world, getLightPos(lightTransform, pos), renderWorld, pos);

				if (renderWorld != null) {
					// Swap the real world for the render world so that the renderer gets contraption-local information
					tileEntity.setLevel(renderWorld);
					renderer.render(tileEntity, pt, ms, buffer, worldLight, OverlayTexture.NO_OVERLAY);
					tileEntity.setLevel(world);
				} else {
					renderer.render(tileEntity, pt, ms, buffer, worldLight, OverlayTexture.NO_OVERLAY);
				}

			} catch (Exception e) {
				iterator.remove();

<<<<<<< HEAD
				String message = "BlockEntity " + Registry.BLOCK_ENTITY_TYPE
					.getKey(tileEntity.getType())
=======
				String message = "BlockEntity " + RegisteredObjects.getKeyOrThrow(tileEntity.getType())
>>>>>>> 9fbb71e4
					.toString() + " could not be rendered virtually.";
				if (AllConfigs.CLIENT.explainRenderErrors.get())
					Create.LOGGER.error(message, e);
				else
					Create.LOGGER.error(message);
			}

			ms.popPose();
		}
	}

	private static BlockPos getLightPos(@Nullable Matrix4f lightTransform, BlockPos contraptionPos) {
		if (lightTransform != null) {
			Vector4f lightVec = new Vector4f(contraptionPos.getX() + .5f, contraptionPos.getY() + .5f, contraptionPos.getZ() + .5f, 1);
			lightVec.transform(lightTransform);
			return new BlockPos(lightVec.x(), lightVec.y(), lightVec.z());
		} else {
			return contraptionPos;
		}
	}

	public static int getCombinedLight(Level world, BlockPos worldPos, @Nullable VirtualRenderWorld renderWorld,
			BlockPos renderWorldPos) {
		int worldLight = LevelRenderer.getLightColor(world, worldPos);

		if (renderWorld != null) {
			int renderWorldLight = LevelRenderer.getLightColor(renderWorld, renderWorldPos);
			return SuperByteBuffer.maxLight(worldLight, renderWorldLight);
		}

		return worldLight;
	}

}<|MERGE_RESOLUTION|>--- conflicted
+++ resolved
@@ -80,12 +80,7 @@
 			} catch (Exception e) {
 				iterator.remove();
 
-<<<<<<< HEAD
-				String message = "BlockEntity " + Registry.BLOCK_ENTITY_TYPE
-					.getKey(tileEntity.getType())
-=======
 				String message = "BlockEntity " + RegisteredObjects.getKeyOrThrow(tileEntity.getType())
->>>>>>> 9fbb71e4
 					.toString() + " could not be rendered virtually.";
 				if (AllConfigs.CLIENT.explainRenderErrors.get())
 					Create.LOGGER.error(message, e);
