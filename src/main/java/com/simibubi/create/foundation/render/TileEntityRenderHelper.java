package com.simibubi.create.foundation.render;

import java.util.Iterator;

import javax.annotation.Nullable;

import com.jozufozu.flywheel.backend.Backend;
import com.jozufozu.flywheel.backend.instancing.InstancedRenderRegistry;
import com.jozufozu.flywheel.core.virtual.VirtualRenderWorld;
import com.jozufozu.flywheel.util.transform.TransformStack;
import com.mojang.blaze3d.vertex.PoseStack;
import com.mojang.math.Matrix4f;
import com.mojang.math.Vector4f;
import com.simibubi.create.Create;
import com.simibubi.create.foundation.config.AllConfigs;
import com.simibubi.create.foundation.utility.AnimationTickHolder;

import net.minecraft.client.Minecraft;
import net.minecraft.client.renderer.LevelRenderer;
import net.minecraft.client.renderer.MultiBufferSource;
import net.minecraft.client.renderer.blockentity.BlockEntityRenderer;
import net.minecraft.client.renderer.texture.OverlayTexture;
import net.minecraft.core.BlockPos;
import net.minecraft.core.Registry;
import net.minecraft.world.level.Level;
import net.minecraft.world.level.block.entity.BlockEntity;

public class TileEntityRenderHelper {

	public static void renderTileEntities(Level world, Iterable<BlockEntity> customRenderTEs, PoseStack ms,
			MultiBufferSource buffer) {
		renderTileEntities(world, null, customRenderTEs, ms, null, buffer);
	}

	public static void renderTileEntities(Level world, Iterable<BlockEntity> customRenderTEs, PoseStack ms,
			MultiBufferSource buffer, float pt) {
		renderTileEntities(world, null, customRenderTEs, ms, null, buffer, pt);
	}

	public static void renderTileEntities(Level world, @Nullable VirtualRenderWorld renderWorld,
			Iterable<BlockEntity> customRenderTEs, PoseStack ms, @Nullable Matrix4f lightTransform, MultiBufferSource buffer) {
		renderTileEntities(world, renderWorld, customRenderTEs, ms, lightTransform, buffer,
			AnimationTickHolder.getPartialTicks());
	}

	public static void renderTileEntities(Level world, @Nullable VirtualRenderWorld renderWorld,
			Iterable<BlockEntity> customRenderTEs, PoseStack ms, @Nullable Matrix4f lightTransform, MultiBufferSource buffer,
			float pt) {
		Iterator<BlockEntity> iterator = customRenderTEs.iterator();
		while (iterator.hasNext()) {
			BlockEntity tileEntity = iterator.next();
			if (Backend.canUseInstancing(renderWorld) && InstancedRenderRegistry.shouldSkipRender(tileEntity))
				continue;

			BlockEntityRenderer<BlockEntity> renderer = Minecraft.getInstance().getBlockEntityRenderDispatcher().getRenderer(tileEntity);
			if (renderer == null) {
				iterator.remove();
				continue;
			}

			BlockPos pos = tileEntity.getBlockPos();
			ms.pushPose();
			TransformStack.cast(ms)
				.translate(pos);

			try {
				BlockPos lightPos;
				if (lightTransform != null) {
					Vector4f lightVec = new Vector4f(pos.getX() + .5f, pos.getY() + .5f, pos.getZ() + .5f, 1);
					lightVec.transform(lightTransform);
					lightPos = new BlockPos(lightVec.x(), lightVec.y(), lightVec.z());
				} else {
					lightPos = pos;
				}
				int worldLight = getCombinedLight(world, lightPos, renderWorld, pos);
				renderer.render(tileEntity, pt, ms, buffer, worldLight, OverlayTexture.NO_OVERLAY);

			} catch (Exception e) {
				iterator.remove();

<<<<<<< HEAD
				String message = "TileEntity " + Registry.BLOCK_ENTITY_TYPE.getKey(tileEntity.getType())
					.toString() + " didn't want to render while moved.\n";
=======
				String message = "BlockEntity " + tileEntity.getType()
					.getRegistryName()
					.toString() + " could not be rendered virtually.";
>>>>>>> 3aa06444
				if (AllConfigs.CLIENT.explainRenderErrors.get())
					Create.LOGGER.error(message, e);
				else
					Create.LOGGER.error(message);
			}

			ms.popPose();
		}
	}

	public static int getCombinedLight(Level world, BlockPos worldPos, @Nullable VirtualRenderWorld renderWorld,
			BlockPos renderWorldPos) {
		int worldLight = LevelRenderer.getLightColor(world, worldPos);

		if (renderWorld != null) {
			int renderWorldLight = LevelRenderer.getLightColor(renderWorld, renderWorldPos);
			return SuperByteBuffer.maxLight(worldLight, renderWorldLight);
		}

		return worldLight;
	}

}<|MERGE_RESOLUTION|>--- conflicted
+++ resolved
@@ -78,14 +78,9 @@
 			} catch (Exception e) {
 				iterator.remove();
 
-<<<<<<< HEAD
-				String message = "TileEntity " + Registry.BLOCK_ENTITY_TYPE.getKey(tileEntity.getType())
-					.toString() + " didn't want to render while moved.\n";
-=======
-				String message = "BlockEntity " + tileEntity.getType()
-					.getRegistryName()
+				String message = "BlockEntity " + Registry.BLOCK_ENTITY_TYPE
+					.getKey(tileEntity.getType())
 					.toString() + " could not be rendered virtually.";
->>>>>>> 3aa06444
 				if (AllConfigs.CLIENT.explainRenderErrors.get())
 					Create.LOGGER.error(message, e);
 				else
