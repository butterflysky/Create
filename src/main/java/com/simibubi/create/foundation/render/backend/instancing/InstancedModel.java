package com.simibubi.create.foundation.render.backend.instancing;


import java.nio.ByteBuffer;
import java.util.ArrayList;
import java.util.BitSet;

import org.lwjgl.opengl.GL11;
import org.lwjgl.opengl.GL15;
import org.lwjgl.opengl.GL20;

import com.simibubi.create.foundation.render.backend.Backend;
import com.simibubi.create.foundation.render.backend.BufferedModel;
import com.simibubi.create.foundation.render.backend.core.ModelAttributes;
import com.simibubi.create.foundation.render.backend.gl.GlBuffer;
import com.simibubi.create.foundation.render.backend.gl.GlVertexArray;
import com.simibubi.create.foundation.render.backend.gl.attrib.VertexFormat;

import net.minecraft.client.renderer.BufferBuilder;

public abstract class InstancedModel<D extends InstanceData> extends BufferedModel {
	public static final VertexFormat FORMAT = VertexFormat.builder().addAttributes(ModelAttributes.class).build();

	public final InstancedTileRenderer<?> renderer;

	protected GlVertexArray vao;
	protected GlBuffer instanceVBO;
	protected int glBufferSize = -1;
	protected int glInstanceCount = 0;

	protected final ArrayList<D> data = new ArrayList<>();

	boolean anyToRemove;
	boolean anyToUpdate;

	public InstancedModel(InstancedTileRenderer<?> renderer, BufferBuilder buf) {
		super(buf);
		this.renderer = renderer;
	}

	@Override
	protected void init() {
		vao = new GlVertexArray();
		instanceVBO = new GlBuffer(GL20.GL_ARRAY_BUFFER);

		vao.with(vao -> super.init());
	}

	@Override
	protected void initModel() {
		super.initModel();
		setupAttributes();
	}

	public int instanceCount() {
		return data.size();
	}

	public boolean isEmpty() {
		return instanceCount() == 0;
	}

	protected void deleteInternal() {
		super.deleteInternal();

		instanceVBO.delete();
		vao.delete();
	}

	public synchronized D createInstance() {
		D instanceData = newInstance();
		instanceData.dirty = true;
		anyToUpdate = true;
		data.add(instanceData);

		return instanceData;
	}

	protected abstract D newInstance();

<<<<<<< HEAD
    protected void doRender() {
        vao.with(vao -> {
            renderSetup();

            if (glInstanceCount > 0)
				Backend.compat.drawInstanced.drawArraysInstanced(GL11.GL_QUADS, 0, vertexCount, glInstanceCount);
        });
    }

    protected void renderSetup() {
        if (anyToRemove) {
            removeDeletedInstances();
        }

        instanceVBO.bind();
        if (!realloc()) {

            if (anyToRemove) {
                clearBufferTail();
            }

            if (anyToUpdate) {
                updateBuffer();
            }

        }

        glInstanceCount = data.size();
        informAttribDivisors();
        instanceVBO.unbind();

        this.anyToRemove = false;
        this.anyToUpdate = false;
    }

    private void informAttribDivisors() {
        int staticAttributes = getModelFormat().getShaderAttributeCount();
        getInstanceFormat().vertexAttribPointers(staticAttributes);

        for (int i = 0; i < getInstanceFormat().getShaderAttributeCount(); i++) {
			Backend.compat.instancedArrays.vertexAttribDivisor(i + staticAttributes, 1);
		}
    }

    private void clearBufferTail() {
        int size = data.size();
        final int offset = size * getInstanceFormat().getStride();
        final int length = glBufferSize - offset;
        if (length > 0) {
            instanceVBO.map(offset, length, buffer -> {
                buffer.put(new byte[length]);
            });
        }
    }

    private void updateBuffer() {
        final int size = data.size();

        if (size <= 0) return;

        final int stride = getInstanceFormat().getStride();
        final BitSet dirtySet = getDirtyBitSet();

        if (dirtySet.isEmpty()) return;

        final int firstDirty = dirtySet.nextSetBit(0);
        final int lastDirty = dirtySet.previousSetBit(size);

        final int offset = firstDirty * stride;
        final int length = (1 + lastDirty - firstDirty) * stride;

        if (length > 0) {
            instanceVBO.map(offset, length, buffer -> {
                dirtySet.stream().forEach(i -> {
                    final D d = data.get(i);

                    buffer.position(i * stride - offset);
                    d.write(buffer);
                });
            });
        }
    }

    private BitSet getDirtyBitSet() {
        final int size = data.size();
        final BitSet dirtySet = new BitSet(size);

        for (int i = 0; i < size; i++) {
            D element = data.get(i);
            if (element.dirty) {
                dirtySet.set(i);

                element.dirty = false;
            }
        }
        return dirtySet;
    }

    private boolean realloc() {
        int size = this.data.size();
        int stride = getInstanceFormat().getStride();
        int requiredSize = size * stride;
        if (requiredSize > glBufferSize) {
            glBufferSize = requiredSize + stride * 16;
			instanceVBO.alloc(glBufferSize, GL15.GL_STATIC_DRAW);

            instanceVBO.map(glBufferSize, buffer -> {
                for (D datum : data) {
                    datum.write(buffer);
                }
            });

            glInstanceCount = size;
            return true;
        }
        return false;
    }

    private void removeDeletedInstances() {
        // figure out which elements are to be removed
        // any exception thrown from the filter predicate at this stage
        // will leave the collection unmodified
        final int oldSize = this.data.size();
        int removeCount = 0;
        final BitSet removeSet = new BitSet(oldSize);
        for (int i = 0; i < oldSize; i++) {
            final D element = this.data.get(i);
            if (element.removed) {
                removeSet.set(i);
                removeCount++;
            }
        }

        final int newSize = oldSize - removeCount;

        // shift surviving elements left over the spaces left by removed elements
        for (int i = 0, j = 0; (i < oldSize) && (j < newSize); i++, j++) {
            i = removeSet.nextClearBit(i);

            if (i != j) {
                D element = data.get(i);
                data.set(j, element);
                element.dirty = true;
            }
        }

        anyToUpdate = true;

        data.subList(newSize, oldSize).clear();

    }

    @Override
    protected void copyVertex(ByteBuffer constant, int i) {
        constant.putFloat(getX(template, i));
        constant.putFloat(getY(template, i));
        constant.putFloat(getZ(template, i));

        constant.put(getNX(template, i));
        constant.put(getNY(template, i));
        constant.put(getNZ(template, i));

        constant.putFloat(getU(template, i));
        constant.putFloat(getV(template, i));
    }

    @Override
    protected VertexFormat getModelFormat() {
        return FORMAT;
    }

    protected abstract VertexFormat getInstanceFormat();

    protected int getTotalShaderAttributeCount() {
        return getInstanceFormat().getShaderAttributeCount() + super.getTotalShaderAttributeCount();
    }
=======
	protected void doRender() {
		vao.with(vao -> {
			renderSetup();

			if (glInstanceCount > 0)
				Backend.compat.drawArraysInstanced(GL11.GL_QUADS, 0, vertexCount, glInstanceCount);
		});
	}

	protected void renderSetup() {
		if (anyToRemove) {
			removeDeletedInstances();
		}

		instanceVBO.bind();
		if (!realloc()) {

			if (anyToRemove) {
				clearBufferTail();
			}

			if (anyToUpdate) {
				updateBuffer();
			}

		}

		glInstanceCount = data.size();
		informAttribDivisors();
		instanceVBO.unbind();

		this.anyToRemove = false;
		this.anyToUpdate = false;
	}

	private void informAttribDivisors() {
		int staticAttributes = getModelFormat().getShaderAttributeCount();
		getInstanceFormat().vertexAttribPointers(staticAttributes);

		for (int i = 0; i < getInstanceFormat().getShaderAttributeCount(); i++) {
			Backend.compat.vertexAttribDivisor(i + staticAttributes, 1);
		}
	}

	private void clearBufferTail() {
		int size = data.size();
		final int offset = size * getInstanceFormat().getStride();
		final int length = glBufferSize - offset;
		if (length > 0) {
			instanceVBO.map(offset, length, buffer -> {
				buffer.put(new byte[length]);
			});
		}
	}

	private void updateBuffer() {
		final int size = data.size();

		if (size <= 0) return;

		final int stride = getInstanceFormat().getStride();
		final BitSet dirtySet = getDirtyBitSet();

		if (dirtySet.isEmpty()) return;

		final int firstDirty = dirtySet.nextSetBit(0);
		final int lastDirty = dirtySet.previousSetBit(size);

		final int offset = firstDirty * stride;
		final int length = (1 + lastDirty - firstDirty) * stride;

		if (length > 0) {
			instanceVBO.map(offset, length, buffer -> {
				dirtySet.stream().forEach(i -> {
					final D d = data.get(i);

					buffer.position(i * stride - offset);
					d.write(buffer);
				});
			});
		}
	}

	private BitSet getDirtyBitSet() {
		final int size = data.size();
		final BitSet dirtySet = new BitSet(size);

		for (int i = 0; i < size; i++) {
			D element = data.get(i);
			if (element.dirty) {
				dirtySet.set(i);

				element.dirty = false;
			}
		}
		return dirtySet;
	}

	private boolean realloc() {
		int size = this.data.size();
		int stride = getInstanceFormat().getStride();
		int requiredSize = size * stride;
		if (requiredSize > glBufferSize) {
			glBufferSize = requiredSize + stride * 16;
			GL15.glBufferData(instanceVBO.getBufferType(), glBufferSize, GL15.GL_STATIC_DRAW);

			instanceVBO.map(glBufferSize, buffer -> {
				for (D datum : data) {
					datum.write(buffer);
				}
			});

			glInstanceCount = size;
			return true;
		}
		return false;
	}

	private void removeDeletedInstances() {
		// figure out which elements are to be removed
		// any exception thrown from the filter predicate at this stage
		// will leave the collection unmodified
		final int oldSize = this.data.size();
		int removeCount = 0;
		final BitSet removeSet = new BitSet(oldSize);
		for (int i = 0; i < oldSize; i++) {
			final D element = this.data.get(i);
			if (element.removed) {
				removeSet.set(i);
				removeCount++;
			}
		}

		final int newSize = oldSize - removeCount;

		// shift surviving elements left over the spaces left by removed elements
		for (int i = 0, j = 0; (i < oldSize) && (j < newSize); i++, j++) {
			i = removeSet.nextClearBit(i);

			if (i != j) {
				D element = data.get(i);
				data.set(j, element);
				element.dirty = true;
			}
		}

		anyToUpdate = true;

		data.subList(newSize, oldSize).clear();

	}

	@Override
	protected void copyVertex(ByteBuffer constant, int i) {
		constant.putFloat(getX(template, i));
		constant.putFloat(getY(template, i));
		constant.putFloat(getZ(template, i));

		constant.put(getNX(template, i));
		constant.put(getNY(template, i));
		constant.put(getNZ(template, i));

		constant.putFloat(getU(template, i));
		constant.putFloat(getV(template, i));
	}

	@Override
	protected VertexFormat getModelFormat() {
		return FORMAT;
	}

	protected abstract VertexFormat getInstanceFormat();

	protected int getTotalShaderAttributeCount() {
		return getInstanceFormat().getShaderAttributeCount() + super.getTotalShaderAttributeCount();
	}
>>>>>>> c9718b0a
}<|MERGE_RESOLUTION|>--- conflicted
+++ resolved
@@ -78,190 +78,12 @@
 
 	protected abstract D newInstance();
 
-<<<<<<< HEAD
-    protected void doRender() {
-        vao.with(vao -> {
-            renderSetup();
-
-            if (glInstanceCount > 0)
-				Backend.compat.drawInstanced.drawArraysInstanced(GL11.GL_QUADS, 0, vertexCount, glInstanceCount);
-        });
-    }
-
-    protected void renderSetup() {
-        if (anyToRemove) {
-            removeDeletedInstances();
-        }
-
-        instanceVBO.bind();
-        if (!realloc()) {
-
-            if (anyToRemove) {
-                clearBufferTail();
-            }
-
-            if (anyToUpdate) {
-                updateBuffer();
-            }
-
-        }
-
-        glInstanceCount = data.size();
-        informAttribDivisors();
-        instanceVBO.unbind();
-
-        this.anyToRemove = false;
-        this.anyToUpdate = false;
-    }
-
-    private void informAttribDivisors() {
-        int staticAttributes = getModelFormat().getShaderAttributeCount();
-        getInstanceFormat().vertexAttribPointers(staticAttributes);
-
-        for (int i = 0; i < getInstanceFormat().getShaderAttributeCount(); i++) {
-			Backend.compat.instancedArrays.vertexAttribDivisor(i + staticAttributes, 1);
-		}
-    }
-
-    private void clearBufferTail() {
-        int size = data.size();
-        final int offset = size * getInstanceFormat().getStride();
-        final int length = glBufferSize - offset;
-        if (length > 0) {
-            instanceVBO.map(offset, length, buffer -> {
-                buffer.put(new byte[length]);
-            });
-        }
-    }
-
-    private void updateBuffer() {
-        final int size = data.size();
-
-        if (size <= 0) return;
-
-        final int stride = getInstanceFormat().getStride();
-        final BitSet dirtySet = getDirtyBitSet();
-
-        if (dirtySet.isEmpty()) return;
-
-        final int firstDirty = dirtySet.nextSetBit(0);
-        final int lastDirty = dirtySet.previousSetBit(size);
-
-        final int offset = firstDirty * stride;
-        final int length = (1 + lastDirty - firstDirty) * stride;
-
-        if (length > 0) {
-            instanceVBO.map(offset, length, buffer -> {
-                dirtySet.stream().forEach(i -> {
-                    final D d = data.get(i);
-
-                    buffer.position(i * stride - offset);
-                    d.write(buffer);
-                });
-            });
-        }
-    }
-
-    private BitSet getDirtyBitSet() {
-        final int size = data.size();
-        final BitSet dirtySet = new BitSet(size);
-
-        for (int i = 0; i < size; i++) {
-            D element = data.get(i);
-            if (element.dirty) {
-                dirtySet.set(i);
-
-                element.dirty = false;
-            }
-        }
-        return dirtySet;
-    }
-
-    private boolean realloc() {
-        int size = this.data.size();
-        int stride = getInstanceFormat().getStride();
-        int requiredSize = size * stride;
-        if (requiredSize > glBufferSize) {
-            glBufferSize = requiredSize + stride * 16;
-			instanceVBO.alloc(glBufferSize, GL15.GL_STATIC_DRAW);
-
-            instanceVBO.map(glBufferSize, buffer -> {
-                for (D datum : data) {
-                    datum.write(buffer);
-                }
-            });
-
-            glInstanceCount = size;
-            return true;
-        }
-        return false;
-    }
-
-    private void removeDeletedInstances() {
-        // figure out which elements are to be removed
-        // any exception thrown from the filter predicate at this stage
-        // will leave the collection unmodified
-        final int oldSize = this.data.size();
-        int removeCount = 0;
-        final BitSet removeSet = new BitSet(oldSize);
-        for (int i = 0; i < oldSize; i++) {
-            final D element = this.data.get(i);
-            if (element.removed) {
-                removeSet.set(i);
-                removeCount++;
-            }
-        }
-
-        final int newSize = oldSize - removeCount;
-
-        // shift surviving elements left over the spaces left by removed elements
-        for (int i = 0, j = 0; (i < oldSize) && (j < newSize); i++, j++) {
-            i = removeSet.nextClearBit(i);
-
-            if (i != j) {
-                D element = data.get(i);
-                data.set(j, element);
-                element.dirty = true;
-            }
-        }
-
-        anyToUpdate = true;
-
-        data.subList(newSize, oldSize).clear();
-
-    }
-
-    @Override
-    protected void copyVertex(ByteBuffer constant, int i) {
-        constant.putFloat(getX(template, i));
-        constant.putFloat(getY(template, i));
-        constant.putFloat(getZ(template, i));
-
-        constant.put(getNX(template, i));
-        constant.put(getNY(template, i));
-        constant.put(getNZ(template, i));
-
-        constant.putFloat(getU(template, i));
-        constant.putFloat(getV(template, i));
-    }
-
-    @Override
-    protected VertexFormat getModelFormat() {
-        return FORMAT;
-    }
-
-    protected abstract VertexFormat getInstanceFormat();
-
-    protected int getTotalShaderAttributeCount() {
-        return getInstanceFormat().getShaderAttributeCount() + super.getTotalShaderAttributeCount();
-    }
-=======
 	protected void doRender() {
 		vao.with(vao -> {
 			renderSetup();
 
 			if (glInstanceCount > 0)
-				Backend.compat.drawArraysInstanced(GL11.GL_QUADS, 0, vertexCount, glInstanceCount);
+				Backend.compat.drawInstanced.drawArraysInstanced(GL11.GL_QUADS, 0, vertexCount, glInstanceCount);
 		});
 	}
 
@@ -296,7 +118,7 @@
 		getInstanceFormat().vertexAttribPointers(staticAttributes);
 
 		for (int i = 0; i < getInstanceFormat().getShaderAttributeCount(); i++) {
-			Backend.compat.vertexAttribDivisor(i + staticAttributes, 1);
+			Backend.compat.instancedArrays.vertexAttribDivisor(i + staticAttributes, 1);
 		}
 	}
 
@@ -360,7 +182,7 @@
 		int requiredSize = size * stride;
 		if (requiredSize > glBufferSize) {
 			glBufferSize = requiredSize + stride * 16;
-			GL15.glBufferData(instanceVBO.getBufferType(), glBufferSize, GL15.GL_STATIC_DRAW);
+			instanceVBO.alloc(glBufferSize, GL15.GL_STATIC_DRAW);
 
 			instanceVBO.map(glBufferSize, buffer -> {
 				for (D datum : data) {
@@ -432,5 +254,4 @@
 	protected int getTotalShaderAttributeCount() {
 		return getInstanceFormat().getShaderAttributeCount() + super.getTotalShaderAttributeCount();
 	}
->>>>>>> c9718b0a
 }