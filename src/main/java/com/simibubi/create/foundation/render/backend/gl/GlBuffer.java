--- conflicted
+++ resolved
@@ -10,11 +10,7 @@
 
 public class GlBuffer extends GlObject {
 
-<<<<<<< HEAD
-    protected final int bufferType;
-=======
 	protected final int bufferType;
->>>>>>> c9718b0a
 
 	public GlBuffer(int bufferType) {
 		setHandle(GL20.glGenBuffers());
@@ -26,7 +22,6 @@
 	}
 
 	public void bind() {
-<<<<<<< HEAD
 		bind(bufferType);
 	}
 
@@ -46,15 +41,6 @@
 		GL15.glBufferData(bufferType, size, usage);
 	}
 
-=======
-		GL20.glBindBuffer(bufferType, handle());
-	}
-
-	public void unbind() {
-		GL20.glBindBuffer(bufferType, 0);
-	}
-
->>>>>>> c9718b0a
 	public void with(Consumer<GlBuffer> action) {
 		bind();
 		action.accept(this);
@@ -62,7 +48,6 @@
 	}
 
 	public void map(int length, Consumer<ByteBuffer> upload) {
-<<<<<<< HEAD
 		Backend.compat.mapBuffer.mapBuffer(bufferType, 0, length, upload);
 	}
 
@@ -72,13 +57,6 @@
 
 	public void map(int type, int offset, int length, Consumer<ByteBuffer> upload) {
 		Backend.compat.mapBuffer.mapBuffer(type, offset, length, upload);
-=======
-		Backend.compat.mapBuffer(bufferType, 0, length, upload);
-	}
-
-	public void map(int offset, int length, Consumer<ByteBuffer> upload) {
-		Backend.compat.mapBuffer(bufferType, offset, length, upload);
->>>>>>> c9718b0a
 	}
 
 	protected void deleteInternal(int handle) {
