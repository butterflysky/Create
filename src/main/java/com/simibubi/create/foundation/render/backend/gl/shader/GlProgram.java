package com.simibubi.create.foundation.render.backend.gl.shader;

import java.util.Collection;

import org.lwjgl.opengl.GL20;

import com.simibubi.create.foundation.render.backend.Backend;
import com.simibubi.create.foundation.render.backend.RenderUtil;
import com.simibubi.create.foundation.render.backend.gl.GlObject;
import com.simibubi.create.foundation.render.backend.gl.attrib.IVertexAttrib;

import net.minecraft.util.ResourceLocation;
import net.minecraft.util.math.vector.Matrix4f;

public abstract class GlProgram extends GlObject {

	public final ResourceLocation name;

	protected GlProgram(ResourceLocation name, int handle) {
		setHandle(handle);
		this.name = name;
	}

<<<<<<< HEAD
	public static Builder builder(ResourceLocation name) {
		return new Builder(name);
=======
	public static Builder builder(ResourceLocation name, GlFogMode fogMode) {
		return new Builder(name, fogMode);
>>>>>>> c9718b0a
	}

	public void bind() {
		GL20.glUseProgram(handle());
	}

	public void unbind() {
		GL20.glUseProgram(0);
	}

<<<<<<< HEAD
    /**
     * Retrieves the index of the uniform with the given name.
     * @param uniform The name of the uniform to find the index of
     * @return The uniform's index
     */
    public int getUniformLocation(String uniform) {
        int index = GL20.glGetUniformLocation(this.handle(), uniform);

        if (index < 0) {
            Backend.log.debug("No active uniform '{}' exists in program '{}'. Could be unused.", uniform, this.name);
        }

        return index;
    }

    /**
     * Binds a sampler uniform to the given texture unit.
     * @param name The name of the sampler uniform.
     * @param binding The index of the texture unit.
     * @return The sampler uniform's index.
     * @throws NullPointerException If no uniform exists with the given name.
     */
=======
	/**
	 * Retrieves the index of the uniform with the given name.
	 *
	 * @param uniform The name of the uniform to find the index of
	 * @return The uniform's index
	 */
	public int getUniformLocation(String uniform) {
		int index = GL20.glGetUniformLocation(this.handle(), uniform);

		if (index < 0) {
			Backend.log.debug("No active uniform '{}' exists in program '{}'. Could be unused.", uniform, this.name);
		}

		return index;
	}

	/**
	 * Binds a sampler uniform to the given texture unit.
	 *
	 * @param name    The name of the sampler uniform.
	 * @param binding The index of the texture unit.
	 * @return The sampler uniform's index.
	 * @throws NullPointerException If no uniform exists with the given name.
	 */
>>>>>>> c9718b0a
	public int setSamplerBinding(String name, int binding) {
		int samplerUniform = getUniformLocation(name);

		if (samplerUniform >= 0) {
			GL20.glUniform1i(samplerUniform, binding);
		}

		return samplerUniform;
	}

<<<<<<< HEAD
	protected static void uploadMatrixUniform(int uniform, Matrix4f mat) {
		GL20.glUniformMatrix4fv(uniform, false, RenderUtil.writeMatrix(mat));
	}

=======
>>>>>>> c9718b0a
	@Override
	protected void deleteInternal(int handle) {
		GL20.glDeleteProgram(handle);
	}

	public static class Builder {
<<<<<<< HEAD
		public final ResourceLocation name;
		public final int program;

		private int attributeIndex;

		public Builder(ResourceLocation name) {
			this.name = name;
			this.program = GL20.glCreateProgram();
=======
		private final ResourceLocation name;
		private final int program;
		private final GlFogMode fogMode;

		private int attributeIndex;

		public Builder(ResourceLocation name, GlFogMode fogMode) {
			this.name = name;
			this.program = GL20.glCreateProgram();
			this.fogMode = fogMode;
>>>>>>> c9718b0a
		}

		public Builder attachShader(GlShader shader) {
			GL20.glAttachShader(this.program, shader.handle());

			return this;
		}

<<<<<<< HEAD
		public <A extends IVertexAttrib> Builder addAttributes(Collection<A> attributes) {
			attributes.forEach(this::addAttribute);
			return this;
		}

=======
>>>>>>> c9718b0a
		public <A extends IVertexAttrib> Builder addAttribute(A attrib) {
			GL20.glBindAttribLocation(this.program, attributeIndex, attrib.attribName());
			attributeIndex += attrib.attribSpec().getAttributeCount();
			return this;
		}

		/**
		 * Links the attached shaders to this program and returns a user-defined container which wraps the shader
		 * program. This container can, for example, provide methods for updating the specific uniforms of that shader
		 * set.
		 *
		 * @param factory The factory which will create the shader program's container
		 * @param <P>     The type which should be instantiated with the new program's handle
		 * @return An instantiated shader container as provided by the factory
		 */
<<<<<<< HEAD
		public Builder link() {
=======
		public <P extends GlProgram> P build(ProgramFactory<P> factory) {
>>>>>>> c9718b0a
			GL20.glLinkProgram(this.program);

			String log = GL20.glGetProgramInfoLog(this.program);

			if (!log.isEmpty()) {
				Backend.log.debug("Program link log for " + this.name + ": " + log);
			}

			int result = GL20.glGetProgrami(this.program, GL20.GL_LINK_STATUS);

			if (result != GL20.GL_TRUE) {
				throw new RuntimeException("Shader program linking failed, see log for details");
			}

<<<<<<< HEAD
			return this;
		}
	}
=======
			return factory.create(this.name, this.program, this.fogMode.getFogFactory());
		}
	}

	@FunctionalInterface
	public interface ProgramFactory<P extends GlProgram> {
		P create(ResourceLocation name, int handle, ProgramFogMode.Factory fogFactory);
	}
>>>>>>> c9718b0a
}<|MERGE_RESOLUTION|>--- conflicted
+++ resolved
@@ -21,13 +21,8 @@
 		this.name = name;
 	}
 
-<<<<<<< HEAD
 	public static Builder builder(ResourceLocation name) {
 		return new Builder(name);
-=======
-	public static Builder builder(ResourceLocation name, GlFogMode fogMode) {
-		return new Builder(name, fogMode);
->>>>>>> c9718b0a
 	}
 
 	public void bind() {
@@ -38,30 +33,6 @@
 		GL20.glUseProgram(0);
 	}
 
-<<<<<<< HEAD
-    /**
-     * Retrieves the index of the uniform with the given name.
-     * @param uniform The name of the uniform to find the index of
-     * @return The uniform's index
-     */
-    public int getUniformLocation(String uniform) {
-        int index = GL20.glGetUniformLocation(this.handle(), uniform);
-
-        if (index < 0) {
-            Backend.log.debug("No active uniform '{}' exists in program '{}'. Could be unused.", uniform, this.name);
-        }
-
-        return index;
-    }
-
-    /**
-     * Binds a sampler uniform to the given texture unit.
-     * @param name The name of the sampler uniform.
-     * @param binding The index of the texture unit.
-     * @return The sampler uniform's index.
-     * @throws NullPointerException If no uniform exists with the given name.
-     */
-=======
 	/**
 	 * Retrieves the index of the uniform with the given name.
 	 *
@@ -86,7 +57,6 @@
 	 * @return The sampler uniform's index.
 	 * @throws NullPointerException If no uniform exists with the given name.
 	 */
->>>>>>> c9718b0a
 	public int setSamplerBinding(String name, int binding) {
 		int samplerUniform = getUniformLocation(name);
 
@@ -97,20 +67,16 @@
 		return samplerUniform;
 	}
 
-<<<<<<< HEAD
 	protected static void uploadMatrixUniform(int uniform, Matrix4f mat) {
 		GL20.glUniformMatrix4fv(uniform, false, RenderUtil.writeMatrix(mat));
 	}
 
-=======
->>>>>>> c9718b0a
 	@Override
 	protected void deleteInternal(int handle) {
 		GL20.glDeleteProgram(handle);
 	}
 
 	public static class Builder {
-<<<<<<< HEAD
 		public final ResourceLocation name;
 		public final int program;
 
@@ -119,18 +85,6 @@
 		public Builder(ResourceLocation name) {
 			this.name = name;
 			this.program = GL20.glCreateProgram();
-=======
-		private final ResourceLocation name;
-		private final int program;
-		private final GlFogMode fogMode;
-
-		private int attributeIndex;
-
-		public Builder(ResourceLocation name, GlFogMode fogMode) {
-			this.name = name;
-			this.program = GL20.glCreateProgram();
-			this.fogMode = fogMode;
->>>>>>> c9718b0a
 		}
 
 		public Builder attachShader(GlShader shader) {
@@ -139,14 +93,11 @@
 			return this;
 		}
 
-<<<<<<< HEAD
 		public <A extends IVertexAttrib> Builder addAttributes(Collection<A> attributes) {
 			attributes.forEach(this::addAttribute);
 			return this;
 		}
 
-=======
->>>>>>> c9718b0a
 		public <A extends IVertexAttrib> Builder addAttribute(A attrib) {
 			GL20.glBindAttribLocation(this.program, attributeIndex, attrib.attribName());
 			attributeIndex += attrib.attribSpec().getAttributeCount();
@@ -162,11 +113,7 @@
 		 * @param <P>     The type which should be instantiated with the new program's handle
 		 * @return An instantiated shader container as provided by the factory
 		 */
-<<<<<<< HEAD
 		public Builder link() {
-=======
-		public <P extends GlProgram> P build(ProgramFactory<P> factory) {
->>>>>>> c9718b0a
 			GL20.glLinkProgram(this.program);
 
 			String log = GL20.glGetProgramInfoLog(this.program);
@@ -181,18 +128,7 @@
 				throw new RuntimeException("Shader program linking failed, see log for details");
 			}
 
-<<<<<<< HEAD
 			return this;
 		}
 	}
-=======
-			return factory.create(this.name, this.program, this.fogMode.getFogFactory());
-		}
-	}
-
-	@FunctionalInterface
-	public interface ProgramFactory<P extends GlProgram> {
-		P create(ResourceLocation name, int handle, ProgramFogMode.Factory fogFactory);
-	}
->>>>>>> c9718b0a
 }