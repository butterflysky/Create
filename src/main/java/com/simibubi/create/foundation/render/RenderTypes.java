--- conflicted
+++ resolved
@@ -155,15 +155,8 @@
 	private static class Shaders {
 		private static ShaderInstance glowingShader;
 
-<<<<<<< HEAD
 		public static void onRegisterShaders(ResourceManager resourceManager, ShaderRegistry shaderRegistry) throws IOException {
 			shaderRegistry.registerShader(new ShaderInstance(resourceManager, Create.asResource("glowing_shader").toString(), DefaultVertexFormat.NEW_ENTITY), shader -> glowingShader = shader);
-=======
-		@SubscribeEvent
-		public static void onRegisterShaders(RegisterShadersEvent event) throws IOException {
-			ResourceProvider resourceProvider = event.getResourceProvider();
-			event.registerShader(new ShaderInstance(resourceProvider, Create.asResource("glowing_shader"), DefaultVertexFormat.NEW_ENTITY), shader -> glowingShader = shader);
->>>>>>> e6759d8e
 		}
 	}
 
