--- conflicted
+++ resolved
@@ -5,29 +5,16 @@
 import com.simibubi.create.foundation.render.backend.Backend;
 
 public class GlVertexArray extends GlObject {
-<<<<<<< HEAD
-    public GlVertexArray() {
+	public GlVertexArray() {
 		setHandle(Backend.compat.vao.genVertexArrays());
 	}
 
-    public void bind() {
+	public void bind() {
 		Backend.compat.vao.bindVertexArray(handle());
 	}
 
-    public void unbind() {
+	public void unbind() {
 		Backend.compat.vao.bindVertexArray(0);
-=======
-	public GlVertexArray() {
-		setHandle(Backend.compat.genVertexArrays());
-	}
-
-	public void bind() {
-		Backend.compat.bindVertexArray(handle());
-	}
-
-	public void unbind() {
-		Backend.compat.bindVertexArray(0);
->>>>>>> c9718b0a
 	}
 
 	public void with(Consumer<GlVertexArray> action) {
@@ -36,12 +23,7 @@
 		unbind();
 	}
 
-<<<<<<< HEAD
-    protected void deleteInternal(int handle) {
+	protected void deleteInternal(int handle) {
 		Backend.compat.vao.deleteVertexArrays(handle);
-=======
-	protected void deleteInternal(int handle) {
-		Backend.compat.deleteVertexArrays(handle);
->>>>>>> c9718b0a
 	}
 }