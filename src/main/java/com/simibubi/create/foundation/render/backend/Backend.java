package com.simibubi.create.foundation.render.backend;

import java.nio.FloatBuffer;
import java.util.HashMap;
import java.util.Map;

import com.simibubi.create.foundation.render.backend.gl.GlFog;
import com.simibubi.create.foundation.render.backend.gl.shader.*;
import com.simibubi.create.foundation.render.backend.gl.versioned.GlFeatureCompat;
import com.simibubi.create.foundation.render.backend.instancing.IFlywheelWorld;
import net.minecraft.world.World;
import org.apache.logging.log4j.LogManager;
import org.apache.logging.log4j.Logger;
import org.lwjgl.opengl.GLCapabilities;
import org.lwjgl.system.MemoryUtil;

import com.simibubi.create.foundation.config.AllConfigs;

import net.minecraft.client.Minecraft;
import net.minecraft.resources.IReloadableResourceManager;
import net.minecraft.resources.IResourceManager;
import net.minecraft.util.ResourceLocation;
import net.minecraftforge.resource.ISelectiveResourceReloadListener;

public class Backend {
    public static final Boolean SHADER_DEBUG_OUTPUT = true;

    public static final Logger log = LogManager.getLogger(Backend.class);
    public static final FloatBuffer MATRIX_BUFFER = MemoryUtil.memAllocFloat(16);

    static final Map<ResourceLocation, ProgramSpec<?>> registry = new HashMap<>();
    static final Map<ProgramSpec<?>, ProgramGroup<?>> programs = new HashMap<>();

    private static boolean enabled;

    public static GLCapabilities capabilities;
    public static GlFeatureCompat compat;

    public Backend() {
        throw new IllegalStateException();
    }

    /**
     * Register a shader program. TODO: replace with forge registry?
     */
    public static <P extends GlProgram, S extends ProgramSpec<P>> S register(S spec) {
        ResourceLocation name = spec.name;
        if (registry.containsKey(name)) {
            throw new IllegalStateException("Program spec '" + name + "' already registered.");
        }
        registry.put(name, spec);
        return spec;
    }

    @SuppressWarnings("unchecked")
    public static <P extends GlProgram, S extends ProgramSpec<P>> P getProgram(S spec) {
        return (P) programs.get(spec).get(GlFog.getFogMode());
    }

    public static boolean isFlywheelWorld(World world) {
        return world == Minecraft.getInstance().world || (world instanceof IFlywheelWorld && ((IFlywheelWorld) world).supportsFlywheel());
    }

    public static boolean available() {
        return canUseVBOs();
    }

    public static boolean canUseInstancing() {
        return enabled &&
                compat.vertexArrayObjectsSupported() &&
                compat.drawInstancedSupported() &&
                compat.instancedArraysSupported();
    }

    public static boolean canUseVBOs() {
        return enabled && gl20();
    }

    public static boolean gl33() {
        return capabilities.OpenGL33;
    }

    public static boolean gl20() {
        return capabilities.OpenGL20;
    }

    public static void init() {
        // Can be null when running datagenerators due to the unfortunate time we call this
        Minecraft mc = Minecraft.getInstance();
        if (mc == null) return;

        IResourceManager manager = mc.getResourceManager();

        if (manager instanceof IReloadableResourceManager) {
            ISelectiveResourceReloadListener listener = ShaderLoader::onResourceManagerReload;
            ((IReloadableResourceManager) manager).addReloadListener(listener);
        }
    }

    public static void refresh() {
        enabled = AllConfigs.CLIENT.experimentalRendering.get() && !OptifineHandler.usingShaders();
    }

<<<<<<< HEAD
    private static <P extends GlProgram, S extends ProgramSpec<P>> void loadProgram(IResourceManager manager, S programSpec) {
        GlShader vert = null;
        GlShader frag = null;
        try {
            vert = loadShader(manager, programSpec.getVert(), ShaderType.VERTEX, programSpec.defines);
            frag = loadShader(manager, programSpec.getFrag(), ShaderType.FRAGMENT, programSpec.defines);

            GlProgram.Builder builder = GlProgram.builder(programSpec.name).attachShader(vert).attachShader(frag);

            programSpec.attributes.forEach(builder::addAttribute);

            P program = builder.build(programSpec.factory);

            programs.put(programSpec, program);

            log.info("Loaded program {}", programSpec.name);
        } catch (IOException ex) {
            log.error("Failed to load program {}", programSpec.name, ex);
        } finally {
            if (vert != null) vert.delete();
            if (frag != null) frag.delete();
        }
    }

    private static GlShader loadShader(IResourceManager manager, ResourceLocation name, ShaderType type, GlShader.PreProcessor preProcessor) throws IOException {
        try (InputStream is = new BufferedInputStream(manager.getResource(name).getInputStream())) {
            String source = TextureUtil.readAllToString(is);

            if (source == null) {
                throw new IOException("Could not load program " + name);
            } else {
                return new GlShader(type, name, source, preProcessor);
            }
        }
    }
=======
>>>>>>> cef93ab0
}<|MERGE_RESOLUTION|>--- conflicted
+++ resolved
@@ -101,42 +101,4 @@
         enabled = AllConfigs.CLIENT.experimentalRendering.get() && !OptifineHandler.usingShaders();
     }
 
-<<<<<<< HEAD
-    private static <P extends GlProgram, S extends ProgramSpec<P>> void loadProgram(IResourceManager manager, S programSpec) {
-        GlShader vert = null;
-        GlShader frag = null;
-        try {
-            vert = loadShader(manager, programSpec.getVert(), ShaderType.VERTEX, programSpec.defines);
-            frag = loadShader(manager, programSpec.getFrag(), ShaderType.FRAGMENT, programSpec.defines);
-
-            GlProgram.Builder builder = GlProgram.builder(programSpec.name).attachShader(vert).attachShader(frag);
-
-            programSpec.attributes.forEach(builder::addAttribute);
-
-            P program = builder.build(programSpec.factory);
-
-            programs.put(programSpec, program);
-
-            log.info("Loaded program {}", programSpec.name);
-        } catch (IOException ex) {
-            log.error("Failed to load program {}", programSpec.name, ex);
-        } finally {
-            if (vert != null) vert.delete();
-            if (frag != null) frag.delete();
-        }
-    }
-
-    private static GlShader loadShader(IResourceManager manager, ResourceLocation name, ShaderType type, GlShader.PreProcessor preProcessor) throws IOException {
-        try (InputStream is = new BufferedInputStream(manager.getResource(name).getInputStream())) {
-            String source = TextureUtil.readAllToString(is);
-
-            if (source == null) {
-                throw new IOException("Could not load program " + name);
-            } else {
-                return new GlShader(type, name, source, preProcessor);
-            }
-        }
-    }
-=======
->>>>>>> cef93ab0
 }