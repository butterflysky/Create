--- conflicted
+++ resolved
@@ -2,7 +2,6 @@
 
 import com.jozufozu.flywheel.api.vertex.VertexList;
 import com.jozufozu.flywheel.backend.IrisShaderHandler;
-import com.jozufozu.flywheel.core.model.ModelTransformer.SpriteShiftFunc;
 import com.jozufozu.flywheel.core.vertex.BlockVertexList;
 import com.jozufozu.flywheel.util.DiffuseLightCalculator;
 import com.jozufozu.flywheel.util.transform.Rotate;
@@ -19,7 +18,6 @@
 import com.mojang.math.Vector4f;
 import com.simibubi.create.foundation.block.render.SpriteShiftEntry;
 import com.simibubi.create.foundation.utility.Color;
-import com.simibubi.create.lib.util.LightUtil;
 
 import it.unimi.dsi.fastutil.longs.Long2IntMap;
 import it.unimi.dsi.fastutil.longs.Long2IntOpenHashMap;
@@ -101,7 +99,7 @@
 		final Vector4f lightPos = new Vector4f();
 
 		DiffuseLightCalculator diffuseCalculator = ForcedDiffuseState.getForcedCalculator();
-		final boolean disableDiffuseMult = this.disableDiffuseMult || (OptifineHandler.isUsingShaders() && diffuseCalculator == null);
+		final boolean disableDiffuseMult = this.disableDiffuseMult || (IrisShaderHandler.isShaderPackInUse() && diffuseCalculator == null);
 		if (diffuseCalculator == null) {
 			diffuseCalculator = this.diffuseCalculator;
 			if (diffuseCalculator == null) {
@@ -141,11 +139,7 @@
 				b = template.getB(i);
 				a = template.getA(i);
 			}
-<<<<<<< HEAD
-			if (disableDiffuseMult || IrisShaderHandler.isShaderPackInUse()) {
-=======
 			if (disableDiffuseMult) {
->>>>>>> 3aa06444
 				builder.color(r, g, b, a);
 			} else {
 				float instanceDiffuse = diffuseCalculator.getDiffuse(nx, ny, nz);
