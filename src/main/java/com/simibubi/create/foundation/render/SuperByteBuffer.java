--- conflicted
+++ resolved
@@ -24,14 +24,10 @@
 import net.minecraft.world.World;
 import net.minecraftforge.client.model.pipeline.LightUtil;
 
-<<<<<<< HEAD
-public class SuperByteBuffer extends TemplateBuffer {
-
-=======
 public class SuperByteBuffer {
 
 	private final BufferBuilderReader template;
->>>>>>> 6227e810
+
 	// Vertex Position
 	private MatrixStack transforms;
 
@@ -74,14 +70,8 @@
 			return;
 
 		Matrix3f normalMat = transforms.peek()
-<<<<<<< HEAD
-			.getNormal()
-			.copy();
-=======
 				.getNormal()
 				.copy();
-		// normalMat.multiply(transforms.peek().getNormal());
->>>>>>> 6227e810
 
 		Matrix4f modelMat = input.peek()
 				.getModel()
@@ -165,19 +155,14 @@
 			} else if (hasDefaultLight) {
 				light = packedLightCoords;
 			} else {
-				light = getLight(buffer, i);
+				light = template.getLight(i);
 			}
 
 			if (hybridLight) {
-				builder.light(maxLight(light, getLight(buffer, i)));
+				builder.light(maxLight(light, template.getLight(i)));
 			} else {
 				builder.light(light);
-<<<<<<< HEAD
 			}
-=======
-			} else
-				builder.light(template.getLight(i));
->>>>>>> 6227e810
 
 			builder.normal(nx, ny, nz)
 				.endVertex();
