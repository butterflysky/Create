package com.simibubi.create.foundation.command;

import com.mojang.brigadier.Command;
import com.mojang.brigadier.arguments.StringArgumentType;
import com.mojang.brigadier.builder.ArgumentBuilder;
import com.simibubi.create.Create;
import com.simibubi.create.foundation.config.ui.ConfigHelper;
import com.simibubi.create.foundation.networking.AllPackets;
import com.simibubi.create.foundation.utility.Components;

import net.minecraft.commands.CommandSourceStack;
import net.minecraft.commands.Commands;
<<<<<<< HEAD
import net.minecraft.network.chat.Component;
=======
>>>>>>> 9c8df2ff
import net.minecraft.server.level.ServerPlayer;
import net.minecraftforge.fml.config.ModConfig;
import net.minecraftforge.network.PacketDistributor;

/**
 * Examples:
 * /create config client - to open Create's ConfigGui with the client config already selected
 * /create config "botania:common" - to open Create's ConfigGui with Botania's common config already selected
 * /create config "create:client.client.rainbowDebug" set false - to disable Create's rainbow debug for the sender
 */
public class ConfigCommand {

	public static ArgumentBuilder<CommandSourceStack, ?> register() {
		return Commands.literal("config")
				.executes(ctx -> {
					ServerPlayer player = ctx.getSource().getPlayerOrException();
					AllPackets.channel.send(
							PacketDistributor.PLAYER.with(() -> player),
							new SConfigureConfigPacket(SConfigureConfigPacket.Actions.configScreen.name(), "")
					);

					return Command.SINGLE_SUCCESS;
				})
				.then(Commands.argument("path", StringArgumentType.string())
						.executes(ctx -> {
							ServerPlayer player = ctx.getSource().getPlayerOrException();
							AllPackets.channel.send(
									PacketDistributor.PLAYER.with(() -> player),
									new SConfigureConfigPacket(SConfigureConfigPacket.Actions.configScreen.name(), StringArgumentType.getString(ctx, "path"))
							);

							return Command.SINGLE_SUCCESS;
						})
						.then(Commands.literal("set")
								.requires(cs -> cs.hasPermission(2))
								.then(Commands.argument("value", StringArgumentType.string())
										.executes(ctx -> {
											String path = StringArgumentType.getString(ctx, "path");
											String value = StringArgumentType.getString(ctx, "value");


											ConfigHelper.ConfigPath configPath;
											try {
												configPath = ConfigHelper.ConfigPath.parse(path);
											} catch (IllegalArgumentException e) {
<<<<<<< HEAD
												ctx.getSource().sendFailure(Component.literal(e.getMessage()));
=======
												ctx.getSource().sendFailure(Components.literal(e.getMessage()));
>>>>>>> 9c8df2ff
												return 0;
											}

											if (configPath.getType() == ModConfig.Type.CLIENT) {
												ServerPlayer player = ctx.getSource().getPlayerOrException();
												AllPackets.channel.send(
														PacketDistributor.PLAYER.with(() -> player),
														new SConfigureConfigPacket("SET" + path, value)
												);

												return Command.SINGLE_SUCCESS;
											}

											try {
												ConfigHelper.setConfigValue(configPath, value);
<<<<<<< HEAD
												ctx.getSource().sendSuccess(Component.literal("Great Success!"), false);
												return Command.SINGLE_SUCCESS;
											} catch (ConfigHelper.InvalidValueException e) {
												ctx.getSource().sendFailure(Component.literal("Config could not be set the the specified value!"));
												return 0;
											} catch (Exception e) {
												ctx.getSource().sendFailure(Component.literal("Something went wrong while trying to set config value. Check the server logs for more information"));
=======
												ctx.getSource().sendSuccess(Components.literal("Great Success!"), false);
												return Command.SINGLE_SUCCESS;
											} catch (ConfigHelper.InvalidValueException e) {
												ctx.getSource().sendFailure(Components.literal("Config could not be set the the specified value!"));
												return 0;
											} catch (Exception e) {
												ctx.getSource().sendFailure(Components.literal("Something went wrong while trying to set config value. Check the server logs for more information"));
>>>>>>> 9c8df2ff
												Create.LOGGER.warn("Exception during server-side config value set:", e);
												return 0;
											}
										})
								)
						)
				);
	}

}<|MERGE_RESOLUTION|>--- conflicted
+++ resolved
@@ -10,10 +10,6 @@
 
 import net.minecraft.commands.CommandSourceStack;
 import net.minecraft.commands.Commands;
-<<<<<<< HEAD
-import net.minecraft.network.chat.Component;
-=======
->>>>>>> 9c8df2ff
 import net.minecraft.server.level.ServerPlayer;
 import net.minecraftforge.fml.config.ModConfig;
 import net.minecraftforge.network.PacketDistributor;
@@ -59,11 +55,7 @@
 											try {
 												configPath = ConfigHelper.ConfigPath.parse(path);
 											} catch (IllegalArgumentException e) {
-<<<<<<< HEAD
-												ctx.getSource().sendFailure(Component.literal(e.getMessage()));
-=======
 												ctx.getSource().sendFailure(Components.literal(e.getMessage()));
->>>>>>> 9c8df2ff
 												return 0;
 											}
 
@@ -79,15 +71,6 @@
 
 											try {
 												ConfigHelper.setConfigValue(configPath, value);
-<<<<<<< HEAD
-												ctx.getSource().sendSuccess(Component.literal("Great Success!"), false);
-												return Command.SINGLE_SUCCESS;
-											} catch (ConfigHelper.InvalidValueException e) {
-												ctx.getSource().sendFailure(Component.literal("Config could not be set the the specified value!"));
-												return 0;
-											} catch (Exception e) {
-												ctx.getSource().sendFailure(Component.literal("Something went wrong while trying to set config value. Check the server logs for more information"));
-=======
 												ctx.getSource().sendSuccess(Components.literal("Great Success!"), false);
 												return Command.SINGLE_SUCCESS;
 											} catch (ConfigHelper.InvalidValueException e) {
@@ -95,7 +78,6 @@
 												return 0;
 											} catch (Exception e) {
 												ctx.getSource().sendFailure(Components.literal("Something went wrong while trying to set config value. Check the server logs for more information"));
->>>>>>> 9c8df2ff
 												Create.LOGGER.warn("Exception during server-side config value set:", e);
 												return 0;
 											}
