package com.simibubi.create.foundation.command;

import java.util.Collection;

import com.google.common.collect.ImmutableList;
import com.mojang.brigadier.Command;
import com.mojang.brigadier.builder.ArgumentBuilder;
import com.mojang.brigadier.suggestion.SuggestionProvider;
import com.simibubi.create.foundation.networking.AllPackets;
import com.simibubi.create.foundation.ponder.PonderRegistry;

import net.minecraft.commands.CommandSourceStack;
import net.minecraft.commands.Commands;
import net.minecraft.commands.SharedSuggestionProvider;
import net.minecraft.commands.arguments.EntityArgument;
import net.minecraft.commands.arguments.ResourceLocationArgument;
import net.minecraft.commands.synchronization.SuggestionProviders;
import net.minecraft.resources.ResourceLocation;
import net.minecraft.server.level.ServerPlayer;

public class PonderCommand {
	public static final SuggestionProvider<CommandSourceStack> ITEM_PONDERS = SuggestionProviders.register(new ResourceLocation("all_ponders"), (iSuggestionProviderCommandContext, builder) -> SharedSuggestionProvider.suggestResource(PonderRegistry.ALL.keySet().stream(), builder));

	static ArgumentBuilder<CommandSourceStack, ?> register() {
		return Commands.literal("ponder")
				.requires(cs -> cs.hasPermission(0))
				.executes(ctx -> openScene("index", ctx.getSource().getPlayerOrException()))
				.then(Commands.argument("scene", ResourceLocationArgument.id())
						.suggests(ITEM_PONDERS)
						.executes(ctx -> openScene(ResourceLocationArgument.getId(ctx, "scene").toString(), ctx.getSource().getPlayerOrException()))
						.then(Commands.argument("targets", EntityArgument.players())
								.requires(cs -> cs.hasPermission(2))
								.executes(ctx -> openScene(ResourceLocationArgument.getId(ctx, "scene").toString(), EntityArgument.getPlayers(ctx, "targets")))
						)
				);

	}

	private static int openScene(String sceneId, ServerPlayer player) {
		return openScene(sceneId, ImmutableList.of(player));
	}

	private static int openScene(String sceneId, Collection<? extends ServerPlayer> players) {
		for (ServerPlayer player : players) {
			if (player.isFake())
				continue;

<<<<<<< HEAD
			AllPackets.channel.sendToClient(new SConfigureConfigPacket(SConfigureConfigPacket.Actions.openPonder.name(), sceneId), player);
=======
			AllPackets.getChannel().send(
					PacketDistributor.PLAYER.with(() -> player),
					new SConfigureConfigPacket(SConfigureConfigPacket.Actions.openPonder.name(), sceneId));
>>>>>>> 03feeb71
		}
		return Command.SINGLE_SUCCESS;
	}
}<|MERGE_RESOLUTION|>--- conflicted
+++ resolved
@@ -45,13 +45,7 @@
 			if (player.isFake())
 				continue;
 
-<<<<<<< HEAD
-			AllPackets.channel.sendToClient(new SConfigureConfigPacket(SConfigureConfigPacket.Actions.openPonder.name(), sceneId), player);
-=======
-			AllPackets.getChannel().send(
-					PacketDistributor.PLAYER.with(() -> player),
-					new SConfigureConfigPacket(SConfigureConfigPacket.Actions.openPonder.name(), sceneId));
->>>>>>> 03feeb71
+			AllPackets.getChannel().sendToClient(new SConfigureConfigPacket(SConfigureConfigPacket.Actions.openPonder.name(), sceneId), player);
 		}
 		return Command.SINGLE_SUCCESS;
 	}
