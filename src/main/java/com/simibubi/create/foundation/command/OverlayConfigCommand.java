package com.simibubi.create.foundation.command;

import com.mojang.brigadier.builder.ArgumentBuilder;
import com.simibubi.create.foundation.networking.AllPackets;

import net.minecraft.command.CommandSource;
import net.minecraft.command.Commands;
import net.minecraft.entity.player.ServerPlayerEntity;
import net.minecraft.util.text.StringTextComponent;
import net.minecraftforge.api.distmarker.Dist;
import net.minecraftforge.fml.DistExecutor;
import net.minecraftforge.fml.network.PacketDistributor;

public class OverlayConfigCommand {

	public static ArgumentBuilder<CommandSource, ?> register() {
		return Commands.literal("overlay")
<<<<<<< HEAD
			.requires(cs -> cs.hasPermissionLevel(0))
			.then(Commands.literal("reset")
				.executes(ctx -> {
					DistExecutor.unsafeRunWhenOn(Dist.CLIENT,
						() -> () -> ConfigureConfigPacket.Actions.overlayReset.performAction(""));

					DistExecutor.unsafeRunWhenOn(Dist.DEDICATED_SERVER,
						() -> () -> AllPackets.channel.send(
							PacketDistributor.PLAYER.with(() -> (ServerPlayerEntity) ctx.getSource()
								.getEntity()),
							new ConfigureConfigPacket(ConfigureConfigPacket.Actions.overlayReset.name(), "")));
=======
				.requires(cs -> cs.hasPermissionLevel(0))
				.then(Commands.literal("reset")
					.executes(ctx -> {
						DistExecutor.unsafeRunWhenOn(Dist.CLIENT, () -> () -> SConfigureConfigPacket.Actions.overlayReset.performAction(""));

						DistExecutor.unsafeRunWhenOn(Dist.DEDICATED_SERVER, () -> () ->
								AllPackets.channel.send(
										PacketDistributor.PLAYER.with(() -> (ServerPlayerEntity) ctx.getSource().getEntity()),
										new SConfigureConfigPacket(SConfigureConfigPacket.Actions.overlayReset.name(), "")));

						ctx.getSource().sendFeedback(new StringTextComponent("reset overlay offset"), true);

						return 1;
					})
				)
				.executes(ctx -> {
					DistExecutor.unsafeRunWhenOn(Dist.CLIENT, () -> () -> SConfigureConfigPacket.Actions.overlayScreen.performAction(""));

					DistExecutor.unsafeRunWhenOn(Dist.DEDICATED_SERVER, () -> () ->
							AllPackets.channel.send(
									PacketDistributor.PLAYER.with(() -> (ServerPlayerEntity) ctx.getSource().getEntity()),
									new SConfigureConfigPacket(SConfigureConfigPacket.Actions.overlayScreen.name(), "")));
>>>>>>> ae768211

					ctx.getSource()
						.sendFeedback(new StringTextComponent("reset overlay offset"), true);

					return 1;
				}))
			.executes(ctx -> {
				DistExecutor.unsafeRunWhenOn(Dist.CLIENT,
					() -> () -> ConfigureConfigPacket.Actions.overlayScreen.performAction(""));

				DistExecutor.unsafeRunWhenOn(Dist.DEDICATED_SERVER,
					() -> () -> AllPackets.channel.send(
						PacketDistributor.PLAYER.with(() -> (ServerPlayerEntity) ctx.getSource()
							.getEntity()),
						new ConfigureConfigPacket(ConfigureConfigPacket.Actions.overlayScreen.name(), "")));

				ctx.getSource()
					.sendFeedback(new StringTextComponent("window opened"), true);

				return 1;
			});

	}
}<|MERGE_RESOLUTION|>--- conflicted
+++ resolved
@@ -15,19 +15,6 @@
 
 	public static ArgumentBuilder<CommandSource, ?> register() {
 		return Commands.literal("overlay")
-<<<<<<< HEAD
-			.requires(cs -> cs.hasPermissionLevel(0))
-			.then(Commands.literal("reset")
-				.executes(ctx -> {
-					DistExecutor.unsafeRunWhenOn(Dist.CLIENT,
-						() -> () -> ConfigureConfigPacket.Actions.overlayReset.performAction(""));
-
-					DistExecutor.unsafeRunWhenOn(Dist.DEDICATED_SERVER,
-						() -> () -> AllPackets.channel.send(
-							PacketDistributor.PLAYER.with(() -> (ServerPlayerEntity) ctx.getSource()
-								.getEntity()),
-							new ConfigureConfigPacket(ConfigureConfigPacket.Actions.overlayReset.name(), "")));
-=======
 				.requires(cs -> cs.hasPermissionLevel(0))
 				.then(Commands.literal("reset")
 					.executes(ctx -> {
@@ -38,7 +25,8 @@
 										PacketDistributor.PLAYER.with(() -> (ServerPlayerEntity) ctx.getSource().getEntity()),
 										new SConfigureConfigPacket(SConfigureConfigPacket.Actions.overlayReset.name(), "")));
 
-						ctx.getSource().sendFeedback(new StringTextComponent("reset overlay offset"), true);
+					ctx.getSource()
+						.sendFeedback(new StringTextComponent("reset overlay offset"), true);
 
 						return 1;
 					})
@@ -50,25 +38,9 @@
 							AllPackets.channel.send(
 									PacketDistributor.PLAYER.with(() -> (ServerPlayerEntity) ctx.getSource().getEntity()),
 									new SConfigureConfigPacket(SConfigureConfigPacket.Actions.overlayScreen.name(), "")));
->>>>>>> ae768211
 
 					ctx.getSource()
-						.sendFeedback(new StringTextComponent("reset overlay offset"), true);
-
-					return 1;
-				}))
-			.executes(ctx -> {
-				DistExecutor.unsafeRunWhenOn(Dist.CLIENT,
-					() -> () -> ConfigureConfigPacket.Actions.overlayScreen.performAction(""));
-
-				DistExecutor.unsafeRunWhenOn(Dist.DEDICATED_SERVER,
-					() -> () -> AllPackets.channel.send(
-						PacketDistributor.PLAYER.with(() -> (ServerPlayerEntity) ctx.getSource()
-							.getEntity()),
-						new ConfigureConfigPacket(ConfigureConfigPacket.Actions.overlayScreen.name(), "")));
-
-				ctx.getSource()
-					.sendFeedback(new StringTextComponent("window opened"), true);
+							.sendFeedback(new StringTextComponent("window opened"), true);
 
 				return 1;
 			});
