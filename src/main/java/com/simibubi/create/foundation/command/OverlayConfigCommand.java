--- conflicted
+++ resolved
@@ -19,16 +19,9 @@
 					.executes(ctx -> {
 						EnvExecutor.runWhenOn(EnvType.CLIENT, () -> () -> SConfigureConfigPacket.Actions.overlayReset.performAction(""));
 
-<<<<<<< HEAD
 						EnvExecutor.runWhenOn(EnvType.SERVER, () -> () ->
-								AllPackets.channel.sendToClient(new SConfigureConfigPacket(SConfigureConfigPacket.Actions.overlayReset.name(), ""),
+								AllPackets.getChannel().sendToClient(new SConfigureConfigPacket(SConfigureConfigPacket.Actions.overlayReset.name(), ""),
 										(ServerPlayer) ctx.getSource().getEntity()));
-=======
-						DistExecutor.unsafeRunWhenOn(Dist.DEDICATED_SERVER, () -> () ->
-								AllPackets.getChannel().send(
-										PacketDistributor.PLAYER.with(() -> (ServerPlayer) ctx.getSource().getEntity()),
-										new SConfigureConfigPacket(SConfigureConfigPacket.Actions.overlayReset.name(), "")));
->>>>>>> 03feeb71
 
 					ctx.getSource()
 						.sendSuccess(Components.literal("reset overlay offset"), true);
@@ -39,16 +32,9 @@
 				.executes(ctx -> {
 					EnvExecutor.runWhenOn(EnvType.CLIENT, () -> () -> SConfigureConfigPacket.Actions.overlayScreen.performAction(""));
 
-<<<<<<< HEAD
 					EnvExecutor.runWhenOn(EnvType.SERVER, () -> () ->
-							AllPackets.channel.sendToClient(new SConfigureConfigPacket(SConfigureConfigPacket.Actions.overlayScreen.name(), ""),
+							AllPackets.getChannel().sendToClient(new SConfigureConfigPacket(SConfigureConfigPacket.Actions.overlayScreen.name(), ""),
 									(ServerPlayer) ctx.getSource().getEntity()));
-=======
-					DistExecutor.unsafeRunWhenOn(Dist.DEDICATED_SERVER, () -> () ->
-							AllPackets.getChannel().send(
-									PacketDistributor.PLAYER.with(() -> (ServerPlayer) ctx.getSource().getEntity()),
-									new SConfigureConfigPacket(SConfigureConfigPacket.Actions.overlayScreen.name(), "")));
->>>>>>> 03feeb71
 
 					ctx.getSource()
 							.sendSuccess(Components.literal("window opened"), true);
