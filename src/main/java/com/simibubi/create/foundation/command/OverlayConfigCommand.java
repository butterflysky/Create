--- conflicted
+++ resolved
@@ -6,10 +6,6 @@
 
 import net.minecraft.commands.CommandSourceStack;
 import net.minecraft.commands.Commands;
-<<<<<<< HEAD
-import net.minecraft.network.chat.Component;
-=======
->>>>>>> 9c8df2ff
 import net.minecraft.server.level.ServerPlayer;
 import net.minecraftforge.api.distmarker.Dist;
 import net.minecraftforge.fml.DistExecutor;
@@ -30,11 +26,7 @@
 										new SConfigureConfigPacket(SConfigureConfigPacket.Actions.overlayReset.name(), "")));
 
 					ctx.getSource()
-<<<<<<< HEAD
-						.sendSuccess(Component.literal("reset overlay offset"), true);
-=======
 						.sendSuccess(Components.literal("reset overlay offset"), true);
->>>>>>> 9c8df2ff
 
 						return 1;
 					})
@@ -48,11 +40,7 @@
 									new SConfigureConfigPacket(SConfigureConfigPacket.Actions.overlayScreen.name(), "")));
 
 					ctx.getSource()
-<<<<<<< HEAD
-							.sendSuccess(Component.literal("window opened"), true);
-=======
 							.sendSuccess(Components.literal("window opened"), true);
->>>>>>> 9c8df2ff
 
 				return 1;
 			});
