--- conflicted
+++ resolved
@@ -18,10 +18,6 @@
 import net.minecraft.commands.CommandSourceStack;
 import net.minecraft.commands.Commands;
 import net.minecraft.commands.arguments.EntityArgument;
-<<<<<<< HEAD
-import net.minecraft.network.chat.Component;
-=======
->>>>>>> 9c8df2ff
 import net.minecraft.world.entity.Entity;
 import net.minecraft.world.entity.player.Player;
 import net.minecraft.world.entity.vehicle.AbstractMinecart;
@@ -30,19 +26,11 @@
 public class CouplingCommand {
 
 	public static final SimpleCommandExceptionType ONLY_MINECARTS_ALLOWED =
-<<<<<<< HEAD
-		new SimpleCommandExceptionType(Component.literal("Only Minecarts can be coupled"));
-	public static final SimpleCommandExceptionType SAME_DIMENSION =
-		new SimpleCommandExceptionType(Component.literal("Minecarts have to be in the same Dimension"));
-	public static final DynamicCommandExceptionType TWO_CARTS =
-		new DynamicCommandExceptionType(a -> Component.literal(
-=======
 		new SimpleCommandExceptionType(Components.literal("Only Minecarts can be coupled"));
 	public static final SimpleCommandExceptionType SAME_DIMENSION =
 		new SimpleCommandExceptionType(Components.literal("Minecarts have to be in the same Dimension"));
 	public static final DynamicCommandExceptionType TWO_CARTS =
 		new DynamicCommandExceptionType(a -> Components.literal(
->>>>>>> 9c8df2ff
 			"Your selector targeted " + a + " entities. You can only couple 2 Minecarts at a time."));
 
 	public static ArgumentBuilder<CommandSourceStack, ?> register() {
@@ -117,11 +105,7 @@
 								cart1.getCapability(CapabilityMinecartController.MINECART_CONTROLLER_CAPABILITY);
 							if (!cart1Capability.isPresent()) {
 								ctx.getSource()
-<<<<<<< HEAD
-									.sendSuccess(Component.literal("Minecart has no Couplings Attached"), true);
-=======
 									.sendSuccess(Components.literal("Minecart has no Couplings Attached"), true);
->>>>>>> 9c8df2ff
 								return 0;
 							}
 
@@ -131,11 +115,7 @@
 								+ (cart1Controller.isLeadingCoupling() ? 1 : 0);
 							if (cart1Couplings == 0) {
 								ctx.getSource()
-<<<<<<< HEAD
-									.sendSuccess(Component.literal("Minecart has no Couplings Attached"), true);
-=======
 									.sendSuccess(Components.literal("Minecart has no Couplings Attached"), true);
->>>>>>> 9c8df2ff
 								return 0;
 							}
 
@@ -158,11 +138,7 @@
 							}
 
 							ctx.getSource()
-<<<<<<< HEAD
-								.sendSuccess(Component.literal("The specified Carts are not coupled"), true);
-=======
 								.sendSuccess(Components.literal("The specified Carts are not coupled"), true);
->>>>>>> 9c8df2ff
 
 							return 0;
 						}))))
@@ -177,11 +153,7 @@
 							cart.getCapability(CapabilityMinecartController.MINECART_CONTROLLER_CAPABILITY);
 						if (!capability.isPresent()) {
 							ctx.getSource()
-<<<<<<< HEAD
-								.sendSuccess(Component.literal("Minecart has no Couplings Attached"), true);
-=======
 								.sendSuccess(Components.literal("Minecart has no Couplings Attached"), true);
->>>>>>> 9c8df2ff
 							return 0;
 						}
 
@@ -191,11 +163,7 @@
 							(controller.isConnectedToCoupling() ? 1 : 0) + (controller.isLeadingCoupling() ? 1 : 0);
 						if (couplings == 0) {
 							ctx.getSource()
-<<<<<<< HEAD
-								.sendSuccess(Component.literal("Minecart has no Couplings Attached"), true);
-=======
 								.sendSuccess(Components.literal("Minecart has no Couplings Attached"), true);
->>>>>>> 9c8df2ff
 							return 0;
 						}
 
@@ -203,11 +171,7 @@
 
 						ctx.getSource()
 							.sendSuccess(
-<<<<<<< HEAD
-								Component.literal("Removed " + couplings + " couplings from the Minecart"), true);
-=======
 								Components.literal("Removed " + couplings + " couplings from the Minecart"), true);
->>>>>>> 9c8df2ff
 
 						return couplings;
 					})));
