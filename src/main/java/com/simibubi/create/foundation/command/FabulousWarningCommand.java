--- conflicted
+++ resolved
@@ -13,23 +13,18 @@
 
 	public static ArgumentBuilder<CommandSource, ?> register() {
 		return Commands.literal("dismissFabulousWarning")
-			.requires(AllCommands.sourceIsPlayer)
-			.executes(ctx -> {
-				ServerPlayerEntity player = ctx.getSource()
-					.asPlayer();
+				.requires(AllCommands.sourceIsPlayer)
+				.executes(ctx -> {
+					ServerPlayerEntity player = ctx.getSource()
+							.asPlayer();
 
-<<<<<<< HEAD
-				AllPackets.channel.send(PacketDistributor.PLAYER.with(() -> player),
-					new ConfigureConfigPacket(ConfigureConfigPacket.Actions.fabulousWarning.name(), ""));
-=======
 					AllPackets.channel.send(
 							PacketDistributor.PLAYER.with(() -> player),
 							new SConfigureConfigPacket(SConfigureConfigPacket.Actions.fabulousWarning.name(), "")
 					);
->>>>>>> ae768211
 
-				return Command.SINGLE_SUCCESS;
-			});
+					return Command.SINGLE_SUCCESS;
+				});
 
 	}
 }