package com.simibubi.create.foundation.command;

import com.simibubi.create.AllSpecialTextures;
import com.simibubi.create.CreateClient;
import com.simibubi.create.foundation.networking.SimplePacketBase;
import com.tterrag.registrate.fabric.EnvExecutor;

import net.fabricmc.api.EnvType;
import net.fabricmc.api.Environment;
import net.minecraft.client.Minecraft;
import net.minecraft.core.BlockPos;
import net.minecraft.network.FriendlyByteBuf;
import net.minecraft.world.phys.shapes.Shapes;
<<<<<<< HEAD
=======
import net.minecraftforge.api.distmarker.Dist;
import net.minecraftforge.api.distmarker.OnlyIn;
import net.minecraftforge.fml.DistExecutor;
import net.minecraftforge.network.NetworkEvent.Context;
>>>>>>> 03feeb71

public class HighlightPacket extends SimplePacketBase {

	private final BlockPos pos;

	public HighlightPacket(BlockPos pos) {
		this.pos = pos;
	}

	public HighlightPacket(FriendlyByteBuf buffer) {
		this.pos = buffer.readBlockPos();
	}

	@Override
	public void write(FriendlyByteBuf buffer) {
		buffer.writeBlockPos(pos);
	}

	@Override
<<<<<<< HEAD
	public void handle(Supplier<Context> ctx) {
		ctx.get()
			.enqueueWork(() -> EnvExecutor.runWhenOn(EnvType.CLIENT, () -> () -> {
				performHighlight(pos);
			}));

		ctx.get()
			.setPacketHandled(true);
=======
	public boolean handle(Context context) {
		context.enqueueWork(() -> DistExecutor.unsafeRunWhenOn(Dist.CLIENT, () -> () -> {
			performHighlight(pos);
		}));
		return true;
>>>>>>> 03feeb71
	}

	@Environment(EnvType.CLIENT)
	public static void performHighlight(BlockPos pos) {
		if (Minecraft.getInstance().level == null || !Minecraft.getInstance().level.isLoaded(pos))
			return;

		CreateClient.OUTLINER.showAABB("highlightCommand", Shapes.block()
				.bounds()
				.move(pos), 200)
				.lineWidth(1 / 32f)
				.colored(0xEeEeEe)
				// .colored(0x243B50)
				.withFaceTexture(AllSpecialTextures.SELECTION);
	}

}<|MERGE_RESOLUTION|>--- conflicted
+++ resolved
@@ -11,13 +11,6 @@
 import net.minecraft.core.BlockPos;
 import net.minecraft.network.FriendlyByteBuf;
 import net.minecraft.world.phys.shapes.Shapes;
-<<<<<<< HEAD
-=======
-import net.minecraftforge.api.distmarker.Dist;
-import net.minecraftforge.api.distmarker.OnlyIn;
-import net.minecraftforge.fml.DistExecutor;
-import net.minecraftforge.network.NetworkEvent.Context;
->>>>>>> 03feeb71
 
 public class HighlightPacket extends SimplePacketBase {
 
@@ -37,22 +30,11 @@
 	}
 
 	@Override
-<<<<<<< HEAD
-	public void handle(Supplier<Context> ctx) {
-		ctx.get()
-			.enqueueWork(() -> EnvExecutor.runWhenOn(EnvType.CLIENT, () -> () -> {
-				performHighlight(pos);
-			}));
-
-		ctx.get()
-			.setPacketHandled(true);
-=======
 	public boolean handle(Context context) {
 		context.enqueueWork(() -> DistExecutor.unsafeRunWhenOn(Dist.CLIENT, () -> () -> {
 			performHighlight(pos);
 		}));
 		return true;
->>>>>>> 03feeb71
 	}
 
 	@Environment(EnvType.CLIENT)
