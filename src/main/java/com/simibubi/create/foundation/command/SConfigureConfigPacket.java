package com.simibubi.create.foundation.command;

import java.util.function.Consumer;
import java.util.function.Supplier;

import com.simibubi.create.foundation.utility.CameraAngleAnimationService;

import org.slf4j.Logger;

import com.mojang.logging.LogUtils;
import com.simibubi.create.Create;
import com.simibubi.create.content.contraptions.goggles.GoggleConfigScreen;
import com.simibubi.create.content.logistics.trains.CameraDistanceModifier;
import com.simibubi.create.foundation.config.AllConfigs;
import com.simibubi.create.foundation.config.ui.BaseConfigScreen;
import com.simibubi.create.foundation.config.ui.ConfigHelper;
import com.simibubi.create.foundation.config.ui.SubMenuConfigScreen;
import com.simibubi.create.foundation.gui.ScreenOpener;
import com.simibubi.create.foundation.networking.SimplePacketBase;
import com.simibubi.create.foundation.ponder.PonderRegistry;
import com.simibubi.create.foundation.ponder.ui.PonderIndexScreen;
import com.simibubi.create.foundation.ponder.ui.PonderUI;
import com.tterrag.registrate.fabric.EnvExecutor;
import com.simibubi.create.foundation.utility.Components;

import net.fabricmc.api.EnvType;
import net.fabricmc.api.Environment;
import net.minecraft.ChatFormatting;
import net.minecraft.client.Minecraft;
import net.minecraft.client.player.LocalPlayer;
import net.minecraft.network.FriendlyByteBuf;
import net.minecraft.network.chat.Component;
import net.minecraft.network.chat.MutableComponent;
import net.minecraft.resources.ResourceLocation;
import net.minecraftforge.fml.config.ModConfig;
<<<<<<< HEAD
=======
import net.minecraftforge.network.NetworkEvent.Context;
>>>>>>> 03feeb71

public class SConfigureConfigPacket extends SimplePacketBase {

	private static final Logger LOGGER = LogUtils.getLogger();

	private final String option;
	private final String value;

	public SConfigureConfigPacket(String option, String value) {
		this.option = option;
		this.value = value;
	}

	public SConfigureConfigPacket(FriendlyByteBuf buffer) {
		this.option = buffer.readUtf(32767);
		this.value = buffer.readUtf(32767);
	}

	@Override
	public void write(FriendlyByteBuf buffer) {
		buffer.writeUtf(option);
		buffer.writeUtf(value);
	}

	@Override
<<<<<<< HEAD
	public void handle(Supplier<Context> ctx) {
		ctx.get()
			.enqueueWork(() -> EnvExecutor.runWhenOn(EnvType.CLIENT, () -> () -> {
				if (option.startsWith("SET")) {
					trySetConfig(option.substring(3), value);
					return;
				}

				try {
					Actions.valueOf(option)
						.performAction(value);
				} catch (IllegalArgumentException e) {
					LOGGER.warn("Received ConfigureConfigPacket with invalid Option: " + option);
				}
			}));
=======
	public boolean handle(Context context) {
		context.enqueueWork(() -> DistExecutor.unsafeRunWhenOn(Dist.CLIENT, () -> () -> {
			if (option.startsWith("SET")) {
				trySetConfig(option.substring(3), value);
				return;
			}
>>>>>>> 03feeb71

			try {
				Actions.valueOf(option)
					.performAction(value);
			} catch (IllegalArgumentException e) {
				LOGGER.warn("Received ConfigureConfigPacket with invalid Option: " + option);
			}
		}));
		return true;
	}

	private static void trySetConfig(String option, String value) {
		LocalPlayer player = Minecraft.getInstance().player;
		if (player == null)
			return;

		ConfigHelper.ConfigPath configPath;
		try {
			configPath = ConfigHelper.ConfigPath.parse(option);
		} catch (IllegalArgumentException e) {
			player.displayClientMessage(Components.literal(e.getMessage()), false);
			return;
		}

		if (configPath.getType() != ModConfig.Type.CLIENT) {
			Create.LOGGER.warn("Received type-mismatched config packet on client");
			return;
		}

		try {
			ConfigHelper.setConfigValue(configPath, value);
			player.displayClientMessage(Components.literal("Great Success!"), false);
		} catch (ConfigHelper.InvalidValueException e) {
			player.displayClientMessage(Components.literal("Config could not be set the the specified value!"), false);
		} catch (Exception e) {
			player.displayClientMessage(Components.literal("Something went wrong while trying to set config value. Check the client logs for more information"), false);
			Create.LOGGER.warn("Exception during client-side config value set:", e);
		}

	}

	public enum Actions {
		configScreen(() -> Actions::configScreen),
		rainbowDebug(() -> Actions::rainbowDebug),
		overlayScreen(() -> Actions::overlayScreen),
		fixLighting(() -> Actions::experimentalLighting),
		overlayReset(() -> Actions::overlayReset),
		openPonder(() -> Actions::openPonder),
		fabulousWarning(() -> Actions::fabulousWarning),
		zoomMultiplier(() -> Actions::zoomMultiplier),
		camAngleYawTarget(() -> value -> camAngleTarget(value, true)),
		camAnglePitchTarget(() -> value -> camAngleTarget(value, false)),
		camAngleFunction(() -> Actions::camAngleFunction)

		;

		private final Supplier<Consumer<String>> consumer;

		Actions(Supplier<Consumer<String>> action) {
			this.consumer = action;
		}

		void performAction(String value) {
			consumer.get()
				.accept(value);
		}

		@Environment(EnvType.CLIENT)
		private static void configScreen(String value) {
			if (value.equals("")) {
				ScreenOpener.open(BaseConfigScreen.forCreate(null));
				return;
			}

			LocalPlayer player = Minecraft.getInstance().player;
			ConfigHelper.ConfigPath configPath;
			try {
				 configPath = ConfigHelper.ConfigPath.parse(value);
			} catch (IllegalArgumentException e) {
				player.displayClientMessage(Components.literal(e.getMessage()), false);
				return;
			}

			try {
				ScreenOpener.open(SubMenuConfigScreen.find(configPath));
			} catch (Exception e) {
				player.displayClientMessage(Components.literal("Unable to find the specified config"), false);
			}
		}

		@Environment(EnvType.CLIENT)
		private static void rainbowDebug(String value) {
			LocalPlayer player = Minecraft.getInstance().player;
			if (player == null || "".equals(value))
				return;

			if (value.equals("info")) {
				Component text = Components.literal("Rainbow Debug Utility is currently: ")
					.append(boolToText(AllConfigs.client().rainbowDebug.get()));
				player.displayClientMessage(text, false);
				return;
			}

			AllConfigs.client().rainbowDebug.set(Boolean.parseBoolean(value));
			Component text = boolToText(AllConfigs.client().rainbowDebug.get())
				.append(Components.literal(" Rainbow Debug Utility").withStyle(ChatFormatting.WHITE));
			player.displayClientMessage(text, false);
		}

		@Environment(EnvType.CLIENT)
		private static void overlayReset(String value) {
			AllConfigs.client().overlayOffsetX.set(0);
			AllConfigs.client().overlayOffsetY.set(0);
		}

		@Environment(EnvType.CLIENT)
		private static void overlayScreen(String value) {
			ScreenOpener.open(new GoggleConfigScreen());
		}

		@Environment(EnvType.CLIENT)
		private static void experimentalLighting(String value) {
//			ForgeConfig.CLIENT.experimentalForgeLightPipelineEnabled.set(true);
			Minecraft.getInstance().levelRenderer.allChanged();
		}

		@Environment(EnvType.CLIENT)
		private static void openPonder(String value) {
			if (value.equals("index")) {
				ScreenOpener.transitionTo(new PonderIndexScreen());
				return;
			}

			ResourceLocation id = new ResourceLocation(value);
			if (!PonderRegistry.ALL.containsKey(id)) {
				Create.LOGGER.error("Could not find ponder scenes for item: " + id);
				return;
			}

			ScreenOpener.transitionTo(PonderUI.of(id));

		}

		@Environment(EnvType.CLIENT)
		private static void fabulousWarning(String value) {
			AllConfigs.client().ignoreFabulousWarning.set(true);
			LocalPlayer player = Minecraft.getInstance().player;
			if (player != null) {
				player.displayClientMessage(
					Components.literal("Disabled Fabulous graphics warning"), false);
			}
		}

		@Environment(EnvType.CLIENT)
		private static void zoomMultiplier(String value) {
			try {
				float v = Float.parseFloat(value);
				if (v <= 0)
					return;

				CameraDistanceModifier.zoomOut(v);
			} catch (NumberFormatException ignored) {
				Create.LOGGER.debug("Received non-float value {} in zoom packet, ignoring", value);
			}
		}

		@Environment(EnvType.CLIENT)
		private static void camAngleTarget(String value, boolean yaw) {
			try {
				float v = Float.parseFloat(value);

				if (yaw) {
					CameraAngleAnimationService.setYawTarget(v);
				} else {
					CameraAngleAnimationService.setPitchTarget(v);
				}

			} catch (NumberFormatException ignored) {
				Create.LOGGER.debug("Received non-float value {} in camAngle packet, ignoring", value);
			}
		}

		@Environment(EnvType.CLIENT)
		private static void camAngleFunction(String value) {
			CameraAngleAnimationService.Mode mode = CameraAngleAnimationService.Mode.LINEAR;
			String modeString = value;
			float speed = -1;
			String[] split = value.split(":");
			if (split.length > 1) {
				modeString = split[0];
				try {
					speed = Float.parseFloat(split[1]);
				} catch (NumberFormatException ignored) {}
			}
			try {
				mode = CameraAngleAnimationService.Mode.valueOf(modeString);
			} catch (IllegalArgumentException ignored) {}

			CameraAngleAnimationService.setAnimationMode(mode);
			CameraAngleAnimationService.setAnimationSpeed(speed);
		}

		private static MutableComponent boolToText(boolean b) {
			return b ? Components.literal("enabled").withStyle(ChatFormatting.DARK_GREEN)
				: Components.literal("disabled").withStyle(ChatFormatting.RED);
		}
	}
}<|MERGE_RESOLUTION|>--- conflicted
+++ resolved
@@ -33,10 +33,6 @@
 import net.minecraft.network.chat.MutableComponent;
 import net.minecraft.resources.ResourceLocation;
 import net.minecraftforge.fml.config.ModConfig;
-<<<<<<< HEAD
-=======
-import net.minecraftforge.network.NetworkEvent.Context;
->>>>>>> 03feeb71
 
 public class SConfigureConfigPacket extends SimplePacketBase {
 
@@ -62,30 +58,12 @@
 	}
 
 	@Override
-<<<<<<< HEAD
-	public void handle(Supplier<Context> ctx) {
-		ctx.get()
-			.enqueueWork(() -> EnvExecutor.runWhenOn(EnvType.CLIENT, () -> () -> {
-				if (option.startsWith("SET")) {
-					trySetConfig(option.substring(3), value);
-					return;
-				}
-
-				try {
-					Actions.valueOf(option)
-						.performAction(value);
-				} catch (IllegalArgumentException e) {
-					LOGGER.warn("Received ConfigureConfigPacket with invalid Option: " + option);
-				}
-			}));
-=======
 	public boolean handle(Context context) {
 		context.enqueueWork(() -> DistExecutor.unsafeRunWhenOn(Dist.CLIENT, () -> () -> {
 			if (option.startsWith("SET")) {
 				trySetConfig(option.substring(3), value);
 				return;
 			}
->>>>>>> 03feeb71
 
 			try {
 				Actions.valueOf(option)
