--- conflicted
+++ resolved
@@ -60,12 +60,8 @@
 				.then(CameraDistanceCommand.register())
 				.then(CameraAngleCommand.register())
 				.then(FlySpeedCommand.register())
-<<<<<<< HEAD
-				.then(KillTPSCommand.register())
-=======
 				//.then(DebugValueCommand.register())
 				//.then(KillTPSCommand.register())
->>>>>>> e5c6ca15
 				.build();
 
 	}
