package com.simibubi.create.foundation.command;

import com.simibubi.create.foundation.networking.AllPackets;

import net.minecraft.entity.player.ServerPlayerEntity;
import net.minecraftforge.fml.network.PacketDistributor;

public class ToggleExperimentalRenderingCommand extends ConfigureConfigCommand {

	public ToggleExperimentalRenderingCommand() {
		super("experimentalRendering");
	}

	@Override
	protected void sendPacket(ServerPlayerEntity player, String option) {
<<<<<<< HEAD
		AllPackets.channel.send(PacketDistributor.PLAYER.with(() -> player),
			new ConfigureConfigPacket(ConfigureConfigPacket.Actions.experimentalRendering.name(), option));
=======
		AllPackets.channel.send(
				PacketDistributor.PLAYER.with(() -> player),
				new SConfigureConfigPacket(SConfigureConfigPacket.Actions.experimentalRendering.name(), option)
		);
>>>>>>> ae768211
	}
}<|MERGE_RESOLUTION|>--- conflicted
+++ resolved
@@ -13,14 +13,9 @@
 
 	@Override
 	protected void sendPacket(ServerPlayerEntity player, String option) {
-<<<<<<< HEAD
-		AllPackets.channel.send(PacketDistributor.PLAYER.with(() -> player),
-			new ConfigureConfigPacket(ConfigureConfigPacket.Actions.experimentalRendering.name(), option));
-=======
 		AllPackets.channel.send(
 				PacketDistributor.PLAYER.with(() -> player),
 				new SConfigureConfigPacket(SConfigureConfigPacket.Actions.experimentalRendering.name(), option)
 		);
->>>>>>> ae768211
 	}
 }