package com.simibubi.create.foundation.data.recipe;

import com.simibubi.create.AllBlocks;
import com.simibubi.create.AllRecipeTypes;

import net.minecraft.data.DataGenerator;
import net.minecraft.world.level.block.Block;
import net.minecraft.world.level.block.Blocks;

import java.util.Objects;

@SuppressWarnings("unused")
public class CuttingRecipeGen extends ProcessingRecipeGen {

	GeneratedRecipe

	ANDESITE_ALLOY = create(I::andesite, b -> b.duration(200)
		.output(AllBlocks.SHAFT.get(), 6)),

		OAK_WOOD = stripAndMakePlanks(Blocks.OAK_WOOD, Blocks.STRIPPED_OAK_WOOD, Blocks.OAK_PLANKS),
		SPRUCE_WOOD = stripAndMakePlanks(Blocks.SPRUCE_WOOD, Blocks.STRIPPED_SPRUCE_WOOD, Blocks.SPRUCE_PLANKS),
		BIRCH_WOOD = stripAndMakePlanks(Blocks.BIRCH_WOOD, Blocks.STRIPPED_BIRCH_WOOD, Blocks.BIRCH_PLANKS),
		JUNGLE_WOOD = stripAndMakePlanks(Blocks.JUNGLE_WOOD, Blocks.STRIPPED_JUNGLE_WOOD, Blocks.JUNGLE_PLANKS),
		ACACIA_WOOD = stripAndMakePlanks(Blocks.ACACIA_WOOD, Blocks.STRIPPED_ACACIA_WOOD, Blocks.ACACIA_PLANKS),
		DARK_OAK_WOOD = stripAndMakePlanks(Blocks.DARK_OAK_WOOD, Blocks.STRIPPED_DARK_OAK_WOOD, Blocks.DARK_OAK_PLANKS),
		MANGROVE_WOOD = stripAndMakePlanks(Blocks.MANGROVE_WOOD, Blocks.STRIPPED_MANGROVE_WOOD, Blocks.MANGROVE_PLANKS),
		CRIMSON_WOOD = stripAndMakePlanks(Blocks.CRIMSON_HYPHAE, Blocks.STRIPPED_CRIMSON_HYPHAE, Blocks.CRIMSON_PLANKS),
		WARPED_WOOD = stripAndMakePlanks(Blocks.WARPED_HYPHAE, Blocks.STRIPPED_WARPED_HYPHAE, Blocks.WARPED_PLANKS),

		OAK_LOG = stripAndMakePlanks(Blocks.OAK_LOG, Blocks.STRIPPED_OAK_LOG, Blocks.OAK_PLANKS),
		SPRUCE_LOG = stripAndMakePlanks(Blocks.SPRUCE_LOG, Blocks.STRIPPED_SPRUCE_LOG, Blocks.SPRUCE_PLANKS),
		BIRCH_LOG = stripAndMakePlanks(Blocks.BIRCH_LOG, Blocks.STRIPPED_BIRCH_LOG, Blocks.BIRCH_PLANKS),
		JUNGLE_LOG = stripAndMakePlanks(Blocks.JUNGLE_LOG, Blocks.STRIPPED_JUNGLE_LOG, Blocks.JUNGLE_PLANKS),
		ACACIA_LOG = stripAndMakePlanks(Blocks.ACACIA_LOG, Blocks.STRIPPED_ACACIA_LOG, Blocks.ACACIA_PLANKS),
		DARK_OAK_LOG = stripAndMakePlanks(Blocks.DARK_OAK_LOG, Blocks.STRIPPED_DARK_OAK_LOG, Blocks.DARK_OAK_PLANKS),
		MANGROVE_LOG = stripAndMakePlanks(Blocks.MANGROVE_LOG, Blocks.STRIPPED_MANGROVE_LOG, Blocks.MANGROVE_PLANKS),
		CRIMSON_LOG = stripAndMakePlanks(Blocks.CRIMSON_STEM, Blocks.STRIPPED_CRIMSON_STEM, Blocks.CRIMSON_PLANKS),
		WARPED_LOG = stripAndMakePlanks(Blocks.WARPED_STEM, Blocks.STRIPPED_WARPED_STEM, Blocks.WARPED_PLANKS),

		/*
		 * Mod compat
		 */

		// Ars Nouveau (all logs yield the same plank)
		ARS_N = cuttingCompat(Mods.ARS_N, "blue_archwood", "purple_archwood", "green_archwood", "red_archwood"),

		// Botania (stripped prefix is offset)
		BTN = cuttingCompat(Mods.BTN, "livingwood", "dreamwood"),
		BTN_2 = stripAndMakePlanks(Mods.BTN, "glimmering_livingwood_log", "glimmering_stripped_livingwood_log",
			"livingwood_planks"),
		BTN_3 = stripAndMakePlanks(Mods.BTN, "glimmering_livingwood", "glimmering_stripped_livingwood",
			"livingwood_planks"),
		BTN_4 = stripAndMakePlanks(Mods.BTN, "glimmering_dreamwood_log", "glimmering_stripped_dreamwood_log",
			"dreamwood_planks"),
		BTN_5 =
			stripAndMakePlanks(Mods.BTN, "glimmering_dreamwood", "glimmering_stripped_dreamwood", "dreamwood_planks"),

		// Forbidden Arcanus
		FA = cuttingCompat(Mods.FA, "cherry", "aurum"),

		// Hexcasting (stripped is a suffix here)
		HEX = cuttingCompat(Mods.HEX, "edified"),

		// Integrated Dynamics (stripped is a suffix here also)
		ID = cuttingCompat(Mods.ID, "menril"),

		// Oh The Biomes You'll Go
		BYG =
			cuttingCompat(Mods.BYG, "aspen", "baobab", "blue_enchanted", "cherry", "cika", "cypress", "ebony", "ether",
				"fir", "green_enchanted", "holly", "jacaranda", "lament", "mahogany", "maple", "nightshade",
				"palm", "pine", "rainbow_eucalyptus", "redwood", "skyris", "willow", "witch_hazel", "zelkova"),
		BYG_2 = stripAndMakePlanks(Mods.BYG, "bulbis_stem", "stripped_bulbis_stem", "bulbis_planks"),
		BYG_3 = stripAndMakePlanks(Mods.BYG, "bulbis_wood", "stripped_bulbis_wood", "bulbis_planks"),
		BYG_4 = stripAndMakePlanks(Mods.BYG, null, "imparius_stem", "imparius_planks"),
		BYG_5 = stripAndMakePlanks(Mods.BYG, null, "imparius_hyphae", "imparius_planks"),
		BYG_6 = stripAndMakePlanks(Mods.BYG, null, "fungal_imparius_stem", "imparius_planks"),
		BYG_7 = stripAndMakePlanks(Mods.BYG, null, "fungal_imparius_hyphae", "imparius_planks"),
		BYG_8 = stripAndMakePlanks(Mods.BYG, "palo_verde_log", "stripped_palo_verde_log", null),
		BYG_9 = stripAndMakePlanks(Mods.BYG, "palo_verde_wood", "stripped_palo_verde_wood", null),

		// Silent Gear
		SG = cuttingCompat(Mods.SG, "netherwood"),

		// Twilight Forest
		TF = cuttingCompat(Mods.TF, "twilight_oak", "canopy", "mangrove", "dark", "time", "transformation", "mining",
			"sorting"),

		// Tinkers Construct
		TIC = cuttingCompat(Mods.TIC, "greenheart", "skyroot", "bloodshroom"),

		// Architects palette
		AP = cuttingCompat(Mods.AP, "twisted"),

		// Quark
		Q = cuttingCompat(Mods.Q, "azalea", "blossom", "ancient"),

		// Ecologics
		ECO = cuttingCompat(Mods.ECO, "coconut", "walnut", "azalea"),
		ECO_2 = stripAndMakePlanks(Mods.ECO, "flowering_azalea_log", "stripped_azalea_log", null),
		ECO_3 = stripAndMakePlanks(Mods.ECO, "flowering_azalea_wood", "stripped_azalea_wood", null),

		// Biomes O' Plenty
		BOP = cuttingCompat(Mods.BOP, "fir", "redwood", "cherry", "mahogany", "jacaranda", "palm", "willow", "dead",
			"magic", "umbran", "hellbark"),

		// Blue Skies (crystallized does not have stripped variants)
		BSK = cuttingCompat(Mods.BSK, "bluebright", "starlit", "frostbright", "lunar", "dusk", "maple", "cherry"),
		BSK_2 = stripAndMakePlanks(Mods.BSK, null, "crystallized_log", "crystallized_planks"),
		BSK_3 = stripAndMakePlanks(Mods.BSK, null, "crystallized_wood", "crystallized_planks"),

		// Atmospheric

		ATM = cuttingCompat(Mods.ATM, "aspen", "kousa", "yucca", "morado"),
		ATM_2 = stripAndMakePlanks(Mods.ATM, "grimwood", "stripped_grimwood", "grimwood_planks"),
		ATM_3 = stripAndMakePlanks(Mods.ATM, "rosewood", "stripped_rosewood", "rosewood_planks"),
		ATM_4 = cuttingCompatLogOnly(Mods.ATM, "grimwood", "rosewood"),

		// Autumnity
		AUTUM = cuttingCompat(Mods.AUTUM, "maple"),
		AUTUM_2 = stripAndMakePlanks(Mods.AUTUM, "sappy_maple_wood", "sappy_maple_log", "maple_planks"),

		// Endergetic

		ENDERGETIC = stripAndMakePlanks(Mods.ENDER, "poise_stem", "stripped_poise_stem", "poise_planks"),

		// Project Vibrant Journeys
		PVJ = cuttingCompatLogOnly(Mods.PVJ,"aspen", "baobab", "cottonwood", "fir", "juniper", "mangrove", "maple", "palm", "pine", "redwood", "willow"),

		// Upgrade Aquatic
		UA = cuttingCompat(Mods.UA, "river"),
		UA_2 = stripAndMakePlanks(Mods.UA, "driftwood", "strippped_driftwood", "driftwood_planks"),
		UA_3 = cuttingCompatLogOnly(Mods.UA, "driftwood"),

		//Vault Hunters
		VH = cuttingCompatLogOnly(Mods.VH, "wooden", "overgrown_wooden", "driftwood", "chromatic"),

		// Nether's Exoticism
		NE = cuttingCompat(Mods.NE, "ramboutan"),
		NE_2 = cuttingCompatLogOnly(Mods.NE, "jabuticaba"),

		// Regions Unexplored
		RU = cuttingCompat(Mods.RU, "baobab", "blackwood", "brimwood", "cobalt", "cypress", "dead", "eucalyptus", "joshua",
				"kapok", "larch", "magnolia", "maple","mauve", "palm", "pine", "redwood", "socotra", "willow"),
		RU_2 = stripAndMakePlanks(Mods.RU, "blue_bioshroom_stem", "stripped_blue_bioshroom_stem", "blue_bioshroom_planks"),
		RU_3 = stripAndMakePlanks(Mods.RU, "blue_bioshroom_hyphae", "stripped_blue_bioshroom_hyphae", "blue_bioshroom_planks"),
		RU_4 = stripAndMakePlanks(Mods.RU, "green_bioshroom_stem", "stripped_green_bioshroom_stem", "green_bioshroom_planks"),
		RU_5 = stripAndMakePlanks(Mods.RU, "green_bioshroom_hyphae", "stripped_green_bioshroom_hyphae", "green_bioshroom_planks"),
		RU_6 = stripAndMakePlanks(Mods.RU, "pink_bioshroom_stem", "stripped_pink_bioshroom_stem", "pink_bioshroom_planks"),
		RU_7 = stripAndMakePlanks(Mods.RU, "pink_bioshroom_hyphae", "stripped_pink_bioshroom_hyphae", "pink_bioshroom_planks"),
		RU_8 = stripAndMakePlanks(Mods.RU, "yellow_bioshroom_stem", "stripped_yellow_bioshroom_stem", "yellow_bioshroom_planks"),
		RU_9 = stripAndMakePlanks(Mods.RU, "yellow_bioshroom_hyphae", "stripped_yellow_bioshroom_hyphae", "yellow_bioshroom_planks"),
		RU_10 = stripAndMakePlanks(Mods.RU, null, "alpha_wood", "alpha_planks"),
		RU_11 = stripAndMakePlanks(Mods.RU, "brimwood_log_magma", "stripped_brimwood", null),
		RU_12 = stripAndMakePlanks(Mods.RU, "ashen_log", "stripped_dead_log", null),
		RU_13 = stripAndMakePlanks(Mods.RU, "ashen_wood", "stripped_dead_wood", null),
		RU_14 = stripOnlyDiffModId(Mods.RU, "silver_birch_log", Mods.MC, "stripped_birch_log"),
		RU_15 = stripOnlyDiffModId(Mods.RU, "silver_birch_wood", Mods.MC, "stripped_birch_wood"),

<<<<<<< HEAD
		// Windswept

		WSP = cuttingCompat(Mods.WSP, "holly", "chestnut"),

		// Good Ending

		GOOD = cuttingCompat(Mods.GOOD, "muddy_oak", "cypress")
=======
		// Environmental

		ENV = cuttingCompat(Mods.ENV, "willow", "cherry", "wisteria")
>>>>>>> b7241e14
		;

	GeneratedRecipe stripAndMakePlanks(Block wood, Block stripped, Block planks) {
		create(() -> wood, b -> b.duration(50)
			.output(stripped));
		return create(() -> stripped, b -> b.duration(50)
			.output(planks, 6));
	}

	GeneratedRecipe cuttingCompat(Mods mod, String... woodtypes) {
		for (String type : woodtypes) {
			String planks = type + "_planks";

			if (mod == Mods.ARS_N && type.contains("archwood"))
				planks = "archwood_planks";

			String strippedPre = mod.strippedIsSuffix ? "" : "stripped_";
			String strippedPost = mod.strippedIsSuffix ? "_stripped" : "";
			stripAndMakePlanks(mod, type + "_log", strippedPre + type + "_log" + strippedPost, planks);

			String wood = type + (mod.omitWoodSuffix ? "" : "_wood");
			stripAndMakePlanks(mod, wood, strippedPre + wood + strippedPost, planks);
		}
		return null;
	}

	GeneratedRecipe cuttingCompatLogOnly(Mods mod, String... woodtypes) {
		for (String type : woodtypes) {
			String planks = type + "_planks";
			String strippedPre = mod.strippedIsSuffix ? "" : "stripped_";
			String strippedPost = mod.strippedIsSuffix ? "_stripped" : "";
			stripAndMakePlanks(mod, type + "_log", strippedPre + type + "_log" + strippedPost, planks);
		}
		return null;
	}

	GeneratedRecipe stripOnlyDiffModId(Mods mod1, String wood, Mods mod2, String stripped) {
		create("compat/" + mod1.getId() + "/" + wood, b -> b.duration(50)
				.require(mod1, wood)
				.output(1, mod2, stripped, 1)
				.whenModLoaded(mod1.getId()));
		return null;
	}

	GeneratedRecipe stripAndMakePlanks(Mods mod, String wood, String stripped, String planks) {
		if (wood != null)
			create("compat/" + mod.getId() + "/" + wood, b -> b.duration(50)
				.require(mod, wood)
				.output(1, mod, stripped, 1)
				.whenModLoaded(mod.getId()));
		if (planks != null)
			if (!Objects.equals(mod.getId(), Mods.VH.getId())) {
				create("compat/" + mod.getId() + "/" + stripped, b -> b.duration(50)
						.require(mod, stripped)
						.output(1, mod, planks, 6)
						.whenModLoaded(mod.getId()));
			} else {
				create("compat/" + mod.getId() + "/" + stripped, b -> b.duration(50)
						.require(mod, stripped)
						.output(1, mod, planks, 4)
						.whenModLoaded(mod.getId()));
			}
		return null;
	}

	public CuttingRecipeGen(DataGenerator p_i48262_1_) {
		super(p_i48262_1_);
	}

	@Override
	protected AllRecipeTypes getRecipeType() {
		return AllRecipeTypes.CUTTING;
	}
}<|MERGE_RESOLUTION|>--- conflicted
+++ resolved
@@ -156,7 +156,10 @@
 		RU_14 = stripOnlyDiffModId(Mods.RU, "silver_birch_log", Mods.MC, "stripped_birch_log"),
 		RU_15 = stripOnlyDiffModId(Mods.RU, "silver_birch_wood", Mods.MC, "stripped_birch_wood"),
 
-<<<<<<< HEAD
+		// Environmental
+
+		ENV = cuttingCompat(Mods.ENV, "willow", "cherry", "wisteria"),
+
 		// Windswept
 
 		WSP = cuttingCompat(Mods.WSP, "holly", "chestnut"),
@@ -164,11 +167,7 @@
 		// Good Ending
 
 		GOOD = cuttingCompat(Mods.GOOD, "muddy_oak", "cypress")
-=======
-		// Environmental
-
-		ENV = cuttingCompat(Mods.ENV, "willow", "cherry", "wisteria")
->>>>>>> b7241e14
+
 		;
 
 	GeneratedRecipe stripAndMakePlanks(Block wood, Block stripped, Block planks) {
