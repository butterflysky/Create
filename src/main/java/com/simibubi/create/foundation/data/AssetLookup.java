--- conflicted
+++ resolved
@@ -1,19 +1,23 @@
 package com.simibubi.create.foundation.data;
 
-import java.util.function.Function;
-
-import com.tterrag.registrate.providers.DataGenContext;
-
-import net.minecraft.resources.ResourceLocation;
-import net.minecraft.world.item.BlockItem;
-import net.minecraft.world.item.Item;
-import net.minecraft.world.level.block.state.BlockState;
-import net.minecraft.world.level.block.state.properties.BlockStateProperties;
-import net.minecraft.world.level.block.state.properties.IntegerProperty;
-
-public class AssetLookup {
-
-<<<<<<< HEAD
+//import java.util.function.Function;
+//
+//import com.tterrag.registrate.providers.DataGenContext;
+//import com.tterrag.registrate.providers.RegistrateBlockstateProvider;
+//import com.tterrag.registrate.providers.RegistrateItemModelProvider;
+//import com.tterrag.registrate.util.nullness.NonNullBiConsumer;
+//
+//import net.minecraft.resources.ResourceLocation;
+//import net.minecraft.world.item.BlockItem;
+//import net.minecraft.world.item.Item;
+//import net.minecraft.world.level.block.state.BlockState;
+//import net.minecraft.world.level.block.state.properties.BlockStateProperties;
+//import net.minecraft.world.level.block.state.properties.IntegerProperty;
+//import net.minecraftforge.client.model.generators.ItemModelBuilder;
+//import net.minecraftforge.client.model.generators.ModelFile;
+//
+//public class AssetLookup {
+//
 //	/**
 //	 * Custom block models packaged with other partials. Example:
 //	 * models/block/schematicannon/block.json <br>
@@ -98,10 +102,6 @@
 //		};
 //	}
 //
-//	public static String getOxidizedModel(String name, int level) {
-//		return "block/oxidized/" + name + "_" + level;
-//	}
-//
 //	public static <T extends Item> NonNullBiConsumer<DataGenContext<Item, T>, RegistrateItemModelProvider> existingItemModel() {
 //		return (c, p) -> p.getExistingFile(p.modLoc("item/" + c.getName()));
 //	}
@@ -113,102 +113,5 @@
 //	public static <T extends Item> NonNullBiConsumer<DataGenContext<Item, T>, RegistrateItemModelProvider> itemModelWithPartials() {
 //		return (c, p) -> p.withExistingParent("item/" + c.getName(), p.modLoc("item/" + c.getName() + "/item"));
 //	}
-=======
-	/**
-	 * Custom block models packaged with other partials. Example:
-	 * models/block/schematicannon/block.json <br>
-	 * <br>
-	 * Adding "powered", "vertical" will look for /block_powered_vertical.json
-	 */
-	public static ModelFile partialBaseModel(DataGenContext<?, ?> ctx, RegistrateBlockstateProvider prov,
-		String... suffix) {
-		String string = "/block";
-		for (String suf : suffix)
-			string += "_" + suf;
-		final String location = "block/" + ctx.getName() + string;
-		return prov.models()
-			.getExistingFile(prov.modLoc(location));
-	}
-
-	/**
-	 * Custom block model from models/block/x.json
-	 */
-	public static ModelFile standardModel(DataGenContext<?, ?> ctx, RegistrateBlockstateProvider prov) {
-		return prov.models()
-			.getExistingFile(prov.modLoc("block/" + ctx.getName()));
-	}
-
-	/**
-	 * Generate item model inheriting from a seperate model in
-	 * models/block/x/item.json
-	 */
-	public static <I extends BlockItem> ItemModelBuilder customItemModel(DataGenContext<Item, I> ctx,
-		RegistrateItemModelProvider prov) {
-		return prov.blockItem(() -> ctx.getEntry()
-			.getBlock(), "/item");
-	}
-
-	/**
-	 * Generate item model inheriting from a seperate model in
-	 * models/block/folders[0]/folders[1]/.../item.json "_" will be replaced by the
-	 * item name
-	 */
-	public static <I extends BlockItem> NonNullBiConsumer<DataGenContext<Item, I>, RegistrateItemModelProvider> customBlockItemModel(
-		String... folders) {
-		return (c, p) -> {
-			String path = "block";
-			for (String string : folders)
-				path += "/" + ("_".equals(string) ? c.getName() : string);
-			p.withExistingParent(c.getName(), p.modLoc(path));
-		};
-	}
-
-	public static <I extends Item> NonNullBiConsumer<DataGenContext<Item, I>, RegistrateItemModelProvider> customGenericItemModel(
-		String... folders) {
-		return (c, p) -> {
-			String path = "block";
-			for (String string : folders)
-				path += "/" + ("_".equals(string) ? c.getName() : string);
-			p.withExistingParent(c.getName(), p.modLoc(path));
-		};
-	}
-
-	public static Function<BlockState, ModelFile> forPowered(DataGenContext<?, ?> ctx,
-		RegistrateBlockstateProvider prov) {
-		return state -> state.getValue(BlockStateProperties.POWERED) ? partialBaseModel(ctx, prov, "powered")
-			: partialBaseModel(ctx, prov);
-	}
-
-	public static Function<BlockState, ModelFile> forPowered(DataGenContext<?, ?> ctx,
-		RegistrateBlockstateProvider prov, String path) {
-		return state -> prov.models()
-			.getExistingFile(
-				prov.modLoc("block/" + path + (state.getValue(BlockStateProperties.POWERED) ? "_powered" : "")));
-	}
-
-	public static Function<BlockState, ModelFile> withIndicator(DataGenContext<?, ?> ctx,
-		RegistrateBlockstateProvider prov, Function<BlockState, ModelFile> baseModelFunc, IntegerProperty property) {
-		return state -> {
-			ResourceLocation baseModel = baseModelFunc.apply(state)
-				.getLocation();
-			Integer integer = state.getValue(property);
-			return prov.models()
-				.withExistingParent(ctx.getName() + "_" + integer, baseModel)
-				.texture("indicator", "block/indicator/" + integer);
-		};
-	}
-
-	public static <T extends Item> NonNullBiConsumer<DataGenContext<Item, T>, RegistrateItemModelProvider> existingItemModel() {
-		return (c, p) -> p.getExistingFile(p.modLoc("item/" + c.getName()));
-	}
-
-	public static <T extends Item> NonNullBiConsumer<DataGenContext<Item, T>, RegistrateItemModelProvider> itemModel(String name) {
-		return (c, p) -> p.getExistingFile(p.modLoc("item/" + name));
-	}
-
-	public static <T extends Item> NonNullBiConsumer<DataGenContext<Item, T>, RegistrateItemModelProvider> itemModelWithPartials() {
-		return (c, p) -> p.withExistingParent("item/" + c.getName(), p.modLoc("item/" + c.getName() + "/item"));
-	}
->>>>>>> 5e1479d1
-
-}+//
+//}