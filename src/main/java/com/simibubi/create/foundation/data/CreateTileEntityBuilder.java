package com.simibubi.create.foundation.data;

import java.util.function.BiFunction;

import javax.annotation.Nullable;

import com.jozufozu.flywheel.api.MaterialManager;
import com.jozufozu.flywheel.backend.instancing.InstancedRenderRegistry;
import com.jozufozu.flywheel.backend.instancing.blockentity.BlockEntityInstance;
import com.tterrag.registrate.AbstractRegistrate;
import com.tterrag.registrate.builders.BlockEntityBuilder;
import com.tterrag.registrate.builders.BuilderCallback;
import com.tterrag.registrate.fabric.EnvExecutor;
import com.tterrag.registrate.util.nullness.NonNullSupplier;

import net.fabricmc.api.EnvType;
import net.minecraft.world.level.block.entity.BlockEntity;
<<<<<<< HEAD
=======
import net.minecraftforge.api.distmarker.Dist;
import net.minecraftforge.common.util.NonNullPredicate;
import net.minecraftforge.fml.DistExecutor;
import net.minecraftforge.fml.event.lifecycle.FMLClientSetupEvent;
>>>>>>> 5910ad5a

public class CreateTileEntityBuilder<T extends BlockEntity, P> extends BlockEntityBuilder<T, P> {

	@Nullable
	private NonNullSupplier<BiFunction<MaterialManager, T, BlockEntityInstance<? super T>>> instanceFactory;
	private NonNullPredicate<T> renderNormally;

	public static <T extends BlockEntity, P> BlockEntityBuilder<T, P> create(AbstractRegistrate<?> owner, P parent,
		String name, BuilderCallback callback, BlockEntityFactory<T> factory) {
		return new CreateTileEntityBuilder<>(owner, parent, name, callback, factory);
	}

	protected CreateTileEntityBuilder(AbstractRegistrate<?> owner, P parent, String name, BuilderCallback callback,
		BlockEntityFactory<T> factory) {
		super(owner, parent, name, callback, factory);
	}

	public CreateTileEntityBuilder<T, P> instance(NonNullSupplier<BiFunction<MaterialManager, T, BlockEntityInstance<? super T>>> instanceFactory) {
		return instance(instanceFactory, true);
	}

	public CreateTileEntityBuilder<T, P> instance(NonNullSupplier<BiFunction<MaterialManager, T, BlockEntityInstance<? super T>>> instanceFactory, boolean renderNormally) {
		return instance(instanceFactory, be -> renderNormally);
	}

	public CreateTileEntityBuilder<T, P> instance(NonNullSupplier<BiFunction<MaterialManager, T, BlockEntityInstance<? super T>>> instanceFactory, NonNullPredicate<T> renderNormally) {
		if (this.instanceFactory == null) {
			EnvExecutor.runWhenOn(EnvType.CLIENT, () -> this::registerInstance);
		}

		this.instanceFactory = instanceFactory;
		this.renderNormally = renderNormally;

		return this;
	}

	protected void registerInstance() {
<<<<<<< HEAD
		onRegister(blockEntityType -> InstancedRenderRegistry.getInstance().tile(blockEntityType).factory(instanceFactory.get()));
//		OneTimeEventReceiver.addModListener(FMLClientSetupEvent.class, $ -> {
//			NonNullSupplier<ITileInstanceFactory<? super T>> instanceFactory = this.instanceFactory;
//			if (instanceFactory != null) {
//				InstancedRenderRegistry.getInstance()
//					.tile(getEntry())
//					.factory(instanceFactory.get());
//			}
//		});
=======
		OneTimeEventReceiver.addModListener(FMLClientSetupEvent.class, $ -> {
			NonNullSupplier<BiFunction<MaterialManager, T, BlockEntityInstance<? super T>>> instanceFactory = this.instanceFactory;
			if (instanceFactory != null) {
				NonNullPredicate<T> renderNormally = this.renderNormally;
				InstancedRenderRegistry.configure(getEntry())
					.factory(instanceFactory.get())
					.skipRender(be -> !renderNormally.test(be))
					.apply();
			}
		});
>>>>>>> 5910ad5a
	}
}<|MERGE_RESOLUTION|>--- conflicted
+++ resolved
@@ -15,13 +15,6 @@
 
 import net.fabricmc.api.EnvType;
 import net.minecraft.world.level.block.entity.BlockEntity;
-<<<<<<< HEAD
-=======
-import net.minecraftforge.api.distmarker.Dist;
-import net.minecraftforge.common.util.NonNullPredicate;
-import net.minecraftforge.fml.DistExecutor;
-import net.minecraftforge.fml.event.lifecycle.FMLClientSetupEvent;
->>>>>>> 5910ad5a
 
 public class CreateTileEntityBuilder<T extends BlockEntity, P> extends BlockEntityBuilder<T, P> {
 
@@ -59,17 +52,7 @@
 	}
 
 	protected void registerInstance() {
-<<<<<<< HEAD
-		onRegister(blockEntityType -> InstancedRenderRegistry.getInstance().tile(blockEntityType).factory(instanceFactory.get()));
-//		OneTimeEventReceiver.addModListener(FMLClientSetupEvent.class, $ -> {
-//			NonNullSupplier<ITileInstanceFactory<? super T>> instanceFactory = this.instanceFactory;
-//			if (instanceFactory != null) {
-//				InstancedRenderRegistry.getInstance()
-//					.tile(getEntry())
-//					.factory(instanceFactory.get());
-//			}
-//		});
-=======
+		// onRegister
 		OneTimeEventReceiver.addModListener(FMLClientSetupEvent.class, $ -> {
 			NonNullSupplier<BiFunction<MaterialManager, T, BlockEntityInstance<? super T>>> instanceFactory = this.instanceFactory;
 			if (instanceFactory != null) {
@@ -80,6 +63,5 @@
 					.apply();
 			}
 		});
->>>>>>> 5910ad5a
 	}
 }