--- conflicted
+++ resolved
@@ -63,28 +63,7 @@
 				.key('C', I.brassCasing())
 				.patternLine(" BBB")
 				.patternLine("CB B")
-<<<<<<< HEAD
-				.patternLine(" BBB")),
-
-		NIXIE_TUBE = create(AllBlocks.NIXIE_TUBE::get).returns(1)
-			.recipe(b -> b.key('E', I.electronTube())
-				.key('B', I.brassCasing())
-				.patternLine("EBE")),
-
-		MECHANICAL_ARM = create(AllBlocks.MECHANICAL_ARM::get).returns(1)
-			.recipe(b -> b.key('L', Ingredient.fromTag(I.brassSheet()))
-				.key('R', I.cog())
-				.key('I', I.circuit())
-				.key('A', I.andesite())
-				.key('C', I.brassCasing())
-				.patternLine("LLA")
-				.patternLine("L  ")
-				.patternLine("LL ")
-				.patternLine(" I ")
-				.patternLine("RCR"))
-=======
 				.patternLine(" BBB"))
->>>>>>> 64b2c613
 
 	;
 
