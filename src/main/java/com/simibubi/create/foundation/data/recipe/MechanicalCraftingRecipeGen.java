package com.simibubi.create.foundation.data.recipe;

import java.util.function.UnaryOperator;

import com.google.common.base.Supplier;
import com.simibubi.create.AllBlocks;
import com.simibubi.create.AllItems;
import com.simibubi.create.Create;
import com.simibubi.create.foundation.utility.RegisteredObjects;

import me.alphamode.forgetags.Tags;
import net.fabricmc.fabric.api.datagen.v1.FabricDataGenerator;
import net.minecraft.core.Registry;
import net.minecraft.resources.ResourceLocation;
import net.minecraft.tags.ItemTags;
import net.minecraft.world.item.crafting.Ingredient;
import net.minecraft.world.level.ItemLike;
import net.minecraft.world.level.block.Blocks;

public class MechanicalCraftingRecipeGen extends CreateRecipeProvider {

	GeneratedRecipe

	CRUSHING_WHEEL = create(AllBlocks.CRUSHING_WHEEL::get).returns(2)
		.recipe(b -> b.key('P', Ingredient.of(ItemTags.PLANKS))
			.key('S', Ingredient.of(I.stone()))
			.key('A', I.andesite())
			.patternLine(" AAA ")
			.patternLine("AAPAA")
			.patternLine("APSPA")
			.patternLine("AAPAA")
			.patternLine(" AAA ")
			.disallowMirrored()),

		WAND_OF_SYMMETRY =
			create(AllItems.WAND_OF_SYMMETRY::get).recipe(b -> b.key('E', Ingredient.of(Tags.Items.ENDER_PEARLS))
				.key('G', Ingredient.of(Tags.Items.GLASS))
				.key('P', I.precisionMechanism())
				.key('O', Ingredient.of(Tags.Items.OBSIDIAN))
				.key('B', Ingredient.of(I.brass()))
				.patternLine(" G ")
				.patternLine("GEG")
				.patternLine(" P ")
				.patternLine(" B ")
				.patternLine(" O ")),

		EXTENDO_GRIP = create(AllItems.EXTENDO_GRIP::get).returns(1)
			.recipe(b -> b.key('L', Ingredient.of(I.brass()))
				.key('R', I.precisionMechanism())
				.key('H', AllItems.BRASS_HAND.get())
				.key('S', Ingredient.of(Tags.Items.RODS_WOODEN))
				.patternLine(" L ")
				.patternLine(" R ")
				.patternLine("SSS")
				.patternLine("SSS")
				.patternLine(" H ")
				.disallowMirrored()),

		POTATO_CANNON = create(AllItems.POTATO_CANNON::get).returns(1)
			.recipe(b -> b.key('L', I.andesite())
				.key('R', I.precisionMechanism())
				.key('S', AllBlocks.FLUID_PIPE.get())
				.key('C', Ingredient.of(I.copper()))
				.patternLine("LRSSS")
				.patternLine("CC   "))

	;

	public MechanicalCraftingRecipeGen(FabricDataGenerator p_i48262_1_) {
		super(p_i48262_1_);
	}

	GeneratedRecipeBuilder create(Supplier<ItemLike> result) {
		return new GeneratedRecipeBuilder(result);
	}

	class GeneratedRecipeBuilder {

		private String suffix;
		private Supplier<ItemLike> result;
		private int amount;

		public GeneratedRecipeBuilder(Supplier<ItemLike> result) {
			this.suffix = "";
			this.result = result;
			this.amount = 1;
		}

		GeneratedRecipeBuilder returns(int amount) {
			this.amount = amount;
			return this;
		}

		GeneratedRecipeBuilder withSuffix(String suffix) {
			this.suffix = suffix;
			return this;
		}

		GeneratedRecipe recipe(UnaryOperator<MechanicalCraftingRecipeBuilder> builder) {
			return register(consumer -> {
				MechanicalCraftingRecipeBuilder b =
					builder.apply(MechanicalCraftingRecipeBuilder.shapedRecipe(result.get(), amount));
<<<<<<< HEAD
				ResourceLocation location = Create.asResource("mechanical_crafting/" + Registry.ITEM.getKey(result.get()
=======
				ResourceLocation location = Create.asResource("mechanical_crafting/" + RegisteredObjects.getKeyOrThrow(result.get()
>>>>>>> 9fbb71e4
					.asItem())
					.getPath() + suffix);
				b.build(consumer, location);
			});
		}
	}

	@Override
	public String getName() {
		return "Create's Mechanical Crafting Recipes";
	}

}<|MERGE_RESOLUTION|>--- conflicted
+++ resolved
@@ -100,11 +100,7 @@
 			return register(consumer -> {
 				MechanicalCraftingRecipeBuilder b =
 					builder.apply(MechanicalCraftingRecipeBuilder.shapedRecipe(result.get(), amount));
-<<<<<<< HEAD
-				ResourceLocation location = Create.asResource("mechanical_crafting/" + Registry.ITEM.getKey(result.get()
-=======
 				ResourceLocation location = Create.asResource("mechanical_crafting/" + RegisteredObjects.getKeyOrThrow(result.get()
->>>>>>> 9fbb71e4
 					.asItem())
 					.getPath() + suffix);
 				b.build(consumer, location);
