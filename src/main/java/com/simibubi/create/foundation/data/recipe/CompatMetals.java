--- conflicted
+++ resolved
@@ -11,7 +11,6 @@
 import com.simibubi.create.foundation.utility.Lang;
 
 public enum CompatMetals {
-<<<<<<< HEAD
 	ALUMINUM(IE, SM),
 	LEAD(MEK, TH, MW, IE, SM, EID, TR, MI),
 	NICKEL(TH, IE, SM, MI, ALG),
@@ -21,17 +20,6 @@
 	SILVER(TH, MW, IE, SM, INF, TR, MI, MTM),
 	TIN(TH, MEK, MW, SM, TR, MI, ALG, MTM),
 	URANIUM(MEK, IE, SM, MI);
-=======
-	ALUMINUM(IE),
-	LEAD(MEK, TH, IE),
-	NICKEL(TH, IE),
-	OSMIUM(MEK),
-	PLATINUM(),
-	QUICKSILVER(),
-	SILVER(TH, IE),
-	TIN(TH, MEK),
-	URANIUM(MEK, IE);
->>>>>>> aa2cff6b
 
 	private final Mods[] mods;
 	private final String name;
