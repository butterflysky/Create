package com.simibubi.create.foundation.data;

import static com.simibubi.create.AllInteractionBehaviours.interactionBehaviour;
import static com.simibubi.create.AllMovementBehaviours.movementBehaviour;
import static com.simibubi.create.foundation.data.BlockStateGen.axisBlock;
import static com.simibubi.create.foundation.data.CreateRegistrate.casingConnectivity;
import static com.simibubi.create.foundation.data.CreateRegistrate.connectedTextures;
import static com.simibubi.create.foundation.data.TagGen.axeOrPickaxe;
import static com.simibubi.create.foundation.data.TagGen.pickaxeOnly;

import java.util.HashMap;
import java.util.Map;
import java.util.function.Supplier;

import javax.annotation.Nullable;

import com.simibubi.create.AllBlocks;
import com.simibubi.create.AllTags.AllBlockTags;
import com.simibubi.create.AllTags.AllItemTags;
import com.simibubi.create.Create;
import com.simibubi.create.content.contraptions.behaviour.DoorMovingInteraction;
import com.simibubi.create.content.contraptions.behaviour.TrapdoorMovingInteraction;
import com.simibubi.create.content.contraptions.piston.MechanicalPistonGenerator;
import com.simibubi.create.content.decoration.MetalScaffoldingBlock;
import com.simibubi.create.content.decoration.MetalScaffoldingBlockItem;
import com.simibubi.create.content.decoration.MetalScaffoldingCTBehaviour;
import com.simibubi.create.content.decoration.copycat.CopycatBlock;
import com.simibubi.create.content.decoration.encasing.CasingBlock;
import com.simibubi.create.content.decoration.encasing.EncasedCTBehaviour;
import com.simibubi.create.content.decoration.slidingDoor.SlidingDoorBlock;
import com.simibubi.create.content.decoration.slidingDoor.SlidingDoorMovementBehaviour;
import com.simibubi.create.content.kinetics.BlockStressDefaults;
import com.simibubi.create.content.kinetics.base.RotatedPillarKineticBlock;
import com.simibubi.create.content.kinetics.crank.ValveHandleBlock;
import com.simibubi.create.content.kinetics.simpleRelays.encased.EncasedCogCTBehaviour;
import com.simibubi.create.content.kinetics.simpleRelays.encased.EncasedCogwheelBlock;
import com.simibubi.create.content.kinetics.simpleRelays.encased.EncasedShaftBlock;
import com.simibubi.create.content.logistics.tunnel.BeltTunnelBlock;
import com.simibubi.create.content.logistics.tunnel.BeltTunnelBlock.Shape;
import com.simibubi.create.content.logistics.tunnel.BeltTunnelItem;
import com.simibubi.create.content.trains.bogey.AbstractBogeyBlock;
import com.simibubi.create.content.trains.bogey.StandardBogeyBlock;
import com.simibubi.create.foundation.block.ItemUseOverrides;
import com.simibubi.create.foundation.block.connected.CTSpriteShiftEntry;
import com.simibubi.create.foundation.block.connected.HorizontalCTBehaviour;
import com.simibubi.create.foundation.utility.RegisteredObjects;
import com.tterrag.registrate.builders.BlockBuilder;
import com.tterrag.registrate.util.DataIngredient;
import com.tterrag.registrate.util.nullness.NonNullUnaryOperator;

import net.minecraft.client.renderer.RenderType;
import net.minecraft.core.Direction.Axis;
import net.minecraft.core.Direction.AxisDirection;
import net.minecraft.data.recipes.RecipeCategory;
import net.minecraft.resources.ResourceLocation;
import net.minecraft.tags.BlockTags;
import net.minecraft.tags.ItemTags;
import net.minecraft.world.item.DyeColor;
import net.minecraft.world.item.Rarity;
import net.minecraft.world.level.ItemLike;
import net.minecraft.world.level.block.Block;
import net.minecraft.world.level.block.Blocks;
import net.minecraft.world.level.block.SoundType;
import net.minecraft.world.level.block.TrapDoorBlock;
import net.minecraft.world.level.block.state.BlockBehaviour;
import net.minecraft.world.level.block.state.properties.BlockStateProperties;
import net.minecraft.world.level.block.state.properties.PistonType;
import net.minecraft.world.level.material.Material;
import net.minecraft.world.level.material.MaterialColor;
import net.minecraft.world.level.storage.loot.LootPool;
import net.minecraft.world.level.storage.loot.LootTable;
import net.minecraft.world.level.storage.loot.LootTable.Builder;
import net.minecraft.world.level.storage.loot.entries.LootItem;
import net.minecraft.world.level.storage.loot.functions.CopyNameFunction;
import net.minecraft.world.level.storage.loot.functions.CopyNbtFunction;
import net.minecraft.world.level.storage.loot.predicates.ExplosionCondition;
import net.minecraft.world.level.storage.loot.predicates.LootItemCondition;
import net.minecraft.world.level.storage.loot.providers.nbt.ContextNbtProvider;
import net.minecraft.world.level.storage.loot.providers.number.ConstantValue;
import net.minecraftforge.client.model.generators.ConfiguredModel;
import net.minecraftforge.client.model.generators.ModelFile;

public class BuilderTransformers {

	public static <B extends EncasedShaftBlock, P> NonNullUnaryOperator<BlockBuilder<B, P>> encasedShaft(String casing,
		Supplier<CTSpriteShiftEntry> casingShift) {
		return builder -> encasedBase(builder, () -> AllBlocks.SHAFT.get())
			.onRegister(CreateRegistrate.connectedTextures(() -> new EncasedCTBehaviour(casingShift.get())))
			.onRegister(CreateRegistrate.casingConnectivity((block, cc) -> cc.make(block, casingShift.get(),
				(s, f) -> f.getAxis() != s.getValue(EncasedShaftBlock.AXIS))))
			.blockstate((c, p) -> axisBlock(c, p, blockState -> p.models()
				.getExistingFile(p.modLoc("block/encased_shaft/block_" + casing)), true))
			.item()
			.model(AssetLookup.customBlockItemModel("encased_shaft", "item_" + casing))
			.build();
	}

	@SuppressWarnings("deprecation")
	public static <B extends StandardBogeyBlock, P> NonNullUnaryOperator<BlockBuilder<B, P>> bogey() {
		return b -> b.initialProperties(SharedProperties::softMetal)
			.properties(p -> p.sound(SoundType.NETHERITE_BLOCK))
			.properties(p -> p.noOcclusion())
			.transform(pickaxeOnly())
			.blockstate((c, p) -> BlockStateGen.horizontalAxisBlock(c, p, s -> p.models()
				.getExistingFile(p.modLoc("block/track/bogey/top"))))
			.loot((p, l) -> p.dropOther(l, AllBlocks.RAILWAY_CASING.get()))
			.onRegister(block -> AbstractBogeyBlock.registerStandardBogey(RegisteredObjects.getKeyOrThrow(block)));
	}

	public static <B extends CopycatBlock, P> NonNullUnaryOperator<BlockBuilder<B, P>> copycat() {
		return b -> b.initialProperties(SharedProperties::softMetal)
			.blockstate((c, p) -> p.simpleBlock(c.get(), p.models()
				.getExistingFile(p.mcLoc("air"))))
			.initialProperties(SharedProperties::softMetal)
			.properties(p -> p.noOcclusion()
				.color(MaterialColor.NONE))
			.addLayer(() -> RenderType::solid)
			.addLayer(() -> RenderType::cutout)
			.addLayer(() -> RenderType::cutoutMipped)
			.addLayer(() -> RenderType::translucent)
			.color(() -> CopycatBlock::wrappedColor)
			.transform(TagGen.axeOrPickaxe());
	}

	public static <B extends TrapDoorBlock, P> NonNullUnaryOperator<BlockBuilder<B, P>> trapdoor(boolean orientable) {
		return b -> b.blockstate((c, p) -> {
			ModelFile bottom = AssetLookup.partialBaseModel(c, p, "bottom");
			ModelFile top = AssetLookup.partialBaseModel(c, p, "top");
			ModelFile open = AssetLookup.partialBaseModel(c, p, "open");
			if (orientable)
				p.trapdoorBlock(c.get(), bottom, top, open, orientable);
			else
				BlockStateGen.uvLockedTrapdoorBlock(c.get(), bottom, top, open)
					.accept(c, p);
		})
			.transform(pickaxeOnly())
			.tag(BlockTags.TRAPDOORS)
			.onRegister(interactionBehaviour(new TrapdoorMovingInteraction()))
			.item()
			.tag(ItemTags.TRAPDOORS)
			.build();
	}

	public static <B extends SlidingDoorBlock, P> NonNullUnaryOperator<BlockBuilder<B, P>> slidingDoor(String type) {
		return b -> b.initialProperties(Material.NETHER_WOOD) // for villager AI..
			.properties(p -> p.requiresCorrectToolForDrops()
				.strength(3.0F, 6.0F))
			.blockstate((c, p) -> {
				ModelFile bottom = AssetLookup.partialBaseModel(c, p, "bottom");
				ModelFile top = AssetLookup.partialBaseModel(c, p, "top");
				p.doorBlock(c.get(), bottom, bottom, bottom, bottom, top, top, top, top);
			})
			.addLayer(() -> RenderType::cutoutMipped)
			.transform(pickaxeOnly())
			.onRegister(interactionBehaviour(new DoorMovingInteraction()))
			.onRegister(movementBehaviour(new SlidingDoorMovementBehaviour()))
			.tag(BlockTags.DOORS)
			.tag(BlockTags.WOODEN_DOORS) // for villager AI
			.tag(AllBlockTags.NON_DOUBLE_DOOR.tag)
			.loot((lr, block) -> lr.add(block, lr.createDoorTable(block)))
			.item()
			.tag(ItemTags.DOORS)
			.tag(AllItemTags.CONTRAPTION_CONTROLLED.tag)
			.model((c, p) -> p.blockSprite(c, p.modLoc("item/" + type + "_door")))
			.build();
	}

	public static <B extends EncasedCogwheelBlock, P> NonNullUnaryOperator<BlockBuilder<B, P>> encasedCogwheel(
		String casing, Supplier<CTSpriteShiftEntry> casingShift) {
		return b -> encasedCogwheelBase(b, casing, casingShift, () -> AllBlocks.COGWHEEL.get(), false);
	}

	public static <B extends EncasedCogwheelBlock, P> NonNullUnaryOperator<BlockBuilder<B, P>> encasedLargeCogwheel(
		String casing, Supplier<CTSpriteShiftEntry> casingShift) {
		return b -> encasedCogwheelBase(b, casing, casingShift, () -> AllBlocks.LARGE_COGWHEEL.get(), true)
			.onRegister(CreateRegistrate.connectedTextures(() -> new EncasedCogCTBehaviour(casingShift.get())));
	}

	private static <B extends EncasedCogwheelBlock, P> BlockBuilder<B, P> encasedCogwheelBase(BlockBuilder<B, P> b,
		String casing, Supplier<CTSpriteShiftEntry> casingShift, Supplier<ItemLike> drop, boolean large) {
		String encasedSuffix = "_encased_cogwheel_side" + (large ? "_connected" : "");
		String blockFolder = large ? "encased_large_cogwheel" : "encased_cogwheel";
		String wood = casing.equals("brass") ? "dark_oak" : "spruce";
		String gearbox = casing.equals("brass") ? "brass_gearbox" : "gearbox";
		return encasedBase(b, drop).addLayer(() -> RenderType::cutoutMipped)
			.onRegister(CreateRegistrate.casingConnectivity((block, cc) -> cc.make(block, casingShift.get(),
				(s, f) -> f.getAxis() == s.getValue(EncasedCogwheelBlock.AXIS)
					&& !s.getValue(f.getAxisDirection() == AxisDirection.POSITIVE ? EncasedCogwheelBlock.TOP_SHAFT
						: EncasedCogwheelBlock.BOTTOM_SHAFT))))
			.blockstate((c, p) -> axisBlock(c, p, blockState -> {
				String suffix = (blockState.getValue(EncasedCogwheelBlock.TOP_SHAFT) ? "_top" : "")
					+ (blockState.getValue(EncasedCogwheelBlock.BOTTOM_SHAFT) ? "_bottom" : "");
				String modelName = c.getName() + suffix;
				return p.models()
					.withExistingParent(modelName, p.modLoc("block/" + blockFolder + "/block" + suffix))
					.texture("casing", Create.asResource("block/" + casing + "_casing"))
					.texture("particle", Create.asResource("block/" + casing + "_casing"))
					.texture("4", Create.asResource("block/" + gearbox))
					.texture("1", new ResourceLocation("block/stripped_" + wood + "_log_top"))
					.texture("side", Create.asResource("block/" + casing + encasedSuffix));
			}, false))
			.item()
			.model((c, p) -> p.withExistingParent(c.getName(), p.modLoc("block/" + blockFolder + "/item"))
				.texture("casing", Create.asResource("block/" + casing + "_casing"))
				.texture("particle", Create.asResource("block/" + casing + "_casing"))
				.texture("1", new ResourceLocation("block/stripped_" + wood + "_log_top"))
				.texture("side", Create.asResource("block/" + casing + encasedSuffix)))
			.build();
	}

	private static <B extends RotatedPillarKineticBlock, P> BlockBuilder<B, P> encasedBase(BlockBuilder<B, P> b,
		Supplier<ItemLike> drop) {
		return b.initialProperties(SharedProperties::stone)
			.properties(BlockBehaviour.Properties::noOcclusion)
			.transform(BlockStressDefaults.setNoImpact())
			.loot((p, lb) -> p.dropOther(lb, drop.get()));
	}

	public static <B extends Block, P> NonNullUnaryOperator<BlockBuilder<B, P>> cuckooClock() {
		return b -> b.initialProperties(SharedProperties::wooden)
			.blockstate((c, p) -> p.horizontalBlock(c.get(), p.models()
				.getExistingFile(p.modLoc("block/cuckoo_clock/block"))))
			.addLayer(() -> RenderType::cutoutMipped)
			.transform(BlockStressDefaults.setImpact(1.0))
			.item()
			.transform(ModelGen.customItemModel("cuckoo_clock", "item"));
	}

	public static <B extends Block, P> NonNullUnaryOperator<BlockBuilder<B, P>> ladder(String name,
		Supplier<DataIngredient> ingredient, MaterialColor color) {
		return b -> b.initialProperties(() -> Blocks.LADDER)
			.properties(p -> p.color(color))
			.addLayer(() -> RenderType::cutout)
			.blockstate((c, p) -> p.horizontalBlock(c.get(), p.models()
				.withExistingParent(c.getName(), p.modLoc("block/ladder"))
				.texture("0", p.modLoc("block/ladder_" + name + "_hoop"))
				.texture("1", p.modLoc("block/ladder_" + name))
				.texture("particle", p.modLoc("block/ladder_" + name))))
			.properties(p -> p.sound(SoundType.COPPER))
			.transform(pickaxeOnly())
			.tag(BlockTags.CLIMBABLE)
			.item()
<<<<<<< HEAD
			.recipe((c, p) -> {
				if (name.equals("andesite"))
					return;
				p.stonecutting(ingredient.get(), RecipeCategory.DECORATIONS, c::get, 2);
			})
=======
			.recipe((c, p) -> p.stonecutting(ingredient.get(), c::get, 2))
>>>>>>> 3f72ce0a
			.model((c, p) -> p.blockSprite(c::get, p.modLoc("block/ladder_" + name)))
			.build();
	}

	public static <B extends Block, P> NonNullUnaryOperator<BlockBuilder<B, P>> scaffold(String name,
		Supplier<DataIngredient> ingredient, MaterialColor color, CTSpriteShiftEntry scaffoldShift,
		CTSpriteShiftEntry scaffoldInsideShift, CTSpriteShiftEntry casingShift) {
		return b -> b.initialProperties(() -> Blocks.SCAFFOLDING)
			.properties(p -> p.sound(SoundType.COPPER)
				.color(color))
			.addLayer(() -> RenderType::cutout)
			.blockstate((c, p) -> p.getVariantBuilder(c.get())
				.forAllStatesExcept(s -> {
					String suffix = s.getValue(MetalScaffoldingBlock.BOTTOM) ? "_horizontal" : "";
					return ConfiguredModel.builder()
						.modelFile(p.models()
							.withExistingParent(c.getName() + suffix, p.modLoc("block/scaffold/block" + suffix))
							.texture("top", p.modLoc("block/funnel/" + name + "_funnel_frame"))
							.texture("inside", p.modLoc("block/scaffold/" + name + "_scaffold_inside"))
							.texture("side", p.modLoc("block/scaffold/" + name + "_scaffold"))
							.texture("casing", p.modLoc("block/" + name + "_casing"))
							.texture("particle", p.modLoc("block/scaffold/" + name + "_scaffold")))
						.build();
				}, MetalScaffoldingBlock.WATERLOGGED, MetalScaffoldingBlock.DISTANCE))
			.onRegister(connectedTextures(
				() -> new MetalScaffoldingCTBehaviour(scaffoldShift, scaffoldInsideShift, casingShift)))
			.transform(pickaxeOnly())
			.tag(BlockTags.CLIMBABLE)
			.item(MetalScaffoldingBlockItem::new)
			.recipe((c, p) -> p.stonecutting(ingredient.get(), c::get, 2))
			.model((c, p) -> p.withExistingParent(c.getName(), p.modLoc("block/" + c.getName())))
			.build();
	}

	public static <B extends ValveHandleBlock> NonNullUnaryOperator<BlockBuilder<B, CreateRegistrate>> valveHandle(
		@Nullable DyeColor color) {
		return b -> b.initialProperties(SharedProperties::copperMetal)
			.blockstate((c, p) -> {
				String variant = color == null ? "copper" : color.getSerializedName();
				p.directionalBlock(c.get(), p.models()
					.withExistingParent(variant + "_valve_handle", p.modLoc("block/valve_handle"))
					.texture("3", p.modLoc("block/valve_handle/valve_handle_" + variant)));
			})
			.tag(AllBlockTags.BRITTLE.tag, AllBlockTags.VALVE_HANDLES.tag)
			.transform(BlockStressDefaults.setGeneratorSpeed(ValveHandleBlock::getSpeedRange))
			.onRegister(ItemUseOverrides::addBlock)
			.item()
			.tag(AllItemTags.VALVE_HANDLES.tag)
			.build();
	}

	public static <B extends CasingBlock> NonNullUnaryOperator<BlockBuilder<B, CreateRegistrate>> casing(
		Supplier<CTSpriteShiftEntry> ct) {
		return b -> b.initialProperties(SharedProperties::stone)
			.properties(p -> p.sound(SoundType.WOOD))
			.transform(axeOrPickaxe())
			.blockstate((c, p) -> p.simpleBlock(c.get()))
			.onRegister(connectedTextures(() -> new EncasedCTBehaviour(ct.get())))
			.onRegister(casingConnectivity((block, cc) -> cc.makeCasing(block, ct.get())))
			.tag(AllBlockTags.CASING.tag)
			.item()
			.tag(AllItemTags.CASING.tag)
			.build();
	}

	public static <B extends CasingBlock> NonNullUnaryOperator<BlockBuilder<B, CreateRegistrate>> layeredCasing(
		Supplier<CTSpriteShiftEntry> ct, Supplier<CTSpriteShiftEntry> ct2) {
		return b -> b.initialProperties(SharedProperties::stone)
			.transform(axeOrPickaxe())
			.blockstate((c, p) -> p.simpleBlock(c.get(), p.models()
				.cubeColumn(c.getName(), ct.get()
					.getOriginalResourceLocation(),
					ct2.get()
						.getOriginalResourceLocation())))
			.onRegister(connectedTextures(() -> new HorizontalCTBehaviour(ct.get(), ct2.get())))
			.onRegister(casingConnectivity((block, cc) -> cc.makeCasing(block, ct.get())))
			.tag(AllBlockTags.CASING.tag)
			.item()
			.tag(AllItemTags.CASING.tag)
			.build();
	}

	public static <B extends BeltTunnelBlock> NonNullUnaryOperator<BlockBuilder<B, CreateRegistrate>> beltTunnel(
		String type, ResourceLocation particleTexture) {
		String prefix = "block/tunnel/" + type + "_tunnel";
		String funnel_prefix = "block/funnel/" + type + "_funnel";
		return b -> b.initialProperties(SharedProperties::stone)
			.addLayer(() -> RenderType::cutoutMipped)
			.properties(BlockBehaviour.Properties::noOcclusion)
			.transform(pickaxeOnly())
			.blockstate((c, p) -> p.getVariantBuilder(c.get())
				.forAllStates(state -> {
					Shape shape = state.getValue(BeltTunnelBlock.SHAPE);
					String window = shape == Shape.WINDOW ? "_window" : "";
					if (shape == BeltTunnelBlock.Shape.CLOSED)
						shape = BeltTunnelBlock.Shape.STRAIGHT;
					String shapeName = shape.getSerializedName();
					return ConfiguredModel.builder()
						.modelFile(p.models()
							.withExistingParent(prefix + "/" + shapeName, p.modLoc("block/belt_tunnel/" + shapeName))
							.texture("top", p.modLoc(prefix + "_top" + window))
							.texture("tunnel", p.modLoc(prefix))
							.texture("direction", p.modLoc(funnel_prefix + "_neutral"))
							.texture("frame", p.modLoc(funnel_prefix + "_frame"))
							.texture("particle", particleTexture))
						.rotationY(state.getValue(BeltTunnelBlock.HORIZONTAL_AXIS) == Axis.X ? 0 : 90)
						.build();
				}))
			.item(BeltTunnelItem::new)
			.model((c, p) -> {
				p.withExistingParent("item/" + type + "_tunnel", p.modLoc("block/belt_tunnel/item"))
					.texture("top", p.modLoc(prefix + "_top"))
					.texture("tunnel", p.modLoc(prefix))
					.texture("direction", p.modLoc(funnel_prefix + "_neutral"))
					.texture("frame", p.modLoc(funnel_prefix + "_frame"))
					.texture("particle", particleTexture);
			})
			.build();
	}

	public static <B extends Block, P> NonNullUnaryOperator<BlockBuilder<B, P>> mechanicalPiston(PistonType type) {
		return b -> b.initialProperties(SharedProperties::stone)
			.properties(p -> p.noOcclusion())
			.blockstate(new MechanicalPistonGenerator(type)::generate)
			.addLayer(() -> RenderType::cutoutMipped)
			.transform(BlockStressDefaults.setImpact(4.0))
			.item()
			.transform(ModelGen.customItemModel("mechanical_piston", type.getSerializedName(), "item"));
	}

	public static <B extends Block, P> NonNullUnaryOperator<BlockBuilder<B, P>> bearing(String prefix,
		String backTexture) {
		ResourceLocation baseBlockModelLocation = Create.asResource("block/bearing/block");
		ResourceLocation baseItemModelLocation = Create.asResource("block/bearing/item");
		ResourceLocation topTextureLocation = Create.asResource("block/bearing_top");
		ResourceLocation sideTextureLocation = Create.asResource("block/" + prefix + "_bearing_side");
		ResourceLocation backTextureLocation = Create.asResource("block/" + backTexture);
		return b -> b.initialProperties(SharedProperties::stone)
			.properties(p -> p.noOcclusion())
			.blockstate((c, p) -> p.directionalBlock(c.get(), p.models()
				.withExistingParent(c.getName(), baseBlockModelLocation)
				.texture("side", sideTextureLocation)
				.texture("back", backTextureLocation)))
			.item()
			.model((c, p) -> p.withExistingParent(c.getName(), baseItemModelLocation)
				.texture("top", topTextureLocation)
				.texture("side", sideTextureLocation)
				.texture("back", backTextureLocation))
			.build();
	}

	public static <B extends Block, P> NonNullUnaryOperator<BlockBuilder<B, P>> crate(String type) {
		return b -> b.initialProperties(SharedProperties::stone)
			.transform(axeOrPickaxe())
			.blockstate((c, p) -> {
				String[] variants = { "single", "top", "bottom", "left", "right" };
				Map<String, ModelFile> models = new HashMap<>();

				ResourceLocation crate = p.modLoc("block/crate_" + type);
				ResourceLocation side = p.modLoc("block/crate_" + type + "_side");
				ResourceLocation casing = p.modLoc("block/" + type + "_casing");

				for (String variant : variants)
					models.put(variant, p.models()
						.withExistingParent("block/crate/" + type + "/" + variant, p.modLoc("block/crate/" + variant))
						.texture("crate", crate)
						.texture("side", side)
						.texture("casing", casing));

				p.getVariantBuilder(c.get())
					.forAllStates(state -> {
						String variant = "single";
						return ConfiguredModel.builder()
							.modelFile(models.get(variant))
							.build();
					});
			})
			.item()
			.properties(p -> type.equals("creative") ? p.rarity(Rarity.EPIC) : p)
			.transform(ModelGen.customItemModel("crate", type, "single"));
	}

	public static <B extends Block, P> NonNullUnaryOperator<BlockBuilder<B, P>> backtank(Supplier<ItemLike> drop) {
		return b -> b.blockstate((c, p) -> p.horizontalBlock(c.getEntry(), AssetLookup.partialBaseModel(c, p)))
			.transform(pickaxeOnly())
			.addLayer(() -> RenderType::cutoutMipped)
			.transform(BlockStressDefaults.setImpact(4.0))
			.loot((lt, block) -> {
				Builder builder = LootTable.lootTable();
				LootItemCondition.Builder survivesExplosion = ExplosionCondition.survivesExplosion();
				lt.add(block, builder.withPool(LootPool.lootPool()
					.when(survivesExplosion)
					.setRolls(ConstantValue.exactly(1))
					.add(LootItem.lootTableItem(drop.get())
						.apply(CopyNameFunction.copyName(CopyNameFunction.NameSource.BLOCK_ENTITY))
						.apply(CopyNbtFunction.copyData(ContextNbtProvider.BLOCK_ENTITY)
							.copy("Air", "Air"))
						.apply(CopyNbtFunction.copyData(ContextNbtProvider.BLOCK_ENTITY)
							.copy("Enchantments", "Enchantments")))));
			});
	}

	public static <B extends Block, P> NonNullUnaryOperator<BlockBuilder<B, P>> bell() {
		return b -> b.initialProperties(SharedProperties::softMetal)
			.properties(p -> p.noOcclusion()
				.sound(SoundType.ANVIL))
			.transform(pickaxeOnly())
			.addLayer(() -> RenderType::cutoutMipped)
			.tag(AllBlockTags.BRITTLE.tag)
			.blockstate((c, p) -> p.horizontalBlock(c.getEntry(), state -> {
				String variant = state.getValue(BlockStateProperties.BELL_ATTACHMENT)
					.getSerializedName();
				return p.models()
					.withExistingParent(c.getName() + "_" + variant, p.modLoc("block/bell_base/block_" + variant));
			}))
			.item()
			.model((c, p) -> p.withExistingParent(c.getName(), p.modLoc("block/" + c.getName())))
			.tag(AllItemTags.CONTRAPTION_CONTROLLED.tag)
			.build();
	}

}<|MERGE_RESOLUTION|>--- conflicted
+++ resolved
@@ -240,15 +240,7 @@
 			.transform(pickaxeOnly())
 			.tag(BlockTags.CLIMBABLE)
 			.item()
-<<<<<<< HEAD
-			.recipe((c, p) -> {
-				if (name.equals("andesite"))
-					return;
-				p.stonecutting(ingredient.get(), RecipeCategory.DECORATIONS, c::get, 2);
-			})
-=======
-			.recipe((c, p) -> p.stonecutting(ingredient.get(), c::get, 2))
->>>>>>> 3f72ce0a
+			.recipe((c, p) -> p.stonecutting(ingredient.get(), RecipeCategory.DECORATIONS, c::get, 2))
 			.model((c, p) -> p.blockSprite(c::get, p.modLoc("block/ladder_" + name)))
 			.build();
 	}
@@ -278,7 +270,7 @@
 			.transform(pickaxeOnly())
 			.tag(BlockTags.CLIMBABLE)
 			.item(MetalScaffoldingBlockItem::new)
-			.recipe((c, p) -> p.stonecutting(ingredient.get(), c::get, 2))
+			.recipe((c, p) -> p.stonecutting(ingredient.get(), RecipeCategory.DECORATIONS, c::get, 2))
 			.model((c, p) -> p.withExistingParent(c.getName(), p.modLoc("block/" + c.getName())))
 			.build();
 	}
