package com.simibubi.create.foundation.data.recipe;

import java.util.ArrayList;
import java.util.List;
import java.util.concurrent.CompletableFuture;
import java.util.function.Supplier;
import java.util.function.UnaryOperator;

import com.simibubi.create.Create;
import com.simibubi.create.content.processing.recipe.ProcessingRecipe;
import com.simibubi.create.content.processing.recipe.ProcessingRecipeBuilder;
import com.simibubi.create.content.processing.recipe.ProcessingRecipeSerializer;
import com.simibubi.create.foundation.recipe.IRecipeTypeInfo;
import com.simibubi.create.foundation.utility.RegisteredObjects;

import net.fabricmc.fabric.api.datagen.v1.FabricDataGenerator;
import net.fabricmc.fabric.api.transfer.v1.fluid.FluidConstants;

import net.minecraft.data.CachedOutput;
import net.minecraft.data.DataGenerator;
import net.minecraft.data.DataProvider;
import net.minecraft.data.PackOutput;
import net.minecraft.resources.ResourceLocation;
import net.minecraft.world.item.crafting.Ingredient;
import net.minecraft.world.level.ItemLike;

public abstract class ProcessingRecipeGen extends CreateRecipeProvider {

	protected static final List<ProcessingRecipeGen> GENERATORS = new ArrayList<>();
	protected static final long BUCKET = FluidConstants.BUCKET;
	protected static final long BOTTLE = FluidConstants.BOTTLE;

<<<<<<< HEAD
	public static void registerAll(FabricDataGenerator gen) {
		GENERATORS.add(new CrushingRecipeGen(gen));
		GENERATORS.add(new MillingRecipeGen(gen));
		GENERATORS.add(new CuttingRecipeGen(gen));
		GENERATORS.add(new WashingRecipeGen(gen));
		GENERATORS.add(new PolishingRecipeGen(gen));
		GENERATORS.add(new DeployingRecipeGen(gen));
		GENERATORS.add(new MixingRecipeGen(gen));
		GENERATORS.add(new CompactingRecipeGen(gen));
		GENERATORS.add(new PressingRecipeGen(gen));
		GENERATORS.add(new FillingRecipeGen(gen));
		GENERATORS.add(new EmptyingRecipeGen(gen));
		GENERATORS.add(new HauntingRecipeGen(gen));
		GENERATORS.add(new ItemApplicationRecipeGen(gen));
=======
	public static void registerAll(DataGenerator gen, PackOutput output) {
		GENERATORS.add(new CrushingRecipeGen(output));
		GENERATORS.add(new MillingRecipeGen(output));
		GENERATORS.add(new CuttingRecipeGen(output));
		GENERATORS.add(new WashingRecipeGen(output));
		GENERATORS.add(new PolishingRecipeGen(output));
		GENERATORS.add(new DeployingRecipeGen(output));
		GENERATORS.add(new MixingRecipeGen(output));
		GENERATORS.add(new CompactingRecipeGen(output));
		GENERATORS.add(new PressingRecipeGen(output));
		GENERATORS.add(new FillingRecipeGen(output));
		GENERATORS.add(new EmptyingRecipeGen(output));
		GENERATORS.add(new HauntingRecipeGen(output));
		GENERATORS.add(new ItemApplicationRecipeGen(output));
>>>>>>> e6759d8e

		gen.addProvider(true, new DataProvider() {

			@Override
			public String getName() {
				return "Create's Processing Recipes";
			}

			@Override
			public CompletableFuture<?> run(CachedOutput dc) {
				return CompletableFuture.allOf(GENERATORS.stream()
					.map(gen -> gen.run(dc))
					.toArray(CompletableFuture[]::new));
			}
		});
	}

<<<<<<< HEAD
	public ProcessingRecipeGen(FabricDataGenerator generator) {
=======
	public ProcessingRecipeGen(PackOutput generator) {
>>>>>>> e6759d8e
		super(generator);
	}

	/**
	 * Create a processing recipe with a single itemstack ingredient, using its id
	 * as the name of the recipe
	 */
	protected <T extends ProcessingRecipe<?>> GeneratedRecipe create(String namespace,
		Supplier<ItemLike> singleIngredient, UnaryOperator<ProcessingRecipeBuilder<T>> transform) {
		ProcessingRecipeSerializer<T> serializer = getSerializer();
		GeneratedRecipe generatedRecipe = c -> {
			ItemLike itemLike = singleIngredient.get();
			transform
				.apply(new ProcessingRecipeBuilder<>(serializer.getFactory(),
					new ResourceLocation(namespace, RegisteredObjects.getKeyOrThrow(itemLike.asItem())
						.getPath())).withItemIngredients(Ingredient.of(itemLike)))
				.build(c);
		};
		all.add(generatedRecipe);
		return generatedRecipe;
	}

	/**
	 * Create a processing recipe with a single itemstack ingredient, using its id
	 * as the name of the recipe
	 */
	<T extends ProcessingRecipe<?>> GeneratedRecipe create(Supplier<ItemLike> singleIngredient,
		UnaryOperator<ProcessingRecipeBuilder<T>> transform) {
		return create(Create.ID, singleIngredient, transform);
	}

	protected <T extends ProcessingRecipe<?>> GeneratedRecipe createWithDeferredId(Supplier<ResourceLocation> name,
		UnaryOperator<ProcessingRecipeBuilder<T>> transform) {
		ProcessingRecipeSerializer<T> serializer = getSerializer();
		GeneratedRecipe generatedRecipe =
			c -> transform.apply(new ProcessingRecipeBuilder<>(serializer.getFactory(), name.get()))
				.build(c);
		all.add(generatedRecipe);
		return generatedRecipe;
	}

	/**
	 * Create a new processing recipe, with recipe definitions provided by the
	 * function
	 */
	protected <T extends ProcessingRecipe<?>> GeneratedRecipe create(ResourceLocation name,
		UnaryOperator<ProcessingRecipeBuilder<T>> transform) {
		return createWithDeferredId(() -> name, transform);
	}

	/**
	 * Create a new processing recipe, with recipe definitions provided by the
	 * function
	 */
	<T extends ProcessingRecipe<?>> GeneratedRecipe create(String name,
		UnaryOperator<ProcessingRecipeBuilder<T>> transform) {
		return create(Create.asResource(name), transform);
	}

	protected abstract IRecipeTypeInfo getRecipeType();

	protected <T extends ProcessingRecipe<?>> ProcessingRecipeSerializer<T> getSerializer() {
		return getRecipeType().getSerializer();
	}

	protected Supplier<ResourceLocation> idWithSuffix(Supplier<ItemLike> item, String suffix) {
		return () -> {
			ResourceLocation registryName = RegisteredObjects.getKeyOrThrow(item.get()
				.asItem());
			return Create.asResource(registryName.getPath() + suffix);
		};
	}

	@Override
	public String getName() {
		return "Create's Processing Recipes: " + getRecipeType().getId()
			.getPath();
	}

}<|MERGE_RESOLUTION|>--- conflicted
+++ resolved
@@ -30,23 +30,7 @@
 	protected static final long BUCKET = FluidConstants.BUCKET;
 	protected static final long BOTTLE = FluidConstants.BOTTLE;
 
-<<<<<<< HEAD
-	public static void registerAll(FabricDataGenerator gen) {
-		GENERATORS.add(new CrushingRecipeGen(gen));
-		GENERATORS.add(new MillingRecipeGen(gen));
-		GENERATORS.add(new CuttingRecipeGen(gen));
-		GENERATORS.add(new WashingRecipeGen(gen));
-		GENERATORS.add(new PolishingRecipeGen(gen));
-		GENERATORS.add(new DeployingRecipeGen(gen));
-		GENERATORS.add(new MixingRecipeGen(gen));
-		GENERATORS.add(new CompactingRecipeGen(gen));
-		GENERATORS.add(new PressingRecipeGen(gen));
-		GENERATORS.add(new FillingRecipeGen(gen));
-		GENERATORS.add(new EmptyingRecipeGen(gen));
-		GENERATORS.add(new HauntingRecipeGen(gen));
-		GENERATORS.add(new ItemApplicationRecipeGen(gen));
-=======
-	public static void registerAll(DataGenerator gen, PackOutput output) {
+	public static void registerAll(FabricDataGenerator gen, PackOutput output) {
 		GENERATORS.add(new CrushingRecipeGen(output));
 		GENERATORS.add(new MillingRecipeGen(output));
 		GENERATORS.add(new CuttingRecipeGen(output));
@@ -60,7 +44,6 @@
 		GENERATORS.add(new EmptyingRecipeGen(output));
 		GENERATORS.add(new HauntingRecipeGen(output));
 		GENERATORS.add(new ItemApplicationRecipeGen(output));
->>>>>>> e6759d8e
 
 		gen.addProvider(true, new DataProvider() {
 
@@ -78,11 +61,7 @@
 		});
 	}
 
-<<<<<<< HEAD
-	public ProcessingRecipeGen(FabricDataGenerator generator) {
-=======
-	public ProcessingRecipeGen(PackOutput generator) {
->>>>>>> e6759d8e
+	public ProcessingRecipeGen(FabricDataOutput generator) {
 		super(generator);
 	}
 
