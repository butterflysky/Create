--- conflicted
+++ resolved
@@ -108,13 +108,8 @@
 		return null;
 	}
 
-<<<<<<< HEAD
-	public WashingRecipeGen(FabricDataGenerator p_i48262_1_) {
-		super(p_i48262_1_);
-=======
-	public WashingRecipeGen(DataGenerator dataGenerator) {
+	public WashingRecipeGen(FabricDataGenerator dataGenerator) {
 		super(dataGenerator);
->>>>>>> 3c87044d
 	}
 
 	@Override
