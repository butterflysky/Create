package com.simibubi.create.foundation.data.recipe;

import static com.simibubi.create.foundation.data.recipe.CompatMetals.ALUMINUM;
import static com.simibubi.create.foundation.data.recipe.CompatMetals.LEAD;
import static com.simibubi.create.foundation.data.recipe.CompatMetals.NICKEL;
import static com.simibubi.create.foundation.data.recipe.CompatMetals.OSMIUM;
import static com.simibubi.create.foundation.data.recipe.CompatMetals.PLATINUM;
import static com.simibubi.create.foundation.data.recipe.CompatMetals.QUICKSILVER;
import static com.simibubi.create.foundation.data.recipe.CompatMetals.SILVER;
import static com.simibubi.create.foundation.data.recipe.CompatMetals.TIN;
import static com.simibubi.create.foundation.data.recipe.CompatMetals.URANIUM;

import java.util.function.Supplier;

import com.simibubi.create.AllItems;
import com.simibubi.create.AllRecipeTypes;
import com.tterrag.registrate.util.entry.ItemEntry;

import io.github.fabricators_of_create.porting_lib.tags.Tags;
import net.fabricmc.fabric.api.datagen.v1.FabricDataOutput;
import net.minecraft.resources.ResourceLocation;
import net.minecraft.tags.ItemTags;
import net.minecraft.world.item.Item;
import net.minecraft.world.item.Items;
import net.minecraft.world.item.crafting.Ingredient;
import net.minecraft.world.level.ItemLike;
import net.minecraft.world.level.block.Block;
import net.minecraft.world.level.block.Blocks;

public class WashingRecipeGen extends ProcessingRecipeGen {

	GeneratedRecipe

	WOOL = create("wool", b -> b.require(ItemTags.WOOL)
		.output(Items.WHITE_WOOL)),

		STAINED_GLASS = create("stained_glass", b -> b.require(Tags.Items.STAINED_GLASS)
			.output(Items.GLASS)),
		STAINED_GLASS_PANE = create("stained_glass_pane", b -> b.require(Tags.Items.STAINED_GLASS_PANES)
			.output(Items.GLASS_PANE)),

		GRAVEL = create(() -> Blocks.GRAVEL, b -> b.output(.25f, Items.FLINT)
			.output(.125f, Items.IRON_NUGGET)),
		SOUL_SAND = create(() -> Blocks.SOUL_SAND, b -> b.output(.125f, Items.QUARTZ, 4)
			.output(.02f, Items.GOLD_NUGGET)),
		RED_SAND = create(() -> Blocks.RED_SAND, b -> b.output(.125f, Items.GOLD_NUGGET, 3)
			.output(.05f, Items.DEAD_BUSH)),
		SAND = create(() -> Blocks.SAND, b -> b.output(.25f, Items.CLAY_BALL)),

		CRUSHED_COPPER = crushedOre(AllItems.CRUSHED_COPPER, AllItems.COPPER_NUGGET::get, () -> Items.CLAY_BALL, .5f),
		CRUSHED_ZINC = crushedOre(AllItems.CRUSHED_ZINC, AllItems.ZINC_NUGGET::get, () -> Items.GUNPOWDER, .25f),
		CRUSHED_GOLD = crushedOre(AllItems.CRUSHED_GOLD, () -> Items.GOLD_NUGGET, () -> Items.QUARTZ, .5f),
		CRUSHED_IRON = crushedOre(AllItems.CRUSHED_IRON, () -> Items.IRON_NUGGET, () -> Items.REDSTONE, .75f),

		CRUSHED_OSMIUM = moddedCrushedOre(AllItems.CRUSHED_OSMIUM, OSMIUM),
		CRUSHED_PLATINUM = moddedCrushedOre(AllItems.CRUSHED_PLATINUM, PLATINUM),
		CRUSHED_SILVER = moddedCrushedOre(AllItems.CRUSHED_SILVER, SILVER),
		CRUSHED_TIN = moddedCrushedOre(AllItems.CRUSHED_TIN, TIN),
		CRUSHED_LEAD = moddedCrushedOre(AllItems.CRUSHED_LEAD, LEAD),
		CRUSHED_QUICKSILVER = moddedCrushedOre(AllItems.CRUSHED_QUICKSILVER, QUICKSILVER),
		CRUSHED_BAUXITE = moddedCrushedOre(AllItems.CRUSHED_BAUXITE, ALUMINUM),
		CRUSHED_URANIUM = moddedCrushedOre(AllItems.CRUSHED_URANIUM, URANIUM),
		CRUSHED_NICKEL = moddedCrushedOre(AllItems.CRUSHED_NICKEL, NICKEL),

		ICE = convert(Blocks.ICE, Blocks.PACKED_ICE), MAGMA_BLOCK = convert(Blocks.MAGMA_BLOCK, Blocks.OBSIDIAN),

		WHITE_CONCRETE = convert(Blocks.WHITE_CONCRETE_POWDER, Blocks.WHITE_CONCRETE),
		ORANGE_CONCRETE = convert(Blocks.ORANGE_CONCRETE_POWDER, Blocks.ORANGE_CONCRETE),
		MAGENTA_CONCRETE = convert(Blocks.MAGENTA_CONCRETE_POWDER, Blocks.MAGENTA_CONCRETE),
		LIGHT_BLUE_CONCRETE = convert(Blocks.LIGHT_BLUE_CONCRETE_POWDER, Blocks.LIGHT_BLUE_CONCRETE),
		LIME_CONCRETE = convert(Blocks.LIME_CONCRETE_POWDER, Blocks.LIME_CONCRETE),
		YELLOW_CONCRETE = convert(Blocks.YELLOW_CONCRETE_POWDER, Blocks.YELLOW_CONCRETE),
		PINK_CONCRETE = convert(Blocks.PINK_CONCRETE_POWDER, Blocks.PINK_CONCRETE),
		LIGHT_GRAY_CONCRETE = convert(Blocks.LIGHT_GRAY_CONCRETE_POWDER, Blocks.LIGHT_GRAY_CONCRETE),
		GRAY_CONCRETE = convert(Blocks.GRAY_CONCRETE_POWDER, Blocks.GRAY_CONCRETE),
		PURPLE_CONCRETE = convert(Blocks.PURPLE_CONCRETE_POWDER, Blocks.PURPLE_CONCRETE),
		GREEN_CONCRETE = convert(Blocks.GREEN_CONCRETE_POWDER, Blocks.GREEN_CONCRETE),
		BROWN_CONCRETE = convert(Blocks.BROWN_CONCRETE_POWDER, Blocks.BROWN_CONCRETE),
		RED_CONCRETE = convert(Blocks.RED_CONCRETE_POWDER, Blocks.RED_CONCRETE),
		BLUE_CONCRETE = convert(Blocks.BLUE_CONCRETE_POWDER, Blocks.BLUE_CONCRETE),
		CYAN_CONCRETE = convert(Blocks.CYAN_CONCRETE_POWDER, Blocks.CYAN_CONCRETE),
		BLACK_CONCRETE = convert(Blocks.BLACK_CONCRETE_POWDER, Blocks.BLACK_CONCRETE),

		FLOUR = create("wheat_flour", b -> b.require(I.wheatFlour())
			.output(AllItems.DOUGH.get())),

		// Atmospheric
		ATMO_SAND = create("atmospheric/arid_sand", b -> b.require(Mods.ATM, "arid_sand")
				.output(.25f, Items.CLAY_BALL, 1)
				.output(0.05f, Mods.ATM, "aloe_kernels", 1)
				.whenModLoaded(Mods.ATM.getId())),

		ATMO_RED_SAND = create("atmospheric/red_arid_sand", b -> b.require(Mods.ATM, "red_arid_sand")
				.output(.125f, Items.CLAY_BALL, 4)
				.output(0.05f, Mods.ATM, "aloe_kernels", 1)
				.whenModLoaded(Mods.ATM.getId())),

		// Oh The Biomes You'll Go

		BYG = create("byg/cryptic_magma_block", b -> b.require(Mods.BYG, "cryptic_magma_block")
				.output(Blocks.OBSIDIAN).whenModLoaded(Mods.BYG.getId())),

		// Endergetic

		ENDER_END = simpleModded(Mods.ENDER, "end_corrock", "petrified_end_corrock"),
		ENDER_END_BLOCK = simpleModded(Mods.ENDER, "end_corrock_block", "petrified_end_corrock_block"),
		ENDER_END_CROWN = simpleModded(Mods.ENDER, "end_corrock_crown", "petrified_end_corrock_crown"),
		ENDER_NETHER = simpleModded(Mods.ENDER, "nether_corrock", "petrified_nether_corrock"),
		ENDER_NETHER_BLOCK = simpleModded(Mods.ENDER, "nether_corrock_block", "petrified_nether_corrock_block"),
		ENDER_NETHER_CROWN = simpleModded(Mods.ENDER, "nether_corrock_crown", "petrified_nether_corrock_crown"),
		ENDER_OVERWORLD = simpleModded(Mods.ENDER, "overworld_corrock", "petrified_overworld_corrock"),
		ENDER_OVERWORLD_BLOCK = simpleModded(Mods.ENDER, "overworld_corrock_block", "petrified_overworld_corrock_block"),
		ENDER_OVERWORLD_CROWN = simpleModded(Mods.ENDER, "overworld_corrock_crown", "petrified_overworld_corrock_crown"),

		// Quark
		Q = simpleModded(Mods.Q, "iron_plate", "rusty_iron_plate"),

		// Supplementaries
		SUP = simpleModded(Mods.SUP, "blackboard", "blackboard"),

		//Vault Hunters
		VH = simpleModded(Mods.VH, "ornate_chain", "ornate_chain_rusty")
	;

	public GeneratedRecipe convert(Block block, Block result) {
		return create(() -> block, b -> b.output(result));
	}

	public GeneratedRecipe crushedOre(ItemEntry<Item> crushed, Supplier<ItemLike> nugget, Supplier<ItemLike> secondary,
		float secondaryChance) {
		return create(crushed::get, b -> b.output(nugget.get(), 9)
			.output(secondaryChance, secondary.get(), 1));
	}

	public GeneratedRecipe moddedCrushedOre(ItemEntry<? extends Item> crushed, CompatMetals metal) {
		String metalName = metal.getName();
		for (Mods mod : metal.getMods()) {
			ResourceLocation nugget = mod.nuggetOf(metalName);
			create(mod.getId() + "/" + crushed.getId()
				.getPath(),
				b -> b.withItemIngredients(Ingredient.of(crushed::get))
					.output(1, nugget, 9)
					.whenModLoaded(mod.getId()));
		}
		return null;
	}

<<<<<<< HEAD
	public WashingRecipeGen(FabricDataOutput output) {
		super(output);
=======
	public GeneratedRecipe simpleModded(Mods mod, String input, String output) {
		return create(mod.getId() + "/" + output, b -> b.require(mod, input)
				.output(mod, output).whenModLoaded(mod.getId()));
	}

	public WashingRecipeGen(FabricDataGenerator dataGenerator) {
		super(dataGenerator);
>>>>>>> 52960a4a
	}

	@Override
	protected AllRecipeTypes getRecipeType() {
		return AllRecipeTypes.SPLASHING;
	}

}<|MERGE_RESOLUTION|>--- conflicted
+++ resolved
@@ -145,18 +145,13 @@
 		return null;
 	}
 
-<<<<<<< HEAD
-	public WashingRecipeGen(FabricDataOutput output) {
-		super(output);
-=======
 	public GeneratedRecipe simpleModded(Mods mod, String input, String output) {
 		return create(mod.getId() + "/" + output, b -> b.require(mod, input)
 				.output(mod, output).whenModLoaded(mod.getId()));
 	}
 
-	public WashingRecipeGen(FabricDataGenerator dataGenerator) {
-		super(dataGenerator);
->>>>>>> 52960a4a
+	public WashingRecipeGen(FabricDataOutput output) {
+		super(output);
 	}
 
 	@Override
