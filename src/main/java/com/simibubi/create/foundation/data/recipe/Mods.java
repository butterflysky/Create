--- conflicted
+++ resolved
@@ -9,11 +9,8 @@
 	MW("mysticalworld", false), 
 	SM("silents_mechanisms", false), 
 	IE("immersiveengineering", true),
-<<<<<<< HEAD
-	EID("eidolon", false)
-=======
+	EID("eidolon", false),
 	INF("iceandfire", false)
->>>>>>> 3cdbf47c
 
 	;
 
