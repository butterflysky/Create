--- conflicted
+++ resolved
@@ -51,13 +51,10 @@
 	GOOD("goodending"),
 	BMK("biomemakeover"),
 	NE("nethers_exoticism"),
-<<<<<<< HEAD
-	RU("regions_unexplored")
-=======
+	RU("regions_unexplored"),
 	EO("elementaryores"),
 	IF("iceandfire"),
 	ENS("exnihilosequentia")
->>>>>>> 67f77cf0
 
 	;
 
