package com.simibubi.create.foundation.data.recipe;

import java.util.ArrayList;
import java.util.List;
import java.util.function.Consumer;

import com.simibubi.create.AllBlocks;
import com.simibubi.create.AllItems;
import com.simibubi.create.AllTags;
import com.simibubi.create.Create;

import net.minecraft.data.DataGenerator;
import net.minecraft.data.IFinishedRecipe;
import net.minecraft.data.RecipeProvider;
import net.minecraft.item.Item;
<<<<<<< HEAD
import net.minecraft.tags.ITag;
=======
import net.minecraft.tags.ItemTags;
import net.minecraft.tags.Tag;
>>>>>>> dbfe7f93
import net.minecraft.util.IItemProvider;
import net.minecraftforge.common.Tags;

public abstract class CreateRecipeProvider extends RecipeProvider {

	final List<GeneratedRecipe> all = new ArrayList<>();

	public CreateRecipeProvider(DataGenerator p_i48262_1_) {
		super(p_i48262_1_);
	}

	@Override
	protected void registerRecipes(Consumer<IFinishedRecipe> p_200404_1_) {
		all.forEach(c -> c.register(p_200404_1_));
		Create.logger.info(getName() + " registered " + all.size() + " recipe" + (all.size() == 1 ? "" : "s"));
	}

	@FunctionalInterface
	interface GeneratedRecipe {
		void register(Consumer<IFinishedRecipe> consumer);
	}

	protected GeneratedRecipe register(GeneratedRecipe recipe) {
		all.add(recipe);
		return recipe;
	}

	protected static class Marker {
	}

	protected static class I {

		static ITag.INamedTag<Item> redstone() {
			return Tags.Items.DUSTS_REDSTONE;
		}
		
		static Tag<Item> planks() {
			return ItemTags.PLANKS;
		}

		static ITag.INamedTag<Item> gold() {
			return AllTags.forgeItemTag("ingots/gold");
		}

		static ITag.INamedTag<Item> goldSheet() {
			return AllTags.forgeItemTag("plates/gold");
		}

		static ITag.INamedTag<Item> stone() {
			return Tags.Items.STONE;
		}

		static IItemProvider andesite() {
			return AllItems.ANDESITE_ALLOY.get();
		}

		static IItemProvider shaft() {
			return AllBlocks.SHAFT.get();
		}

		static IItemProvider cog() {
			return AllBlocks.COGWHEEL.get();
		}

		static IItemProvider andesiteCasing() {
			return AllBlocks.ANDESITE_CASING.get();
		}

		static ITag.INamedTag<Item> brass() {
			return AllTags.forgeItemTag("ingots/brass");
		}

		static ITag.INamedTag<Item> brassSheet() {
			return AllTags.forgeItemTag("plates/brass");
		}

		static ITag.INamedTag<Item> iron() {
			return Tags.Items.INGOTS_IRON;
		}

		static ITag.INamedTag<Item> zinc() {
			return AllTags.forgeItemTag("ingots/zinc");
		}

		static ITag.INamedTag<Item> ironSheet() {
			return AllTags.forgeItemTag("plates/iron");
		}

		static IItemProvider brassCasing() {
			return AllBlocks.BRASS_CASING.get();
		}

		static IItemProvider electronTube() {
			return AllItems.ELECTRON_TUBE.get();
		}

		static IItemProvider circuit() {
			return AllItems.INTEGRATED_CIRCUIT.get();
		}

		static ITag.INamedTag<Item> copperBlock() {
			return AllTags.forgeItemTag("storage_blocks/copper");
		}

		static ITag.INamedTag<Item> brassBlock() {
			return AllTags.forgeItemTag("storage_blocks/brass");
		}

		static ITag.INamedTag<Item> zincBlock() {
			return AllTags.forgeItemTag("storage_blocks/zinc");
		}

		static ITag.INamedTag<Item> copper() {
			return AllTags.forgeItemTag("ingots/copper");
		}

		static ITag.INamedTag<Item> copperSheet() {
			return AllTags.forgeItemTag("plates/copper");
		}

		static ITag.INamedTag<Item> copperNugget() {
			return AllTags.forgeItemTag("nuggets/copper");
		}

		static ITag.INamedTag<Item> brassNugget() {
			return AllTags.forgeItemTag("nuggets/brass");
		}

		static ITag.INamedTag<Item> zincNugget() {
			return AllTags.forgeItemTag("nuggets/zinc");
		}

		static IItemProvider copperCasing() {
			return AllBlocks.COPPER_CASING.get();
		}

		static IItemProvider refinedRadiance() {
			return AllItems.REFINED_RADIANCE.get();
		}

		static IItemProvider shadowSteel() {
			return AllItems.SHADOW_STEEL.get();
		}

	}
}<|MERGE_RESOLUTION|>--- conflicted
+++ resolved
@@ -13,12 +13,8 @@
 import net.minecraft.data.IFinishedRecipe;
 import net.minecraft.data.RecipeProvider;
 import net.minecraft.item.Item;
-<<<<<<< HEAD
 import net.minecraft.tags.ITag;
-=======
 import net.minecraft.tags.ItemTags;
-import net.minecraft.tags.Tag;
->>>>>>> dbfe7f93
 import net.minecraft.util.IItemProvider;
 import net.minecraftforge.common.Tags;
 
@@ -55,7 +51,7 @@
 			return Tags.Items.DUSTS_REDSTONE;
 		}
 		
-		static Tag<Item> planks() {
+		static ITag.INamedTag<Item> planks() {
 			return ItemTags.PLANKS;
 		}
 
