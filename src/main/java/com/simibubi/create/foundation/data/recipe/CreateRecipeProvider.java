--- conflicted
+++ resolved
@@ -61,11 +61,7 @@
 		}
 
 		static TagKey<Item> gold() {
-<<<<<<< HEAD
-			return AllTags.forgeItemTag("gold_ingots");
-=======
 			return Tags.Items.INGOTS_GOLD;
->>>>>>> fad5ab84
 		}
 
 		static TagKey<Item> goldSheet() {
@@ -109,11 +105,7 @@
 		}
 
 		static TagKey<Item> ironNugget() {
-<<<<<<< HEAD
-			return AllTags.forgeItemTag("iron_nuggets");
-=======
 			return Tags.Items.NUGGETS_IRON;
->>>>>>> fad5ab84
 		}
 
 		static TagKey<Item> zinc() {
@@ -156,17 +148,8 @@
 			return AllTags.forgeItemTag("wheat_flour");
 		}
 
-<<<<<<< HEAD
-		static ItemLike copper() {
-			return Items.COPPER_INGOT;
-		}
-
-		static TagKey<Item> copperSheet() {
-			return AllTags.forgeItemTag("copper_plates");
-=======
 		static TagKey<Item> copper() {
 			return Tags.Items.INGOTS_COPPER;
->>>>>>> fad5ab84
 		}
 
 		static TagKey<Item> copperNugget() {
@@ -202,11 +185,7 @@
 		}
 
 		static Ingredient netherite() {
-<<<<<<< HEAD
-			return Ingredient.of(AllTags.forgeItemTag("netherite_ingots"));
-=======
 			return Ingredient.of(Tags.Items.INGOTS_NETHERITE);
->>>>>>> fad5ab84
 		}
 
 	}
