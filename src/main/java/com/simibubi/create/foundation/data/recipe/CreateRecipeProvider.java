package com.simibubi.create.foundation.data.recipe;

import java.util.ArrayList;
import java.util.List;
import java.util.function.Consumer;

import com.simibubi.create.AllBlocks;
import com.simibubi.create.AllItems;
import com.simibubi.create.AllTags;
import com.simibubi.create.Create;

<<<<<<< HEAD
import me.alphamode.forgetags.Tags;
import net.fabricmc.fabric.api.datagen.v1.FabricDataGenerator;
import net.fabricmc.fabric.api.datagen.v1.provider.FabricRecipeProvider;
=======
import net.minecraft.data.PackOutput;
>>>>>>> e6759d8e
import net.minecraft.data.recipes.FinishedRecipe;
import net.minecraft.tags.ItemTags;
import net.minecraft.tags.TagKey;
import net.minecraft.world.item.Item;
import net.minecraft.world.item.Items;
import net.minecraft.world.item.crafting.Ingredient;
import net.minecraft.world.level.ItemLike;

public abstract class CreateRecipeProvider extends FabricRecipeProvider {

	protected final List<GeneratedRecipe> all = new ArrayList<>();

<<<<<<< HEAD
	public CreateRecipeProvider(FabricDataGenerator generator) {
		super(generator);
	}

	@Override
	protected void generateRecipes(Consumer<FinishedRecipe> p_200404_1_) {
=======
	public CreateRecipeProvider(PackOutput output) {
		super(output);
	}

	@Override
	protected void buildRecipes(Consumer<FinishedRecipe> p_200404_1_) {
>>>>>>> e6759d8e
		all.forEach(c -> c.register(p_200404_1_));
		Create.LOGGER.info(getName() + " registered " + all.size() + " recipe" + (all.size() == 1 ? "" : "s"));
	}

	protected GeneratedRecipe register(GeneratedRecipe recipe) {
		all.add(recipe);
		return recipe;
	}

	@FunctionalInterface
	public interface GeneratedRecipe {
		void register(Consumer<FinishedRecipe> consumer);
	}

	protected static class Marker {
	}

	protected static class I {

		static TagKey<Item> redstone() {
			return Tags.Items.DUSTS_REDSTONE;
		}

		static TagKey<Item> planks() {
			return ItemTags.PLANKS;
		}

		static TagKey<Item> woodSlab() {
			return ItemTags.WOODEN_SLABS;
		}

		static TagKey<Item> gold() {
			return AllTags.forgeItemTag("gold_ingots");
		}

		static TagKey<Item> goldSheet() {
			return AllTags.forgeItemTag("gold_plates");
		}

		static TagKey<Item> stone() {
			return Tags.Items.STONE;
		}

		static ItemLike andesite() {
			return AllItems.ANDESITE_ALLOY.get();
		}

		static ItemLike shaft() {
			return AllBlocks.SHAFT.get();
		}

		static ItemLike cog() {
			return AllBlocks.COGWHEEL.get();
		}

		static ItemLike largeCog() {
			return AllBlocks.LARGE_COGWHEEL.get();
		}

		static ItemLike andesiteCasing() {
			return AllBlocks.ANDESITE_CASING.get();
		}

		static TagKey<Item> brass() {
			return AllTags.forgeItemTag("brass_ingots");
		}

		static TagKey<Item> brassSheet() {
			return AllTags.forgeItemTag("brass_plates");
		}

		static TagKey<Item> iron() {
			return Tags.Items.INGOTS_IRON;
		}

		static TagKey<Item> ironNugget() {
			return AllTags.forgeItemTag("iron_nuggets");
		}

		static TagKey<Item> zinc() {
			return AllTags.forgeItemTag("zinc_ingots");
		}

		static TagKey<Item> ironSheet() {
			return AllTags.forgeItemTag("iron_plates");
		}

		static TagKey<Item> sturdySheet() {
			return AllTags.forgeItemTag("obsidian_plates");
		}

		static ItemLike brassCasing() {
			return AllBlocks.BRASS_CASING.get();
		}

		static ItemLike railwayCasing() {
			return AllBlocks.RAILWAY_CASING.get();
		}

		static ItemLike electronTube() {
			return AllItems.ELECTRON_TUBE.get();
		}

		static ItemLike precisionMechanism() {
			return AllItems.PRECISION_MECHANISM.get();
		}

		static ItemLike copperBlock() {
			return Items.COPPER_BLOCK;
		}

		static TagKey<Item> brassBlock() {
			return AllTags.forgeItemTag("brass_blocks");
		}

		static TagKey<Item> zincBlock() {
			return AllTags.forgeItemTag("zinc_blocks");
		}

		static TagKey<Item> wheatFlour() {
			return AllTags.forgeItemTag("wheat_flour");
		}

		static ItemLike copper() {
			return Items.COPPER_INGOT;
		}

		static TagKey<Item> copperSheet() {
			return AllTags.forgeItemTag("copper_plates");
		}

		static TagKey<Item> copperNugget() {
			return AllTags.forgeItemTag("copper_nuggets");
		}

		static TagKey<Item> brassNugget() {
			return AllTags.forgeItemTag("brass_nuggets");
		}

		static TagKey<Item> zincNugget() {
			return AllTags.forgeItemTag("zinc_nuggets");
		}

		static ItemLike copperCasing() {
			return AllBlocks.COPPER_CASING.get();
		}

		static ItemLike refinedRadiance() {
			return AllItems.REFINED_RADIANCE.get();
		}

		static ItemLike shadowSteel() {
			return AllItems.SHADOW_STEEL.get();
		}

		static Ingredient netherite() {
			return Ingredient.of(AllTags.forgeItemTag("netherite_ingots"));
		}

	}
}<|MERGE_RESOLUTION|>--- conflicted
+++ resolved
@@ -9,13 +9,9 @@
 import com.simibubi.create.AllTags;
 import com.simibubi.create.Create;
 
-<<<<<<< HEAD
 import me.alphamode.forgetags.Tags;
 import net.fabricmc.fabric.api.datagen.v1.FabricDataGenerator;
 import net.fabricmc.fabric.api.datagen.v1.provider.FabricRecipeProvider;
-=======
-import net.minecraft.data.PackOutput;
->>>>>>> e6759d8e
 import net.minecraft.data.recipes.FinishedRecipe;
 import net.minecraft.tags.ItemTags;
 import net.minecraft.tags.TagKey;
@@ -28,21 +24,12 @@
 
 	protected final List<GeneratedRecipe> all = new ArrayList<>();
 
-<<<<<<< HEAD
-	public CreateRecipeProvider(FabricDataGenerator generator) {
-		super(generator);
+	public CreateRecipeProvider(FabricDataOutput output) {
+		super(output);
 	}
 
 	@Override
 	protected void generateRecipes(Consumer<FinishedRecipe> p_200404_1_) {
-=======
-	public CreateRecipeProvider(PackOutput output) {
-		super(output);
-	}
-
-	@Override
-	protected void buildRecipes(Consumer<FinishedRecipe> p_200404_1_) {
->>>>>>> e6759d8e
 		all.forEach(c -> c.register(p_200404_1_));
 		Create.LOGGER.info(getName() + " registered " + all.size() + " recipe" + (all.size() == 1 ? "" : "s"));
 	}
