--- conflicted
+++ resolved
@@ -61,11 +61,7 @@
 		}
 
 		static TagKey<Item> gold() {
-<<<<<<< HEAD
-			return AllTags.forgeItemTag("gold_ingots");
-=======
 			return Tags.Items.INGOTS_GOLD;
->>>>>>> 47764352
 		}
 
 		static TagKey<Item> goldSheet() {
@@ -109,11 +105,7 @@
 		}
 
 		static TagKey<Item> ironNugget() {
-<<<<<<< HEAD
-			return AllTags.forgeItemTag("iron_nuggets");
-=======
 			return Tags.Items.NUGGETS_IRON;
->>>>>>> 47764352
 		}
 
 		static TagKey<Item> zinc() {
@@ -160,14 +152,6 @@
 			return Tags.Items.INGOTS_COPPER;
 		}
 
-<<<<<<< HEAD
-		static TagKey<Item> copperSheet() {
-			return AllTags.forgeItemTag("copper_plates");
-		}
-
-		static TagKey<Item> copperNugget() {
-			return AllTags.forgeItemTag("copper_nuggets");
-=======
 		static TagKey<Item> copperNugget() {
 			return AllTags.forgeItemTag("copper_nuggets");
 		}
@@ -178,7 +162,6 @@
 
 		static TagKey<Item> copperSheet() {
 			return AllTags.forgeItemTag("plates/copper");
->>>>>>> 47764352
 		}
 
 		static TagKey<Item> brassNugget() {
@@ -202,11 +185,7 @@
 		}
 
 		static Ingredient netherite() {
-<<<<<<< HEAD
-			return Ingredient.of(AllTags.forgeItemTag("netherite_ingots"));
-=======
 			return Ingredient.of(Tags.Items.INGOTS_NETHERITE);
->>>>>>> 47764352
 		}
 
 	}
