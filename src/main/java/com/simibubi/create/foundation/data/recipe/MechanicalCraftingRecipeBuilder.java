--- conflicted
+++ resolved
@@ -27,13 +27,6 @@
 import net.minecraft.world.item.crafting.Ingredient;
 import net.minecraft.world.item.crafting.RecipeSerializer;
 import net.minecraft.world.level.ItemLike;
-<<<<<<< HEAD
-=======
-import net.minecraftforge.common.crafting.CraftingHelper;
-import net.minecraftforge.common.crafting.conditions.ICondition;
-import net.minecraftforge.common.crafting.conditions.ModLoadedCondition;
-import net.minecraftforge.common.crafting.conditions.NotCondition;
->>>>>>> 9fbb71e4
 
 public class MechanicalCraftingRecipeBuilder {
 
@@ -118,11 +111,7 @@
 	 * Builds this recipe into a {@link FinishedRecipe}.
 	 */
 	public void build(Consumer<FinishedRecipe> p_200464_1_) {
-<<<<<<< HEAD
-		this.build(p_200464_1_, Registry.ITEM.getKey(this.result));
-=======
 		this.build(p_200464_1_, RegisteredObjects.getKeyOrThrow(this.result));
->>>>>>> 9fbb71e4
 	}
 
 	/**
@@ -130,11 +119,7 @@
 	 * {@link #build(Consumer)} if save is the same as the ID for the result.
 	 */
 	public void build(Consumer<FinishedRecipe> p_200466_1_, String p_200466_2_) {
-<<<<<<< HEAD
-		ResourceLocation resourcelocation = Registry.ITEM.getKey(this.result);
-=======
 		ResourceLocation resourcelocation = RegisteredObjects.getKeyOrThrow(this.result);
->>>>>>> 9fbb71e4
 		if ((new ResourceLocation(p_200466_2_)).equals(resourcelocation)) {
 			throw new IllegalStateException("Shaped Recipe " + p_200466_2_ + " should remove its 'save' argument");
 		} else {
@@ -223,11 +208,7 @@
 
 			p_218610_1_.add("key", jsonobject);
 			JsonObject jsonobject1 = new JsonObject();
-<<<<<<< HEAD
-			jsonobject1.addProperty("item", Registry.ITEM.getKey(this.result)
-=======
 			jsonobject1.addProperty("item", RegisteredObjects.getKeyOrThrow(this.result)
->>>>>>> 9fbb71e4
 				.toString());
 			if (this.count > 1)
 				jsonobject1.addProperty("count", this.count);
