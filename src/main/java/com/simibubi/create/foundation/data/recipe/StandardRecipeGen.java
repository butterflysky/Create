package com.simibubi.create.foundation.data.recipe;

import static com.simibubi.create.foundation.data.recipe.CompatMetals.ALUMINUM;
import static com.simibubi.create.foundation.data.recipe.CompatMetals.LEAD;
import static com.simibubi.create.foundation.data.recipe.CompatMetals.NICKEL;
import static com.simibubi.create.foundation.data.recipe.CompatMetals.OSMIUM;
import static com.simibubi.create.foundation.data.recipe.CompatMetals.PLATINUM;
import static com.simibubi.create.foundation.data.recipe.CompatMetals.QUICKSILVER;
import static com.simibubi.create.foundation.data.recipe.CompatMetals.SILVER;
import static com.simibubi.create.foundation.data.recipe.CompatMetals.TIN;
import static com.simibubi.create.foundation.data.recipe.CompatMetals.URANIUM;

import java.util.ArrayList;
import java.util.List;
import java.util.function.UnaryOperator;

import com.google.common.base.Supplier;
import com.google.common.collect.ImmutableList;
import com.google.gson.JsonArray;
import com.google.gson.JsonObject;
import com.simibubi.create.AllBlocks;
import com.simibubi.create.AllItems;
import com.simibubi.create.AllRecipeTypes;
import com.simibubi.create.AllTags;
import com.simibubi.create.AllTags.AllItemTags;
import com.simibubi.create.Create;
import com.simibubi.create.content.AllSections;
import com.simibubi.create.content.palettes.AllPaletteBlocks;
import com.simibubi.create.content.palettes.AllPaletteStoneTypes;
import com.simibubi.create.foundation.utility.Lang;
import com.simibubi.create.foundation.utility.RegisteredObjects;
import com.tterrag.registrate.util.entry.BlockEntry;
import com.tterrag.registrate.util.entry.ItemEntry;
import com.tterrag.registrate.util.entry.ItemProviderEntry;

import me.alphamode.forgetags.Tags;
import net.fabricmc.fabric.api.datagen.v1.FabricDataGenerator;
import net.fabricmc.fabric.api.resource.conditions.v1.ConditionJsonProvider;
import net.fabricmc.fabric.api.resource.conditions.v1.DefaultResourceConditions;
import net.minecraft.advancements.critereon.ItemPredicate;
import net.minecraft.core.Registry;
import net.minecraft.data.recipes.FinishedRecipe;
import net.minecraft.data.recipes.ShapedRecipeBuilder;
import net.minecraft.data.recipes.ShapelessRecipeBuilder;
import net.minecraft.data.recipes.SimpleCookingRecipeBuilder;
import net.minecraft.data.recipes.SpecialRecipeBuilder;
import net.minecraft.resources.ResourceLocation;
import net.minecraft.tags.ItemTags;
import net.minecraft.tags.TagKey;
import net.minecraft.world.item.DyeColor;
import net.minecraft.world.item.Item;
import net.minecraft.world.item.Items;
import net.minecraft.world.item.crafting.Ingredient;
import net.minecraft.world.item.crafting.RecipeSerializer;
import net.minecraft.world.item.crafting.SimpleCookingSerializer;
import net.minecraft.world.item.crafting.SimpleRecipeSerializer;
import net.minecraft.world.level.ItemLike;
import net.minecraft.world.level.block.Block;
import net.minecraft.world.level.block.Blocks;

@SuppressWarnings("unused")
public class StandardRecipeGen extends CreateRecipeProvider {

	/*
	 * Recipes are added through fields, so one can navigate to the right one easily
	 *
	 * (Ctrl-o) in Eclipse
	 */

	private Marker MATERIALS = enterSection(AllSections.MATERIALS);

	GeneratedRecipe

	RAW_ZINC = create(AllItems.RAW_ZINC).returns(9)
		.unlockedBy(AllBlocks.RAW_ZINC_BLOCK::get)
		.viaShapeless(b -> b.requires(AllBlocks.RAW_ZINC_BLOCK.get())),

		RAW_ZINC_BLOCK = create(AllBlocks.RAW_ZINC_BLOCK).unlockedBy(AllItems.RAW_ZINC::get)
			.viaShaped(b -> b.define('C', AllItems.RAW_ZINC.get())
				.pattern("CCC")
				.pattern("CCC")
				.pattern("CCC")),

		COPPER_NUGGET = create(AllItems.COPPER_NUGGET).returns(9)
			.unlockedBy(() -> Items.COPPER_INGOT)
			.viaShapeless(b -> b.requires(I.copper())),

		COPPER_INGOT = create(() -> Items.COPPER_INGOT).unlockedBy(AllItems.COPPER_NUGGET::get)
			.viaShaped(b -> b.define('C', I.copperNugget())
				.pattern("CCC")
				.pattern("CCC")
				.pattern("CCC")),

		BRASS_COMPACTING =
			metalCompacting(ImmutableList.of(AllItems.BRASS_NUGGET, AllItems.BRASS_INGOT, AllBlocks.BRASS_BLOCK),
				ImmutableList.of(I::brassNugget, I::brass, I::brassBlock)),

		ZINC_COMPACTING =
			metalCompacting(ImmutableList.of(AllItems.ZINC_NUGGET, AllItems.ZINC_INGOT, AllBlocks.ZINC_BLOCK),
				ImmutableList.of(I::zincNugget, I::zinc, I::zincBlock)),

		ROSE_QUARTZ_CYCLE =
			conversionCycle(ImmutableList.of(AllBlocks.ROSE_QUARTZ_TILES, AllBlocks.SMALL_ROSE_QUARTZ_TILES)),

		ANDESITE_ALLOY = create(AllItems.ANDESITE_ALLOY).unlockedByTag(I::iron)
			.viaShaped(b -> b.define('A', Blocks.ANDESITE)
				.define('B', Tags.Items.NUGGETS_IRON)
				.pattern("BA")
				.pattern("AB")),

		ANDESITE_ALLOY_FROM_ZINC = create(AllItems.ANDESITE_ALLOY).withSuffix("_from_zinc")
			.unlockedByTag(I::zinc)
			.viaShaped(b -> b.define('A', Blocks.ANDESITE)
				.define('B', I.zincNugget())
				.pattern("BA")
				.pattern("AB")),

		ELECTRON_TUBE = create(AllItems.ELECTRON_TUBE).unlockedBy(AllItems.ROSE_QUARTZ::get)
			.viaShaped(b -> b.define('L', AllItems.POLISHED_ROSE_QUARTZ.get())
				.define('N', I.ironSheet())
				.pattern("L")
				.pattern("N")),

		ROSE_QUARTZ = create(AllItems.ROSE_QUARTZ).unlockedBy(() -> Items.REDSTONE)
			.viaShapeless(b -> b.requires(Tags.Items.GEMS_QUARTZ)
				.requires(Ingredient.of(I.redstone()), 8)),

		SAND_PAPER = create(AllItems.SAND_PAPER).unlockedBy(() -> Items.PAPER)
			.viaShapeless(b -> b.requires(Items.PAPER)
				.requires(Tags.Items.SAND_COLORLESS)),

		RED_SAND_PAPER = create(AllItems.RED_SAND_PAPER).unlockedBy(() -> Items.PAPER)
			.viaShapeless(b -> b.requires(Items.PAPER)
				.requires(Tags.Items.SAND_RED))

	;

	private Marker CURIOSITIES = enterSection(AllSections.CURIOSITIES);

	GeneratedRecipe

	TOOLBOX = create(AllBlocks.TOOLBOXES.get(DyeColor.BROWN)).unlockedByTag(I::goldSheet)
		.viaShaped(b -> b.define('S', I.goldSheet())
			.define('C', I.cog())
			.define('W', Tags.Items.CHESTS_WOODEN)
			.define('L', Tags.Items.LEATHER)
			.pattern(" C ")
			.pattern("SWS")
			.pattern(" L ")),

		TOOLBOX_DYEING = createSpecial(AllRecipeTypes.TOOLBOX_DYEING::getSerializer, "crafting", "toolbox_dyeing"),

		MINECART_COUPLING = create(AllItems.MINECART_COUPLING).unlockedBy(I::andesite)
			.viaShaped(b -> b.define('E', I.andesite())
				.define('O', I.ironSheet())
				.pattern("  E")
				.pattern(" O ")
				.pattern("E  ")),

		PECULIAR_BELL = create(AllBlocks.PECULIAR_BELL).unlockedByTag(I::brass)
			.viaShaped(b -> b.define('I', I.brassBlock())
				.define('P', I.brassSheet())
				.pattern("I")
				.pattern("P")),

		CAKE = create(() -> Items.CAKE).unlockedByTag(() -> AllTags.forgeItemTag("dough"))
			.viaShaped(b -> b.define('E', Tags.Items.EGGS)
				.define('S', Items.SUGAR)
				.define('P', AllTags.forgeItemTag("dough"))
				.define('M', () -> Items.MILK_BUCKET)
				.pattern(" M ")
				.pattern("SES")
				.pattern(" P "))

	;

	private Marker KINETICS = enterSection(AllSections.KINETICS);

	GeneratedRecipe ANDESITE_LADDER = create(AllBlocks.ANDESITE_LADDER).returns(4)
		.unlockedBy(I::andesite)
		.viaShaped(b -> b.define('A', I.andesite())
			.pattern("A A")
			.pattern("AAA")
			.pattern("A A")),

		BASIN = create(AllBlocks.BASIN).unlockedBy(I::andesite)
			.viaShaped(b -> b.define('A', I.andesite())
				.pattern("A A")
				.pattern("AAA")),

		GOGGLES = create(AllItems.GOGGLES).unlockedBy(I::andesite)
			.viaShaped(b -> b.define('G', Tags.Items.GLASS)
				.define('P', I.goldSheet())
				.define('S', Tags.Items.STRING)
				.pattern(" S ")
				.pattern("GPG")),

		WRENCH = create(AllItems.WRENCH).unlockedBy(I::andesite)
			.viaShaped(b -> b.define('G', I.goldSheet())
				.define('P', I.cog())
				.define('S', Tags.Items.RODS_WOODEN)
				.pattern("GG")
				.pattern("GP")
				.pattern(" S")),

		FILTER = create(AllItems.FILTER).unlockedBy(I::andesite)
			.viaShaped(b -> b.define('S', ItemTags.WOOL)
				.define('A', Tags.Items.NUGGETS_IRON)
				.pattern("ASA")),

		ATTRIBUTE_FILTER = create(AllItems.ATTRIBUTE_FILTER).unlockedByTag(I::brass)
			.viaShaped(b -> b.define('S', ItemTags.WOOL)
				.define('A', I.brassNugget())
				.pattern("ASA")),

		BRASS_HAND = create(AllItems.BRASS_HAND).unlockedByTag(I::brass)
			.viaShaped(b -> b.define('A', I.andesite())
				.define('B', I.brassSheet())
				.pattern(" A ")
				.pattern("BBB")
				.pattern(" B ")),

		SUPER_GLUE = create(AllItems.SUPER_GLUE).unlockedByTag(I::ironSheet)
			.viaShaped(b -> b.define('A', Tags.Items.SLIMEBALLS)
				.define('S', I.ironSheet())
				.define('N', Tags.Items.NUGGETS_IRON)
				.pattern("AS")
				.pattern("NA")),

		CRAFTER_SLOT_COVER = create(AllItems.CRAFTER_SLOT_COVER).unlockedBy(AllBlocks.MECHANICAL_CRAFTER::get)
			.viaShaped(b -> b.define('A', I.brassNugget())
				.pattern("AAA")),

		COGWHEEL = create(AllBlocks.COGWHEEL).unlockedBy(I::andesite)
			.viaShapeless(b -> b.requires(I.shaft())
				.requires(I.planks())),

		LARGE_COGWHEEL = create(AllBlocks.LARGE_COGWHEEL).unlockedBy(I::andesite)
			.viaShapeless(b -> b.requires(I.shaft())
				.requires(I.planks())
				.requires(I.planks())),

		LARGE_COGWHEEL_FROM_LITTLE = create(AllBlocks.LARGE_COGWHEEL).withSuffix("from_little")
			.unlockedBy(I::andesite)
			.viaShapeless(b -> b.requires(I.cog())
				.requires(I.planks())),

		WATER_WHEEL = create(AllBlocks.WATER_WHEEL).unlockedBy(I::andesite)
			.viaShaped(b -> b.define('S', ItemTags.WOODEN_SLABS)
				.define('C', AllBlocks.LARGE_COGWHEEL.get())
				.pattern("SSS")
				.pattern("SCS")
				.pattern("SSS")),

		SHAFT = create(AllBlocks.SHAFT).returns(8)
			.unlockedBy(I::andesite)
			.viaShaped(b -> b.define('A', I.andesite())
				.pattern("A")
				.pattern("A")),

		MECHANICAL_PRESS = create(AllBlocks.MECHANICAL_PRESS).unlockedBy(I::andesiteCasing)
			.viaShaped(b -> b.define('C', I.andesiteCasing())
				.define('S', I.shaft())
				.define('I', AllTags.forgeItemTag("storage_blocks/iron"))
				.pattern("S")
				.pattern("C")
				.pattern("I")),

		MILLSTONE = create(AllBlocks.MILLSTONE).unlockedBy(I::andesiteCasing)
			.viaShaped(b -> b.define('C', I.cog())
				.define('S', I.andesiteCasing())
				.define('I', I.stone())
				.pattern("C")
				.pattern("S")
				.pattern("I")),

		MECHANICAL_PISTON = create(AllBlocks.MECHANICAL_PISTON).unlockedBy(I::andesiteCasing)
			.viaShaped(b -> b.define('B', ItemTags.WOODEN_SLABS)
				.define('C', I.andesiteCasing())
				.define('I', AllBlocks.PISTON_EXTENSION_POLE.get())
				.pattern("B")
				.pattern("C")
				.pattern("I")),

		STICKY_MECHANICAL_PISTON = create(AllBlocks.STICKY_MECHANICAL_PISTON).unlockedBy(I::andesite)
			.viaShaped(b -> b.define('S', Tags.Items.SLIMEBALLS)
				.define('P', AllBlocks.MECHANICAL_PISTON.get())
				.pattern("S")
				.pattern("P")),

		TURNTABLE = create(AllBlocks.TURNTABLE).unlockedBy(I::andesite)
			.viaShaped(b -> b.define('S', I.shaft())
				.define('P', ItemTags.WOODEN_SLABS)
				.pattern("P")
				.pattern("S")),

		PISTON_EXTENSION_POLE = create(AllBlocks.PISTON_EXTENSION_POLE).returns(8)
			.unlockedBy(I::andesite)
			.viaShaped(b -> b.define('A', I.andesite())
				.define('P', ItemTags.PLANKS)
				.pattern("P")
				.pattern("A")
				.pattern("P")),

		GANTRY_PINION = create(AllBlocks.GANTRY_CARRIAGE).unlockedBy(I::andesiteCasing)
			.viaShaped(b -> b.define('B', ItemTags.WOODEN_SLABS)
				.define('C', I.andesiteCasing())
				.define('I', I.cog())
				.pattern("B")
				.pattern("C")
				.pattern("I")),

		GANTRY_SHAFT = create(AllBlocks.GANTRY_SHAFT).returns(8)
			.unlockedBy(I::andesite)
			.viaShaped(b -> b.define('A', I.andesite())
				.define('R', I.redstone())
				.pattern("A")
				.pattern("R")
				.pattern("A")),

		PLACARD = create(AllBlocks.PLACARD).returns(1)
			.unlockedByTag(() -> I.brass())
			.viaShapeless(b -> b.requires(Items.ITEM_FRAME)
				.requires(I.brassSheet())),

		TRAIN_DOOR = create(AllBlocks.TRAIN_DOOR).returns(1)
			.unlockedByTag(() -> I.brass())
			.viaShapeless(b -> b.requires(ItemTags.WOODEN_DOORS)
				.requires(I.brassSheet())),

		TRAIN_TRAPDOOR = create(AllBlocks.TRAIN_TRAPDOOR).returns(1)
			.unlockedByTag(() -> I.brass())
			.viaShapeless(b -> b.requires(ItemTags.WOODEN_TRAPDOORS)
				.requires(I.brassSheet())),

		FRAMED_GLASS_DOOR = create(AllBlocks.FRAMED_GLASS_DOOR).returns(1)
			.unlockedBy(AllPaletteBlocks.FRAMED_GLASS::get)
			.viaShapeless(b -> b.requires(ItemTags.WOODEN_DOORS)
				.requires(AllPaletteBlocks.FRAMED_GLASS.get())),

		FRAMED_GLASS_TRAPDOOR = create(AllBlocks.FRAMED_GLASS_TRAPDOOR).returns(1)
			.unlockedBy(AllPaletteBlocks.FRAMED_GLASS::get)
			.viaShapeless(b -> b.requires(ItemTags.WOODEN_TRAPDOORS)
				.requires(AllPaletteBlocks.FRAMED_GLASS.get())),

		ANALOG_LEVER = create(AllBlocks.ANALOG_LEVER).unlockedBy(I::andesite)
			.viaShaped(b -> b.define('S', I.andesiteCasing())
				.define('P', Tags.Items.RODS_WOODEN)
				.pattern("P")
				.pattern("S")),

		ROSE_QUARTZ_LAMP = create(AllBlocks.ROSE_QUARTZ_LAMP).unlockedByTag(I::zinc)
			.viaShapeless(b -> b.requires(AllItems.POLISHED_ROSE_QUARTZ.get())
				.requires(I.redstone())
				.requires(I.zinc())),

		BELT_CONNECTOR = create(AllItems.BELT_CONNECTOR).unlockedBy(I::andesite)
			.viaShaped(b -> b.define('D', Items.DRIED_KELP)
				.pattern("DDD")
				.pattern("DDD")),

		ADJUSTABLE_PULLEY = create(AllBlocks.ADJUSTABLE_CHAIN_GEARSHIFT).unlockedBy(I::electronTube)
			.viaShapeless(b -> b.requires(AllBlocks.ENCASED_CHAIN_DRIVE.get())
				.requires(I.electronTube())),

		CART_ASSEMBLER = create(AllBlocks.CART_ASSEMBLER).unlockedBy(I::andesite)
			.viaShaped(b -> b.define('L', ItemTags.LOGS)
				.define('R', I.redstone())
				.define('C', I.andesite())
				.pattern("CRC")
				.pattern("L L")),

		CONTROLLER_RAIL = create(AllBlocks.CONTROLLER_RAIL).returns(6)
			.unlockedBy(() -> Items.POWERED_RAIL)
			.viaShaped(b -> b.define('A', I.gold())
				.define('E', I.electronTube())
				.define('S', Tags.Items.RODS_WOODEN)
				.pattern("A A")
				.pattern("ASA")
				.pattern("AEA")),

		HAND_CRANK = create(AllBlocks.HAND_CRANK).unlockedBy(I::andesite)
			.viaShaped(b -> b.define('A', I.andesite())
				.define('C', ItemTags.PLANKS)
				.pattern("CCC")
				.pattern("  A")),

		COPPER_VALVE_HANDLE = create(AllBlocks.COPPER_VALVE_HANDLE).unlockedBy(I::copper)
			.viaShaped(b -> b.define('S', I.andesite())
				.define('C', I.copperSheet())
				.pattern("CCC")
				.pattern(" S ")),

		COPPER_VALVE_HANDLE_FROM_OTHER_HANDLES = create(AllBlocks.COPPER_VALVE_HANDLE).withSuffix("_from_others")
			.unlockedBy(I::copper)
			.viaShapeless(b -> b.requires(AllItemTags.VALVE_HANDLES.tag)),

		NOZZLE = create(AllBlocks.NOZZLE).unlockedBy(AllBlocks.ENCASED_FAN::get)
			.viaShaped(b -> b.define('S', I.andesite())
				.define('C', ItemTags.WOOL)
				.pattern(" S ")
				.pattern(" C ")
				.pattern("SSS")),

		PROPELLER = create(AllItems.PROPELLER).unlockedByTag(I::ironSheet)
			.viaShaped(b -> b.define('S', I.ironSheet())
				.define('C', I.andesite())
				.pattern(" S ")
				.pattern("SCS")
				.pattern(" S ")),

		WHISK = create(AllItems.WHISK).unlockedByTag(I::ironSheet)
			.viaShaped(b -> b.define('S', I.ironSheet())
				.define('C', I.andesite())
				.pattern(" C ")
				.pattern("SCS")
				.pattern("SSS")),

		ENCASED_FAN = create(AllBlocks.ENCASED_FAN).unlockedByTag(I::ironSheet)
			.viaShaped(b -> b.define('A', I.andesiteCasing())
				.define('S', I.shaft())
				.define('P', AllItems.PROPELLER.get())
				.pattern("S")
				.pattern("A")
				.pattern("P")),

		CUCKOO_CLOCK = create(AllBlocks.CUCKOO_CLOCK).unlockedBy(I::andesite)
			.viaShaped(b -> b.define('S', ItemTags.PLANKS)
				.define('A', Items.CLOCK)
				.define('C', I.andesiteCasing())
				.pattern("S")
				.pattern("C")
				.pattern("A")),

		MECHANICAL_CRAFTER = create(AllBlocks.MECHANICAL_CRAFTER).returns(3)
			.unlockedBy(I::brassCasing)
			.viaShaped(b -> b.define('B', I.electronTube())
				.define('R', Blocks.CRAFTING_TABLE)
				.define('C', I.brassCasing())
				.pattern("B")
				.pattern("C")
				.pattern("R")),

		WINDMILL_BEARING = create(AllBlocks.WINDMILL_BEARING).unlockedBy(I::andesite)
			.viaShaped(b -> b.define('B', ItemTags.WOODEN_SLABS)
				.define('C', I.stone())
				.define('I', I.shaft())
				.pattern("B")
				.pattern("C")
				.pattern("I")),

		MECHANICAL_BEARING = create(AllBlocks.MECHANICAL_BEARING).unlockedBy(I::andesiteCasing)
			.viaShaped(b -> b.define('B', ItemTags.WOODEN_SLABS)
				.define('C', I.andesiteCasing())
				.define('I', I.shaft())
				.pattern("B")
				.pattern("C")
				.pattern("I")),

		CLOCKWORK_BEARING = create(AllBlocks.CLOCKWORK_BEARING).unlockedBy(I::brassCasing)
			.viaShaped(b -> b.define('S', I.electronTube())
				.define('B', I.woodSlab())
				.define('C', I.brassCasing())
				.pattern("B")
				.pattern("C")
				.pattern("S")),

		WOODEN_BRACKET = create(AllBlocks.WOODEN_BRACKET).returns(4)
			.unlockedBy(I::andesite)
			.viaShaped(b -> b.define('S', Tags.Items.RODS_WOODEN)
				.define('P', I.planks())
				.define('C', I.andesite())
				.pattern("SSS")
				.pattern("PCP")),

		METAL_BRACKET = create(AllBlocks.METAL_BRACKET).returns(4)
			.unlockedBy(I::andesite)
			.viaShaped(b -> b.define('S', Tags.Items.NUGGETS_IRON)
				.define('P', I.iron())
				.define('C', I.andesite())
				.pattern("SSS")
				.pattern("PCP")),

		METAL_GIRDER = create(AllBlocks.METAL_GIRDER).returns(8)
			.unlockedBy(I::andesite)
			.viaShaped(b -> b.define('P', I.ironSheet())
				.define('C', I.andesite())
				.pattern("PPP")
				.pattern("CCC")),

		DISPLAY_BOARD = create(AllBlocks.DISPLAY_BOARD).returns(2)
			.unlockedBy(I::andesite)
			.viaShaped(b -> b.define('A', I.electronTube())
				.define('P', I.andesite())
				.pattern("PAP")),

		STEAM_WHISTLE = create(AllBlocks.STEAM_WHISTLE).unlockedBy(I::copper)
			.viaShaped(b -> b.define('P', I.goldSheet())
				.define('C', I.copper())
				.pattern("P")
				.pattern("C")),

		STEAM_ENGINE = create(AllBlocks.STEAM_ENGINE).unlockedBy(I::copper)
			.viaShaped(b -> b.define('P', I.goldSheet())
				.define('C', I.copperBlock())
				.define('A', I.andesite())
				.pattern("P")
				.pattern("A")
				.pattern("C")),

		FLUID_PIPE = create(AllBlocks.FLUID_PIPE).returns(4)
			.unlockedBy(I::copper)
			.viaShaped(b -> b.define('S', I.copperSheet())
				.define('C', I.copper())
				.pattern("SCS")),

		FLUID_PIPE_2 = create(AllBlocks.FLUID_PIPE).withSuffix("_vertical")
			.returns(4)
			.unlockedBy(I::copper)
			.viaShaped(b -> b.define('S', I.copperSheet())
				.define('C', I.copper())
				.pattern("S")
				.pattern("C")
				.pattern("S")),

		MECHANICAL_PUMP = create(AllBlocks.MECHANICAL_PUMP).unlockedBy(I::copper)
			.viaShapeless(b -> b.requires(I.cog())
				.requires(AllBlocks.FLUID_PIPE.get())),

		SMART_FLUID_PIPE = create(AllBlocks.SMART_FLUID_PIPE).unlockedBy(I::copper)
			.viaShaped(b -> b.define('P', I.electronTube())
				.define('S', AllBlocks.FLUID_PIPE.get())
				.define('I', I.brassSheet())
				.pattern("I")
				.pattern("S")
				.pattern("P")),

		FLUID_VALVE = create(AllBlocks.FLUID_VALVE).unlockedBy(I::copper)
			.viaShapeless(b -> b.requires(I.ironSheet())
				.requires(AllBlocks.FLUID_PIPE.get())),

		SPOUT = create(AllBlocks.SPOUT).unlockedBy(I::copperCasing)
			.viaShaped(b -> b.define('T', I.copperCasing())
				.define('P', Items.DRIED_KELP)
				.pattern("T")
				.pattern("P")),

		ITEM_DRAIN = create(AllBlocks.ITEM_DRAIN).unlockedBy(I::copperCasing)
			.viaShaped(b -> b.define('P', Blocks.IRON_BARS)
				.define('S', I.copperCasing())
				.pattern("P")
				.pattern("S")),

		FLUID_TANK = create(AllBlocks.FLUID_TANK).unlockedByTag(() -> Tags.Items.BARRELS_WOODEN)
			.viaShaped(b -> b.define('B', I.copperSheet())
				.define('C', Tags.Items.BARRELS_WOODEN)
				.pattern("B")
				.pattern("C")
				.pattern("B")),

		ITEM_VAULT = create(AllBlocks.ITEM_VAULT).unlockedByTag(() -> Tags.Items.BARRELS_WOODEN)
			.viaShaped(b -> b.define('B', I.ironSheet())
				.define('C', Tags.Items.BARRELS_WOODEN)
				.pattern("B")
				.pattern("C")
				.pattern("B")),

		TRAIN_SIGNAL = create(AllBlocks.TRACK_SIGNAL).unlockedBy(I::railwayCasing)
			.returns(4)
			.viaShapeless(b -> b.requires(I.railwayCasing())
				.requires(I.electronTube())),

		TRAIN_OBSERVER = create(AllBlocks.TRACK_OBSERVER).unlockedBy(I::railwayCasing)
			.returns(2)
			.viaShapeless(b -> b.requires(I.railwayCasing())
				.requires(ItemTags.WOODEN_PRESSURE_PLATES)),

		TRAIN_OBSERVER_2 = create(AllBlocks.TRACK_OBSERVER).withSuffix("_from_other_plates")
			.unlockedBy(I::railwayCasing)
			.returns(2)
			.viaShapeless(b -> b.requires(I.railwayCasing())
				.requires(Ingredient.of(Items.STONE_PRESSURE_PLATE, Items.POLISHED_BLACKSTONE_PRESSURE_PLATE,
					Items.HEAVY_WEIGHTED_PRESSURE_PLATE, Items.LIGHT_WEIGHTED_PRESSURE_PLATE))),

		TRAIN_SCHEDULE = create(AllItems.SCHEDULE).unlockedByTag(I::sturdySheet)
			.returns(4)
			.viaShapeless(b -> b.requires(I.sturdySheet())
				.requires(Items.PAPER)),

		TRAIN_STATION = create(AllBlocks.TRACK_STATION).unlockedBy(I::railwayCasing)
			.returns(2)
			.viaShapeless(b -> b.requires(I.railwayCasing())
				.requires(Items.COMPASS)),

		TRAIN_CONTROLS = create(AllBlocks.CONTROLS).unlockedBy(I::railwayCasing)
			.viaShaped(b -> b.define('I', I.precisionMechanism())
				.define('B', Items.LEVER)
				.define('C', I.railwayCasing())
				.pattern("B")
				.pattern("C")
				.pattern("I")),

		DEPLOYER = create(AllBlocks.DEPLOYER).unlockedBy(I::electronTube)
			.viaShaped(b -> b.define('I', AllItems.BRASS_HAND.get())
				.define('B', I.electronTube())
				.define('C', I.andesiteCasing())
				.pattern("B")
				.pattern("C")
				.pattern("I")),

		PORTABLE_STORAGE_INTERFACE = create(AllBlocks.PORTABLE_STORAGE_INTERFACE).unlockedBy(I::andesiteCasing)
			.viaShapeless(b -> b.requires(I.andesiteCasing())
				.requires(AllBlocks.CHUTE.get())),

		PORTABLE_FLUID_INTERFACE = create(AllBlocks.PORTABLE_FLUID_INTERFACE).unlockedBy(I::copperCasing)
			.viaShapeless(b -> b.requires(I.copperCasing())
				.requires(AllBlocks.CHUTE.get())),

		ROPE_PULLEY = create(AllBlocks.ROPE_PULLEY).unlockedBy(I::andesite)
			.viaShaped(b -> b.define('B', I.andesiteCasing())
				.define('C', ItemTags.WOOL)
				.define('I', I.ironSheet())
				.pattern("B")
				.pattern("C")
				.pattern("I")),

		HOSE_PULLEY = create(AllBlocks.HOSE_PULLEY).unlockedBy(I::copper)
			.viaShaped(b -> b.define('B', I.copperCasing())
				.define('C', Items.DRIED_KELP_BLOCK)
				.define('I', I.copperSheet())
				.pattern("B")
				.pattern("C")
				.pattern("I")),

		EMPTY_BLAZE_BURNER = create(AllItems.EMPTY_BLAZE_BURNER).unlockedByTag(I::iron)
			.viaShaped(b -> b.define('A', Tags.Items.NETHERRACK)
				.define('I', I.ironSheet())
				.pattern(" I ")
				.pattern("IAI")
				.pattern(" I ")),

		CHUTE = create(AllBlocks.CHUTE).unlockedBy(I::andesite)
			.returns(4)
			.viaShaped(b -> b.define('A', I.ironSheet())
				.define('I', I.iron())
				.pattern("A")
				.pattern("I")
				.pattern("A")),

		SMART_CHUTE = create(AllBlocks.SMART_CHUTE).unlockedBy(AllBlocks.CHUTE::get)
			.viaShaped(b -> b.define('P', I.electronTube())
				.define('S', AllBlocks.CHUTE.get())
				.define('I', I.brassSheet())
				.pattern("I")
				.pattern("S")
				.pattern("P")),

		DEPOT = create(AllBlocks.DEPOT).unlockedBy(I::andesiteCasing)
			.viaShapeless(b -> b.requires(I.andesite())
				.requires(I.andesiteCasing())),

		WEIGHTED_EJECTOR = create(AllBlocks.WEIGHTED_EJECTOR).unlockedBy(I::andesiteCasing)
			.viaShaped(b -> b.define('A', I.goldSheet())
				.define('D', AllBlocks.DEPOT.get())
				.define('I', I.cog())
				.pattern("A")
				.pattern("D")
				.pattern("I")),

		MECHANICAL_ARM = create(AllBlocks.MECHANICAL_ARM::get).unlockedBy(I::brassCasing)
			.returns(1)
			.viaShaped(b -> b.define('L', I.brassSheet())
				.define('I', I.precisionMechanism())
				.define('A', I.andesite())
				.define('C', I.brassCasing())
				.pattern("LLA")
				.pattern("L  ")
				.pattern("IC ")),

		MECHANICAL_MIXER = create(AllBlocks.MECHANICAL_MIXER).unlockedBy(I::andesite)
			.viaShaped(b -> b.define('C', I.andesiteCasing())
				.define('S', I.cog())
				.define('I', AllItems.WHISK.get())
				.pattern("S")
				.pattern("C")
				.pattern("I")),

		CLUTCH = create(AllBlocks.CLUTCH).unlockedBy(I::andesiteCasing)
			.viaShapeless(b -> b.requires(I.andesiteCasing())
				.requires(I.shaft())
				.requires(I.redstone())),

		GEARSHIFT = create(AllBlocks.GEARSHIFT).unlockedBy(I::andesiteCasing)
			.viaShapeless(b -> b.requires(I.andesiteCasing())
				.requires(I.cog())
				.requires(I.redstone())),

		SAIL = create(AllBlocks.SAIL).returns(2)
			.unlockedBy(I::andesite)
			.viaShaped(b -> b.define('W', ItemTags.WOOL)
				.define('S', Tags.Items.RODS_WOODEN)
				.define('A', I.andesite())
				.pattern("WS")
				.pattern("SA")),

		SAIL_CYCLE = conversionCycle(ImmutableList.of(AllBlocks.SAIL_FRAME, AllBlocks.SAIL)),

		RADIAL_CHASIS = create(AllBlocks.RADIAL_CHASSIS).returns(3)
			.unlockedBy(I::andesite)
			.viaShaped(b -> b.define('P', I.andesite())
				.define('L', ItemTags.LOGS)
				.pattern(" L ")
				.pattern("PLP")
				.pattern(" L ")),

		LINEAR_CHASIS = create(AllBlocks.LINEAR_CHASSIS).returns(3)
			.unlockedBy(I::andesite)
			.viaShaped(b -> b.define('P', I.andesite())
				.define('L', ItemTags.LOGS)
				.pattern(" P ")
				.pattern("LLL")
				.pattern(" P ")),

		LINEAR_CHASSIS_CYCLE =
			conversionCycle(ImmutableList.of(AllBlocks.LINEAR_CHASSIS, AllBlocks.SECONDARY_LINEAR_CHASSIS)),

		STICKER = create(AllBlocks.STICKER).returns(1)
			.unlockedBy(I::andesite)
			.viaShaped(b -> b.define('I', I.andesite())
				.define('C', Tags.Items.COBBLESTONE)
				.define('R', I.redstone())
				.define('S', Tags.Items.SLIMEBALLS)
				.pattern("ISI")
				.pattern("CRC")),

		MINECART = create(() -> Items.MINECART).withSuffix("_from_contraption_cart")
			.unlockedBy(AllBlocks.CART_ASSEMBLER::get)
			.viaShapeless(b -> b.requires(AllItems.MINECART_CONTRAPTION.get())),

		FURNACE_MINECART = create(() -> Items.FURNACE_MINECART).withSuffix("_from_contraption_cart")
			.unlockedBy(AllBlocks.CART_ASSEMBLER::get)
			.viaShapeless(b -> b.requires(AllItems.FURNACE_MINECART_CONTRAPTION.get())),

		GEARBOX = create(AllBlocks.GEARBOX).unlockedBy(I::cog)
			.viaShaped(b -> b.define('C', I.cog())
				.define('B', I.andesiteCasing())
				.pattern(" C ")
				.pattern("CBC")
				.pattern(" C ")),

		GEARBOX_CYCLE = conversionCycle(ImmutableList.of(AllBlocks.GEARBOX, AllItems.VERTICAL_GEARBOX)),

		MYSTERIOUS_CUCKOO_CLOCK = create(AllBlocks.MYSTERIOUS_CUCKOO_CLOCK).unlockedBy(AllBlocks.CUCKOO_CLOCK::get)
			.viaShaped(b -> b.define('C', Tags.Items.GUNPOWDER)
				.define('B', AllBlocks.CUCKOO_CLOCK.get())
				.pattern(" C ")
				.pattern("CBC")
				.pattern(" C ")),

		ENCASED_CHAIN_DRIVE = create(AllBlocks.ENCASED_CHAIN_DRIVE).unlockedBy(I::andesiteCasing)
			.viaShapeless(b -> b.requires(I.andesiteCasing())
				.requires(I.ironNugget())
				.requires(I.ironNugget())
				.requires(I.ironNugget())),

		FLYWHEEL = create(AllBlocks.FLYWHEEL).unlockedByTag(I::brass)
			.viaShaped(b -> b.define('C', I.brass())
				.define('A', I.shaft())
				.pattern("CCC")
				.pattern("CAC")
				.pattern("CCC")),

		SPEEDOMETER = create(AllBlocks.SPEEDOMETER).unlockedBy(I::andesite)
			.viaShaped(b -> b.define('C', Items.COMPASS)
				.define('A', I.andesiteCasing())
				.pattern("C")
				.pattern("A")),

		GAUGE_CYCLE = conversionCycle(ImmutableList.of(AllBlocks.SPEEDOMETER, AllBlocks.STRESSOMETER)),

		ROTATION_SPEED_CONTROLLER = create(AllBlocks.ROTATION_SPEED_CONTROLLER).unlockedBy(I::brassCasing)
			.viaShaped(b -> b.define('B', I.precisionMechanism())
				.define('C', I.brassCasing())
				.pattern("B")
				.pattern("C")),

		NIXIE_TUBE = create(AllBlocks.ORANGE_NIXIE_TUBE).returns(4)
			.unlockedBy(I::brassCasing)
			.viaShapeless(b -> b.requires(I.electronTube())
				.requires(I.electronTube())),

		MECHANICAL_SAW = create(AllBlocks.MECHANICAL_SAW).unlockedBy(I::andesiteCasing)
			.viaShaped(b -> b.define('C', I.andesiteCasing())
				.define('A', I.ironSheet())
				.define('I', I.iron())
				.pattern(" A ")
				.pattern("AIA")
				.pattern(" C ")),

		MECHANICAL_HARVESTER = create(AllBlocks.MECHANICAL_HARVESTER).unlockedBy(I::andesiteCasing)
			.viaShaped(b -> b.define('C', I.andesiteCasing())
				.define('A', I.andesite())
				.define('I', I.ironSheet())
				.pattern("AIA")
				.pattern("AIA")
				.pattern(" C ")),

		MECHANICAL_PLOUGH = create(AllBlocks.MECHANICAL_PLOUGH).unlockedBy(I::andesiteCasing)
			.viaShaped(b -> b.define('C', I.andesiteCasing())
				.define('A', I.andesite())
				.define('I', I.ironSheet())
				.pattern("III")
				.pattern("AAA")
				.pattern(" C ")),

		MECHANICAL_DRILL = create(AllBlocks.MECHANICAL_DRILL).unlockedBy(I::andesiteCasing)
			.viaShaped(b -> b.define('C', I.andesiteCasing())
				.define('A', I.andesite())
				.define('I', I.iron())
				.pattern(" A ")
				.pattern("AIA")
				.pattern(" C ")),

		SEQUENCED_GEARSHIFT = create(AllBlocks.SEQUENCED_GEARSHIFT).unlockedBy(I::brassCasing)
			.viaShapeless(b -> b.requires(I.brassCasing())
				.requires(I.cog())
				.requires(I.electronTube()))

	;

	private Marker LOGISTICS = enterSection(AllSections.LOGISTICS);

	GeneratedRecipe

	REDSTONE_CONTACT = create(AllBlocks.REDSTONE_CONTACT).returns(2)
		.unlockedBy(I::brassCasing)
		.viaShaped(b -> b.define('W', I.redstone())
			.define('C', Blocks.COBBLESTONE)
			.define('S', I.ironSheet())
			.pattern(" S ")
			.pattern("CWC")
			.pattern("CCC")),

		ANDESITE_FUNNEL = create(AllBlocks.ANDESITE_FUNNEL).returns(2)
			.unlockedBy(I::andesite)
			.viaShaped(b -> b.define('A', I.andesite())
				.define('K', Items.DRIED_KELP)
				.pattern("A")
				.pattern("K")),

		BRASS_FUNNEL = create(AllBlocks.BRASS_FUNNEL).returns(2)
			.unlockedByTag(I::brass)
			.viaShaped(b -> b.define('A', I.brass())
				.define('K', Items.DRIED_KELP)
				.define('E', I.electronTube())
				.pattern("E")
				.pattern("A")
				.pattern("K")),

		ANDESITE_TUNNEL = create(AllBlocks.ANDESITE_TUNNEL).returns(2)
			.unlockedBy(I::andesite)
			.viaShaped(b -> b.define('A', I.andesite())
				.define('K', Items.DRIED_KELP)
				.pattern("AA")
				.pattern("KK")),

		BRASS_TUNNEL = create(AllBlocks.BRASS_TUNNEL).returns(2)
			.unlockedByTag(I::brass)
			.viaShaped(b -> b.define('A', I.brass())
				.define('K', Items.DRIED_KELP)
				.define('E', I.electronTube())
				.pattern("E ")
				.pattern("AA")
				.pattern("KK")),

		CONTENT_OBSERVER = create(AllBlocks.CONTENT_OBSERVER).unlockedBy(AllItems.BELT_CONNECTOR::get)
			.viaShaped(b -> b.define('B', I.brassCasing())
				.define('R', I.electronTube())
				.define('I', Blocks.COMPARATOR)
				.pattern("I")
				.pattern("B")
				.pattern("R")),

		OBSERVER_CYCLE = conversionCycle(ImmutableList.of(AllBlocks.CONTENT_OBSERVER, AllBlocks.STOCKPILE_SWITCH)),

		PULSE_EXTENDER = create(AllBlocks.PULSE_EXTENDER).unlockedByTag(I::redstone)
			.viaShaped(b -> b.define('T', Blocks.REDSTONE_TORCH)
				.define('C', I.brassSheet())
				.define('R', I.redstone())
				.define('S', I.stone())
				.pattern("  T")
				.pattern("RCT")
				.pattern("SSS")),

		PULSE_REPEATER = create(AllBlocks.PULSE_REPEATER).unlockedByTag(I::redstone)
			.viaShaped(b -> b.define('T', Blocks.REDSTONE_TORCH)
				.define('C', I.brassSheet())
				.define('R', I.redstone())
				.define('S', I.stone())
				.pattern("RCT")
				.pattern("SSS")),

		POWERED_TOGGLE_LATCH = create(AllBlocks.POWERED_TOGGLE_LATCH).unlockedByTag(I::redstone)
			.viaShaped(b -> b.define('T', Blocks.REDSTONE_TORCH)
				.define('C', Blocks.LEVER)
				.define('S', I.stone())
				.pattern(" T ")
				.pattern(" C ")
				.pattern("SSS")),

		POWERED_LATCH = create(AllBlocks.POWERED_LATCH).unlockedByTag(I::redstone)
			.viaShaped(b -> b.define('T', Blocks.REDSTONE_TORCH)
				.define('C', Blocks.LEVER)
				.define('R', I.redstone())
				.define('S', I.stone())
				.pattern(" T ")
				.pattern("RCR")
				.pattern("SSS")),

		REDSTONE_LINK = create(AllBlocks.REDSTONE_LINK).returns(2)
			.unlockedBy(I::brassCasing)
			.viaShaped(b -> b.define('C', Blocks.REDSTONE_TORCH)
				.define('S', I.brassCasing())
				.pattern("C")
				.pattern("S")),

		DISPLAY_LINK = create(AllBlocks.DISPLAY_LINK).unlockedBy(I::brassCasing)
			.viaShaped(b -> b.define('C', Blocks.REDSTONE_TORCH)
				.define('A', I.copperSheet())
				.define('S', I.brassCasing())
				.pattern("C")
				.pattern("S")
				.pattern("A"))

	;

	private Marker SCHEMATICS = enterSection(AllSections.SCHEMATICS);

	GeneratedRecipe

	SCHEMATIC_TABLE = create(AllBlocks.SCHEMATIC_TABLE).unlockedBy(AllItems.EMPTY_SCHEMATIC::get)
		.viaShaped(b -> b.define('W', ItemTags.WOODEN_SLABS)
			.define('S', Blocks.SMOOTH_STONE)
			.pattern("WWW")
			.pattern(" S ")
			.pattern(" S ")),

		SCHEMATICANNON = create(AllBlocks.SCHEMATICANNON).unlockedBy(AllItems.EMPTY_SCHEMATIC::get)
			.viaShaped(b -> b.define('L', ItemTags.LOGS)
				.define('D', Blocks.DISPENSER)
				.define('S', Blocks.SMOOTH_STONE)
				.define('I', Blocks.IRON_BLOCK)
				.pattern(" I ")
				.pattern("LIL")
				.pattern("SDS")),

		EMPTY_SCHEMATIC = create(AllItems.EMPTY_SCHEMATIC).unlockedBy(() -> Items.PAPER)
			.viaShapeless(b -> b.requires(Items.PAPER)
				.requires(Tags.Items.DYES_LIGHT_BLUE)),

		SCHEMATIC_AND_QUILL = create(AllItems.SCHEMATIC_AND_QUILL).unlockedBy(() -> Items.PAPER)
			.viaShapeless(b -> b.requires(AllItems.EMPTY_SCHEMATIC.get())
				.requires(Tags.Items.FEATHERS))

	;

	private Marker PALETTES = enterSection(AllSections.PALETTES);

	GeneratedRecipe

	SCORCHIA = create(AllPaletteStoneTypes.SCORCHIA.getBaseBlock()::get).returns(8)
		.unlockedBy(AllPaletteStoneTypes.SCORIA.getBaseBlock()::get)
		.viaShaped(b -> b.define('#', AllPaletteStoneTypes.SCORIA.getBaseBlock()
			.get())
			.define('D', Tags.Items.DYES_BLACK)
			.pattern("###")
			.pattern("#D#")
			.pattern("###"))

	;

	private Marker APPLIANCES = enterFolder("appliances");

	GeneratedRecipe

	DOUGH = create(AllItems.DOUGH).unlockedByTag(I::wheatFlour)
		.viaShapeless(b -> b.requires(I.wheatFlour())
			.requires(Items.WATER_BUCKET)),

		DIVING_HELMET = create(AllItems.DIVING_HELMET).unlockedBy(I::copper)
			.viaShaped(b -> b.define('G', Tags.Items.GLASS)
				.define('P', I.copper())
				.pattern("PPP")
				.pattern("PGP")),

		COPPER_BACKTANK = create(AllItems.COPPER_BACKTANK).unlockedBy(I::copper)
			.viaShaped(b -> b.define('G', I.shaft())
				.define('A', I.andesite())
				.define('B', I.copperBlock())
				.define('P', I.copper())
				.pattern("AGA")
				.pattern("PBP")
				.pattern(" P ")),

		DIVING_BOOTS = create(AllItems.DIVING_BOOTS).unlockedBy(I::copper)
			.viaShaped(b -> b.define('G', I.andesite())
				.define('P', I.copper())
				.pattern("P P")
				.pattern("P P")
				.pattern("G G")),

		LINKED_CONTROLLER = create(AllItems.LINKED_CONTROLLER).unlockedBy(AllBlocks.REDSTONE_LINK::get)
			.viaShaped(b -> b.define('S', ItemTags.WOODEN_BUTTONS)
				.define('P', AllBlocks.REDSTONE_LINK.get())
				.pattern("SSS")
				.pattern(" P ")
				.pattern("SSS")),

		CRAFTING_BLUEPRINT = create(AllItems.CRAFTING_BLUEPRINT).unlockedBy(() -> Items.CRAFTING_TABLE)
			.viaShapeless(b -> b.requires(Items.PAINTING)
				.requires(Items.CRAFTING_TABLE)),

		SLIME_BALL = create(() -> Items.SLIME_BALL).unlockedBy(AllItems.DOUGH::get)
			.viaShapeless(b -> b.requires(AllItems.DOUGH.get())
				.requires(Tags.Items.DYES_LIME)),

		TREE_FERTILIZER = create(AllItems.TREE_FERTILIZER).returns(2)
			.unlockedBy(() -> Items.BONE_MEAL)
			.viaShapeless(b -> b.requires(Ingredient.of(ItemTags.SMALL_FLOWERS), 2)
				.requires(Ingredient.of(Items.HORN_CORAL, Items.BRAIN_CORAL, Items.TUBE_CORAL, Items.BUBBLE_CORAL,
					Items.FIRE_CORAL))
				.requires(Items.BONE_MEAL))

	;

	private Marker COOKING = enterFolder("/");

	GeneratedRecipe

	DOUGH_TO_BREAD = create(() -> Items.BREAD).viaCooking(AllItems.DOUGH::get)
		.inSmoker(),

		SOUL_SAND = create(AllPaletteStoneTypes.SCORIA.getBaseBlock()::get).viaCooking(() -> Blocks.SOUL_SAND)
			.inFurnace(),

		FRAMED_GLASS = recycleGlass(AllPaletteBlocks.FRAMED_GLASS),
		TILED_GLASS = recycleGlass(AllPaletteBlocks.TILED_GLASS),
		VERTICAL_FRAMED_GLASS = recycleGlass(AllPaletteBlocks.VERTICAL_FRAMED_GLASS),
		HORIZONTAL_FRAMED_GLASS = recycleGlass(AllPaletteBlocks.HORIZONTAL_FRAMED_GLASS),
		FRAMED_GLASS_PANE = recycleGlassPane(AllPaletteBlocks.FRAMED_GLASS_PANE),
		TILED_GLASS_PANE = recycleGlassPane(AllPaletteBlocks.TILED_GLASS_PANE),
		VERTICAL_FRAMED_GLASS_PANE = recycleGlassPane(AllPaletteBlocks.VERTICAL_FRAMED_GLASS_PANE),
		HORIZONTAL_FRAMED_GLASS_PANE = recycleGlassPane(AllPaletteBlocks.HORIZONTAL_FRAMED_GLASS_PANE),

		CRUSHED_IRON = blastCrushedMetal(() -> Items.IRON_INGOT, AllItems.CRUSHED_IRON::get),
		CRUSHED_GOLD = blastCrushedMetal(() -> Items.GOLD_INGOT, AllItems.CRUSHED_GOLD::get),
		CRUSHED_COPPER = blastCrushedMetal(() -> Items.COPPER_INGOT, AllItems.CRUSHED_COPPER::get),
		CRUSHED_ZINC = blastCrushedMetal(AllItems.ZINC_INGOT::get, AllItems.CRUSHED_ZINC::get),

		CRUSHED_OSMIUM = blastModdedCrushedMetal(AllItems.CRUSHED_OSMIUM, OSMIUM),
		CRUSHED_PLATINUM = blastModdedCrushedMetal(AllItems.CRUSHED_PLATINUM, PLATINUM),
		CRUSHED_SILVER = blastModdedCrushedMetal(AllItems.CRUSHED_SILVER, SILVER),
		CRUSHED_TIN = blastModdedCrushedMetal(AllItems.CRUSHED_TIN, TIN),
		CRUSHED_LEAD = blastModdedCrushedMetal(AllItems.CRUSHED_LEAD, LEAD),
		CRUSHED_QUICKSILVER = blastModdedCrushedMetal(AllItems.CRUSHED_QUICKSILVER, QUICKSILVER),
		CRUSHED_BAUXITE = blastModdedCrushedMetal(AllItems.CRUSHED_BAUXITE, ALUMINUM),
		CRUSHED_URANIUM = blastModdedCrushedMetal(AllItems.CRUSHED_URANIUM, URANIUM),
		CRUSHED_NICKEL = blastModdedCrushedMetal(AllItems.CRUSHED_NICKEL, NICKEL),

		ZINC_ORE = create(AllItems.ZINC_INGOT::get).withSuffix("_from_ore")
			.viaCookingTag(() -> AllTags.forgeItemTag("ores/zinc"))
			.rewardXP(1)
			.inBlastFurnace(),

		RAW_ZINC_ORE = create(AllItems.ZINC_INGOT::get).withSuffix("_from_raw_ore")
			.viaCooking(AllItems.RAW_ZINC::get)
			.rewardXP(.7f)
			.inBlastFurnace()

	;

	/*
	 * End of recipe list
	 */

	String currentFolder = "";

	Marker enterSection(AllSections section) {
		currentFolder = Lang.asId(section.name());
		return new Marker();
	}

	Marker enterFolder(String folder) {
		currentFolder = folder;
		return new Marker();
	}

	GeneratedRecipeBuilder create(Supplier<ItemLike> result) {
		return new GeneratedRecipeBuilder(currentFolder, result);
	}

	GeneratedRecipeBuilder create(ResourceLocation result) {
		return new GeneratedRecipeBuilder(currentFolder, result);
	}

	GeneratedRecipeBuilder create(ItemProviderEntry<? extends ItemLike> result) {
		return create(result::get);
	}

	GeneratedRecipe createSpecial(Supplier<? extends SimpleRecipeSerializer<?>> serializer, String recipeType,
		String path) {
		ResourceLocation location = Create.asResource(recipeType + "/" + currentFolder + "/" + path);
		return register(consumer -> {
			SpecialRecipeBuilder b = SpecialRecipeBuilder.special(serializer.get());
			b.save(consumer, location.toString());
		});
	}

	GeneratedRecipe blastCrushedMetal(Supplier<? extends ItemLike> result, Supplier<? extends ItemLike> ingredient) {
		return create(result::get).withSuffix("_from_crushed")
			.viaCooking(ingredient::get)
			.rewardXP(.1f)
			.inBlastFurnace();
	}

	GeneratedRecipe blastModdedCrushedMetal(ItemEntry<? extends Item> ingredient, CompatMetals metal) {
		String metalName = metal.getName();
		for (Mods mod : metal.getMods()) {
			ResourceLocation ingot = mod.ingotOf(metalName);
			String modId = mod.getId();
			create(ingot).withSuffix("_compat_" + modId)
				.whenModLoaded(modId)
				.viaCooking(ingredient::get)
				.rewardXP(.1f)
				.inBlastFurnace();
		}
		return null;
	}

	GeneratedRecipe recycleGlass(BlockEntry<? extends Block> ingredient) {
		return create(() -> Blocks.GLASS).withSuffix("_from_" + ingredient.getId()
			.getPath())
			.viaCooking(ingredient::get)
			.forDuration(50)
			.inFurnace();
	}

	GeneratedRecipe recycleGlassPane(BlockEntry<? extends Block> ingredient) {
		return create(() -> Blocks.GLASS_PANE).withSuffix("_from_" + ingredient.getId()
			.getPath())
			.viaCooking(ingredient::get)
			.forDuration(50)
			.inFurnace();
	}

	GeneratedRecipe metalCompacting(List<ItemProviderEntry<? extends ItemLike>> variants,
		List<Supplier<TagKey<Item>>> ingredients) {
		GeneratedRecipe result = null;
		for (int i = 0; i + 1 < variants.size(); i++) {
			ItemProviderEntry<? extends ItemLike> currentEntry = variants.get(i);
			ItemProviderEntry<? extends ItemLike> nextEntry = variants.get(i + 1);
			Supplier<TagKey<Item>> currentIngredient = ingredients.get(i);
			Supplier<TagKey<Item>> nextIngredient = ingredients.get(i + 1);

			result = create(nextEntry).withSuffix("_from_compacting")
				.unlockedBy(currentEntry::get)
				.viaShaped(b -> b.pattern("###")
					.pattern("###")
					.pattern("###")
					.define('#', currentIngredient.get()));

			result = create(currentEntry).returns(9)
				.withSuffix("_from_decompacting")
				.unlockedBy(nextEntry::get)
				.viaShapeless(b -> b.requires(nextIngredient.get()));
		}
		return result;
	}

	GeneratedRecipe conversionCycle(List<ItemProviderEntry<? extends ItemLike>> cycle) {
		GeneratedRecipe result = null;
		for (int i = 0; i < cycle.size(); i++) {
			ItemProviderEntry<? extends ItemLike> currentEntry = cycle.get(i);
			ItemProviderEntry<? extends ItemLike> nextEntry = cycle.get((i + 1) % cycle.size());
			result = create(nextEntry).withSuffix("from_conversion")
				.unlockedBy(currentEntry::get)
				.viaShapeless(b -> b.requires(currentEntry.get()));
		}
		return result;
	}

	class GeneratedRecipeBuilder {

		private String path;
		private String suffix;
		private Supplier<? extends ItemLike> result;
		private ResourceLocation compatDatagenOutput;
		List<ConditionJsonProvider> recipeConditions;

		private Supplier<ItemPredicate> unlockedBy;
		private int amount;

		private GeneratedRecipeBuilder(String path) {
			this.path = path;
			this.recipeConditions = new ArrayList<>();
			this.suffix = "";
			this.amount = 1;
		}

		public GeneratedRecipeBuilder(String path, Supplier<? extends ItemLike> result) {
			this(path);
			this.result = result;
		}

		public GeneratedRecipeBuilder(String path, ResourceLocation result) {
			this(path);
			this.compatDatagenOutput = result;
		}

		GeneratedRecipeBuilder returns(int amount) {
			this.amount = amount;
			return this;
		}

		GeneratedRecipeBuilder unlockedBy(Supplier<? extends ItemLike> item) {
			this.unlockedBy = () -> ItemPredicate.Builder.item()
				.of(item.get())
				.build();
			return this;
		}

		GeneratedRecipeBuilder unlockedByTag(Supplier<TagKey<Item>> tag) {
			this.unlockedBy = () -> ItemPredicate.Builder.item()
				.of(tag.get())
				.build();
			return this;
		}

		GeneratedRecipeBuilder whenModLoaded(String modid) {
			return withCondition(DefaultResourceConditions.allModsLoaded(modid));
		}

		GeneratedRecipeBuilder whenModMissing(String modid) {
			return withCondition(DefaultResourceConditions.not(DefaultResourceConditions.allModsLoaded(modid)));
		}

		GeneratedRecipeBuilder withCondition(ConditionJsonProvider condition) {
			recipeConditions.add(condition);
			return this;
		}

		GeneratedRecipeBuilder withSuffix(String suffix) {
			this.suffix = suffix;
			return this;
		}

		GeneratedRecipe viaShaped(UnaryOperator<ShapedRecipeBuilder> builder) {
			return register(consumer -> {
				ShapedRecipeBuilder b = builder.apply(ShapedRecipeBuilder.shaped(result.get(), amount));
				if (unlockedBy != null)
					b.unlockedBy("has_item", inventoryTrigger(unlockedBy.get()));
				b.save(consumer, createLocation("crafting"));
			});
		}

		GeneratedRecipe viaShapeless(UnaryOperator<ShapelessRecipeBuilder> builder) {
			return register(consumer -> {
				ShapelessRecipeBuilder b = builder.apply(ShapelessRecipeBuilder.shapeless(result.get(), amount));
				if (unlockedBy != null)
					b.unlockedBy("has_item", inventoryTrigger(unlockedBy.get()));
				b.save(consumer, createLocation("crafting"));
			});
		}

		private ResourceLocation createSimpleLocation(String recipeType) {
			return Create.asResource(recipeType + "/" + getRegistryName().getPath() + suffix);
		}

		private ResourceLocation createLocation(String recipeType) {
			return Create.asResource(recipeType + "/" + path + "/" + getRegistryName().getPath() + suffix);
		}

		private ResourceLocation getRegistryName() {
<<<<<<< HEAD
			return compatDatagenOutput == null ? Registry.ITEM.getKey(result.get()
=======
			return compatDatagenOutput == null ? RegisteredObjects.getKeyOrThrow(result.get()
>>>>>>> 9fbb71e4
				.asItem()) : compatDatagenOutput;
		}

		GeneratedCookingRecipeBuilder viaCooking(Supplier<? extends ItemLike> item) {
			return unlockedBy(item).viaCookingIngredient(() -> Ingredient.of(item.get()));
		}

		GeneratedCookingRecipeBuilder viaCookingTag(Supplier<TagKey<Item>> tag) {
			return unlockedByTag(tag).viaCookingIngredient(() -> Ingredient.of(tag.get()));
		}

		GeneratedCookingRecipeBuilder viaCookingIngredient(Supplier<Ingredient> ingredient) {
			return new GeneratedCookingRecipeBuilder(ingredient);
		}

		class GeneratedCookingRecipeBuilder {

			private Supplier<Ingredient> ingredient;
			private float exp;
			private int cookingTime;

			private final SimpleCookingSerializer<?> FURNACE = RecipeSerializer.SMELTING_RECIPE,
				SMOKER = RecipeSerializer.SMOKING_RECIPE, BLAST = RecipeSerializer.BLASTING_RECIPE,
				CAMPFIRE = RecipeSerializer.CAMPFIRE_COOKING_RECIPE;

			GeneratedCookingRecipeBuilder(Supplier<Ingredient> ingredient) {
				this.ingredient = ingredient;
				cookingTime = 200;
				exp = 0;
			}

			GeneratedCookingRecipeBuilder forDuration(int duration) {
				cookingTime = duration;
				return this;
			}

			GeneratedCookingRecipeBuilder rewardXP(float xp) {
				exp = xp;
				return this;
			}

			GeneratedRecipe inFurnace() {
				return inFurnace(b -> b);
			}

			GeneratedRecipe inFurnace(UnaryOperator<SimpleCookingRecipeBuilder> builder) {
				return create(FURNACE, builder, 1);
			}

			GeneratedRecipe inSmoker() {
				return inSmoker(b -> b);
			}

			GeneratedRecipe inSmoker(UnaryOperator<SimpleCookingRecipeBuilder> builder) {
				create(FURNACE, builder, 1);
				create(CAMPFIRE, builder, 3);
				return create(SMOKER, builder, .5f);
			}

			GeneratedRecipe inBlastFurnace() {
				return inBlastFurnace(b -> b);
			}

			GeneratedRecipe inBlastFurnace(UnaryOperator<SimpleCookingRecipeBuilder> builder) {
				create(FURNACE, builder, 1);
				return create(BLAST, builder, .5f);
			}

			private GeneratedRecipe create(SimpleCookingSerializer<?> serializer,
				UnaryOperator<SimpleCookingRecipeBuilder> builder, float cookingTimeModifier) {
				return register(consumer -> {
					boolean isOtherMod = compatDatagenOutput != null;

					SimpleCookingRecipeBuilder b = builder.apply(
						SimpleCookingRecipeBuilder.cooking(ingredient.get(), isOtherMod ? Items.DIRT : result.get(),
							exp, (int) (cookingTime * cookingTimeModifier), serializer));
					if (unlockedBy != null)
						b.unlockedBy("has_item", inventoryTrigger(unlockedBy.get()));
					b.save(result -> {
						consumer.accept(
							isOtherMod ? new ModdedCookingRecipeResult(result, compatDatagenOutput, recipeConditions)
								: result);
<<<<<<< HEAD
					}, createSimpleLocation(Registry.RECIPE_SERIALIZER.getKey(serializer)
=======
					}, createSimpleLocation(RegisteredObjects.getKeyOrThrow(serializer)
>>>>>>> 9fbb71e4
						.getPath()));
				});
			}
		}
	}

	@Override
	public String getName() {
		return "Create's Standard Recipes";
	}

	public StandardRecipeGen(FabricDataGenerator p_i48262_1_) {
		super(p_i48262_1_);
	}

	private static class ModdedCookingRecipeResult implements FinishedRecipe {

		private FinishedRecipe wrapped;
		private ResourceLocation outputOverride;
		private List<ConditionJsonProvider> conditions;

		public ModdedCookingRecipeResult(FinishedRecipe wrapped, ResourceLocation outputOverride,
			List<ConditionJsonProvider> conditions) {
			this.wrapped = wrapped;
			this.outputOverride = outputOverride;
			this.conditions = conditions;
		}

		@Override
		public ResourceLocation getId() {
			return wrapped.getId();
		}

		@Override
		public RecipeSerializer<?> getType() {
			return wrapped.getType();
		}

		@Override
		public JsonObject serializeAdvancement() {
			return wrapped.serializeAdvancement();
		}

		@Override
		public ResourceLocation getAdvancementId() {
			return wrapped.getAdvancementId();
		}

		@Override
		public void serializeRecipeData(JsonObject object) {
			wrapped.serializeRecipeData(object);
			object.addProperty("result", outputOverride.toString());

			ConditionJsonProvider.write(object, conditions.toArray(new ConditionJsonProvider[0]));
		}

	}

}<|MERGE_RESOLUTION|>--- conflicted
+++ resolved
@@ -1281,11 +1281,7 @@
 		}
 
 		private ResourceLocation getRegistryName() {
-<<<<<<< HEAD
-			return compatDatagenOutput == null ? Registry.ITEM.getKey(result.get()
-=======
 			return compatDatagenOutput == null ? RegisteredObjects.getKeyOrThrow(result.get()
->>>>>>> 9fbb71e4
 				.asItem()) : compatDatagenOutput;
 		}
 
@@ -1368,11 +1364,7 @@
 						consumer.accept(
 							isOtherMod ? new ModdedCookingRecipeResult(result, compatDatagenOutput, recipeConditions)
 								: result);
-<<<<<<< HEAD
-					}, createSimpleLocation(Registry.RECIPE_SERIALIZER.getKey(serializer)
-=======
 					}, createSimpleLocation(RegisteredObjects.getKeyOrThrow(serializer)
->>>>>>> 9fbb71e4
 						.getPath()));
 				});
 			}
