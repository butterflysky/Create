package com.simibubi.create.foundation.data.recipe;

<<<<<<< HEAD
//import static com.simibubi.create.foundation.data.recipe.Mods.EID;
//import static com.simibubi.create.foundation.data.recipe.Mods.IE;
//import static com.simibubi.create.foundation.data.recipe.Mods.INF;
//import static com.simibubi.create.foundation.data.recipe.Mods.MEK;
//import static com.simibubi.create.foundation.data.recipe.Mods.MW;
//import static com.simibubi.create.foundation.data.recipe.Mods.SM;
//import static com.simibubi.create.foundation.data.recipe.Mods.TH;
//
//import java.util.ArrayList;
//import java.util.List;
//import java.util.function.UnaryOperator;
//
//import com.google.common.base.Supplier;
//import com.google.common.collect.ImmutableList;
//import com.google.gson.JsonArray;
//import com.google.gson.JsonObject;
//import com.simibubi.create.AllBlocks;
//import com.simibubi.create.AllItems;
//import com.simibubi.create.AllRecipeTypes;
//import com.simibubi.create.AllTags;
//import com.simibubi.create.AllTags.AllItemTags;
//import com.simibubi.create.Create;
//import com.simibubi.create.content.AllSections;
//import com.simibubi.create.content.palettes.AllPaletteBlocks;
//import com.simibubi.create.foundation.utility.Lang;
//import com.tterrag.registrate.util.entry.BlockEntry;
//import com.tterrag.registrate.util.entry.ItemEntry;
//import com.tterrag.registrate.util.entry.ItemProviderEntry;
//
//import net.minecraft.advancements.critereon.ItemPredicate;
//import net.minecraft.data.DataGenerator;
//import net.minecraft.data.recipes.FinishedRecipe;
//import net.minecraft.data.recipes.ShapedRecipeBuilder;
//import net.minecraft.data.recipes.ShapelessRecipeBuilder;
//import net.minecraft.data.recipes.SimpleCookingRecipeBuilder;
//import net.minecraft.data.recipes.SpecialRecipeBuilder;
//import net.minecraft.resources.ResourceLocation;
//import net.minecraft.tags.ItemTags;
//import net.minecraft.tags.Tag;
//import net.minecraft.world.item.DyeColor;
//import net.minecraft.world.item.Item;
//import net.minecraft.world.item.Items;
//import net.minecraft.world.item.crafting.Ingredient;
//import net.minecraft.world.item.crafting.RecipeSerializer;
//import net.minecraft.world.item.crafting.SimpleCookingSerializer;
//import net.minecraft.world.item.crafting.SimpleRecipeSerializer;
//import net.minecraft.world.level.ItemLike;
//import net.minecraft.world.level.block.Block;
//import net.minecraft.world.level.block.Blocks;
//import com.simibubi.create.lib.data.Tags;
//import net.minecraftforge.common.crafting.CraftingHelper;
//import net.minecraftforge.common.crafting.conditions.ICondition;
//import net.minecraftforge.common.crafting.conditions.ModLoadedCondition;
//import net.minecraftforge.common.crafting.conditions.NotCondition;
//
//@SuppressWarnings("unused")
//public class StandardRecipeGen extends CreateRecipeProvider {
//
//	/*
//	 * Recipes are added through fields, so one can navigate to the right one easily
//	 *
//	 * (Ctrl-o) in Eclipse
//	 */
//
//	private Marker MATERIALS = enterSection(AllSections.MATERIALS);
//
//	GeneratedRecipe
//
//	COPPER_NUGGET = create(AllItems.COPPER_NUGGET).returns(9)
//		.unlockedBy(() -> Items.COPPER_INGOT)
//		.viaShapeless(b -> b.requires(I.copper())),
//
//		COPPER_INGOT = create(() -> Items.COPPER_INGOT).unlockedBy(AllItems.COPPER_NUGGET::get)
//			.viaShaped(b -> b.define('C', I.copperNugget())
//				.pattern("CCC")
//				.pattern("CCC")
//				.pattern("CCC")),
//
//		BRASS_COMPACTING =
//			metalCompacting(ImmutableList.of(AllItems.BRASS_NUGGET, AllItems.BRASS_INGOT, AllBlocks.BRASS_BLOCK),
//				ImmutableList.of(I::brassNugget, I::brass, I::brassBlock)),
//
//		ZINC_COMPACTING =
//			metalCompacting(ImmutableList.of(AllItems.ZINC_NUGGET, AllItems.ZINC_INGOT, AllBlocks.ZINC_BLOCK),
//				ImmutableList.of(I::zincNugget, I::zinc, I::zincBlock)),
//
//		ANDESITE_ALLOY = create(AllItems.ANDESITE_ALLOY).unlockedByTag(I::iron)
//			.viaShaped(b -> b.define('A', Blocks.ANDESITE)
//				.define('B', Tags.Items.NUGGETS_IRON)
//				.pattern("BA")
//				.pattern("AB")),
//
//		ANDESITE_ALLOY_FROM_ZINC = create(AllItems.ANDESITE_ALLOY).withSuffix("_from_zinc")
//			.unlockedByTag(I::zinc)
//			.viaShaped(b -> b.define('A', Blocks.ANDESITE)
//				.define('B', I.zincNugget())
//				.pattern("BA")
//				.pattern("AB")),
//
//		ANDESITE_CASING = create(AllBlocks.ANDESITE_CASING).returns(4)
//			.unlockedBy(I::andesite)
//			.viaShaped(b -> b.define('A', ItemTags.PLANKS)
//				.define('C', I.andesite())
//				.define('S', ItemTags.LOGS)
//				.pattern("AAA")
//				.pattern("CSC")
//				.pattern("AAA")),
//
//		BRASS_CASING = create(AllBlocks.BRASS_CASING).returns(4)
//			.unlockedByTag(I::brass)
//			.viaShaped(b -> b.define('A', ItemTags.PLANKS)
//				.define('C', I.brassSheet())
//				.define('S', ItemTags.LOGS)
//				.pattern("AAA")
//				.pattern("CSC")
//				.pattern("AAA")),
//
//		COPPER_CASING = create(AllBlocks.COPPER_CASING).returns(4)
//			.unlockedBy(I::copper)
//			.viaShaped(b -> b.define('A', ItemTags.PLANKS)
//				.define('C', I.copperSheet())
//				.define('S', ItemTags.LOGS)
//				.pattern("AAA")
//				.pattern("CSC")
//				.pattern("AAA")),
//
//		RADIANT_CASING = create(AllBlocks.REFINED_RADIANCE_CASING).returns(4)
//			.unlockedBy(I::refinedRadiance)
//			.viaShaped(b -> b.define('A', ItemTags.PLANKS)
//				.define('C', I.refinedRadiance())
//				.define('S', Tags.Items.GLASS_COLORLESS)
//				.pattern("AAA")
//				.pattern("CSC")
//				.pattern("AAA")),
//
//		SHADOW_CASING = create(AllBlocks.SHADOW_STEEL_CASING).returns(4)
//			.unlockedBy(I::shadowSteel)
//			.viaShaped(b -> b.define('A', ItemTags.PLANKS)
//				.define('C', I.shadowSteel())
//				.define('S', Tags.Items.OBSIDIAN)
//				.pattern("AAA")
//				.pattern("CSC")
//				.pattern("AAA")),
//
//		ELECTRON_TUBE = create(AllItems.ELECTRON_TUBE).unlockedBy(AllItems.ROSE_QUARTZ::get)
//			.viaShaped(b -> b.define('L', AllItems.POLISHED_ROSE_QUARTZ.get())
//				.define('R', Items.REDSTONE_TORCH)
//				.define('N', Tags.Items.NUGGETS_IRON)
//				.pattern("L")
//				.pattern("R")
//				.pattern("N")),
//
//		ROSE_QUARTZ = create(AllItems.ROSE_QUARTZ).unlockedBy(() -> Items.REDSTONE)
//			.viaShapeless(b -> b.requires(Tags.Items.GEMS_QUARTZ)
//				.requires(Ingredient.of(I.redstone()), 8)),
//
//		SAND_PAPER = create(AllItems.SAND_PAPER).unlockedBy(() -> Items.PAPER)
//			.viaShapeless(b -> b.requires(Items.PAPER)
//				.requires(Tags.Items.SAND_COLORLESS)),
//
//		RED_SAND_PAPER = create(AllItems.RED_SAND_PAPER).unlockedBy(() -> Items.PAPER)
//			.viaShapeless(b -> b.requires(Items.PAPER)
//				.requires(Tags.Items.SAND_RED))
//
//	;
//
//	private Marker CURIOSITIES = enterSection(AllSections.CURIOSITIES);
//
//	GeneratedRecipe WAND_OF_SYMMETRY = create(AllItems.WAND_OF_SYMMETRY).unlockedBy(I::refinedRadiance)
//		.viaShaped(b -> b.define('E', I.refinedRadiance())
//			.define('G', Tags.Items.GLASS_PANES_WHITE)
//			.define('O', Tags.Items.OBSIDIAN)
//			.define('L', I.brass())
//			.pattern(" GE")
//			.pattern("LEG")
//			.pattern("OL ")),
//
//		TOOLBOX = create(AllBlocks.TOOLBOXES.get(DyeColor.BROWN)).unlockedByTag(I::goldSheet)
//			.viaShaped(b -> b.define('S', I.goldSheet())
//				.define('C', I.cog())
//				.define('W', Tags.Items.CHESTS_WOODEN)
//				.define('L', Tags.Items.LEATHER)
//				.pattern(" C ")
//				.pattern("SWS")
//				.pattern(" L ")),
//
//		TOOLBOX_DYEING = createSpecial(AllRecipeTypes.TOOLBOX_DYEING::getSerializer, "crafting", "toolbox_dyeing"),
//
//		MINECART_COUPLING = create(AllItems.MINECART_COUPLING).unlockedBy(I::andesite)
//			.viaShaped(b -> b.define('E', I.andesite())
//				.define('O', I.ironSheet())
//				.pattern("  E")
//				.pattern(" O ")
//				.pattern("E  ")),
//
//		PECULIAR_BELL = create(AllBlocks.PECULIAR_BELL).unlockedByTag(I::brass)
//			.viaShaped(b -> b.define('I', I.brassBlock())
//				.define('P', I.brassSheet())
//				.pattern("I")
//				.pattern("P"))
//
//	;
//
//	private Marker KINETICS = enterSection(AllSections.KINETICS);
//
//	GeneratedRecipe BASIN = create(AllBlocks.BASIN).unlockedBy(I::andesite)
//		.viaShaped(b -> b.define('A', I.andesite())
//			.pattern("A A")
//			.pattern("AAA")),
//
//		GOGGLES = create(AllItems.GOGGLES).unlockedBy(I::andesite)
//			.viaShaped(b -> b.define('G', Tags.Items.GLASS)
//				.define('P', I.goldSheet())
//				.define('S', Tags.Items.STRING)
//				.pattern(" S ")
//				.pattern("GPG")),
//
//		WRENCH = create(AllItems.WRENCH).unlockedBy(I::andesite)
//			.viaShaped(b -> b.define('G', I.goldSheet())
//				.define('P', I.cog())
//				.define('S', Tags.Items.RODS_WOODEN)
//				.pattern("GG")
//				.pattern("GP")
//				.pattern(" S")),
//
//		FILTER = create(AllItems.FILTER).unlockedBy(I::andesite)
//			.viaShaped(b -> b.define('S', ItemTags.WOOL)
//				.define('A', Tags.Items.NUGGETS_IRON)
//				.pattern("ASA")),
//
//		ATTRIBUTE_FILTER = create(AllItems.ATTRIBUTE_FILTER).unlockedByTag(I::brass)
//			.viaShaped(b -> b.define('S', ItemTags.WOOL)
//				.define('A', I.brassNugget())
//				.pattern("ASA")),
//
//		BRASS_HAND = create(AllItems.BRASS_HAND).unlockedByTag(I::brass)
//			.viaShaped(b -> b.define('A', I.andesite())
//				.define('B', I.brassSheet())
//				.pattern(" A ")
//				.pattern("BBB")
//				.pattern(" B ")),
//
//		SUPER_GLUE = create(AllItems.SUPER_GLUE).unlockedByTag(I::ironSheet)
//			.viaShaped(b -> b.define('A', Tags.Items.SLIMEBALLS)
//				.define('S', I.ironSheet())
//				.define('N', Tags.Items.NUGGETS_IRON)
//				.pattern("AS")
//				.pattern("NA")),
//
//		CRAFTER_SLOT_COVER = create(AllItems.CRAFTER_SLOT_COVER).unlockedBy(AllBlocks.MECHANICAL_CRAFTER::get)
//			.viaShaped(b -> b.define('A', I.brassNugget())
//				.pattern("AAA")),
//
//		COGWHEEL = create(AllBlocks.COGWHEEL).returns(8)
//			.unlockedBy(I::andesite)
//			.viaShaped(b -> b.define('S', ItemTags.WOODEN_BUTTONS)
//				.define('C', I.andesite())
//				.pattern("SSS")
//				.pattern("SCS")
//				.pattern("SSS")),
//
//		LARGE_COGWHEEL = create(AllBlocks.LARGE_COGWHEEL).returns(2)
//			.unlockedBy(I::andesite)
//			.viaShaped(b -> b.define('S', ItemTags.WOODEN_BUTTONS)
//				.define('C', I.andesite())
//				.define('D', ItemTags.PLANKS)
//				.pattern("SDS")
//				.pattern("DCD")
//				.pattern("SDS")),
//
//		WATER_WHEEL = create(AllBlocks.WATER_WHEEL).unlockedBy(I::andesite)
//			.viaShaped(b -> b.define('S', ItemTags.WOODEN_SLABS)
//				.define('C', AllBlocks.LARGE_COGWHEEL.get())
//				.pattern("SSS")
//				.pattern("SCS")
//				.pattern("SSS")),
//
//		SHAFT = create(AllBlocks.SHAFT).returns(8)
//			.unlockedBy(I::andesite)
//			.viaShaped(b -> b.define('A', I.andesite())
//				.pattern("A")
//				.pattern("A")),
//
//		MECHANICAL_PRESS = create(AllBlocks.MECHANICAL_PRESS).unlockedBy(I::andesiteCasing)
//			.viaShaped(b -> b.define('B', I.andesite())
//				.define('S', I.cog())
//				.define('C', I.andesiteCasing())
//				.define('I', AllTags.forgeItemTag("storage_blocks/iron"))
//				.pattern(" B ")
//				.pattern("SCS")
//				.pattern(" I ")),
//
//		MILLSTONE = create(AllBlocks.MILLSTONE).unlockedBy(I::andesite)
//			.viaShaped(b -> b.define('B', ItemTags.PLANKS)
//				.define('S', I.andesite())
//				.define('C', I.cog())
//				.define('I', I.stone())
//				.pattern(" B ")
//				.pattern("SCS")
//				.pattern(" I ")),
//
//		MECHANICAL_PISTON = create(AllBlocks.MECHANICAL_PISTON).unlockedBy(I::andesiteCasing)
//			.viaShaped(b -> b.define('B', ItemTags.PLANKS)
//				.define('S', I.cog())
//				.define('C', I.andesiteCasing())
//				.define('I', AllBlocks.PISTON_EXTENSION_POLE.get())
//				.pattern(" B ")
//				.pattern("SCS")
//				.pattern(" I ")),
//
//		STICKY_MECHANICAL_PISTON = create(AllBlocks.STICKY_MECHANICAL_PISTON).unlockedBy(I::andesite)
//			.viaShaped(b -> b.define('S', Tags.Items.SLIMEBALLS)
//				.define('P', AllBlocks.MECHANICAL_PISTON.get())
//				.pattern("S")
//				.pattern("P")),
//
//		TURNTABLE = create(AllBlocks.TURNTABLE).unlockedBy(I::andesite)
//			.viaShaped(b -> b.define('S', I.shaft())
//				.define('P', ItemTags.WOODEN_SLABS)
//				.pattern("P")
//				.pattern("S")),
//
//		PISTON_EXTENSION_POLE = create(AllBlocks.PISTON_EXTENSION_POLE).returns(8)
//			.unlockedBy(I::andesite)
//			.viaShaped(b -> b.define('A', I.andesite())
//				.define('P', ItemTags.PLANKS)
//				.pattern("P")
//				.pattern("A")
//				.pattern("P")),
//
//		GANTRY_PINION = create(AllBlocks.GANTRY_CARRIAGE).unlockedBy(I::andesiteCasing)
//			.viaShaped(b -> b.define('B', ItemTags.PLANKS)
//				.define('S', I.cog())
//				.define('C', I.andesiteCasing())
//				.define('I', I.shaft())
//				.pattern(" B ")
//				.pattern("ICI")
//				.pattern(" S ")),
//
//		GANTRY_SHAFT = create(AllBlocks.GANTRY_SHAFT).returns(8)
//			.unlockedBy(I::andesite)
//			.viaShaped(b -> b.define('A', I.andesite())
//				.define('R', I.redstone())
//				.pattern("A")
//				.pattern("R")
//				.pattern("A")),
//
//		ANALOG_LEVER = create(AllBlocks.ANALOG_LEVER).unlockedBy(I::andesite)
//			.viaShaped(b -> b.define('S', I.andesiteCasing())
//				.define('P', Tags.Items.RODS_WOODEN)
//				.pattern("P")
//				.pattern("S")),
//
//		BELT_CONNECTOR = create(AllItems.BELT_CONNECTOR).unlockedBy(I::andesite)
//			.viaShaped(b -> b.define('D', Items.DRIED_KELP)
//				.pattern("DDD")
//				.pattern("DDD")),
//
//		ADJUSTABLE_PULLEY = create(AllBlocks.ADJUSTABLE_CHAIN_GEARSHIFT).unlockedBy(I::brassCasing)
//			.viaShaped(b -> b.define('A', I.electronTube())
//				.define('B', AllBlocks.ENCASED_CHAIN_DRIVE.get())
//				.define('C', AllBlocks.LARGE_COGWHEEL.get())
//				.pattern("A")
//				.pattern("B")
//				.pattern("C")),
//
//		CART_ASSEMBLER = create(AllBlocks.CART_ASSEMBLER).unlockedBy(I::andesite)
//			.viaShaped(b -> b.define('L', ItemTags.LOGS)
//				.define('R', I.redstone())
//				.define('C', I.andesite())
//				.pattern(" L ")
//				.pattern("CRC")
//				.pattern("L L")),
//
//		CONTROLLER_RAIL = create(AllBlocks.CONTROLLER_RAIL).returns(6)
//			.unlockedBy(() -> Items.POWERED_RAIL)
//			.viaShaped(b -> b.define('A', I.gold())
//				.define('E', I.electronTube())
//				.define('S', Tags.Items.RODS_WOODEN)
//				.pattern("A A")
//				.pattern("ASA")
//				.pattern("AEA")),
//
//		HAND_CRANK = create(AllBlocks.HAND_CRANK).unlockedBy(I::andesite)
//			.viaShaped(b -> b.define('A', I.andesite())
//				.define('C', ItemTags.PLANKS)
//				.define('S', I.shaft())
//				.pattern(" S ")
//				.pattern("CCC")
//				.pattern("  A")),
//
//		COPPER_VALVE_HANDLE = create(AllBlocks.COPPER_VALVE_HANDLE).unlockedBy(I::copper)
//			.viaShaped(b -> b.define('S', I.andesite())
//				.define('C', I.copperSheet())
//				.pattern("CCC")
//				.pattern(" S ")),
//
//		COPPER_VALVE_HANDLE_FROM_OTHER_HANDLES = create(AllBlocks.COPPER_VALVE_HANDLE).withSuffix("_from_others")
//			.unlockedBy(I::copper)
//			.viaShapeless(b -> b.requires(AllItemTags.VALVE_HANDLES.tag)),
//
//		NOZZLE = create(AllBlocks.NOZZLE).unlockedBy(AllBlocks.ENCASED_FAN::get)
//			.viaShaped(b -> b.define('S', I.andesite())
//				.define('C', ItemTags.WOOL)
//				.pattern(" S ")
//				.pattern(" C ")
//				.pattern("SSS")),
//
//		PROPELLER = create(AllItems.PROPELLER).unlockedByTag(I::ironSheet)
//			.viaShaped(b -> b.define('S', I.ironSheet())
//				.define('C', I.andesite())
//				.pattern(" S ")
//				.pattern("SCS")
//				.pattern(" S ")),
//
//		WHISK = create(AllItems.WHISK).unlockedByTag(I::ironSheet)
//			.viaShaped(b -> b.define('S', I.ironSheet())
//				.define('C', I.andesite())
//				.pattern(" C ")
//				.pattern("SCS")
//				.pattern("SSS")),
//
//		ENCASED_FAN = create(AllBlocks.ENCASED_FAN).unlockedByTag(I::ironSheet)
//			.viaShaped(b -> b.define('S', I.shaft())
//				.define('A', I.andesiteCasing())
//				.define('R', I.cog())
//				.define('P', AllItems.PROPELLER.get())
//				.pattern(" S ")
//				.pattern("RAR")
//				.pattern(" P ")),
//
//		CUCKOO_CLOCK = create(AllBlocks.CUCKOO_CLOCK).unlockedBy(I::andesite)
//			.viaShaped(b -> b.define('S', ItemTags.PLANKS)
//				.define('A', Items.CLOCK)
//				.define('B', ItemTags.LOGS)
//				.define('P', I.cog())
//				.pattern(" S ")
//				.pattern("SAS")
//				.pattern("BPB")),
//
//		MECHANICAL_CRAFTER = create(AllBlocks.MECHANICAL_CRAFTER).returns(3)
//			.unlockedBy(I::brassCasing)
//			.viaShaped(b -> b.define('B', I.electronTube())
//				.define('R', Blocks.CRAFTING_TABLE)
//				.define('C', I.brassCasing())
//				.define('S', I.cog())
//				.pattern(" B ")
//				.pattern("SCS")
//				.pattern(" R ")),
//
//		WINDMILL_BEARING = create(AllBlocks.WINDMILL_BEARING).unlockedBy(I::andesite)
//			.viaShaped(b -> b.define('I', I.shaft())
//				.define('B', AllBlocks.TURNTABLE.get())
//				.define('C', I.stone())
//				.pattern(" B ")
//				.pattern(" C ")
//				.pattern(" I ")),
//
//		MECHANICAL_BEARING = create(AllBlocks.MECHANICAL_BEARING).unlockedBy(I::andesiteCasing)
//			.viaShaped(b -> b.define('I', I.shaft())
//				.define('S', I.andesite())
//				.define('B', AllBlocks.TURNTABLE.get())
//				.define('C', I.andesiteCasing())
//				.pattern(" B ")
//				.pattern("SCS")
//				.pattern(" I ")),
//
//		CLOCKWORK_BEARING = create(AllBlocks.CLOCKWORK_BEARING).unlockedBy(I::brassCasing)
//			.viaShaped(b -> b.define('I', I.shaft())
//				.define('S', I.electronTube())
//				.define('B', AllBlocks.TURNTABLE.get())
//				.define('C', I.brassCasing())
//				.pattern(" B ")
//				.pattern("SCS")
//				.pattern(" I ")),
//
//		WOODEN_BRACKET = create(AllBlocks.WOODEN_BRACKET).returns(4)
//			.unlockedBy(I::andesite)
//			.viaShaped(b -> b.define('S', Tags.Items.RODS_WOODEN)
//				.define('P', I.planks())
//				.define('C', I.andesite())
//				.pattern("SSS")
//				.pattern("PCP")),
//
//		METAL_BRACKET = create(AllBlocks.METAL_BRACKET).returns(4)
//			.unlockedBy(I::andesite)
//			.viaShaped(b -> b.define('S', Tags.Items.NUGGETS_IRON)
//				.define('P', I.iron())
//				.define('C', I.andesite())
//				.pattern("SSS")
//				.pattern("PCP")),
//
//		FLUID_PIPE = create(AllBlocks.FLUID_PIPE).returns(8)
//			.unlockedBy(I::copper)
//			.viaShaped(b -> b.define('S', I.copperSheet())
//				.define('C', I.copper())
//				.pattern("SCS")),
//
//		MECHANICAL_PUMP = create(AllBlocks.MECHANICAL_PUMP).unlockedBy(I::copper)
//			.viaShaped(b -> b.define('P', I.cog())
//				.define('S', AllBlocks.FLUID_PIPE.get())
//				.pattern("P")
//				.pattern("S")),
//
//		SMART_FLUID_PIPE = create(AllBlocks.SMART_FLUID_PIPE).unlockedBy(I::copper)
//			.viaShaped(b -> b.define('P', I.electronTube())
//				.define('S', AllBlocks.FLUID_PIPE.get())
//				.define('I', I.brassSheet())
//				.pattern("I")
//				.pattern("S")
//				.pattern("P")),
//
//		FLUID_VALVE = create(AllBlocks.FLUID_VALVE).unlockedBy(I::copper)
//			.viaShaped(b -> b.define('P', I.shaft())
//				.define('S', AllBlocks.FLUID_PIPE.get())
//				.define('I', I.ironSheet())
//				.pattern("I")
//				.pattern("S")
//				.pattern("P")),
//
//		SPOUT = create(AllBlocks.SPOUT).unlockedBy(I::copperCasing)
//			.viaShaped(b -> b.define('T', AllBlocks.FLUID_TANK.get())
//				.define('P', Items.DRIED_KELP)
//				.define('S', I.copperNugget())
//				.pattern("T")
//				.pattern("P")
//				.pattern("S")),
//
//		ITEM_DRAIN = create(AllBlocks.ITEM_DRAIN).unlockedBy(I::copperCasing)
//			.viaShaped(b -> b.define('P', Blocks.IRON_BARS)
//				.define('S', I.copperCasing())
//				.pattern("P")
//				.pattern("S")),
//
//		FLUID_TANK = create(AllBlocks.FLUID_TANK).returns(2)
//			.unlockedBy(I::copperCasing)
//			.viaShaped(b -> b.define('B', I.copperCasing())
//				.define('S', I.copperNugget())
//				.define('C', Tags.Items.GLASS)
//				.pattern(" B ")
//				.pattern("SCS")
//				.pattern(" B ")),
//
//		DEPLOYER = create(AllBlocks.DEPLOYER).unlockedBy(I::electronTube)
//			.viaShaped(b -> b.define('I', AllItems.BRASS_HAND.get())
//				.define('B', I.electronTube())
//				.define('S', I.cog())
//				.define('C', I.andesiteCasing())
//				.pattern(" B ")
//				.pattern("SCS")
//				.pattern(" I ")),
//
//		PORTABLE_STORAGE_INTERFACE = create(AllBlocks.PORTABLE_STORAGE_INTERFACE).unlockedBy(I::brassCasing)
//			.viaShaped(b -> b.define('I', I.brassCasing())
//				.define('B', AllBlocks.ANDESITE_FUNNEL.get())
//				.pattern(" B ")
//				.pattern(" I ")),
//
//		PORTABLE_FLUID_INTERFACE = create(AllBlocks.PORTABLE_FLUID_INTERFACE).unlockedBy(I::copperCasing)
//			.viaShaped(b -> b.define('I', I.copperCasing())
//				.define('B', AllBlocks.ANDESITE_FUNNEL.get())
//				.pattern(" B ")
//				.pattern(" I ")),
//
//		ROPE_PULLEY = create(AllBlocks.ROPE_PULLEY).unlockedBy(I::andesite)
//			.viaShaped(b -> b.define('S', I.shaft())
//				.define('B', I.andesiteCasing())
//				.define('C', ItemTags.WOOL)
//				.define('I', I.ironSheet())
//				.pattern(" B ")
//				.pattern("SCS")
//				.pattern(" I ")),
//
//		HOSE_PULLEY = create(AllBlocks.HOSE_PULLEY).unlockedBy(I::copper)
//			.viaShaped(b -> b.define('S', I.shaft())
//				.define('P', AllBlocks.FLUID_PIPE.get())
//				.define('B', I.copperCasing())
//				.define('C', Items.DRIED_KELP)
//				.define('I', I.copperSheet())
//				.pattern(" B ")
//				.pattern("SCP")
//				.pattern(" I ")),
//
//		EMPTY_BLAZE_BURNER = create(AllItems.EMPTY_BLAZE_BURNER).unlockedByTag(I::iron)
//			.viaShaped(b -> b.define('A', Blocks.IRON_BARS)
//				.define('I', I.ironSheet())
//				.pattern("II")
//				.pattern("AA")),
//
//		CHUTE = create(AllBlocks.CHUTE).unlockedBy(I::andesite)
//			.returns(4)
//			.viaShaped(b -> b.define('A', I.ironSheet())
//				.define('I', I.andesite())
//				.pattern("II")
//				.pattern("AA")),
//
//		SMART_CHUTE = create(AllBlocks.SMART_CHUTE).unlockedBy(AllBlocks.CHUTE::get)
//			.viaShaped(b -> b.define('P', I.electronTube())
//				.define('S', AllBlocks.CHUTE.get())
//				.define('I', I.brassSheet())
//				.pattern("I")
//				.pattern("S")
//				.pattern("P")),
//
//		DEPOT = create(AllBlocks.DEPOT).unlockedBy(I::andesiteCasing)
//			.viaShaped(b -> b.define('A', I.andesite())
//				.define('I', I.andesiteCasing())
//				.pattern("A")
//				.pattern("I")),
//
//		WEIGHTED_EJECTOR = create(AllBlocks.WEIGHTED_EJECTOR).unlockedBy(I::andesiteCasing)
//			.viaShaped(b -> b.define('A', I.goldSheet())
//				.define('D', AllBlocks.DEPOT.get())
//				.define('I', I.cog())
//				.pattern("A")
//				.pattern("D")
//				.pattern("I")),
//
//		MECHANICAL_ARM = create(AllBlocks.MECHANICAL_ARM::get).unlockedBy(I::brassCasing)
//			.returns(1)
//			.viaShaped(b -> b.define('L', I.brassSheet())
//				.define('I', I.precisionMechanism())
//				.define('A', I.andesite())
//				.define('C', I.brassCasing())
//				.pattern("LLA")
//				.pattern("L  ")
//				.pattern("IC ")),
//
//		MECHANICAL_MIXER = create(AllBlocks.MECHANICAL_MIXER).unlockedBy(I::andesite)
//			.viaShaped(b -> b.define('S', I.cog())
//				.define('B', I.andesite())
//				.define('C', I.andesiteCasing())
//				.define('I', AllItems.WHISK.get())
//				.pattern(" B ")
//				.pattern("SCS")
//				.pattern(" I ")),
//
//		CLUTCH = create(AllBlocks.CLUTCH).unlockedBy(I::andesite)
//			.viaShaped(b -> b.define('S', I.shaft())
//				.define('B', I.redstone())
//				.define('C', I.andesiteCasing())
//				.pattern(" B ")
//				.pattern("SCS")
//				.pattern(" B ")),
//
//		GEARSHIFT = create(AllBlocks.GEARSHIFT).unlockedBy(I::andesite)
//			.viaShaped(b -> b.define('S', I.cog())
//				.define('B', I.redstone())
//				.define('C', I.andesiteCasing())
//				.pattern(" B ")
//				.pattern("SCS")
//				.pattern(" B ")),
//
//		SAIL_FRAME = create(AllBlocks.SAIL_FRAME).returns(8)
//			.unlockedBy(I::andesite)
//			.viaShaped(b -> b.define('A', I.andesite())
//				.define('S', Tags.Items.RODS_WOODEN)
//				.pattern("SSS")
//				.pattern("SAS")
//				.pattern("SSS")),
//
//		SAIL = create(AllBlocks.SAIL).returns(8)
//			.unlockedBy(AllBlocks.SAIL_FRAME::get)
//			.viaShaped(b -> b.define('F', AllBlocks.SAIL_FRAME.get())
//				.define('W', ItemTags.WOOL)
//				.pattern("FFF")
//				.pattern("FWF")
//				.pattern("FFF")),
//
//		RADIAL_CHASIS = create(AllBlocks.RADIAL_CHASSIS).returns(3)
//			.unlockedBy(I::andesite)
//			.viaShaped(b -> b.define('P', I.andesite())
//				.define('L', ItemTags.LOGS)
//				.pattern(" L ")
//				.pattern("PLP")
//				.pattern(" L ")),
//
//		LINEAR_CHASIS = create(AllBlocks.LINEAR_CHASSIS).returns(3)
//			.unlockedBy(I::andesite)
//			.viaShaped(b -> b.define('P', I.andesite())
//				.define('L', ItemTags.LOGS)
//				.pattern(" P ")
//				.pattern("LLL")
//				.pattern(" P ")),
//
//		LINEAR_CHASSIS_CYCLE =
//			conversionCycle(ImmutableList.of(AllBlocks.LINEAR_CHASSIS, AllBlocks.SECONDARY_LINEAR_CHASSIS)),
//
//		STICKER = create(AllBlocks.STICKER).returns(1)
//			.unlockedBy(I::andesite)
//			.viaShaped(b -> b.define('I', I.andesite())
//				.define('C', Tags.Items.COBBLESTONE)
//				.define('R', I.redstone())
//				.define('S', Tags.Items.SLIMEBALLS)
//				.pattern("ISI")
//				.pattern("CRC")),
//
//		MINECART = create(() -> Items.MINECART).withSuffix("_from_contraption_cart")
//			.unlockedBy(AllBlocks.CART_ASSEMBLER::get)
//			.viaShapeless(b -> b.requires(AllItems.MINECART_CONTRAPTION.get())),
//
//		FURNACE_MINECART = create(() -> Items.FURNACE_MINECART).withSuffix("_from_contraption_cart")
//			.unlockedBy(AllBlocks.CART_ASSEMBLER::get)
//			.viaShapeless(b -> b.requires(AllItems.FURNACE_MINECART_CONTRAPTION.get())),
//
//		GEARBOX = create(AllBlocks.GEARBOX).unlockedBy(I::cog)
//			.viaShaped(b -> b.define('C', I.cog())
//				.define('B', I.andesiteCasing())
//				.pattern(" C ")
//				.pattern("CBC")
//				.pattern(" C ")),
//
//		GEARBOX_CYCLE = conversionCycle(ImmutableList.of(AllBlocks.GEARBOX, AllItems.VERTICAL_GEARBOX)),
//
//		MYSTERIOUS_CUCKOO_CLOCK = create(AllBlocks.MYSTERIOUS_CUCKOO_CLOCK).unlockedBy(AllBlocks.CUCKOO_CLOCK::get)
//			.viaShaped(b -> b.define('C', Tags.Items.GUNPOWDER)
//				.define('B', AllBlocks.CUCKOO_CLOCK.get())
//				.pattern(" C ")
//				.pattern("CBC")
//				.pattern(" C ")),
//
//		ENCASED_CHAIN_DRIVE = create(AllBlocks.ENCASED_CHAIN_DRIVE).returns(2)
//			.unlockedBy(I::andesiteCasing)
//			.viaShaped(b -> b.define('S', I.shaft())
//				.define('B', Tags.Items.NUGGETS_IRON)
//				.define('C', I.andesiteCasing())
//				.pattern(" B ")
//				.pattern("SCS")
//				.pattern(" B ")),
//
//		SPEEDOMETER = create(AllBlocks.SPEEDOMETER).unlockedBy(I::andesite)
//			.viaShaped(b -> b.define('C', Items.COMPASS)
//				.define('A', I.andesiteCasing())
//				.define('S', I.shaft())
//				.pattern(" C ")
//				.pattern("SAS")),
//
//		GAUGE_CYCLE = conversionCycle(ImmutableList.of(AllBlocks.SPEEDOMETER, AllBlocks.STRESSOMETER)),
//
//		ROTATION_SPEED_CONTROLLER = create(AllBlocks.ROTATION_SPEED_CONTROLLER).unlockedBy(I::brassCasing)
//			.viaShaped(b -> b.define('B', I.precisionMechanism())
//				.define('C', I.brassCasing())
//				.define('S', I.shaft())
//				.pattern(" B ")
//				.pattern("SCS")),
//
//		NIXIE_TUBE = create(AllBlocks.ORANGE_NIXIE_TUBE).unlockedBy(I::brassCasing)
//			.viaShaped(b -> b.define('E', I.electronTube())
//				.define('B', I.brassCasing())
//				.pattern("EBE")),
//
//		MECHANICAL_SAW = create(AllBlocks.MECHANICAL_SAW).unlockedBy(I::andesiteCasing)
//			.viaShaped(b -> b.define('C', I.andesiteCasing())
//				.define('A', I.ironSheet())
//				.define('I', I.iron())
//				.pattern(" A ")
//				.pattern("AIA")
//				.pattern(" C ")),
//
//		MECHANICAL_HARVESTER = create(AllBlocks.MECHANICAL_HARVESTER).unlockedBy(I::andesiteCasing)
//			.viaShaped(b -> b.define('C', I.andesiteCasing())
//				.define('A', I.andesite())
//				.define('I', I.ironSheet())
//				.pattern("AIA")
//				.pattern("AIA")
//				.pattern(" C ")),
//
//		MECHANICAL_PLOUGH = create(AllBlocks.MECHANICAL_PLOUGH).unlockedBy(I::andesiteCasing)
//			.viaShaped(b -> b.define('C', I.andesiteCasing())
//				.define('A', I.andesite())
//				.define('I', I.ironSheet())
//				.pattern("III")
//				.pattern("AAA")
//				.pattern(" C ")),
//
//		MECHANICAL_DRILL = create(AllBlocks.MECHANICAL_DRILL).unlockedBy(I::andesiteCasing)
//			.viaShaped(b -> b.define('C', I.andesiteCasing())
//				.define('A', I.andesite())
//				.define('I', I.iron())
//				.pattern(" A ")
//				.pattern("AIA")
//				.pattern(" C ")),
//
//		SEQUENCED_GEARSHIFT = create(AllBlocks.SEQUENCED_GEARSHIFT).unlockedBy(I::brassCasing)
//			.viaShaped(b -> b.define('B', I.electronTube())
//				.define('S', I.cog())
//				.define('C', I.brassCasing())
//				.define('I', Items.CLOCK)
//				.pattern(" B ")
//				.pattern("SCS")
//				.pattern(" I "))
//
//	;
//
//	private Marker LOGISTICS = enterSection(AllSections.LOGISTICS);
//
//	GeneratedRecipe
//
//	REDSTONE_CONTACT = create(AllBlocks.REDSTONE_CONTACT).returns(2)
//		.unlockedBy(I::brassCasing)
//		.viaShaped(b -> b.define('W', I.redstone())
//			.define('C', Blocks.COBBLESTONE)
//			.define('S', I.ironSheet())
//			.pattern(" S ")
//			.pattern("CWC")
//			.pattern("CCC")),
//
//		ANDESITE_FUNNEL = create(AllBlocks.ANDESITE_FUNNEL).returns(2)
//			.unlockedBy(I::andesite)
//			.viaShaped(b -> b.define('A', I.andesite())
//				.define('K', Items.DRIED_KELP)
//				.pattern("AKA")
//				.pattern(" K ")),
//
//		BRASS_FUNNEL = create(AllBlocks.BRASS_FUNNEL).returns(2)
//			.unlockedByTag(I::brass)
//			.viaShaped(b -> b.define('A', I.brass())
//				.define('K', Items.DRIED_KELP)
//				.define('E', I.electronTube())
//				.pattern("AEA")
//				.pattern(" K ")),
//
//		ANDESITE_TUNNEL = create(AllBlocks.ANDESITE_TUNNEL).returns(2)
//			.unlockedBy(I::andesite)
//			.viaShaped(b -> b.define('A', I.andesite())
//				.define('K', Items.DRIED_KELP)
//				.pattern("AA")
//				.pattern("KK")),
//
//		BRASS_TUNNEL = create(AllBlocks.BRASS_TUNNEL).returns(2)
//			.unlockedByTag(I::brass)
//			.viaShaped(b -> b.define('A', I.brass())
//				.define('K', Items.DRIED_KELP)
//				.define('E', I.electronTube())
//				.pattern("E ")
//				.pattern("AA")
//				.pattern("KK")),
//
//		ADJUSTABLE_CRATE = create(AllBlocks.ADJUSTABLE_CRATE).returns(4)
//			.unlockedBy(I::brassCasing)
//			.viaShaped(b -> b.define('B', I.brassCasing())
//				.pattern("BBB")
//				.pattern("B B")
//				.pattern("BBB")),
//
//		BELT_OBSERVER = create(AllBlocks.CONTENT_OBSERVER).unlockedBy(AllItems.BELT_CONNECTOR::get)
//			.viaShaped(b -> b.define('B', I.brassCasing())
//				.define('R', I.redstone())
//				.define('I', I.iron())
//				.define('C', Blocks.OBSERVER)
//				.pattern("RCI")
//				.pattern(" B ")),
//
//		STOCKPILE_SWITCH = create(AllBlocks.STOCKPILE_SWITCH).unlockedBy(I::brassCasing)
//			.viaShaped(b -> b.define('B', I.brassCasing())
//				.define('R', I.redstone())
//				.define('I', I.iron())
//				.define('C', Blocks.COMPARATOR)
//				.pattern("RCI")
//				.pattern(" B ")),
//
//		PULSE_EXTENDER = create(AllBlocks.PULSE_EXTENDER).unlockedByTag(I::redstone)
//			.viaShaped(b -> b.define('T', Blocks.REDSTONE_TORCH)
//				.define('C', I.brassSheet())
//				.define('R', I.redstone())
//				.define('S', I.stone())
//				.pattern("  T")
//				.pattern("RCT")
//				.pattern("SSS")),
//
//		PULSE_REPEATER = create(AllBlocks.PULSE_REPEATER).unlockedByTag(I::redstone)
//			.viaShaped(b -> b.define('T', Blocks.REDSTONE_TORCH)
//				.define('C', I.brassSheet())
//				.define('R', I.redstone())
//				.define('S', I.stone())
//				.pattern("RCT")
//				.pattern("SSS")),
//
//		POWERED_TOGGLE_LATCH = create(AllBlocks.POWERED_TOGGLE_LATCH).unlockedByTag(I::redstone)
//			.viaShaped(b -> b.define('T', Blocks.REDSTONE_TORCH)
//				.define('C', Blocks.LEVER)
//				.define('S', I.stone())
//				.pattern(" T ")
//				.pattern(" C ")
//				.pattern("SSS")),
//
//		POWERED_LATCH = create(AllBlocks.POWERED_LATCH).unlockedByTag(I::redstone)
//			.viaShaped(b -> b.define('T', Blocks.REDSTONE_TORCH)
//				.define('C', Blocks.LEVER)
//				.define('R', I.redstone())
//				.define('S', I.stone())
//				.pattern(" T ")
//				.pattern("RCR")
//				.pattern("SSS")),
//
//		REDSTONE_LINK = create(AllBlocks.REDSTONE_LINK).returns(2)
//			.unlockedByTag(I::brass)
//			.viaShaped(b -> b.define('C', Blocks.REDSTONE_TORCH)
//				.define('S', I.brassSheet())
//				.define('I', ItemTags.PLANKS)
//				.pattern("  C")
//				.pattern("SIS"))
//
//	;
//
//	private Marker SCHEMATICS = enterSection(AllSections.SCHEMATICS);
//
//	GeneratedRecipe
//
//	SCHEMATIC_TABLE = create(AllBlocks.SCHEMATIC_TABLE).unlockedBy(AllItems.EMPTY_SCHEMATIC::get)
//		.viaShaped(b -> b.define('W', ItemTags.WOODEN_SLABS)
//			.define('S', Blocks.SMOOTH_STONE)
//			.pattern("WWW")
//			.pattern(" S ")
//			.pattern(" S ")),
//
//		SCHEMATICANNON = create(AllBlocks.SCHEMATICANNON).unlockedBy(AllItems.EMPTY_SCHEMATIC::get)
//			.viaShaped(b -> b.define('L', ItemTags.LOGS)
//				.define('D', Blocks.DISPENSER)
//				.define('C', Blocks.CAULDRON)
//				.define('S', Blocks.SMOOTH_STONE)
//				.define('I', Blocks.IRON_BLOCK)
//				.pattern(" C ")
//				.pattern("LDL")
//				.pattern("SIS")),
//
//		EMPTY_SCHEMATIC = create(AllItems.EMPTY_SCHEMATIC).unlockedBy(() -> Items.PAPER)
//			.viaShapeless(b -> b.requires(Items.PAPER)
//				.requires(Tags.Items.DYES_LIGHT_BLUE)),
//
//		SCHEMATIC_AND_QUILL = create(AllItems.SCHEMATIC_AND_QUILL).unlockedBy(() -> Items.PAPER)
//			.viaShapeless(b -> b.requires(AllItems.EMPTY_SCHEMATIC.get())
//				.requires(Tags.Items.FEATHERS))
//
//	;
//
//	private Marker PALETTES = enterSection(AllSections.PALETTES);
//
//	GeneratedRecipe
//
//	DARK_SCORIA = create(AllPaletteBlocks.DARK_SCORIA).returns(8)
//		.unlockedBy(() -> AllPaletteBlocks.SCORIA.get())
//		.viaShaped(b -> b.define('#', AllPaletteBlocks.SCORIA.get())
//			.define('D', Tags.Items.DYES_BLACK)
//			.pattern("###")
//			.pattern("#D#")
//			.pattern("###")),
//
//		COPPER_SHINGLES = create(AllBlocks.COPPER_SHINGLES).returns(16)
//			.unlockedByTag(I::copperSheet)
//			.viaShaped(b -> b.define('#', I.copperSheet())
//				.pattern("##")
//				.pattern("##")),
//
//		COPPER_SHINGLES_FROM_TILES = create(AllBlocks.COPPER_SHINGLES).withSuffix("_from_plating")
//			.unlockedByTag(I::copperSheet)
//			.viaShapeless(b -> b.requires(AllBlocks.COPPER_PLATING.get())),
//
//		COPPER_TILES = create(AllBlocks.COPPER_TILES).unlockedByTag(I::copperSheet)
//			.viaShapeless(b -> b.requires(AllBlocks.COPPER_SHINGLES.get())),
//
//		COPPER_PLATING = create(AllBlocks.COPPER_PLATING).unlockedByTag(I::copperSheet)
//			.viaShapeless(b -> b.requires(AllBlocks.COPPER_TILES.get()))
//
//	;
//
//	private Marker APPLIANCES = enterFolder("appliances");
//
//	GeneratedRecipe
//
//	DOUGH = create(AllItems.DOUGH).unlockedBy(AllItems.WHEAT_FLOUR::get)
//		.viaShapeless(b -> b.requires(AllItems.WHEAT_FLOUR.get())
//			.requires(Items.WATER_BUCKET)),
//
//		DIVING_HELMET = create(AllItems.DIVING_HELMET).unlockedBy(I::copper)
//			.viaShaped(b -> b.define('G', Tags.Items.GLASS)
//				.define('P', I.copper())
//				.pattern("PPP")
//				.pattern("PGP")),
//
//		COPPER_BACKTANK = create(AllItems.COPPER_BACKTANK).unlockedBy(I::copper)
//			.viaShaped(b -> b.define('G', I.shaft())
//				.define('A', I.andesite())
//				.define('B', I.copperBlock())
//				.define('P', I.copper())
//				.pattern("AGA")
//				.pattern("PBP")
//				.pattern(" P ")),
//
//		DIVING_BOOTS = create(AllItems.DIVING_BOOTS).unlockedBy(I::copper)
//			.viaShaped(b -> b.define('G', I.andesite())
//				.define('P', I.copper())
//				.pattern("P P")
//				.pattern("P P")
//				.pattern("G G")),
//
//		LINKED_CONTROLLER = create(AllItems.LINKED_CONTROLLER).unlockedBy(AllBlocks.REDSTONE_LINK::get)
//			.viaShaped(b -> b.define('S', ItemTags.WOODEN_BUTTONS)
//				.define('P', AllBlocks.REDSTONE_LINK.get())
//				.pattern("SSS")
//				.pattern(" P ")
//				.pattern("SSS")),
//
//		CRAFTING_BLUEPRINT = create(AllItems.CRAFTING_BLUEPRINT).unlockedBy(() -> Items.CRAFTING_TABLE)
//			.viaShapeless(b -> b.requires(Items.PAINTING)
//				.requires(Items.CRAFTING_TABLE)),
//
//		SLIME_BALL = create(() -> Items.SLIME_BALL).unlockedBy(AllItems.DOUGH::get)
//			.viaShapeless(b -> b.requires(AllItems.DOUGH.get())
//				.requires(Tags.Items.DYES_LIME)),
//
//		TREE_FERTILIZER = create(AllItems.TREE_FERTILIZER).returns(2)
//			.unlockedBy(() -> Items.BONE_MEAL)
//			.viaShapeless(b -> b.requires(Ingredient.of(ItemTags.SMALL_FLOWERS), 2)
//				.requires(Ingredient.of(Items.HORN_CORAL, Items.BRAIN_CORAL, Items.TUBE_CORAL, Items.BUBBLE_CORAL,
//					Items.FIRE_CORAL))
//				.requires(Items.BONE_MEAL))
//
//	;
//
//	private Marker COOKING = enterFolder("/");
//
//	GeneratedRecipe
//
//	DOUGH_TO_BREAD = create(() -> Items.BREAD).viaCooking(AllItems.DOUGH::get)
//		.inSmoker(),
//
//		LIMESAND = create(AllPaletteBlocks.LIMESTONE::get).viaCooking(AllPaletteBlocks.LIMESAND::get)
//			.inFurnace(),
//		SOUL_SAND = create(AllPaletteBlocks.SCORIA::get).viaCooking(() -> Blocks.SOUL_SAND)
//			.inFurnace(),
//		DIORITE = create(AllPaletteBlocks.DOLOMITE::get).viaCooking(() -> Blocks.DIORITE)
//			.inFurnace(),
//		GRANITE = create(AllPaletteBlocks.GABBRO::get).viaCooking(() -> Blocks.GRANITE)
//			.inFurnace(),
//		NAT_SCORIA = create(AllPaletteBlocks.SCORIA::get).withSuffix("_from_natural")
//			.viaCooking(AllPaletteBlocks.NATURAL_SCORIA::get)
//			.inFurnace(),
//
//		FRAMED_GLASS = recycleGlass(AllPaletteBlocks.FRAMED_GLASS),
//		TILED_GLASS = recycleGlass(AllPaletteBlocks.TILED_GLASS),
//		VERTICAL_FRAMED_GLASS = recycleGlass(AllPaletteBlocks.VERTICAL_FRAMED_GLASS),
//		HORIZONTAL_FRAMED_GLASS = recycleGlass(AllPaletteBlocks.HORIZONTAL_FRAMED_GLASS),
//		FRAMED_GLASS_PANE = recycleGlassPane(AllPaletteBlocks.FRAMED_GLASS_PANE),
//		TILED_GLASS_PANE = recycleGlassPane(AllPaletteBlocks.TILED_GLASS_PANE),
//		VERTICAL_FRAMED_GLASS_PANE = recycleGlassPane(AllPaletteBlocks.VERTICAL_FRAMED_GLASS_PANE),
//		HORIZONTAL_FRAMED_GLASS_PANE = recycleGlassPane(AllPaletteBlocks.HORIZONTAL_FRAMED_GLASS_PANE),
//
//		ZINC_ORE = blastMetalOre(AllItems.ZINC_INGOT::get, AllTags.forgeItemTag("ores/zinc")),
//		CRUSHED_IRON = blastCrushedMetal(() -> Items.IRON_INGOT, AllItems.CRUSHED_IRON::get),
//		CRUSHED_GOLD = blastCrushedMetal(() -> Items.GOLD_INGOT, AllItems.CRUSHED_GOLD::get),
//		CRUSHED_COPPER = blastCrushedMetal(() -> Items.COPPER_INGOT, AllItems.CRUSHED_COPPER::get),
//		CRUSHED_ZINC = blastCrushedMetal(AllItems.ZINC_INGOT::get, AllItems.CRUSHED_ZINC::get),
//		CRUSHED_BRASS = blastCrushedMetal(AllItems.BRASS_INGOT::get, AllItems.CRUSHED_BRASS::get),
//
//		CRUSHED_OSMIUM = blastModdedCrushedMetal(AllItems.CRUSHED_OSMIUM, "osmium", MEK),
//		CRUSHED_PLATINUM = blastModdedCrushedMetal(AllItems.CRUSHED_PLATINUM, "platinum", SM),
//		CRUSHED_SILVER = blastModdedCrushedMetal(AllItems.CRUSHED_SILVER, "silver", MW, TH, IE, SM, INF),
//		CRUSHED_TIN = blastModdedCrushedMetal(AllItems.CRUSHED_TIN, "tin", MEK, TH, MW, SM),
//		CRUSHED_LEAD = blastModdedCrushedMetal(AllItems.CRUSHED_LEAD, "lead", MEK, MW, TH, IE, SM, EID),
//		CRUSHED_QUICKSILVER = blastModdedCrushedMetal(AllItems.CRUSHED_QUICKSILVER, "quicksilver", MW),
//		CRUSHED_BAUXITE = blastModdedCrushedMetal(AllItems.CRUSHED_BAUXITE, "aluminum", IE, SM),
//		CRUSHED_URANIUM = blastModdedCrushedMetal(AllItems.CRUSHED_URANIUM, "uranium", MEK, IE, SM),
//		CRUSHED_NICKEL = blastModdedCrushedMetal(AllItems.CRUSHED_NICKEL, "nickel", TH, IE, SM)
//
//	;
//
//	/*
//	 * End of recipe list
//	 */
//
//	String currentFolder = "";
//
//	Marker enterSection(AllSections section) {
//		currentFolder = Lang.asId(section.name());
//		return new Marker();
//	}
//
//	Marker enterFolder(String folder) {
//		currentFolder = folder;
//		return new Marker();
//	}
//
//	GeneratedRecipeBuilder create(Supplier<ItemLike> result) {
//		return new GeneratedRecipeBuilder(currentFolder, result);
//	}
//
//	GeneratedRecipeBuilder create(ResourceLocation result) {
//		return new GeneratedRecipeBuilder(currentFolder, result);
//	}
//
//	GeneratedRecipeBuilder create(ItemProviderEntry<? extends ItemLike> result) {
//		return create(result::get);
//	}
//
//	GeneratedRecipe createSpecial(Supplier<? extends SimpleRecipeSerializer<?>> serializer, String recipeType,
//		String path) {
//		ResourceLocation location = Create.asResource(recipeType + "/" + currentFolder + "/" + path);
//		return register(consumer -> {
//			SpecialRecipeBuilder b = SpecialRecipeBuilder.special(serializer.get());
//			b.save(consumer, location.toString());
//		});
//	}
//
//	GeneratedRecipe blastCrushedMetal(Supplier<? extends ItemLike> result, Supplier<? extends ItemLike> ingredient) {
//		return create(result::get).withSuffix("_from_crushed")
//			.viaCooking(ingredient::get)
//			.rewardXP(.1f)
//			.inBlastFurnace();
//	}
//
//	GeneratedRecipe blastModdedCrushedMetal(ItemEntry<? extends Item> ingredient, String metalName, Mods... mods) {
//		for (Mods mod : mods) {
//			ResourceLocation ingot = mod.ingotOf(metalName);
//			String modId = mod.getId();
//			create(ingot).withSuffix("_compat_" + modId)
//				.whenModLoaded(modId)
//				.viaCooking(ingredient::get)
//				.rewardXP(.1f)
//				.inBlastFurnace();
//		}
//		return null;
//	}
//
//	GeneratedRecipe blastMetalOre(Supplier<? extends ItemLike> result, Tag.Named<Item> ore) {
//		return create(result::get).withSuffix("_from_ore")
//			.viaCookingTag(() -> ore)
//			.rewardXP(.1f)
//			.inBlastFurnace();
//	}
//
//	GeneratedRecipe recycleGlass(BlockEntry<? extends Block> ingredient) {
//		return create(() -> Blocks.GLASS).withSuffix("_from_" + ingredient.getId()
//			.getPath())
//			.viaCooking(ingredient::get)
//			.forDuration(50)
//			.inFurnace();
//	}
//
//	GeneratedRecipe recycleGlassPane(BlockEntry<? extends Block> ingredient) {
//		return create(() -> Blocks.GLASS_PANE).withSuffix("_from_" + ingredient.getId()
//			.getPath())
//			.viaCooking(ingredient::get)
//			.forDuration(50)
//			.inFurnace();
//	}
//
//	GeneratedRecipe metalCompacting(List<ItemProviderEntry<? extends ItemLike>> variants,
//		List<Supplier<Tag<Item>>> ingredients) {
//		GeneratedRecipe result = null;
//		for (int i = 0; i + 1 < variants.size(); i++) {
//			ItemProviderEntry<? extends ItemLike> currentEntry = variants.get(i);
//			ItemProviderEntry<? extends ItemLike> nextEntry = variants.get(i + 1);
//			Supplier<Tag<Item>> currentIngredient = ingredients.get(i);
//			Supplier<Tag<Item>> nextIngredient = ingredients.get(i + 1);
//
//			result = create(nextEntry).withSuffix("_from_compacting")
//				.unlockedBy(currentEntry::get)
//				.viaShaped(b -> b.pattern("###")
//					.pattern("###")
//					.pattern("###")
//					.define('#', currentIngredient.get()));
//
//			result = create(currentEntry).returns(9)
//				.withSuffix("_from_decompacting")
//				.unlockedBy(nextEntry::get)
//				.viaShapeless(b -> b.requires(nextIngredient.get()));
//		}
//		return result;
//	}
//
//	GeneratedRecipe conversionCycle(List<ItemProviderEntry<? extends ItemLike>> cycle) {
//		GeneratedRecipe result = null;
//		for (int i = 0; i < cycle.size(); i++) {
//			ItemProviderEntry<? extends ItemLike> currentEntry = cycle.get(i);
//			ItemProviderEntry<? extends ItemLike> nextEntry = cycle.get((i + 1) % cycle.size());
//			result = create(nextEntry).withSuffix("from_conversion")
//				.unlockedBy(currentEntry::get)
//				.viaShapeless(b -> b.requires(currentEntry.get()));
//		}
//		return result;
//	}
//
//	class GeneratedRecipeBuilder {
//
//		private String path;
//		private String suffix;
//		private Supplier<? extends ItemLike> result;
//		private ResourceLocation compatDatagenOutput;
//		List<ICondition> recipeConditions;
//
//		private Supplier<ItemPredicate> unlockedBy;
//		private int amount;
//
//		private GeneratedRecipeBuilder(String path) {
//			this.path = path;
//			this.recipeConditions = new ArrayList<>();
//			this.suffix = "";
//			this.amount = 1;
//		}
//
//		public GeneratedRecipeBuilder(String path, Supplier<? extends ItemLike> result) {
//			this(path);
//			this.result = result;
//		}
//
//		public GeneratedRecipeBuilder(String path, ResourceLocation result) {
//			this(path);
//			this.compatDatagenOutput = result;
//		}
//
//		GeneratedRecipeBuilder returns(int amount) {
//			this.amount = amount;
//			return this;
//		}
//
//		GeneratedRecipeBuilder unlockedBy(Supplier<? extends ItemLike> item) {
//			this.unlockedBy = () -> ItemPredicate.Builder.item()
//				.of(item.get())
//				.build();
//			return this;
//		}
//
//		GeneratedRecipeBuilder unlockedByTag(Supplier<Tag<Item>> tag) {
//			this.unlockedBy = () -> ItemPredicate.Builder.item()
//				.of(tag.get())
//				.build();
//			return this;
//		}
//
//		GeneratedRecipeBuilder whenModLoaded(String modid) {
//			return withCondition(new ModLoadedCondition(modid));
//		}
//
//		GeneratedRecipeBuilder whenModMissing(String modid) {
//			return withCondition(new NotCondition(new ModLoadedCondition(modid)));
//		}
//
//		GeneratedRecipeBuilder withCondition(ICondition condition) {
//			recipeConditions.add(condition);
//			return this;
//		}
//
//		GeneratedRecipeBuilder withSuffix(String suffix) {
//			this.suffix = suffix;
//			return this;
//		}
//
//		GeneratedRecipe viaShaped(UnaryOperator<ShapedRecipeBuilder> builder) {
//			return register(consumer -> {
//				ShapedRecipeBuilder b = builder.apply(ShapedRecipeBuilder.shaped(result.get(), amount));
//				if (unlockedBy != null)
//					b.unlockedBy("has_item", inventoryTrigger(unlockedBy.get()));
//				b.save(consumer, createLocation("crafting"));
//			});
//		}
//
//		GeneratedRecipe viaShapeless(UnaryOperator<ShapelessRecipeBuilder> builder) {
//			return register(consumer -> {
//				ShapelessRecipeBuilder b = builder.apply(ShapelessRecipeBuilder.shapeless(result.get(), amount));
//				if (unlockedBy != null)
//					b.unlockedBy("has_item", inventoryTrigger(unlockedBy.get()));
//				b.save(consumer, createLocation("crafting"));
//			});
//		}
//
//		private ResourceLocation createSimpleLocation(String recipeType) {
//			return Create.asResource(recipeType + "/" + getRegistryName().getPath() + suffix);
//		}
//
//		private ResourceLocation createLocation(String recipeType) {
//			return Create.asResource(recipeType + "/" + path + "/" + getRegistryName().getPath() + suffix);
//		}
//
//		private ResourceLocation getRegistryName() {
//			return compatDatagenOutput == null ? result.get()
//				.asItem()
//				.getRegistryName() : compatDatagenOutput;
//		}
//
//		GeneratedCookingRecipeBuilder viaCooking(Supplier<? extends ItemLike> item) {
//			return unlockedBy(item).viaCookingIngredient(() -> Ingredient.of(item.get()));
//		}
//
//		GeneratedCookingRecipeBuilder viaCookingTag(Supplier<Tag<Item>> tag) {
//			return unlockedByTag(tag).viaCookingIngredient(() -> Ingredient.of(tag.get()));
//		}
//
//		GeneratedCookingRecipeBuilder viaCookingIngredient(Supplier<Ingredient> ingredient) {
//			return new GeneratedCookingRecipeBuilder(ingredient);
//		}
//
//		class GeneratedCookingRecipeBuilder {
//
//			private Supplier<Ingredient> ingredient;
//			private float exp;
//			private int cookingTime;
//
//			private final SimpleCookingSerializer<?> FURNACE = RecipeSerializer.SMELTING_RECIPE,
//				SMOKER = RecipeSerializer.SMOKING_RECIPE, BLAST = RecipeSerializer.BLASTING_RECIPE,
//				CAMPFIRE = RecipeSerializer.CAMPFIRE_COOKING_RECIPE;
//
//			GeneratedCookingRecipeBuilder(Supplier<Ingredient> ingredient) {
//				this.ingredient = ingredient;
//				cookingTime = 200;
//				exp = 0;
//			}
//
//			GeneratedCookingRecipeBuilder forDuration(int duration) {
//				cookingTime = duration;
//				return this;
//			}
//
//			GeneratedCookingRecipeBuilder rewardXP(float xp) {
//				exp = xp;
//				return this;
//			}
//
//			GeneratedRecipe inFurnace() {
//				return inFurnace(b -> b);
//			}
//
//			GeneratedRecipe inFurnace(UnaryOperator<SimpleCookingRecipeBuilder> builder) {
//				return create(FURNACE, builder, 1);
//			}
//
//			GeneratedRecipe inSmoker() {
//				return inSmoker(b -> b);
//			}
//
//			GeneratedRecipe inSmoker(UnaryOperator<SimpleCookingRecipeBuilder> builder) {
//				create(FURNACE, builder, 1);
//				create(CAMPFIRE, builder, 3);
//				return create(SMOKER, builder, .5f);
//			}
//
//			GeneratedRecipe inBlastFurnace() {
//				return inBlastFurnace(b -> b);
//			}
//
//			GeneratedRecipe inBlastFurnace(UnaryOperator<SimpleCookingRecipeBuilder> builder) {
//				create(FURNACE, builder, 1);
//				return create(BLAST, builder, .5f);
//			}
//
//			private GeneratedRecipe create(SimpleCookingSerializer<?> serializer,
//				UnaryOperator<SimpleCookingRecipeBuilder> builder, float cookingTimeModifier) {
//				return register(consumer -> {
//					boolean isOtherMod = compatDatagenOutput != null;
//
//					SimpleCookingRecipeBuilder b = builder.apply(
//						SimpleCookingRecipeBuilder.cooking(ingredient.get(), isOtherMod ? Items.DIRT : result.get(),
//							exp, (int) (cookingTime * cookingTimeModifier), serializer));
//					if (unlockedBy != null)
//						b.unlockedBy("has_item", inventoryTrigger(unlockedBy.get()));
//					b.save(result -> {
//						consumer.accept(
//							isOtherMod ? new ModdedCookingRecipeResult(result, compatDatagenOutput, recipeConditions)
//								: result);
//					}, createSimpleLocation(serializer.getRegistryName()
//						.getPath()));
//				});
//			}
//		}
//	}
//
//	@Override
//	public String getName() {
//		return "Create's Standard Recipes";
//	}
//
//	public StandardRecipeGen(DataGenerator p_i48262_1_) {
//		super(p_i48262_1_);
//	}
//
//	private static class ModdedCookingRecipeResult implements FinishedRecipe {
//
//		private FinishedRecipe wrapped;
//		private ResourceLocation outputOverride;
//		private List<ICondition> conditions;
//
//		public ModdedCookingRecipeResult(FinishedRecipe wrapped, ResourceLocation outputOverride,
//			List<ICondition> conditions) {
//			this.wrapped = wrapped;
//			this.outputOverride = outputOverride;
//			this.conditions = conditions;
//		}
//
//		@Override
//		public ResourceLocation getId() {
//			return wrapped.getId();
//		}
//
//		@Override
//		public RecipeSerializer<?> getType() {
//			return wrapped.getType();
//		}
//
//		@Override
//		public JsonObject serializeAdvancement() {
//			return wrapped.serializeAdvancement();
//		}
//
//		@Override
//		public ResourceLocation getAdvancementId() {
//			return wrapped.getAdvancementId();
//		}
//
//		@Override
//		public void serializeRecipeData(JsonObject object) {
//			wrapped.serializeRecipeData(object);
//			object.addProperty("result", outputOverride.toString());
//
//			JsonArray conds = new JsonArray();
//			conditions.forEach(c -> conds.add(CraftingHelper.serialize(c)));
//			object.add("conditions", conds);
//		}
//
//	}
//
//}
=======
import static com.simibubi.create.foundation.data.recipe.Mods.EID;
import static com.simibubi.create.foundation.data.recipe.Mods.IE;
import static com.simibubi.create.foundation.data.recipe.Mods.INF;
import static com.simibubi.create.foundation.data.recipe.Mods.MEK;
import static com.simibubi.create.foundation.data.recipe.Mods.MW;
import static com.simibubi.create.foundation.data.recipe.Mods.SM;
import static com.simibubi.create.foundation.data.recipe.Mods.TH;

import java.util.ArrayList;
import java.util.List;
import java.util.function.UnaryOperator;

import com.google.common.base.Supplier;
import com.google.common.collect.ImmutableList;
import com.google.gson.JsonArray;
import com.google.gson.JsonObject;
import com.simibubi.create.AllBlocks;
import com.simibubi.create.AllItems;
import com.simibubi.create.AllRecipeTypes;
import com.simibubi.create.AllTags;
import com.simibubi.create.AllTags.AllItemTags;
import com.simibubi.create.Create;
import com.simibubi.create.content.AllSections;
import com.simibubi.create.content.palettes.AllPaletteBlocks;
import com.simibubi.create.foundation.utility.Lang;
import com.tterrag.registrate.util.entry.BlockEntry;
import com.tterrag.registrate.util.entry.ItemEntry;
import com.tterrag.registrate.util.entry.ItemProviderEntry;

import net.minecraft.advancements.critereon.ItemPredicate;
import net.minecraft.data.DataGenerator;
import net.minecraft.data.recipes.FinishedRecipe;
import net.minecraft.data.recipes.ShapedRecipeBuilder;
import net.minecraft.data.recipes.ShapelessRecipeBuilder;
import net.minecraft.data.recipes.SimpleCookingRecipeBuilder;
import net.minecraft.data.recipes.SpecialRecipeBuilder;
import net.minecraft.resources.ResourceLocation;
import net.minecraft.tags.ItemTags;
import net.minecraft.tags.Tag;
import net.minecraft.world.item.DyeColor;
import net.minecraft.world.item.Item;
import net.minecraft.world.item.Items;
import net.minecraft.world.item.crafting.Ingredient;
import net.minecraft.world.item.crafting.RecipeSerializer;
import net.minecraft.world.item.crafting.SimpleCookingSerializer;
import net.minecraft.world.item.crafting.SimpleRecipeSerializer;
import net.minecraft.world.level.ItemLike;
import net.minecraft.world.level.block.Block;
import net.minecraft.world.level.block.Blocks;
import net.minecraftforge.common.Tags;
import net.minecraftforge.common.crafting.CraftingHelper;
import net.minecraftforge.common.crafting.conditions.ICondition;
import net.minecraftforge.common.crafting.conditions.ModLoadedCondition;
import net.minecraftforge.common.crafting.conditions.NotCondition;

@SuppressWarnings("unused")
public class StandardRecipeGen extends CreateRecipeProvider {

	/*
	 * Recipes are added through fields, so one can navigate to the right one easily
	 *
	 * (Ctrl-o) in Eclipse
	 */

	private Marker MATERIALS = enterSection(AllSections.MATERIALS);

	GeneratedRecipe

	COPPER_NUGGET = create(AllItems.COPPER_NUGGET).returns(9)
		.unlockedBy(() -> Items.COPPER_INGOT)
		.viaShapeless(b -> b.requires(I.copper())),

		COPPER_INGOT = create(() -> Items.COPPER_INGOT).unlockedBy(AllItems.COPPER_NUGGET::get)
			.viaShaped(b -> b.define('C', I.copperNugget())
				.pattern("CCC")
				.pattern("CCC")
				.pattern("CCC")),

		BRASS_COMPACTING =
			metalCompacting(ImmutableList.of(AllItems.BRASS_NUGGET, AllItems.BRASS_INGOT, AllBlocks.BRASS_BLOCK),
				ImmutableList.of(I::brassNugget, I::brass, I::brassBlock)),

		ZINC_COMPACTING =
			metalCompacting(ImmutableList.of(AllItems.ZINC_NUGGET, AllItems.ZINC_INGOT, AllBlocks.ZINC_BLOCK),
				ImmutableList.of(I::zincNugget, I::zinc, I::zincBlock)),

		ANDESITE_ALLOY = create(AllItems.ANDESITE_ALLOY).unlockedByTag(I::iron)
			.viaShaped(b -> b.define('A', Blocks.ANDESITE)
				.define('B', Tags.Items.NUGGETS_IRON)
				.pattern("BA")
				.pattern("AB")),

		ANDESITE_ALLOY_FROM_ZINC = create(AllItems.ANDESITE_ALLOY).withSuffix("_from_zinc")
			.unlockedByTag(I::zinc)
			.viaShaped(b -> b.define('A', Blocks.ANDESITE)
				.define('B', I.zincNugget())
				.pattern("BA")
				.pattern("AB")),

		ANDESITE_CASING = create(AllBlocks.ANDESITE_CASING).returns(4)
			.unlockedBy(I::andesite)
			.viaShaped(b -> b.define('A', ItemTags.PLANKS)
				.define('C', I.andesite())
				.define('S', ItemTags.LOGS)
				.pattern("AAA")
				.pattern("CSC")
				.pattern("AAA")),

		BRASS_CASING = create(AllBlocks.BRASS_CASING).returns(4)
			.unlockedByTag(I::brass)
			.viaShaped(b -> b.define('A', ItemTags.PLANKS)
				.define('C', I.brassSheet())
				.define('S', ItemTags.LOGS)
				.pattern("AAA")
				.pattern("CSC")
				.pattern("AAA")),

		COPPER_CASING = create(AllBlocks.COPPER_CASING).returns(4)
			.unlockedBy(I::copper)
			.viaShaped(b -> b.define('A', ItemTags.PLANKS)
				.define('C', I.copperSheet())
				.define('S', ItemTags.LOGS)
				.pattern("AAA")
				.pattern("CSC")
				.pattern("AAA")),

		RADIANT_CASING = create(AllBlocks.REFINED_RADIANCE_CASING).returns(4)
			.unlockedBy(I::refinedRadiance)
			.viaShaped(b -> b.define('A', ItemTags.PLANKS)
				.define('C', I.refinedRadiance())
				.define('S', Tags.Items.GLASS_COLORLESS)
				.pattern("AAA")
				.pattern("CSC")
				.pattern("AAA")),

		SHADOW_CASING = create(AllBlocks.SHADOW_STEEL_CASING).returns(4)
			.unlockedBy(I::shadowSteel)
			.viaShaped(b -> b.define('A', ItemTags.PLANKS)
				.define('C', I.shadowSteel())
				.define('S', Tags.Items.OBSIDIAN)
				.pattern("AAA")
				.pattern("CSC")
				.pattern("AAA")),

		ELECTRON_TUBE = create(AllItems.ELECTRON_TUBE).unlockedBy(AllItems.ROSE_QUARTZ::get)
			.viaShaped(b -> b.define('L', AllItems.POLISHED_ROSE_QUARTZ.get())
				.define('R', Items.REDSTONE_TORCH)
				.define('N', Tags.Items.NUGGETS_IRON)
				.pattern("L")
				.pattern("R")
				.pattern("N")),

		ROSE_QUARTZ = create(AllItems.ROSE_QUARTZ).unlockedBy(() -> Items.REDSTONE)
			.viaShapeless(b -> b.requires(Tags.Items.GEMS_QUARTZ)
				.requires(Ingredient.of(I.redstone()), 8)),

		SAND_PAPER = create(AllItems.SAND_PAPER).unlockedBy(() -> Items.PAPER)
			.viaShapeless(b -> b.requires(Items.PAPER)
				.requires(Tags.Items.SAND_COLORLESS)),

		RED_SAND_PAPER = create(AllItems.RED_SAND_PAPER).unlockedBy(() -> Items.PAPER)
			.viaShapeless(b -> b.requires(Items.PAPER)
				.requires(Tags.Items.SAND_RED))

	;

	private Marker CURIOSITIES = enterSection(AllSections.CURIOSITIES);

	GeneratedRecipe WAND_OF_SYMMETRY = create(AllItems.WAND_OF_SYMMETRY).unlockedBy(I::refinedRadiance)
		.viaShaped(b -> b.define('E', I.refinedRadiance())
			.define('G', Tags.Items.GLASS_PANES_WHITE)
			.define('O', Tags.Items.OBSIDIAN)
			.define('L', I.brass())
			.pattern(" GE")
			.pattern("LEG")
			.pattern("OL ")),

		TOOLBOX = create(AllBlocks.TOOLBOXES.get(DyeColor.BROWN)).unlockedByTag(I::goldSheet)
			.viaShaped(b -> b.define('S', I.goldSheet())
				.define('C', I.cog())
				.define('W', Tags.Items.CHESTS_WOODEN)
				.define('L', Tags.Items.LEATHER)
				.pattern(" C ")
				.pattern("SWS")
				.pattern(" L ")),

		TOOLBOX_DYEING = createSpecial(AllRecipeTypes.TOOLBOX_DYEING::getSerializer, "crafting", "toolbox_dyeing"),

		MINECART_COUPLING = create(AllItems.MINECART_COUPLING).unlockedBy(I::andesite)
			.viaShaped(b -> b.define('E', I.andesite())
				.define('O', I.ironSheet())
				.pattern("  E")
				.pattern(" O ")
				.pattern("E  ")),

		PECULIAR_BELL = create(AllBlocks.PECULIAR_BELL).unlockedByTag(I::brass)
			.viaShaped(b -> b.define('I', I.brassBlock())
				.define('P', I.brassSheet())
				.pattern("I")
				.pattern("P"))

	;

	private Marker KINETICS = enterSection(AllSections.KINETICS);

	GeneratedRecipe BASIN = create(AllBlocks.BASIN).unlockedBy(I::andesite)
		.viaShaped(b -> b.define('A', I.andesite())
			.pattern("A A")
			.pattern("AAA")),

		GOGGLES = create(AllItems.GOGGLES).unlockedBy(I::andesite)
			.viaShaped(b -> b.define('G', Tags.Items.GLASS)
				.define('P', I.goldSheet())
				.define('S', Tags.Items.STRING)
				.pattern(" S ")
				.pattern("GPG")),

		WRENCH = create(AllItems.WRENCH).unlockedBy(I::andesite)
			.viaShaped(b -> b.define('G', I.goldSheet())
				.define('P', I.cog())
				.define('S', Tags.Items.RODS_WOODEN)
				.pattern("GG")
				.pattern("GP")
				.pattern(" S")),

		FILTER = create(AllItems.FILTER).unlockedBy(I::andesite)
			.viaShaped(b -> b.define('S', ItemTags.WOOL)
				.define('A', Tags.Items.NUGGETS_IRON)
				.pattern("ASA")),

		ATTRIBUTE_FILTER = create(AllItems.ATTRIBUTE_FILTER).unlockedByTag(I::brass)
			.viaShaped(b -> b.define('S', ItemTags.WOOL)
				.define('A', I.brassNugget())
				.pattern("ASA")),

		BRASS_HAND = create(AllItems.BRASS_HAND).unlockedByTag(I::brass)
			.viaShaped(b -> b.define('A', I.andesite())
				.define('B', I.brassSheet())
				.pattern(" A ")
				.pattern("BBB")
				.pattern(" B ")),

		SUPER_GLUE = create(AllItems.SUPER_GLUE).unlockedByTag(I::ironSheet)
			.viaShaped(b -> b.define('A', Tags.Items.SLIMEBALLS)
				.define('S', I.ironSheet())
				.define('N', Tags.Items.NUGGETS_IRON)
				.pattern("AS")
				.pattern("NA")),

		CRAFTER_SLOT_COVER = create(AllItems.CRAFTER_SLOT_COVER).unlockedBy(AllBlocks.MECHANICAL_CRAFTER::get)
			.viaShaped(b -> b.define('A', I.brassNugget())
				.pattern("AAA")),

		COGWHEEL = create(AllBlocks.COGWHEEL).returns(8)
			.unlockedBy(I::andesite)
			.viaShaped(b -> b.define('S', ItemTags.WOODEN_BUTTONS)
				.define('C', I.andesite())
				.pattern("SSS")
				.pattern("SCS")
				.pattern("SSS")),

		LARGE_COGWHEEL = create(AllBlocks.LARGE_COGWHEEL).returns(2)
			.unlockedBy(I::andesite)
			.viaShaped(b -> b.define('S', ItemTags.WOODEN_BUTTONS)
				.define('C', I.andesite())
				.define('D', ItemTags.PLANKS)
				.pattern("SDS")
				.pattern("DCD")
				.pattern("SDS")),

		WATER_WHEEL = create(AllBlocks.WATER_WHEEL).unlockedBy(I::andesite)
			.viaShaped(b -> b.define('S', ItemTags.WOODEN_SLABS)
				.define('C', AllBlocks.LARGE_COGWHEEL.get())
				.pattern("SSS")
				.pattern("SCS")
				.pattern("SSS")),

		SHAFT = create(AllBlocks.SHAFT).returns(8)
			.unlockedBy(I::andesite)
			.viaShaped(b -> b.define('A', I.andesite())
				.pattern("A")
				.pattern("A")),

		MECHANICAL_PRESS = create(AllBlocks.MECHANICAL_PRESS).unlockedBy(I::andesiteCasing)
			.viaShaped(b -> b.define('B', I.andesite())
				.define('S', I.cog())
				.define('C', I.andesiteCasing())
				.define('I', AllTags.forgeItemTag("storage_blocks/iron"))
				.pattern(" B ")
				.pattern("SCS")
				.pattern(" I ")),

		MILLSTONE = create(AllBlocks.MILLSTONE).unlockedBy(I::andesite)
			.viaShaped(b -> b.define('B', ItemTags.PLANKS)
				.define('S', I.andesite())
				.define('C', I.cog())
				.define('I', I.stone())
				.pattern(" B ")
				.pattern("SCS")
				.pattern(" I ")),

		MECHANICAL_PISTON = create(AllBlocks.MECHANICAL_PISTON).unlockedBy(I::andesiteCasing)
			.viaShaped(b -> b.define('B', ItemTags.PLANKS)
				.define('S', I.cog())
				.define('C', I.andesiteCasing())
				.define('I', AllBlocks.PISTON_EXTENSION_POLE.get())
				.pattern(" B ")
				.pattern("SCS")
				.pattern(" I ")),

		STICKY_MECHANICAL_PISTON = create(AllBlocks.STICKY_MECHANICAL_PISTON).unlockedBy(I::andesite)
			.viaShaped(b -> b.define('S', Tags.Items.SLIMEBALLS)
				.define('P', AllBlocks.MECHANICAL_PISTON.get())
				.pattern("S")
				.pattern("P")),

		TURNTABLE = create(AllBlocks.TURNTABLE).unlockedBy(I::andesite)
			.viaShaped(b -> b.define('S', I.shaft())
				.define('P', ItemTags.WOODEN_SLABS)
				.pattern("P")
				.pattern("S")),

		PISTON_EXTENSION_POLE = create(AllBlocks.PISTON_EXTENSION_POLE).returns(8)
			.unlockedBy(I::andesite)
			.viaShaped(b -> b.define('A', I.andesite())
				.define('P', ItemTags.PLANKS)
				.pattern("P")
				.pattern("A")
				.pattern("P")),

		GANTRY_PINION = create(AllBlocks.GANTRY_CARRIAGE).unlockedBy(I::andesiteCasing)
			.viaShaped(b -> b.define('B', ItemTags.PLANKS)
				.define('S', I.cog())
				.define('C', I.andesiteCasing())
				.define('I', I.shaft())
				.pattern(" B ")
				.pattern("ICI")
				.pattern(" S ")),

		GANTRY_SHAFT = create(AllBlocks.GANTRY_SHAFT).returns(8)
			.unlockedBy(I::andesite)
			.viaShaped(b -> b.define('A', I.andesite())
				.define('R', I.redstone())
				.pattern("A")
				.pattern("R")
				.pattern("A")),

		ANALOG_LEVER = create(AllBlocks.ANALOG_LEVER).unlockedBy(I::andesite)
			.viaShaped(b -> b.define('S', I.andesiteCasing())
				.define('P', Tags.Items.RODS_WOODEN)
				.pattern("P")
				.pattern("S")),

		BELT_CONNECTOR = create(AllItems.BELT_CONNECTOR).unlockedBy(I::andesite)
			.viaShaped(b -> b.define('D', Items.DRIED_KELP)
				.pattern("DDD")
				.pattern("DDD")),

		ADJUSTABLE_PULLEY = create(AllBlocks.ADJUSTABLE_CHAIN_GEARSHIFT).unlockedBy(I::brassCasing)
			.viaShaped(b -> b.define('A', I.electronTube())
				.define('B', AllBlocks.ENCASED_CHAIN_DRIVE.get())
				.define('C', AllBlocks.LARGE_COGWHEEL.get())
				.pattern("A")
				.pattern("B")
				.pattern("C")),

		CART_ASSEMBLER = create(AllBlocks.CART_ASSEMBLER).unlockedBy(I::andesite)
			.viaShaped(b -> b.define('L', ItemTags.LOGS)
				.define('R', I.redstone())
				.define('C', I.andesite())
				.pattern(" L ")
				.pattern("CRC")
				.pattern("L L")),

		CONTROLLER_RAIL = create(AllBlocks.CONTROLLER_RAIL).returns(6)
			.unlockedBy(() -> Items.POWERED_RAIL)
			.viaShaped(b -> b.define('A', I.gold())
				.define('E', I.electronTube())
				.define('S', Tags.Items.RODS_WOODEN)
				.pattern("A A")
				.pattern("ASA")
				.pattern("AEA")),

		HAND_CRANK = create(AllBlocks.HAND_CRANK).unlockedBy(I::andesite)
			.viaShaped(b -> b.define('A', I.andesite())
				.define('C', ItemTags.PLANKS)
				.define('S', I.shaft())
				.pattern(" S ")
				.pattern("CCC")
				.pattern("  A")),

		COPPER_VALVE_HANDLE = create(AllBlocks.COPPER_VALVE_HANDLE).unlockedBy(I::copper)
			.viaShaped(b -> b.define('S', I.andesite())
				.define('C', I.copperSheet())
				.pattern("CCC")
				.pattern(" S ")),

		COPPER_VALVE_HANDLE_FROM_OTHER_HANDLES = create(AllBlocks.COPPER_VALVE_HANDLE).withSuffix("_from_others")
			.unlockedBy(I::copper)
			.viaShapeless(b -> b.requires(AllItemTags.VALVE_HANDLES.tag)),

		NOZZLE = create(AllBlocks.NOZZLE).unlockedBy(AllBlocks.ENCASED_FAN::get)
			.viaShaped(b -> b.define('S', I.andesite())
				.define('C', ItemTags.WOOL)
				.pattern(" S ")
				.pattern(" C ")
				.pattern("SSS")),

		PROPELLER = create(AllItems.PROPELLER).unlockedByTag(I::ironSheet)
			.viaShaped(b -> b.define('S', I.ironSheet())
				.define('C', I.andesite())
				.pattern(" S ")
				.pattern("SCS")
				.pattern(" S ")),

		WHISK = create(AllItems.WHISK).unlockedByTag(I::ironSheet)
			.viaShaped(b -> b.define('S', I.ironSheet())
				.define('C', I.andesite())
				.pattern(" C ")
				.pattern("SCS")
				.pattern("SSS")),

		ENCASED_FAN = create(AllBlocks.ENCASED_FAN).unlockedByTag(I::ironSheet)
			.viaShaped(b -> b.define('S', I.shaft())
				.define('A', I.andesiteCasing())
				.define('R', I.cog())
				.define('P', AllItems.PROPELLER.get())
				.pattern(" S ")
				.pattern("RAR")
				.pattern(" P ")),

		CUCKOO_CLOCK = create(AllBlocks.CUCKOO_CLOCK).unlockedBy(I::andesite)
			.viaShaped(b -> b.define('S', ItemTags.PLANKS)
				.define('A', Items.CLOCK)
				.define('B', ItemTags.LOGS)
				.define('P', I.cog())
				.pattern(" S ")
				.pattern("SAS")
				.pattern("BPB")),

		MECHANICAL_CRAFTER = create(AllBlocks.MECHANICAL_CRAFTER).returns(3)
			.unlockedBy(I::brassCasing)
			.viaShaped(b -> b.define('B', I.electronTube())
				.define('R', Blocks.CRAFTING_TABLE)
				.define('C', I.brassCasing())
				.define('S', I.cog())
				.pattern(" B ")
				.pattern("SCS")
				.pattern(" R ")),

		WINDMILL_BEARING = create(AllBlocks.WINDMILL_BEARING).unlockedBy(I::andesite)
			.viaShaped(b -> b.define('I', I.shaft())
				.define('B', AllBlocks.TURNTABLE.get())
				.define('C', I.stone())
				.pattern(" B ")
				.pattern(" C ")
				.pattern(" I ")),

		MECHANICAL_BEARING = create(AllBlocks.MECHANICAL_BEARING).unlockedBy(I::andesiteCasing)
			.viaShaped(b -> b.define('I', I.shaft())
				.define('S', I.andesite())
				.define('B', AllBlocks.TURNTABLE.get())
				.define('C', I.andesiteCasing())
				.pattern(" B ")
				.pattern("SCS")
				.pattern(" I ")),

		CLOCKWORK_BEARING = create(AllBlocks.CLOCKWORK_BEARING).unlockedBy(I::brassCasing)
			.viaShaped(b -> b.define('I', I.shaft())
				.define('S', I.electronTube())
				.define('B', AllBlocks.TURNTABLE.get())
				.define('C', I.brassCasing())
				.pattern(" B ")
				.pattern("SCS")
				.pattern(" I ")),

		WOODEN_BRACKET = create(AllBlocks.WOODEN_BRACKET).returns(4)
			.unlockedBy(I::andesite)
			.viaShaped(b -> b.define('S', Tags.Items.RODS_WOODEN)
				.define('P', I.planks())
				.define('C', I.andesite())
				.pattern("SSS")
				.pattern("PCP")),

		METAL_BRACKET = create(AllBlocks.METAL_BRACKET).returns(4)
			.unlockedBy(I::andesite)
			.viaShaped(b -> b.define('S', Tags.Items.NUGGETS_IRON)
				.define('P', I.iron())
				.define('C', I.andesite())
				.pattern("SSS")
				.pattern("PCP")),

		FLUID_PIPE = create(AllBlocks.FLUID_PIPE).returns(8)
			.unlockedBy(I::copper)
			.viaShaped(b -> b.define('S', I.copperSheet())
				.define('C', I.copper())
				.pattern("SCS")),

		MECHANICAL_PUMP = create(AllBlocks.MECHANICAL_PUMP).unlockedBy(I::copper)
			.viaShapeless(b -> b.requires(I.cog())
				.requires(AllBlocks.FLUID_PIPE.get())),

		SMART_FLUID_PIPE = create(AllBlocks.SMART_FLUID_PIPE).unlockedBy(I::copper)
			.viaShaped(b -> b.define('P', I.electronTube())
				.define('S', AllBlocks.FLUID_PIPE.get())
				.define('I', I.brassSheet())
				.pattern("I")
				.pattern("S")
				.pattern("P")),

		FLUID_VALVE = create(AllBlocks.FLUID_VALVE).unlockedBy(I::copper)
			.viaShaped(b -> b.define('P', I.shaft())
				.define('S', AllBlocks.FLUID_PIPE.get())
				.define('I', I.ironSheet())
				.pattern("I")
				.pattern("S")
				.pattern("P")),

		SPOUT = create(AllBlocks.SPOUT).unlockedBy(I::copperCasing)
			.viaShaped(b -> b.define('T', AllBlocks.FLUID_TANK.get())
				.define('P', Items.DRIED_KELP)
				.define('S', I.copperNugget())
				.pattern("T")
				.pattern("P")
				.pattern("S")),

		ITEM_DRAIN = create(AllBlocks.ITEM_DRAIN).unlockedBy(I::copperCasing)
			.viaShaped(b -> b.define('P', Blocks.IRON_BARS)
				.define('S', I.copperCasing())
				.pattern("P")
				.pattern("S")),

		FLUID_TANK = create(AllBlocks.FLUID_TANK).returns(2)
			.unlockedBy(I::copperCasing)
			.viaShaped(b -> b.define('B', I.copperCasing())
				.define('S', I.copperNugget())
				.define('C', Tags.Items.GLASS)
				.pattern(" B ")
				.pattern("SCS")
				.pattern(" B ")),

		DEPLOYER = create(AllBlocks.DEPLOYER).unlockedBy(I::electronTube)
			.viaShaped(b -> b.define('I', AllItems.BRASS_HAND.get())
				.define('B', I.electronTube())
				.define('S', I.cog())
				.define('C', I.andesiteCasing())
				.pattern(" B ")
				.pattern("SCS")
				.pattern(" I ")),

		PORTABLE_STORAGE_INTERFACE = create(AllBlocks.PORTABLE_STORAGE_INTERFACE).unlockedBy(I::brassCasing)
			.viaShaped(b -> b.define('I', I.brassCasing())
				.define('B', AllBlocks.ANDESITE_FUNNEL.get())
				.pattern(" B ")
				.pattern(" I ")),

		PORTABLE_FLUID_INTERFACE = create(AllBlocks.PORTABLE_FLUID_INTERFACE).unlockedBy(I::copperCasing)
			.viaShaped(b -> b.define('I', I.copperCasing())
				.define('B', AllBlocks.ANDESITE_FUNNEL.get())
				.pattern(" B ")
				.pattern(" I ")),

		ROPE_PULLEY = create(AllBlocks.ROPE_PULLEY).unlockedBy(I::andesite)
			.viaShaped(b -> b.define('S', I.shaft())
				.define('B', I.andesiteCasing())
				.define('C', ItemTags.WOOL)
				.define('I', I.ironSheet())
				.pattern(" B ")
				.pattern("SCS")
				.pattern(" I ")),

		HOSE_PULLEY = create(AllBlocks.HOSE_PULLEY).unlockedBy(I::copper)
			.viaShaped(b -> b.define('S', I.shaft())
				.define('P', AllBlocks.FLUID_PIPE.get())
				.define('B', I.copperCasing())
				.define('C', Items.DRIED_KELP)
				.define('I', I.copperSheet())
				.pattern(" B ")
				.pattern("SCP")
				.pattern(" I ")),

		EMPTY_BLAZE_BURNER = create(AllItems.EMPTY_BLAZE_BURNER).unlockedByTag(I::iron)
			.viaShaped(b -> b.define('A', Blocks.IRON_BARS)
				.define('I', I.ironSheet())
				.pattern("II")
				.pattern("AA")),

		CHUTE = create(AllBlocks.CHUTE).unlockedBy(I::andesite)
			.returns(4)
			.viaShaped(b -> b.define('A', I.ironSheet())
				.define('I', I.andesite())
				.pattern("II")
				.pattern("AA")),

		SMART_CHUTE = create(AllBlocks.SMART_CHUTE).unlockedBy(AllBlocks.CHUTE::get)
			.viaShaped(b -> b.define('P', I.electronTube())
				.define('S', AllBlocks.CHUTE.get())
				.define('I', I.brassSheet())
				.pattern("I")
				.pattern("S")
				.pattern("P")),

		DEPOT = create(AllBlocks.DEPOT).unlockedBy(I::andesiteCasing)
			.viaShapeless(b -> b.requires(I.andesite())
				.requires(I.andesiteCasing())),

		WEIGHTED_EJECTOR = create(AllBlocks.WEIGHTED_EJECTOR).unlockedBy(I::andesiteCasing)
			.viaShaped(b -> b.define('A', I.goldSheet())
				.define('D', AllBlocks.DEPOT.get())
				.define('I', I.cog())
				.pattern("A")
				.pattern("D")
				.pattern("I")),

		MECHANICAL_ARM = create(AllBlocks.MECHANICAL_ARM::get).unlockedBy(I::brassCasing)
			.returns(1)
			.viaShaped(b -> b.define('L', I.brassSheet())
				.define('I', I.precisionMechanism())
				.define('A', I.andesite())
				.define('C', I.brassCasing())
				.pattern("LLA")
				.pattern("L  ")
				.pattern("IC ")),

		MECHANICAL_MIXER = create(AllBlocks.MECHANICAL_MIXER).unlockedBy(I::andesite)
			.viaShaped(b -> b.define('S', I.cog())
				.define('B', I.andesite())
				.define('C', I.andesiteCasing())
				.define('I', AllItems.WHISK.get())
				.pattern(" B ")
				.pattern("SCS")
				.pattern(" I ")),

		CLUTCH = create(AllBlocks.CLUTCH).unlockedBy(I::andesite)
			.viaShaped(b -> b.define('S', I.shaft())
				.define('B', I.redstone())
				.define('C', I.andesiteCasing())
				.pattern(" B ")
				.pattern("SCS")
				.pattern(" B ")),

		GEARSHIFT = create(AllBlocks.GEARSHIFT).unlockedBy(I::andesite)
			.viaShaped(b -> b.define('S', I.cog())
				.define('B', I.redstone())
				.define('C', I.andesiteCasing())
				.pattern(" B ")
				.pattern("SCS")
				.pattern(" B ")),

		SAIL_FRAME = create(AllBlocks.SAIL_FRAME).returns(8)
			.unlockedBy(I::andesite)
			.viaShaped(b -> b.define('A', I.andesite())
				.define('S', Tags.Items.RODS_WOODEN)
				.pattern("SSS")
				.pattern("SAS")
				.pattern("SSS")),

		SAIL = create(AllBlocks.SAIL).returns(8)
			.unlockedBy(AllBlocks.SAIL_FRAME::get)
			.viaShaped(b -> b.define('F', AllBlocks.SAIL_FRAME.get())
				.define('W', ItemTags.WOOL)
				.pattern("FFF")
				.pattern("FWF")
				.pattern("FFF")),

		RADIAL_CHASIS = create(AllBlocks.RADIAL_CHASSIS).returns(3)
			.unlockedBy(I::andesite)
			.viaShaped(b -> b.define('P', I.andesite())
				.define('L', ItemTags.LOGS)
				.pattern(" L ")
				.pattern("PLP")
				.pattern(" L ")),

		LINEAR_CHASIS = create(AllBlocks.LINEAR_CHASSIS).returns(3)
			.unlockedBy(I::andesite)
			.viaShaped(b -> b.define('P', I.andesite())
				.define('L', ItemTags.LOGS)
				.pattern(" P ")
				.pattern("LLL")
				.pattern(" P ")),

		LINEAR_CHASSIS_CYCLE =
			conversionCycle(ImmutableList.of(AllBlocks.LINEAR_CHASSIS, AllBlocks.SECONDARY_LINEAR_CHASSIS)),

		STICKER = create(AllBlocks.STICKER).returns(1)
			.unlockedBy(I::andesite)
			.viaShaped(b -> b.define('I', I.andesite())
				.define('C', Tags.Items.COBBLESTONE)
				.define('R', I.redstone())
				.define('S', Tags.Items.SLIMEBALLS)
				.pattern("ISI")
				.pattern("CRC")),

		MINECART = create(() -> Items.MINECART).withSuffix("_from_contraption_cart")
			.unlockedBy(AllBlocks.CART_ASSEMBLER::get)
			.viaShapeless(b -> b.requires(AllItems.MINECART_CONTRAPTION.get())),

		FURNACE_MINECART = create(() -> Items.FURNACE_MINECART).withSuffix("_from_contraption_cart")
			.unlockedBy(AllBlocks.CART_ASSEMBLER::get)
			.viaShapeless(b -> b.requires(AllItems.FURNACE_MINECART_CONTRAPTION.get())),

		GEARBOX = create(AllBlocks.GEARBOX).unlockedBy(I::cog)
			.viaShaped(b -> b.define('C', I.cog())
				.define('B', I.andesiteCasing())
				.pattern(" C ")
				.pattern("CBC")
				.pattern(" C ")),

		GEARBOX_CYCLE = conversionCycle(ImmutableList.of(AllBlocks.GEARBOX, AllItems.VERTICAL_GEARBOX)),

		MYSTERIOUS_CUCKOO_CLOCK = create(AllBlocks.MYSTERIOUS_CUCKOO_CLOCK).unlockedBy(AllBlocks.CUCKOO_CLOCK::get)
			.viaShaped(b -> b.define('C', Tags.Items.GUNPOWDER)
				.define('B', AllBlocks.CUCKOO_CLOCK.get())
				.pattern(" C ")
				.pattern("CBC")
				.pattern(" C ")),

		ENCASED_CHAIN_DRIVE = create(AllBlocks.ENCASED_CHAIN_DRIVE).returns(2)
			.unlockedBy(I::andesiteCasing)
			.viaShaped(b -> b.define('S', I.shaft())
				.define('B', Tags.Items.NUGGETS_IRON)
				.define('C', I.andesiteCasing())
				.pattern(" B ")
				.pattern("SCS")
				.pattern(" B ")),

		SPEEDOMETER = create(AllBlocks.SPEEDOMETER).unlockedBy(I::andesite)
			.viaShaped(b -> b.define('C', Items.COMPASS)
				.define('A', I.andesiteCasing())
				.define('S', I.shaft())
				.pattern(" C ")
				.pattern("SAS")),

		GAUGE_CYCLE = conversionCycle(ImmutableList.of(AllBlocks.SPEEDOMETER, AllBlocks.STRESSOMETER)),

		ROTATION_SPEED_CONTROLLER = create(AllBlocks.ROTATION_SPEED_CONTROLLER).unlockedBy(I::brassCasing)
			.viaShaped(b -> b.define('B', I.precisionMechanism())
				.define('C', I.brassCasing())
				.define('S', I.shaft())
				.pattern(" B ")
				.pattern("SCS")),

		NIXIE_TUBE = create(AllBlocks.ORANGE_NIXIE_TUBE).unlockedBy(I::brassCasing)
			.viaShaped(b -> b.define('E', I.electronTube())
				.define('B', I.brassCasing())
				.pattern("EBE")),

		MECHANICAL_SAW = create(AllBlocks.MECHANICAL_SAW).unlockedBy(I::andesiteCasing)
			.viaShaped(b -> b.define('C', I.andesiteCasing())
				.define('A', I.ironSheet())
				.define('I', I.iron())
				.pattern(" A ")
				.pattern("AIA")
				.pattern(" C ")),

		MECHANICAL_HARVESTER = create(AllBlocks.MECHANICAL_HARVESTER).unlockedBy(I::andesiteCasing)
			.viaShaped(b -> b.define('C', I.andesiteCasing())
				.define('A', I.andesite())
				.define('I', I.ironSheet())
				.pattern("AIA")
				.pattern("AIA")
				.pattern(" C ")),

		MECHANICAL_PLOUGH = create(AllBlocks.MECHANICAL_PLOUGH).unlockedBy(I::andesiteCasing)
			.viaShaped(b -> b.define('C', I.andesiteCasing())
				.define('A', I.andesite())
				.define('I', I.ironSheet())
				.pattern("III")
				.pattern("AAA")
				.pattern(" C ")),

		MECHANICAL_DRILL = create(AllBlocks.MECHANICAL_DRILL).unlockedBy(I::andesiteCasing)
			.viaShaped(b -> b.define('C', I.andesiteCasing())
				.define('A', I.andesite())
				.define('I', I.iron())
				.pattern(" A ")
				.pattern("AIA")
				.pattern(" C ")),

		SEQUENCED_GEARSHIFT = create(AllBlocks.SEQUENCED_GEARSHIFT).unlockedBy(I::brassCasing)
			.viaShaped(b -> b.define('B', I.electronTube())
				.define('S', I.cog())
				.define('C', I.brassCasing())
				.define('I', Items.CLOCK)
				.pattern(" B ")
				.pattern("SCS")
				.pattern(" I "))

	;

	private Marker LOGISTICS = enterSection(AllSections.LOGISTICS);

	GeneratedRecipe

	REDSTONE_CONTACT = create(AllBlocks.REDSTONE_CONTACT).returns(2)
		.unlockedBy(I::brassCasing)
		.viaShaped(b -> b.define('W', I.redstone())
			.define('C', Blocks.COBBLESTONE)
			.define('S', I.ironSheet())
			.pattern(" S ")
			.pattern("CWC")
			.pattern("CCC")),

		ANDESITE_FUNNEL = create(AllBlocks.ANDESITE_FUNNEL).returns(2)
			.unlockedBy(I::andesite)
			.viaShaped(b -> b.define('A', I.andesite())
				.define('K', Items.DRIED_KELP)
				.pattern("AKA")
				.pattern(" K ")),

		BRASS_FUNNEL = create(AllBlocks.BRASS_FUNNEL).returns(2)
			.unlockedByTag(I::brass)
			.viaShaped(b -> b.define('A', I.brass())
				.define('K', Items.DRIED_KELP)
				.define('E', I.electronTube())
				.pattern("AEA")
				.pattern(" K ")),

		ANDESITE_TUNNEL = create(AllBlocks.ANDESITE_TUNNEL).returns(2)
			.unlockedBy(I::andesite)
			.viaShaped(b -> b.define('A', I.andesite())
				.define('K', Items.DRIED_KELP)
				.pattern("AA")
				.pattern("KK")),

		BRASS_TUNNEL = create(AllBlocks.BRASS_TUNNEL).returns(2)
			.unlockedByTag(I::brass)
			.viaShaped(b -> b.define('A', I.brass())
				.define('K', Items.DRIED_KELP)
				.define('E', I.electronTube())
				.pattern("E ")
				.pattern("AA")
				.pattern("KK")),

		ADJUSTABLE_CRATE = create(AllBlocks.ADJUSTABLE_CRATE).returns(4)
			.unlockedBy(I::brassCasing)
			.viaShaped(b -> b.define('B', I.brassCasing())
				.pattern("BBB")
				.pattern("B B")
				.pattern("BBB")),

		BELT_OBSERVER = create(AllBlocks.CONTENT_OBSERVER).unlockedBy(AllItems.BELT_CONNECTOR::get)
			.viaShaped(b -> b.define('B', I.brassCasing())
				.define('R', I.redstone())
				.define('I', I.iron())
				.define('C', Blocks.OBSERVER)
				.pattern("RCI")
				.pattern(" B ")),

		STOCKPILE_SWITCH = create(AllBlocks.STOCKPILE_SWITCH).unlockedBy(I::brassCasing)
			.viaShaped(b -> b.define('B', I.brassCasing())
				.define('R', I.redstone())
				.define('I', I.iron())
				.define('C', Blocks.COMPARATOR)
				.pattern("RCI")
				.pattern(" B ")),

		PULSE_EXTENDER = create(AllBlocks.PULSE_EXTENDER).unlockedByTag(I::redstone)
			.viaShaped(b -> b.define('T', Blocks.REDSTONE_TORCH)
				.define('C', I.brassSheet())
				.define('R', I.redstone())
				.define('S', I.stone())
				.pattern("  T")
				.pattern("RCT")
				.pattern("SSS")),

		PULSE_REPEATER = create(AllBlocks.PULSE_REPEATER).unlockedByTag(I::redstone)
			.viaShaped(b -> b.define('T', Blocks.REDSTONE_TORCH)
				.define('C', I.brassSheet())
				.define('R', I.redstone())
				.define('S', I.stone())
				.pattern("RCT")
				.pattern("SSS")),

		POWERED_TOGGLE_LATCH = create(AllBlocks.POWERED_TOGGLE_LATCH).unlockedByTag(I::redstone)
			.viaShaped(b -> b.define('T', Blocks.REDSTONE_TORCH)
				.define('C', Blocks.LEVER)
				.define('S', I.stone())
				.pattern(" T ")
				.pattern(" C ")
				.pattern("SSS")),

		POWERED_LATCH = create(AllBlocks.POWERED_LATCH).unlockedByTag(I::redstone)
			.viaShaped(b -> b.define('T', Blocks.REDSTONE_TORCH)
				.define('C', Blocks.LEVER)
				.define('R', I.redstone())
				.define('S', I.stone())
				.pattern(" T ")
				.pattern("RCR")
				.pattern("SSS")),

		REDSTONE_LINK = create(AllBlocks.REDSTONE_LINK).returns(2)
			.unlockedByTag(I::brass)
			.viaShaped(b -> b.define('C', Blocks.REDSTONE_TORCH)
				.define('S', I.brassSheet())
				.define('I', ItemTags.PLANKS)
				.pattern("  C")
				.pattern("SIS"))

	;

	private Marker SCHEMATICS = enterSection(AllSections.SCHEMATICS);

	GeneratedRecipe

	SCHEMATIC_TABLE = create(AllBlocks.SCHEMATIC_TABLE).unlockedBy(AllItems.EMPTY_SCHEMATIC::get)
		.viaShaped(b -> b.define('W', ItemTags.WOODEN_SLABS)
			.define('S', Blocks.SMOOTH_STONE)
			.pattern("WWW")
			.pattern(" S ")
			.pattern(" S ")),

		SCHEMATICANNON = create(AllBlocks.SCHEMATICANNON).unlockedBy(AllItems.EMPTY_SCHEMATIC::get)
			.viaShaped(b -> b.define('L', ItemTags.LOGS)
				.define('D', Blocks.DISPENSER)
				.define('C', Blocks.CAULDRON)
				.define('S', Blocks.SMOOTH_STONE)
				.define('I', Blocks.IRON_BLOCK)
				.pattern(" C ")
				.pattern("LDL")
				.pattern("SIS")),

		EMPTY_SCHEMATIC = create(AllItems.EMPTY_SCHEMATIC).unlockedBy(() -> Items.PAPER)
			.viaShapeless(b -> b.requires(Items.PAPER)
				.requires(Tags.Items.DYES_LIGHT_BLUE)),

		SCHEMATIC_AND_QUILL = create(AllItems.SCHEMATIC_AND_QUILL).unlockedBy(() -> Items.PAPER)
			.viaShapeless(b -> b.requires(AllItems.EMPTY_SCHEMATIC.get())
				.requires(Tags.Items.FEATHERS))

	;

	private Marker PALETTES = enterSection(AllSections.PALETTES);

	GeneratedRecipe

	DARK_SCORIA = create(AllPaletteBlocks.DARK_SCORIA).returns(8)
		.unlockedBy(() -> AllPaletteBlocks.SCORIA.get())
		.viaShaped(b -> b.define('#', AllPaletteBlocks.SCORIA.get())
			.define('D', Tags.Items.DYES_BLACK)
			.pattern("###")
			.pattern("#D#")
			.pattern("###")),

		COPPER_SHINGLES = create(AllBlocks.COPPER_SHINGLES).returns(16)
			.unlockedByTag(I::copperSheet)
			.viaShaped(b -> b.define('#', I.copperSheet())
				.pattern("##")
				.pattern("##")),

		COPPER_SHINGLES_FROM_TILES = create(AllBlocks.COPPER_SHINGLES).withSuffix("_from_plating")
			.unlockedByTag(I::copperSheet)
			.viaShapeless(b -> b.requires(AllBlocks.COPPER_PLATING.get())),

		COPPER_TILES = create(AllBlocks.COPPER_TILES).unlockedByTag(I::copperSheet)
			.viaShapeless(b -> b.requires(AllBlocks.COPPER_SHINGLES.get())),

		COPPER_PLATING = create(AllBlocks.COPPER_PLATING).unlockedByTag(I::copperSheet)
			.viaShapeless(b -> b.requires(AllBlocks.COPPER_TILES.get()))

	;

	private Marker APPLIANCES = enterFolder("appliances");

	GeneratedRecipe

	DOUGH = create(AllItems.DOUGH).unlockedBy(AllItems.WHEAT_FLOUR::get)
		.viaShapeless(b -> b.requires(AllItems.WHEAT_FLOUR.get())
			.requires(Items.WATER_BUCKET)),

		DIVING_HELMET = create(AllItems.DIVING_HELMET).unlockedBy(I::copper)
			.viaShaped(b -> b.define('G', Tags.Items.GLASS)
				.define('P', I.copper())
				.pattern("PPP")
				.pattern("PGP")),

		COPPER_BACKTANK = create(AllItems.COPPER_BACKTANK).unlockedBy(I::copper)
			.viaShaped(b -> b.define('G', I.shaft())
				.define('A', I.andesite())
				.define('B', I.copperBlock())
				.define('P', I.copper())
				.pattern("AGA")
				.pattern("PBP")
				.pattern(" P ")),

		DIVING_BOOTS = create(AllItems.DIVING_BOOTS).unlockedBy(I::copper)
			.viaShaped(b -> b.define('G', I.andesite())
				.define('P', I.copper())
				.pattern("P P")
				.pattern("P P")
				.pattern("G G")),

		LINKED_CONTROLLER = create(AllItems.LINKED_CONTROLLER).unlockedBy(AllBlocks.REDSTONE_LINK::get)
			.viaShaped(b -> b.define('S', ItemTags.WOODEN_BUTTONS)
				.define('P', AllBlocks.REDSTONE_LINK.get())
				.pattern("SSS")
				.pattern(" P ")
				.pattern("SSS")),

		CRAFTING_BLUEPRINT = create(AllItems.CRAFTING_BLUEPRINT).unlockedBy(() -> Items.CRAFTING_TABLE)
			.viaShapeless(b -> b.requires(Items.PAINTING)
				.requires(Items.CRAFTING_TABLE)),

		SLIME_BALL = create(() -> Items.SLIME_BALL).unlockedBy(AllItems.DOUGH::get)
			.viaShapeless(b -> b.requires(AllItems.DOUGH.get())
				.requires(Tags.Items.DYES_LIME)),

		TREE_FERTILIZER = create(AllItems.TREE_FERTILIZER).returns(2)
			.unlockedBy(() -> Items.BONE_MEAL)
			.viaShapeless(b -> b.requires(Ingredient.of(ItemTags.SMALL_FLOWERS), 2)
				.requires(Ingredient.of(Items.HORN_CORAL, Items.BRAIN_CORAL, Items.TUBE_CORAL, Items.BUBBLE_CORAL,
					Items.FIRE_CORAL))
				.requires(Items.BONE_MEAL))

	;

	private Marker COOKING = enterFolder("/");

	GeneratedRecipe

	DOUGH_TO_BREAD = create(() -> Items.BREAD).viaCooking(AllItems.DOUGH::get)
		.inSmoker(),

		LIMESAND = create(AllPaletteBlocks.LIMESTONE::get).viaCooking(AllPaletteBlocks.LIMESAND::get)
			.inFurnace(),
		SOUL_SAND = create(AllPaletteBlocks.SCORIA::get).viaCooking(() -> Blocks.SOUL_SAND)
			.inFurnace(),
		DIORITE = create(AllPaletteBlocks.DOLOMITE::get).viaCooking(() -> Blocks.DIORITE)
			.inFurnace(),
		GRANITE = create(AllPaletteBlocks.GABBRO::get).viaCooking(() -> Blocks.GRANITE)
			.inFurnace(),
		NAT_SCORIA = create(AllPaletteBlocks.SCORIA::get).withSuffix("_from_natural")
			.viaCooking(AllPaletteBlocks.NATURAL_SCORIA::get)
			.inFurnace(),

		FRAMED_GLASS = recycleGlass(AllPaletteBlocks.FRAMED_GLASS),
		TILED_GLASS = recycleGlass(AllPaletteBlocks.TILED_GLASS),
		VERTICAL_FRAMED_GLASS = recycleGlass(AllPaletteBlocks.VERTICAL_FRAMED_GLASS),
		HORIZONTAL_FRAMED_GLASS = recycleGlass(AllPaletteBlocks.HORIZONTAL_FRAMED_GLASS),
		FRAMED_GLASS_PANE = recycleGlassPane(AllPaletteBlocks.FRAMED_GLASS_PANE),
		TILED_GLASS_PANE = recycleGlassPane(AllPaletteBlocks.TILED_GLASS_PANE),
		VERTICAL_FRAMED_GLASS_PANE = recycleGlassPane(AllPaletteBlocks.VERTICAL_FRAMED_GLASS_PANE),
		HORIZONTAL_FRAMED_GLASS_PANE = recycleGlassPane(AllPaletteBlocks.HORIZONTAL_FRAMED_GLASS_PANE),

		ZINC_ORE = blastMetalOre(AllItems.ZINC_INGOT::get, AllTags.forgeItemTag("ores/zinc")),
		CRUSHED_IRON = blastCrushedMetal(() -> Items.IRON_INGOT, AllItems.CRUSHED_IRON::get),
		CRUSHED_GOLD = blastCrushedMetal(() -> Items.GOLD_INGOT, AllItems.CRUSHED_GOLD::get),
		CRUSHED_COPPER = blastCrushedMetal(() -> Items.COPPER_INGOT, AllItems.CRUSHED_COPPER::get),
		CRUSHED_ZINC = blastCrushedMetal(AllItems.ZINC_INGOT::get, AllItems.CRUSHED_ZINC::get),
		CRUSHED_BRASS = blastCrushedMetal(AllItems.BRASS_INGOT::get, AllItems.CRUSHED_BRASS::get),

		CRUSHED_OSMIUM = blastModdedCrushedMetal(AllItems.CRUSHED_OSMIUM, "osmium", MEK),
		CRUSHED_PLATINUM = blastModdedCrushedMetal(AllItems.CRUSHED_PLATINUM, "platinum", SM),
		CRUSHED_SILVER = blastModdedCrushedMetal(AllItems.CRUSHED_SILVER, "silver", MW, TH, IE, SM, INF),
		CRUSHED_TIN = blastModdedCrushedMetal(AllItems.CRUSHED_TIN, "tin", MEK, TH, MW, SM),
		CRUSHED_LEAD = blastModdedCrushedMetal(AllItems.CRUSHED_LEAD, "lead", MEK, MW, TH, IE, SM, EID),
		CRUSHED_QUICKSILVER = blastModdedCrushedMetal(AllItems.CRUSHED_QUICKSILVER, "quicksilver", MW),
		CRUSHED_BAUXITE = blastModdedCrushedMetal(AllItems.CRUSHED_BAUXITE, "aluminum", IE, SM),
		CRUSHED_URANIUM = blastModdedCrushedMetal(AllItems.CRUSHED_URANIUM, "uranium", MEK, IE, SM),
		CRUSHED_NICKEL = blastModdedCrushedMetal(AllItems.CRUSHED_NICKEL, "nickel", TH, IE, SM)

	;

	/*
	 * End of recipe list
	 */

	String currentFolder = "";

	Marker enterSection(AllSections section) {
		currentFolder = Lang.asId(section.name());
		return new Marker();
	}

	Marker enterFolder(String folder) {
		currentFolder = folder;
		return new Marker();
	}

	GeneratedRecipeBuilder create(Supplier<ItemLike> result) {
		return new GeneratedRecipeBuilder(currentFolder, result);
	}

	GeneratedRecipeBuilder create(ResourceLocation result) {
		return new GeneratedRecipeBuilder(currentFolder, result);
	}

	GeneratedRecipeBuilder create(ItemProviderEntry<? extends ItemLike> result) {
		return create(result::get);
	}

	GeneratedRecipe createSpecial(Supplier<? extends SimpleRecipeSerializer<?>> serializer, String recipeType,
		String path) {
		ResourceLocation location = Create.asResource(recipeType + "/" + currentFolder + "/" + path);
		return register(consumer -> {
			SpecialRecipeBuilder b = SpecialRecipeBuilder.special(serializer.get());
			b.save(consumer, location.toString());
		});
	}

	GeneratedRecipe blastCrushedMetal(Supplier<? extends ItemLike> result, Supplier<? extends ItemLike> ingredient) {
		return create(result::get).withSuffix("_from_crushed")
			.viaCooking(ingredient::get)
			.rewardXP(.1f)
			.inBlastFurnace();
	}

	GeneratedRecipe blastModdedCrushedMetal(ItemEntry<? extends Item> ingredient, String metalName, Mods... mods) {
		for (Mods mod : mods) {
			ResourceLocation ingot = mod.ingotOf(metalName);
			String modId = mod.getId();
			create(ingot).withSuffix("_compat_" + modId)
				.whenModLoaded(modId)
				.viaCooking(ingredient::get)
				.rewardXP(.1f)
				.inBlastFurnace();
		}
		return null;
	}

	GeneratedRecipe blastMetalOre(Supplier<? extends ItemLike> result, Tag.Named<Item> ore) {
		return create(result::get).withSuffix("_from_ore")
			.viaCookingTag(() -> ore)
			.rewardXP(.1f)
			.inBlastFurnace();
	}

	GeneratedRecipe recycleGlass(BlockEntry<? extends Block> ingredient) {
		return create(() -> Blocks.GLASS).withSuffix("_from_" + ingredient.getId()
			.getPath())
			.viaCooking(ingredient::get)
			.forDuration(50)
			.inFurnace();
	}

	GeneratedRecipe recycleGlassPane(BlockEntry<? extends Block> ingredient) {
		return create(() -> Blocks.GLASS_PANE).withSuffix("_from_" + ingredient.getId()
			.getPath())
			.viaCooking(ingredient::get)
			.forDuration(50)
			.inFurnace();
	}

	GeneratedRecipe metalCompacting(List<ItemProviderEntry<? extends ItemLike>> variants,
		List<Supplier<Tag<Item>>> ingredients) {
		GeneratedRecipe result = null;
		for (int i = 0; i + 1 < variants.size(); i++) {
			ItemProviderEntry<? extends ItemLike> currentEntry = variants.get(i);
			ItemProviderEntry<? extends ItemLike> nextEntry = variants.get(i + 1);
			Supplier<Tag<Item>> currentIngredient = ingredients.get(i);
			Supplier<Tag<Item>> nextIngredient = ingredients.get(i + 1);

			result = create(nextEntry).withSuffix("_from_compacting")
				.unlockedBy(currentEntry::get)
				.viaShaped(b -> b.pattern("###")
					.pattern("###")
					.pattern("###")
					.define('#', currentIngredient.get()));

			result = create(currentEntry).returns(9)
				.withSuffix("_from_decompacting")
				.unlockedBy(nextEntry::get)
				.viaShapeless(b -> b.requires(nextIngredient.get()));
		}
		return result;
	}

	GeneratedRecipe conversionCycle(List<ItemProviderEntry<? extends ItemLike>> cycle) {
		GeneratedRecipe result = null;
		for (int i = 0; i < cycle.size(); i++) {
			ItemProviderEntry<? extends ItemLike> currentEntry = cycle.get(i);
			ItemProviderEntry<? extends ItemLike> nextEntry = cycle.get((i + 1) % cycle.size());
			result = create(nextEntry).withSuffix("from_conversion")
				.unlockedBy(currentEntry::get)
				.viaShapeless(b -> b.requires(currentEntry.get()));
		}
		return result;
	}

	class GeneratedRecipeBuilder {

		private String path;
		private String suffix;
		private Supplier<? extends ItemLike> result;
		private ResourceLocation compatDatagenOutput;
		List<ICondition> recipeConditions;

		private Supplier<ItemPredicate> unlockedBy;
		private int amount;

		private GeneratedRecipeBuilder(String path) {
			this.path = path;
			this.recipeConditions = new ArrayList<>();
			this.suffix = "";
			this.amount = 1;
		}

		public GeneratedRecipeBuilder(String path, Supplier<? extends ItemLike> result) {
			this(path);
			this.result = result;
		}

		public GeneratedRecipeBuilder(String path, ResourceLocation result) {
			this(path);
			this.compatDatagenOutput = result;
		}

		GeneratedRecipeBuilder returns(int amount) {
			this.amount = amount;
			return this;
		}

		GeneratedRecipeBuilder unlockedBy(Supplier<? extends ItemLike> item) {
			this.unlockedBy = () -> ItemPredicate.Builder.item()
				.of(item.get())
				.build();
			return this;
		}

		GeneratedRecipeBuilder unlockedByTag(Supplier<Tag<Item>> tag) {
			this.unlockedBy = () -> ItemPredicate.Builder.item()
				.of(tag.get())
				.build();
			return this;
		}

		GeneratedRecipeBuilder whenModLoaded(String modid) {
			return withCondition(new ModLoadedCondition(modid));
		}

		GeneratedRecipeBuilder whenModMissing(String modid) {
			return withCondition(new NotCondition(new ModLoadedCondition(modid)));
		}

		GeneratedRecipeBuilder withCondition(ICondition condition) {
			recipeConditions.add(condition);
			return this;
		}

		GeneratedRecipeBuilder withSuffix(String suffix) {
			this.suffix = suffix;
			return this;
		}

		GeneratedRecipe viaShaped(UnaryOperator<ShapedRecipeBuilder> builder) {
			return register(consumer -> {
				ShapedRecipeBuilder b = builder.apply(ShapedRecipeBuilder.shaped(result.get(), amount));
				if (unlockedBy != null)
					b.unlockedBy("has_item", inventoryTrigger(unlockedBy.get()));
				b.save(consumer, createLocation("crafting"));
			});
		}

		GeneratedRecipe viaShapeless(UnaryOperator<ShapelessRecipeBuilder> builder) {
			return register(consumer -> {
				ShapelessRecipeBuilder b = builder.apply(ShapelessRecipeBuilder.shapeless(result.get(), amount));
				if (unlockedBy != null)
					b.unlockedBy("has_item", inventoryTrigger(unlockedBy.get()));
				b.save(consumer, createLocation("crafting"));
			});
		}

		private ResourceLocation createSimpleLocation(String recipeType) {
			return Create.asResource(recipeType + "/" + getRegistryName().getPath() + suffix);
		}

		private ResourceLocation createLocation(String recipeType) {
			return Create.asResource(recipeType + "/" + path + "/" + getRegistryName().getPath() + suffix);
		}

		private ResourceLocation getRegistryName() {
			return compatDatagenOutput == null ? result.get()
				.asItem()
				.getRegistryName() : compatDatagenOutput;
		}

		GeneratedCookingRecipeBuilder viaCooking(Supplier<? extends ItemLike> item) {
			return unlockedBy(item).viaCookingIngredient(() -> Ingredient.of(item.get()));
		}

		GeneratedCookingRecipeBuilder viaCookingTag(Supplier<Tag<Item>> tag) {
			return unlockedByTag(tag).viaCookingIngredient(() -> Ingredient.of(tag.get()));
		}

		GeneratedCookingRecipeBuilder viaCookingIngredient(Supplier<Ingredient> ingredient) {
			return new GeneratedCookingRecipeBuilder(ingredient);
		}

		class GeneratedCookingRecipeBuilder {

			private Supplier<Ingredient> ingredient;
			private float exp;
			private int cookingTime;

			private final SimpleCookingSerializer<?> FURNACE = RecipeSerializer.SMELTING_RECIPE,
				SMOKER = RecipeSerializer.SMOKING_RECIPE, BLAST = RecipeSerializer.BLASTING_RECIPE,
				CAMPFIRE = RecipeSerializer.CAMPFIRE_COOKING_RECIPE;

			GeneratedCookingRecipeBuilder(Supplier<Ingredient> ingredient) {
				this.ingredient = ingredient;
				cookingTime = 200;
				exp = 0;
			}

			GeneratedCookingRecipeBuilder forDuration(int duration) {
				cookingTime = duration;
				return this;
			}

			GeneratedCookingRecipeBuilder rewardXP(float xp) {
				exp = xp;
				return this;
			}

			GeneratedRecipe inFurnace() {
				return inFurnace(b -> b);
			}

			GeneratedRecipe inFurnace(UnaryOperator<SimpleCookingRecipeBuilder> builder) {
				return create(FURNACE, builder, 1);
			}

			GeneratedRecipe inSmoker() {
				return inSmoker(b -> b);
			}

			GeneratedRecipe inSmoker(UnaryOperator<SimpleCookingRecipeBuilder> builder) {
				create(FURNACE, builder, 1);
				create(CAMPFIRE, builder, 3);
				return create(SMOKER, builder, .5f);
			}

			GeneratedRecipe inBlastFurnace() {
				return inBlastFurnace(b -> b);
			}

			GeneratedRecipe inBlastFurnace(UnaryOperator<SimpleCookingRecipeBuilder> builder) {
				create(FURNACE, builder, 1);
				return create(BLAST, builder, .5f);
			}

			private GeneratedRecipe create(SimpleCookingSerializer<?> serializer,
				UnaryOperator<SimpleCookingRecipeBuilder> builder, float cookingTimeModifier) {
				return register(consumer -> {
					boolean isOtherMod = compatDatagenOutput != null;

					SimpleCookingRecipeBuilder b = builder.apply(
						SimpleCookingRecipeBuilder.cooking(ingredient.get(), isOtherMod ? Items.DIRT : result.get(),
							exp, (int) (cookingTime * cookingTimeModifier), serializer));
					if (unlockedBy != null)
						b.unlockedBy("has_item", inventoryTrigger(unlockedBy.get()));
					b.save(result -> {
						consumer.accept(
							isOtherMod ? new ModdedCookingRecipeResult(result, compatDatagenOutput, recipeConditions)
								: result);
					}, createSimpleLocation(serializer.getRegistryName()
						.getPath()));
				});
			}
		}
	}

	@Override
	public String getName() {
		return "Create's Standard Recipes";
	}

	public StandardRecipeGen(DataGenerator p_i48262_1_) {
		super(p_i48262_1_);
	}

	private static class ModdedCookingRecipeResult implements FinishedRecipe {

		private FinishedRecipe wrapped;
		private ResourceLocation outputOverride;
		private List<ICondition> conditions;

		public ModdedCookingRecipeResult(FinishedRecipe wrapped, ResourceLocation outputOverride,
			List<ICondition> conditions) {
			this.wrapped = wrapped;
			this.outputOverride = outputOverride;
			this.conditions = conditions;
		}

		@Override
		public ResourceLocation getId() {
			return wrapped.getId();
		}

		@Override
		public RecipeSerializer<?> getType() {
			return wrapped.getType();
		}

		@Override
		public JsonObject serializeAdvancement() {
			return wrapped.serializeAdvancement();
		}

		@Override
		public ResourceLocation getAdvancementId() {
			return wrapped.getAdvancementId();
		}

		@Override
		public void serializeRecipeData(JsonObject object) {
			wrapped.serializeRecipeData(object);
			object.addProperty("result", outputOverride.toString());

			JsonArray conds = new JsonArray();
			conditions.forEach(c -> conds.add(CraftingHelper.serialize(c)));
			object.add("conditions", conds);
		}

	}

}
>>>>>>> 569975bc
<|MERGE_RESOLUTION|>--- conflicted
+++ resolved
@@ -1,6 +1,5 @@
 package com.simibubi.create.foundation.data.recipe;
 
-<<<<<<< HEAD
 //import static com.simibubi.create.foundation.data.recipe.Mods.EID;
 //import static com.simibubi.create.foundation.data.recipe.Mods.IE;
 //import static com.simibubi.create.foundation.data.recipe.Mods.INF;
@@ -50,7 +49,7 @@
 //import net.minecraft.world.level.ItemLike;
 //import net.minecraft.world.level.block.Block;
 //import net.minecraft.world.level.block.Blocks;
-//import com.simibubi.create.lib.data.Tags;
+//import net.minecraftforge.common.Tags;
 //import net.minecraftforge.common.crafting.CraftingHelper;
 //import net.minecraftforge.common.crafting.conditions.ICondition;
 //import net.minecraftforge.common.crafting.conditions.ModLoadedCondition;
@@ -500,10 +499,8 @@
 //				.pattern("SCS")),
 //
 //		MECHANICAL_PUMP = create(AllBlocks.MECHANICAL_PUMP).unlockedBy(I::copper)
-//			.viaShaped(b -> b.define('P', I.cog())
-//				.define('S', AllBlocks.FLUID_PIPE.get())
-//				.pattern("P")
-//				.pattern("S")),
+//			.viaShapeless(b -> b.requires(I.cog())
+//				.requires(AllBlocks.FLUID_PIPE.get())),
 //
 //		SMART_FLUID_PIPE = create(AllBlocks.SMART_FLUID_PIPE).unlockedBy(I::copper)
 //			.viaShaped(b -> b.define('P', I.electronTube())
@@ -606,10 +603,8 @@
 //				.pattern("P")),
 //
 //		DEPOT = create(AllBlocks.DEPOT).unlockedBy(I::andesiteCasing)
-//			.viaShaped(b -> b.define('A', I.andesite())
-//				.define('I', I.andesiteCasing())
-//				.pattern("A")
-//				.pattern("I")),
+//			.viaShapeless(b -> b.requires(I.andesite())
+//				.requires(I.andesiteCasing())),
 //
 //		WEIGHTED_EJECTOR = create(AllBlocks.WEIGHTED_EJECTOR).unlockedBy(I::andesiteCasing)
 //			.viaShaped(b -> b.define('A', I.goldSheet())
@@ -1421,1423 +1416,4 @@
 //
 //	}
 //
-//}
-=======
-import static com.simibubi.create.foundation.data.recipe.Mods.EID;
-import static com.simibubi.create.foundation.data.recipe.Mods.IE;
-import static com.simibubi.create.foundation.data.recipe.Mods.INF;
-import static com.simibubi.create.foundation.data.recipe.Mods.MEK;
-import static com.simibubi.create.foundation.data.recipe.Mods.MW;
-import static com.simibubi.create.foundation.data.recipe.Mods.SM;
-import static com.simibubi.create.foundation.data.recipe.Mods.TH;
-
-import java.util.ArrayList;
-import java.util.List;
-import java.util.function.UnaryOperator;
-
-import com.google.common.base.Supplier;
-import com.google.common.collect.ImmutableList;
-import com.google.gson.JsonArray;
-import com.google.gson.JsonObject;
-import com.simibubi.create.AllBlocks;
-import com.simibubi.create.AllItems;
-import com.simibubi.create.AllRecipeTypes;
-import com.simibubi.create.AllTags;
-import com.simibubi.create.AllTags.AllItemTags;
-import com.simibubi.create.Create;
-import com.simibubi.create.content.AllSections;
-import com.simibubi.create.content.palettes.AllPaletteBlocks;
-import com.simibubi.create.foundation.utility.Lang;
-import com.tterrag.registrate.util.entry.BlockEntry;
-import com.tterrag.registrate.util.entry.ItemEntry;
-import com.tterrag.registrate.util.entry.ItemProviderEntry;
-
-import net.minecraft.advancements.critereon.ItemPredicate;
-import net.minecraft.data.DataGenerator;
-import net.minecraft.data.recipes.FinishedRecipe;
-import net.minecraft.data.recipes.ShapedRecipeBuilder;
-import net.minecraft.data.recipes.ShapelessRecipeBuilder;
-import net.minecraft.data.recipes.SimpleCookingRecipeBuilder;
-import net.minecraft.data.recipes.SpecialRecipeBuilder;
-import net.minecraft.resources.ResourceLocation;
-import net.minecraft.tags.ItemTags;
-import net.minecraft.tags.Tag;
-import net.minecraft.world.item.DyeColor;
-import net.minecraft.world.item.Item;
-import net.minecraft.world.item.Items;
-import net.minecraft.world.item.crafting.Ingredient;
-import net.minecraft.world.item.crafting.RecipeSerializer;
-import net.minecraft.world.item.crafting.SimpleCookingSerializer;
-import net.minecraft.world.item.crafting.SimpleRecipeSerializer;
-import net.minecraft.world.level.ItemLike;
-import net.minecraft.world.level.block.Block;
-import net.minecraft.world.level.block.Blocks;
-import net.minecraftforge.common.Tags;
-import net.minecraftforge.common.crafting.CraftingHelper;
-import net.minecraftforge.common.crafting.conditions.ICondition;
-import net.minecraftforge.common.crafting.conditions.ModLoadedCondition;
-import net.minecraftforge.common.crafting.conditions.NotCondition;
-
-@SuppressWarnings("unused")
-public class StandardRecipeGen extends CreateRecipeProvider {
-
-	/*
-	 * Recipes are added through fields, so one can navigate to the right one easily
-	 *
-	 * (Ctrl-o) in Eclipse
-	 */
-
-	private Marker MATERIALS = enterSection(AllSections.MATERIALS);
-
-	GeneratedRecipe
-
-	COPPER_NUGGET = create(AllItems.COPPER_NUGGET).returns(9)
-		.unlockedBy(() -> Items.COPPER_INGOT)
-		.viaShapeless(b -> b.requires(I.copper())),
-
-		COPPER_INGOT = create(() -> Items.COPPER_INGOT).unlockedBy(AllItems.COPPER_NUGGET::get)
-			.viaShaped(b -> b.define('C', I.copperNugget())
-				.pattern("CCC")
-				.pattern("CCC")
-				.pattern("CCC")),
-
-		BRASS_COMPACTING =
-			metalCompacting(ImmutableList.of(AllItems.BRASS_NUGGET, AllItems.BRASS_INGOT, AllBlocks.BRASS_BLOCK),
-				ImmutableList.of(I::brassNugget, I::brass, I::brassBlock)),
-
-		ZINC_COMPACTING =
-			metalCompacting(ImmutableList.of(AllItems.ZINC_NUGGET, AllItems.ZINC_INGOT, AllBlocks.ZINC_BLOCK),
-				ImmutableList.of(I::zincNugget, I::zinc, I::zincBlock)),
-
-		ANDESITE_ALLOY = create(AllItems.ANDESITE_ALLOY).unlockedByTag(I::iron)
-			.viaShaped(b -> b.define('A', Blocks.ANDESITE)
-				.define('B', Tags.Items.NUGGETS_IRON)
-				.pattern("BA")
-				.pattern("AB")),
-
-		ANDESITE_ALLOY_FROM_ZINC = create(AllItems.ANDESITE_ALLOY).withSuffix("_from_zinc")
-			.unlockedByTag(I::zinc)
-			.viaShaped(b -> b.define('A', Blocks.ANDESITE)
-				.define('B', I.zincNugget())
-				.pattern("BA")
-				.pattern("AB")),
-
-		ANDESITE_CASING = create(AllBlocks.ANDESITE_CASING).returns(4)
-			.unlockedBy(I::andesite)
-			.viaShaped(b -> b.define('A', ItemTags.PLANKS)
-				.define('C', I.andesite())
-				.define('S', ItemTags.LOGS)
-				.pattern("AAA")
-				.pattern("CSC")
-				.pattern("AAA")),
-
-		BRASS_CASING = create(AllBlocks.BRASS_CASING).returns(4)
-			.unlockedByTag(I::brass)
-			.viaShaped(b -> b.define('A', ItemTags.PLANKS)
-				.define('C', I.brassSheet())
-				.define('S', ItemTags.LOGS)
-				.pattern("AAA")
-				.pattern("CSC")
-				.pattern("AAA")),
-
-		COPPER_CASING = create(AllBlocks.COPPER_CASING).returns(4)
-			.unlockedBy(I::copper)
-			.viaShaped(b -> b.define('A', ItemTags.PLANKS)
-				.define('C', I.copperSheet())
-				.define('S', ItemTags.LOGS)
-				.pattern("AAA")
-				.pattern("CSC")
-				.pattern("AAA")),
-
-		RADIANT_CASING = create(AllBlocks.REFINED_RADIANCE_CASING).returns(4)
-			.unlockedBy(I::refinedRadiance)
-			.viaShaped(b -> b.define('A', ItemTags.PLANKS)
-				.define('C', I.refinedRadiance())
-				.define('S', Tags.Items.GLASS_COLORLESS)
-				.pattern("AAA")
-				.pattern("CSC")
-				.pattern("AAA")),
-
-		SHADOW_CASING = create(AllBlocks.SHADOW_STEEL_CASING).returns(4)
-			.unlockedBy(I::shadowSteel)
-			.viaShaped(b -> b.define('A', ItemTags.PLANKS)
-				.define('C', I.shadowSteel())
-				.define('S', Tags.Items.OBSIDIAN)
-				.pattern("AAA")
-				.pattern("CSC")
-				.pattern("AAA")),
-
-		ELECTRON_TUBE = create(AllItems.ELECTRON_TUBE).unlockedBy(AllItems.ROSE_QUARTZ::get)
-			.viaShaped(b -> b.define('L', AllItems.POLISHED_ROSE_QUARTZ.get())
-				.define('R', Items.REDSTONE_TORCH)
-				.define('N', Tags.Items.NUGGETS_IRON)
-				.pattern("L")
-				.pattern("R")
-				.pattern("N")),
-
-		ROSE_QUARTZ = create(AllItems.ROSE_QUARTZ).unlockedBy(() -> Items.REDSTONE)
-			.viaShapeless(b -> b.requires(Tags.Items.GEMS_QUARTZ)
-				.requires(Ingredient.of(I.redstone()), 8)),
-
-		SAND_PAPER = create(AllItems.SAND_PAPER).unlockedBy(() -> Items.PAPER)
-			.viaShapeless(b -> b.requires(Items.PAPER)
-				.requires(Tags.Items.SAND_COLORLESS)),
-
-		RED_SAND_PAPER = create(AllItems.RED_SAND_PAPER).unlockedBy(() -> Items.PAPER)
-			.viaShapeless(b -> b.requires(Items.PAPER)
-				.requires(Tags.Items.SAND_RED))
-
-	;
-
-	private Marker CURIOSITIES = enterSection(AllSections.CURIOSITIES);
-
-	GeneratedRecipe WAND_OF_SYMMETRY = create(AllItems.WAND_OF_SYMMETRY).unlockedBy(I::refinedRadiance)
-		.viaShaped(b -> b.define('E', I.refinedRadiance())
-			.define('G', Tags.Items.GLASS_PANES_WHITE)
-			.define('O', Tags.Items.OBSIDIAN)
-			.define('L', I.brass())
-			.pattern(" GE")
-			.pattern("LEG")
-			.pattern("OL ")),
-
-		TOOLBOX = create(AllBlocks.TOOLBOXES.get(DyeColor.BROWN)).unlockedByTag(I::goldSheet)
-			.viaShaped(b -> b.define('S', I.goldSheet())
-				.define('C', I.cog())
-				.define('W', Tags.Items.CHESTS_WOODEN)
-				.define('L', Tags.Items.LEATHER)
-				.pattern(" C ")
-				.pattern("SWS")
-				.pattern(" L ")),
-
-		TOOLBOX_DYEING = createSpecial(AllRecipeTypes.TOOLBOX_DYEING::getSerializer, "crafting", "toolbox_dyeing"),
-
-		MINECART_COUPLING = create(AllItems.MINECART_COUPLING).unlockedBy(I::andesite)
-			.viaShaped(b -> b.define('E', I.andesite())
-				.define('O', I.ironSheet())
-				.pattern("  E")
-				.pattern(" O ")
-				.pattern("E  ")),
-
-		PECULIAR_BELL = create(AllBlocks.PECULIAR_BELL).unlockedByTag(I::brass)
-			.viaShaped(b -> b.define('I', I.brassBlock())
-				.define('P', I.brassSheet())
-				.pattern("I")
-				.pattern("P"))
-
-	;
-
-	private Marker KINETICS = enterSection(AllSections.KINETICS);
-
-	GeneratedRecipe BASIN = create(AllBlocks.BASIN).unlockedBy(I::andesite)
-		.viaShaped(b -> b.define('A', I.andesite())
-			.pattern("A A")
-			.pattern("AAA")),
-
-		GOGGLES = create(AllItems.GOGGLES).unlockedBy(I::andesite)
-			.viaShaped(b -> b.define('G', Tags.Items.GLASS)
-				.define('P', I.goldSheet())
-				.define('S', Tags.Items.STRING)
-				.pattern(" S ")
-				.pattern("GPG")),
-
-		WRENCH = create(AllItems.WRENCH).unlockedBy(I::andesite)
-			.viaShaped(b -> b.define('G', I.goldSheet())
-				.define('P', I.cog())
-				.define('S', Tags.Items.RODS_WOODEN)
-				.pattern("GG")
-				.pattern("GP")
-				.pattern(" S")),
-
-		FILTER = create(AllItems.FILTER).unlockedBy(I::andesite)
-			.viaShaped(b -> b.define('S', ItemTags.WOOL)
-				.define('A', Tags.Items.NUGGETS_IRON)
-				.pattern("ASA")),
-
-		ATTRIBUTE_FILTER = create(AllItems.ATTRIBUTE_FILTER).unlockedByTag(I::brass)
-			.viaShaped(b -> b.define('S', ItemTags.WOOL)
-				.define('A', I.brassNugget())
-				.pattern("ASA")),
-
-		BRASS_HAND = create(AllItems.BRASS_HAND).unlockedByTag(I::brass)
-			.viaShaped(b -> b.define('A', I.andesite())
-				.define('B', I.brassSheet())
-				.pattern(" A ")
-				.pattern("BBB")
-				.pattern(" B ")),
-
-		SUPER_GLUE = create(AllItems.SUPER_GLUE).unlockedByTag(I::ironSheet)
-			.viaShaped(b -> b.define('A', Tags.Items.SLIMEBALLS)
-				.define('S', I.ironSheet())
-				.define('N', Tags.Items.NUGGETS_IRON)
-				.pattern("AS")
-				.pattern("NA")),
-
-		CRAFTER_SLOT_COVER = create(AllItems.CRAFTER_SLOT_COVER).unlockedBy(AllBlocks.MECHANICAL_CRAFTER::get)
-			.viaShaped(b -> b.define('A', I.brassNugget())
-				.pattern("AAA")),
-
-		COGWHEEL = create(AllBlocks.COGWHEEL).returns(8)
-			.unlockedBy(I::andesite)
-			.viaShaped(b -> b.define('S', ItemTags.WOODEN_BUTTONS)
-				.define('C', I.andesite())
-				.pattern("SSS")
-				.pattern("SCS")
-				.pattern("SSS")),
-
-		LARGE_COGWHEEL = create(AllBlocks.LARGE_COGWHEEL).returns(2)
-			.unlockedBy(I::andesite)
-			.viaShaped(b -> b.define('S', ItemTags.WOODEN_BUTTONS)
-				.define('C', I.andesite())
-				.define('D', ItemTags.PLANKS)
-				.pattern("SDS")
-				.pattern("DCD")
-				.pattern("SDS")),
-
-		WATER_WHEEL = create(AllBlocks.WATER_WHEEL).unlockedBy(I::andesite)
-			.viaShaped(b -> b.define('S', ItemTags.WOODEN_SLABS)
-				.define('C', AllBlocks.LARGE_COGWHEEL.get())
-				.pattern("SSS")
-				.pattern("SCS")
-				.pattern("SSS")),
-
-		SHAFT = create(AllBlocks.SHAFT).returns(8)
-			.unlockedBy(I::andesite)
-			.viaShaped(b -> b.define('A', I.andesite())
-				.pattern("A")
-				.pattern("A")),
-
-		MECHANICAL_PRESS = create(AllBlocks.MECHANICAL_PRESS).unlockedBy(I::andesiteCasing)
-			.viaShaped(b -> b.define('B', I.andesite())
-				.define('S', I.cog())
-				.define('C', I.andesiteCasing())
-				.define('I', AllTags.forgeItemTag("storage_blocks/iron"))
-				.pattern(" B ")
-				.pattern("SCS")
-				.pattern(" I ")),
-
-		MILLSTONE = create(AllBlocks.MILLSTONE).unlockedBy(I::andesite)
-			.viaShaped(b -> b.define('B', ItemTags.PLANKS)
-				.define('S', I.andesite())
-				.define('C', I.cog())
-				.define('I', I.stone())
-				.pattern(" B ")
-				.pattern("SCS")
-				.pattern(" I ")),
-
-		MECHANICAL_PISTON = create(AllBlocks.MECHANICAL_PISTON).unlockedBy(I::andesiteCasing)
-			.viaShaped(b -> b.define('B', ItemTags.PLANKS)
-				.define('S', I.cog())
-				.define('C', I.andesiteCasing())
-				.define('I', AllBlocks.PISTON_EXTENSION_POLE.get())
-				.pattern(" B ")
-				.pattern("SCS")
-				.pattern(" I ")),
-
-		STICKY_MECHANICAL_PISTON = create(AllBlocks.STICKY_MECHANICAL_PISTON).unlockedBy(I::andesite)
-			.viaShaped(b -> b.define('S', Tags.Items.SLIMEBALLS)
-				.define('P', AllBlocks.MECHANICAL_PISTON.get())
-				.pattern("S")
-				.pattern("P")),
-
-		TURNTABLE = create(AllBlocks.TURNTABLE).unlockedBy(I::andesite)
-			.viaShaped(b -> b.define('S', I.shaft())
-				.define('P', ItemTags.WOODEN_SLABS)
-				.pattern("P")
-				.pattern("S")),
-
-		PISTON_EXTENSION_POLE = create(AllBlocks.PISTON_EXTENSION_POLE).returns(8)
-			.unlockedBy(I::andesite)
-			.viaShaped(b -> b.define('A', I.andesite())
-				.define('P', ItemTags.PLANKS)
-				.pattern("P")
-				.pattern("A")
-				.pattern("P")),
-
-		GANTRY_PINION = create(AllBlocks.GANTRY_CARRIAGE).unlockedBy(I::andesiteCasing)
-			.viaShaped(b -> b.define('B', ItemTags.PLANKS)
-				.define('S', I.cog())
-				.define('C', I.andesiteCasing())
-				.define('I', I.shaft())
-				.pattern(" B ")
-				.pattern("ICI")
-				.pattern(" S ")),
-
-		GANTRY_SHAFT = create(AllBlocks.GANTRY_SHAFT).returns(8)
-			.unlockedBy(I::andesite)
-			.viaShaped(b -> b.define('A', I.andesite())
-				.define('R', I.redstone())
-				.pattern("A")
-				.pattern("R")
-				.pattern("A")),
-
-		ANALOG_LEVER = create(AllBlocks.ANALOG_LEVER).unlockedBy(I::andesite)
-			.viaShaped(b -> b.define('S', I.andesiteCasing())
-				.define('P', Tags.Items.RODS_WOODEN)
-				.pattern("P")
-				.pattern("S")),
-
-		BELT_CONNECTOR = create(AllItems.BELT_CONNECTOR).unlockedBy(I::andesite)
-			.viaShaped(b -> b.define('D', Items.DRIED_KELP)
-				.pattern("DDD")
-				.pattern("DDD")),
-
-		ADJUSTABLE_PULLEY = create(AllBlocks.ADJUSTABLE_CHAIN_GEARSHIFT).unlockedBy(I::brassCasing)
-			.viaShaped(b -> b.define('A', I.electronTube())
-				.define('B', AllBlocks.ENCASED_CHAIN_DRIVE.get())
-				.define('C', AllBlocks.LARGE_COGWHEEL.get())
-				.pattern("A")
-				.pattern("B")
-				.pattern("C")),
-
-		CART_ASSEMBLER = create(AllBlocks.CART_ASSEMBLER).unlockedBy(I::andesite)
-			.viaShaped(b -> b.define('L', ItemTags.LOGS)
-				.define('R', I.redstone())
-				.define('C', I.andesite())
-				.pattern(" L ")
-				.pattern("CRC")
-				.pattern("L L")),
-
-		CONTROLLER_RAIL = create(AllBlocks.CONTROLLER_RAIL).returns(6)
-			.unlockedBy(() -> Items.POWERED_RAIL)
-			.viaShaped(b -> b.define('A', I.gold())
-				.define('E', I.electronTube())
-				.define('S', Tags.Items.RODS_WOODEN)
-				.pattern("A A")
-				.pattern("ASA")
-				.pattern("AEA")),
-
-		HAND_CRANK = create(AllBlocks.HAND_CRANK).unlockedBy(I::andesite)
-			.viaShaped(b -> b.define('A', I.andesite())
-				.define('C', ItemTags.PLANKS)
-				.define('S', I.shaft())
-				.pattern(" S ")
-				.pattern("CCC")
-				.pattern("  A")),
-
-		COPPER_VALVE_HANDLE = create(AllBlocks.COPPER_VALVE_HANDLE).unlockedBy(I::copper)
-			.viaShaped(b -> b.define('S', I.andesite())
-				.define('C', I.copperSheet())
-				.pattern("CCC")
-				.pattern(" S ")),
-
-		COPPER_VALVE_HANDLE_FROM_OTHER_HANDLES = create(AllBlocks.COPPER_VALVE_HANDLE).withSuffix("_from_others")
-			.unlockedBy(I::copper)
-			.viaShapeless(b -> b.requires(AllItemTags.VALVE_HANDLES.tag)),
-
-		NOZZLE = create(AllBlocks.NOZZLE).unlockedBy(AllBlocks.ENCASED_FAN::get)
-			.viaShaped(b -> b.define('S', I.andesite())
-				.define('C', ItemTags.WOOL)
-				.pattern(" S ")
-				.pattern(" C ")
-				.pattern("SSS")),
-
-		PROPELLER = create(AllItems.PROPELLER).unlockedByTag(I::ironSheet)
-			.viaShaped(b -> b.define('S', I.ironSheet())
-				.define('C', I.andesite())
-				.pattern(" S ")
-				.pattern("SCS")
-				.pattern(" S ")),
-
-		WHISK = create(AllItems.WHISK).unlockedByTag(I::ironSheet)
-			.viaShaped(b -> b.define('S', I.ironSheet())
-				.define('C', I.andesite())
-				.pattern(" C ")
-				.pattern("SCS")
-				.pattern("SSS")),
-
-		ENCASED_FAN = create(AllBlocks.ENCASED_FAN).unlockedByTag(I::ironSheet)
-			.viaShaped(b -> b.define('S', I.shaft())
-				.define('A', I.andesiteCasing())
-				.define('R', I.cog())
-				.define('P', AllItems.PROPELLER.get())
-				.pattern(" S ")
-				.pattern("RAR")
-				.pattern(" P ")),
-
-		CUCKOO_CLOCK = create(AllBlocks.CUCKOO_CLOCK).unlockedBy(I::andesite)
-			.viaShaped(b -> b.define('S', ItemTags.PLANKS)
-				.define('A', Items.CLOCK)
-				.define('B', ItemTags.LOGS)
-				.define('P', I.cog())
-				.pattern(" S ")
-				.pattern("SAS")
-				.pattern("BPB")),
-
-		MECHANICAL_CRAFTER = create(AllBlocks.MECHANICAL_CRAFTER).returns(3)
-			.unlockedBy(I::brassCasing)
-			.viaShaped(b -> b.define('B', I.electronTube())
-				.define('R', Blocks.CRAFTING_TABLE)
-				.define('C', I.brassCasing())
-				.define('S', I.cog())
-				.pattern(" B ")
-				.pattern("SCS")
-				.pattern(" R ")),
-
-		WINDMILL_BEARING = create(AllBlocks.WINDMILL_BEARING).unlockedBy(I::andesite)
-			.viaShaped(b -> b.define('I', I.shaft())
-				.define('B', AllBlocks.TURNTABLE.get())
-				.define('C', I.stone())
-				.pattern(" B ")
-				.pattern(" C ")
-				.pattern(" I ")),
-
-		MECHANICAL_BEARING = create(AllBlocks.MECHANICAL_BEARING).unlockedBy(I::andesiteCasing)
-			.viaShaped(b -> b.define('I', I.shaft())
-				.define('S', I.andesite())
-				.define('B', AllBlocks.TURNTABLE.get())
-				.define('C', I.andesiteCasing())
-				.pattern(" B ")
-				.pattern("SCS")
-				.pattern(" I ")),
-
-		CLOCKWORK_BEARING = create(AllBlocks.CLOCKWORK_BEARING).unlockedBy(I::brassCasing)
-			.viaShaped(b -> b.define('I', I.shaft())
-				.define('S', I.electronTube())
-				.define('B', AllBlocks.TURNTABLE.get())
-				.define('C', I.brassCasing())
-				.pattern(" B ")
-				.pattern("SCS")
-				.pattern(" I ")),
-
-		WOODEN_BRACKET = create(AllBlocks.WOODEN_BRACKET).returns(4)
-			.unlockedBy(I::andesite)
-			.viaShaped(b -> b.define('S', Tags.Items.RODS_WOODEN)
-				.define('P', I.planks())
-				.define('C', I.andesite())
-				.pattern("SSS")
-				.pattern("PCP")),
-
-		METAL_BRACKET = create(AllBlocks.METAL_BRACKET).returns(4)
-			.unlockedBy(I::andesite)
-			.viaShaped(b -> b.define('S', Tags.Items.NUGGETS_IRON)
-				.define('P', I.iron())
-				.define('C', I.andesite())
-				.pattern("SSS")
-				.pattern("PCP")),
-
-		FLUID_PIPE = create(AllBlocks.FLUID_PIPE).returns(8)
-			.unlockedBy(I::copper)
-			.viaShaped(b -> b.define('S', I.copperSheet())
-				.define('C', I.copper())
-				.pattern("SCS")),
-
-		MECHANICAL_PUMP = create(AllBlocks.MECHANICAL_PUMP).unlockedBy(I::copper)
-			.viaShapeless(b -> b.requires(I.cog())
-				.requires(AllBlocks.FLUID_PIPE.get())),
-
-		SMART_FLUID_PIPE = create(AllBlocks.SMART_FLUID_PIPE).unlockedBy(I::copper)
-			.viaShaped(b -> b.define('P', I.electronTube())
-				.define('S', AllBlocks.FLUID_PIPE.get())
-				.define('I', I.brassSheet())
-				.pattern("I")
-				.pattern("S")
-				.pattern("P")),
-
-		FLUID_VALVE = create(AllBlocks.FLUID_VALVE).unlockedBy(I::copper)
-			.viaShaped(b -> b.define('P', I.shaft())
-				.define('S', AllBlocks.FLUID_PIPE.get())
-				.define('I', I.ironSheet())
-				.pattern("I")
-				.pattern("S")
-				.pattern("P")),
-
-		SPOUT = create(AllBlocks.SPOUT).unlockedBy(I::copperCasing)
-			.viaShaped(b -> b.define('T', AllBlocks.FLUID_TANK.get())
-				.define('P', Items.DRIED_KELP)
-				.define('S', I.copperNugget())
-				.pattern("T")
-				.pattern("P")
-				.pattern("S")),
-
-		ITEM_DRAIN = create(AllBlocks.ITEM_DRAIN).unlockedBy(I::copperCasing)
-			.viaShaped(b -> b.define('P', Blocks.IRON_BARS)
-				.define('S', I.copperCasing())
-				.pattern("P")
-				.pattern("S")),
-
-		FLUID_TANK = create(AllBlocks.FLUID_TANK).returns(2)
-			.unlockedBy(I::copperCasing)
-			.viaShaped(b -> b.define('B', I.copperCasing())
-				.define('S', I.copperNugget())
-				.define('C', Tags.Items.GLASS)
-				.pattern(" B ")
-				.pattern("SCS")
-				.pattern(" B ")),
-
-		DEPLOYER = create(AllBlocks.DEPLOYER).unlockedBy(I::electronTube)
-			.viaShaped(b -> b.define('I', AllItems.BRASS_HAND.get())
-				.define('B', I.electronTube())
-				.define('S', I.cog())
-				.define('C', I.andesiteCasing())
-				.pattern(" B ")
-				.pattern("SCS")
-				.pattern(" I ")),
-
-		PORTABLE_STORAGE_INTERFACE = create(AllBlocks.PORTABLE_STORAGE_INTERFACE).unlockedBy(I::brassCasing)
-			.viaShaped(b -> b.define('I', I.brassCasing())
-				.define('B', AllBlocks.ANDESITE_FUNNEL.get())
-				.pattern(" B ")
-				.pattern(" I ")),
-
-		PORTABLE_FLUID_INTERFACE = create(AllBlocks.PORTABLE_FLUID_INTERFACE).unlockedBy(I::copperCasing)
-			.viaShaped(b -> b.define('I', I.copperCasing())
-				.define('B', AllBlocks.ANDESITE_FUNNEL.get())
-				.pattern(" B ")
-				.pattern(" I ")),
-
-		ROPE_PULLEY = create(AllBlocks.ROPE_PULLEY).unlockedBy(I::andesite)
-			.viaShaped(b -> b.define('S', I.shaft())
-				.define('B', I.andesiteCasing())
-				.define('C', ItemTags.WOOL)
-				.define('I', I.ironSheet())
-				.pattern(" B ")
-				.pattern("SCS")
-				.pattern(" I ")),
-
-		HOSE_PULLEY = create(AllBlocks.HOSE_PULLEY).unlockedBy(I::copper)
-			.viaShaped(b -> b.define('S', I.shaft())
-				.define('P', AllBlocks.FLUID_PIPE.get())
-				.define('B', I.copperCasing())
-				.define('C', Items.DRIED_KELP)
-				.define('I', I.copperSheet())
-				.pattern(" B ")
-				.pattern("SCP")
-				.pattern(" I ")),
-
-		EMPTY_BLAZE_BURNER = create(AllItems.EMPTY_BLAZE_BURNER).unlockedByTag(I::iron)
-			.viaShaped(b -> b.define('A', Blocks.IRON_BARS)
-				.define('I', I.ironSheet())
-				.pattern("II")
-				.pattern("AA")),
-
-		CHUTE = create(AllBlocks.CHUTE).unlockedBy(I::andesite)
-			.returns(4)
-			.viaShaped(b -> b.define('A', I.ironSheet())
-				.define('I', I.andesite())
-				.pattern("II")
-				.pattern("AA")),
-
-		SMART_CHUTE = create(AllBlocks.SMART_CHUTE).unlockedBy(AllBlocks.CHUTE::get)
-			.viaShaped(b -> b.define('P', I.electronTube())
-				.define('S', AllBlocks.CHUTE.get())
-				.define('I', I.brassSheet())
-				.pattern("I")
-				.pattern("S")
-				.pattern("P")),
-
-		DEPOT = create(AllBlocks.DEPOT).unlockedBy(I::andesiteCasing)
-			.viaShapeless(b -> b.requires(I.andesite())
-				.requires(I.andesiteCasing())),
-
-		WEIGHTED_EJECTOR = create(AllBlocks.WEIGHTED_EJECTOR).unlockedBy(I::andesiteCasing)
-			.viaShaped(b -> b.define('A', I.goldSheet())
-				.define('D', AllBlocks.DEPOT.get())
-				.define('I', I.cog())
-				.pattern("A")
-				.pattern("D")
-				.pattern("I")),
-
-		MECHANICAL_ARM = create(AllBlocks.MECHANICAL_ARM::get).unlockedBy(I::brassCasing)
-			.returns(1)
-			.viaShaped(b -> b.define('L', I.brassSheet())
-				.define('I', I.precisionMechanism())
-				.define('A', I.andesite())
-				.define('C', I.brassCasing())
-				.pattern("LLA")
-				.pattern("L  ")
-				.pattern("IC ")),
-
-		MECHANICAL_MIXER = create(AllBlocks.MECHANICAL_MIXER).unlockedBy(I::andesite)
-			.viaShaped(b -> b.define('S', I.cog())
-				.define('B', I.andesite())
-				.define('C', I.andesiteCasing())
-				.define('I', AllItems.WHISK.get())
-				.pattern(" B ")
-				.pattern("SCS")
-				.pattern(" I ")),
-
-		CLUTCH = create(AllBlocks.CLUTCH).unlockedBy(I::andesite)
-			.viaShaped(b -> b.define('S', I.shaft())
-				.define('B', I.redstone())
-				.define('C', I.andesiteCasing())
-				.pattern(" B ")
-				.pattern("SCS")
-				.pattern(" B ")),
-
-		GEARSHIFT = create(AllBlocks.GEARSHIFT).unlockedBy(I::andesite)
-			.viaShaped(b -> b.define('S', I.cog())
-				.define('B', I.redstone())
-				.define('C', I.andesiteCasing())
-				.pattern(" B ")
-				.pattern("SCS")
-				.pattern(" B ")),
-
-		SAIL_FRAME = create(AllBlocks.SAIL_FRAME).returns(8)
-			.unlockedBy(I::andesite)
-			.viaShaped(b -> b.define('A', I.andesite())
-				.define('S', Tags.Items.RODS_WOODEN)
-				.pattern("SSS")
-				.pattern("SAS")
-				.pattern("SSS")),
-
-		SAIL = create(AllBlocks.SAIL).returns(8)
-			.unlockedBy(AllBlocks.SAIL_FRAME::get)
-			.viaShaped(b -> b.define('F', AllBlocks.SAIL_FRAME.get())
-				.define('W', ItemTags.WOOL)
-				.pattern("FFF")
-				.pattern("FWF")
-				.pattern("FFF")),
-
-		RADIAL_CHASIS = create(AllBlocks.RADIAL_CHASSIS).returns(3)
-			.unlockedBy(I::andesite)
-			.viaShaped(b -> b.define('P', I.andesite())
-				.define('L', ItemTags.LOGS)
-				.pattern(" L ")
-				.pattern("PLP")
-				.pattern(" L ")),
-
-		LINEAR_CHASIS = create(AllBlocks.LINEAR_CHASSIS).returns(3)
-			.unlockedBy(I::andesite)
-			.viaShaped(b -> b.define('P', I.andesite())
-				.define('L', ItemTags.LOGS)
-				.pattern(" P ")
-				.pattern("LLL")
-				.pattern(" P ")),
-
-		LINEAR_CHASSIS_CYCLE =
-			conversionCycle(ImmutableList.of(AllBlocks.LINEAR_CHASSIS, AllBlocks.SECONDARY_LINEAR_CHASSIS)),
-
-		STICKER = create(AllBlocks.STICKER).returns(1)
-			.unlockedBy(I::andesite)
-			.viaShaped(b -> b.define('I', I.andesite())
-				.define('C', Tags.Items.COBBLESTONE)
-				.define('R', I.redstone())
-				.define('S', Tags.Items.SLIMEBALLS)
-				.pattern("ISI")
-				.pattern("CRC")),
-
-		MINECART = create(() -> Items.MINECART).withSuffix("_from_contraption_cart")
-			.unlockedBy(AllBlocks.CART_ASSEMBLER::get)
-			.viaShapeless(b -> b.requires(AllItems.MINECART_CONTRAPTION.get())),
-
-		FURNACE_MINECART = create(() -> Items.FURNACE_MINECART).withSuffix("_from_contraption_cart")
-			.unlockedBy(AllBlocks.CART_ASSEMBLER::get)
-			.viaShapeless(b -> b.requires(AllItems.FURNACE_MINECART_CONTRAPTION.get())),
-
-		GEARBOX = create(AllBlocks.GEARBOX).unlockedBy(I::cog)
-			.viaShaped(b -> b.define('C', I.cog())
-				.define('B', I.andesiteCasing())
-				.pattern(" C ")
-				.pattern("CBC")
-				.pattern(" C ")),
-
-		GEARBOX_CYCLE = conversionCycle(ImmutableList.of(AllBlocks.GEARBOX, AllItems.VERTICAL_GEARBOX)),
-
-		MYSTERIOUS_CUCKOO_CLOCK = create(AllBlocks.MYSTERIOUS_CUCKOO_CLOCK).unlockedBy(AllBlocks.CUCKOO_CLOCK::get)
-			.viaShaped(b -> b.define('C', Tags.Items.GUNPOWDER)
-				.define('B', AllBlocks.CUCKOO_CLOCK.get())
-				.pattern(" C ")
-				.pattern("CBC")
-				.pattern(" C ")),
-
-		ENCASED_CHAIN_DRIVE = create(AllBlocks.ENCASED_CHAIN_DRIVE).returns(2)
-			.unlockedBy(I::andesiteCasing)
-			.viaShaped(b -> b.define('S', I.shaft())
-				.define('B', Tags.Items.NUGGETS_IRON)
-				.define('C', I.andesiteCasing())
-				.pattern(" B ")
-				.pattern("SCS")
-				.pattern(" B ")),
-
-		SPEEDOMETER = create(AllBlocks.SPEEDOMETER).unlockedBy(I::andesite)
-			.viaShaped(b -> b.define('C', Items.COMPASS)
-				.define('A', I.andesiteCasing())
-				.define('S', I.shaft())
-				.pattern(" C ")
-				.pattern("SAS")),
-
-		GAUGE_CYCLE = conversionCycle(ImmutableList.of(AllBlocks.SPEEDOMETER, AllBlocks.STRESSOMETER)),
-
-		ROTATION_SPEED_CONTROLLER = create(AllBlocks.ROTATION_SPEED_CONTROLLER).unlockedBy(I::brassCasing)
-			.viaShaped(b -> b.define('B', I.precisionMechanism())
-				.define('C', I.brassCasing())
-				.define('S', I.shaft())
-				.pattern(" B ")
-				.pattern("SCS")),
-
-		NIXIE_TUBE = create(AllBlocks.ORANGE_NIXIE_TUBE).unlockedBy(I::brassCasing)
-			.viaShaped(b -> b.define('E', I.electronTube())
-				.define('B', I.brassCasing())
-				.pattern("EBE")),
-
-		MECHANICAL_SAW = create(AllBlocks.MECHANICAL_SAW).unlockedBy(I::andesiteCasing)
-			.viaShaped(b -> b.define('C', I.andesiteCasing())
-				.define('A', I.ironSheet())
-				.define('I', I.iron())
-				.pattern(" A ")
-				.pattern("AIA")
-				.pattern(" C ")),
-
-		MECHANICAL_HARVESTER = create(AllBlocks.MECHANICAL_HARVESTER).unlockedBy(I::andesiteCasing)
-			.viaShaped(b -> b.define('C', I.andesiteCasing())
-				.define('A', I.andesite())
-				.define('I', I.ironSheet())
-				.pattern("AIA")
-				.pattern("AIA")
-				.pattern(" C ")),
-
-		MECHANICAL_PLOUGH = create(AllBlocks.MECHANICAL_PLOUGH).unlockedBy(I::andesiteCasing)
-			.viaShaped(b -> b.define('C', I.andesiteCasing())
-				.define('A', I.andesite())
-				.define('I', I.ironSheet())
-				.pattern("III")
-				.pattern("AAA")
-				.pattern(" C ")),
-
-		MECHANICAL_DRILL = create(AllBlocks.MECHANICAL_DRILL).unlockedBy(I::andesiteCasing)
-			.viaShaped(b -> b.define('C', I.andesiteCasing())
-				.define('A', I.andesite())
-				.define('I', I.iron())
-				.pattern(" A ")
-				.pattern("AIA")
-				.pattern(" C ")),
-
-		SEQUENCED_GEARSHIFT = create(AllBlocks.SEQUENCED_GEARSHIFT).unlockedBy(I::brassCasing)
-			.viaShaped(b -> b.define('B', I.electronTube())
-				.define('S', I.cog())
-				.define('C', I.brassCasing())
-				.define('I', Items.CLOCK)
-				.pattern(" B ")
-				.pattern("SCS")
-				.pattern(" I "))
-
-	;
-
-	private Marker LOGISTICS = enterSection(AllSections.LOGISTICS);
-
-	GeneratedRecipe
-
-	REDSTONE_CONTACT = create(AllBlocks.REDSTONE_CONTACT).returns(2)
-		.unlockedBy(I::brassCasing)
-		.viaShaped(b -> b.define('W', I.redstone())
-			.define('C', Blocks.COBBLESTONE)
-			.define('S', I.ironSheet())
-			.pattern(" S ")
-			.pattern("CWC")
-			.pattern("CCC")),
-
-		ANDESITE_FUNNEL = create(AllBlocks.ANDESITE_FUNNEL).returns(2)
-			.unlockedBy(I::andesite)
-			.viaShaped(b -> b.define('A', I.andesite())
-				.define('K', Items.DRIED_KELP)
-				.pattern("AKA")
-				.pattern(" K ")),
-
-		BRASS_FUNNEL = create(AllBlocks.BRASS_FUNNEL).returns(2)
-			.unlockedByTag(I::brass)
-			.viaShaped(b -> b.define('A', I.brass())
-				.define('K', Items.DRIED_KELP)
-				.define('E', I.electronTube())
-				.pattern("AEA")
-				.pattern(" K ")),
-
-		ANDESITE_TUNNEL = create(AllBlocks.ANDESITE_TUNNEL).returns(2)
-			.unlockedBy(I::andesite)
-			.viaShaped(b -> b.define('A', I.andesite())
-				.define('K', Items.DRIED_KELP)
-				.pattern("AA")
-				.pattern("KK")),
-
-		BRASS_TUNNEL = create(AllBlocks.BRASS_TUNNEL).returns(2)
-			.unlockedByTag(I::brass)
-			.viaShaped(b -> b.define('A', I.brass())
-				.define('K', Items.DRIED_KELP)
-				.define('E', I.electronTube())
-				.pattern("E ")
-				.pattern("AA")
-				.pattern("KK")),
-
-		ADJUSTABLE_CRATE = create(AllBlocks.ADJUSTABLE_CRATE).returns(4)
-			.unlockedBy(I::brassCasing)
-			.viaShaped(b -> b.define('B', I.brassCasing())
-				.pattern("BBB")
-				.pattern("B B")
-				.pattern("BBB")),
-
-		BELT_OBSERVER = create(AllBlocks.CONTENT_OBSERVER).unlockedBy(AllItems.BELT_CONNECTOR::get)
-			.viaShaped(b -> b.define('B', I.brassCasing())
-				.define('R', I.redstone())
-				.define('I', I.iron())
-				.define('C', Blocks.OBSERVER)
-				.pattern("RCI")
-				.pattern(" B ")),
-
-		STOCKPILE_SWITCH = create(AllBlocks.STOCKPILE_SWITCH).unlockedBy(I::brassCasing)
-			.viaShaped(b -> b.define('B', I.brassCasing())
-				.define('R', I.redstone())
-				.define('I', I.iron())
-				.define('C', Blocks.COMPARATOR)
-				.pattern("RCI")
-				.pattern(" B ")),
-
-		PULSE_EXTENDER = create(AllBlocks.PULSE_EXTENDER).unlockedByTag(I::redstone)
-			.viaShaped(b -> b.define('T', Blocks.REDSTONE_TORCH)
-				.define('C', I.brassSheet())
-				.define('R', I.redstone())
-				.define('S', I.stone())
-				.pattern("  T")
-				.pattern("RCT")
-				.pattern("SSS")),
-
-		PULSE_REPEATER = create(AllBlocks.PULSE_REPEATER).unlockedByTag(I::redstone)
-			.viaShaped(b -> b.define('T', Blocks.REDSTONE_TORCH)
-				.define('C', I.brassSheet())
-				.define('R', I.redstone())
-				.define('S', I.stone())
-				.pattern("RCT")
-				.pattern("SSS")),
-
-		POWERED_TOGGLE_LATCH = create(AllBlocks.POWERED_TOGGLE_LATCH).unlockedByTag(I::redstone)
-			.viaShaped(b -> b.define('T', Blocks.REDSTONE_TORCH)
-				.define('C', Blocks.LEVER)
-				.define('S', I.stone())
-				.pattern(" T ")
-				.pattern(" C ")
-				.pattern("SSS")),
-
-		POWERED_LATCH = create(AllBlocks.POWERED_LATCH).unlockedByTag(I::redstone)
-			.viaShaped(b -> b.define('T', Blocks.REDSTONE_TORCH)
-				.define('C', Blocks.LEVER)
-				.define('R', I.redstone())
-				.define('S', I.stone())
-				.pattern(" T ")
-				.pattern("RCR")
-				.pattern("SSS")),
-
-		REDSTONE_LINK = create(AllBlocks.REDSTONE_LINK).returns(2)
-			.unlockedByTag(I::brass)
-			.viaShaped(b -> b.define('C', Blocks.REDSTONE_TORCH)
-				.define('S', I.brassSheet())
-				.define('I', ItemTags.PLANKS)
-				.pattern("  C")
-				.pattern("SIS"))
-
-	;
-
-	private Marker SCHEMATICS = enterSection(AllSections.SCHEMATICS);
-
-	GeneratedRecipe
-
-	SCHEMATIC_TABLE = create(AllBlocks.SCHEMATIC_TABLE).unlockedBy(AllItems.EMPTY_SCHEMATIC::get)
-		.viaShaped(b -> b.define('W', ItemTags.WOODEN_SLABS)
-			.define('S', Blocks.SMOOTH_STONE)
-			.pattern("WWW")
-			.pattern(" S ")
-			.pattern(" S ")),
-
-		SCHEMATICANNON = create(AllBlocks.SCHEMATICANNON).unlockedBy(AllItems.EMPTY_SCHEMATIC::get)
-			.viaShaped(b -> b.define('L', ItemTags.LOGS)
-				.define('D', Blocks.DISPENSER)
-				.define('C', Blocks.CAULDRON)
-				.define('S', Blocks.SMOOTH_STONE)
-				.define('I', Blocks.IRON_BLOCK)
-				.pattern(" C ")
-				.pattern("LDL")
-				.pattern("SIS")),
-
-		EMPTY_SCHEMATIC = create(AllItems.EMPTY_SCHEMATIC).unlockedBy(() -> Items.PAPER)
-			.viaShapeless(b -> b.requires(Items.PAPER)
-				.requires(Tags.Items.DYES_LIGHT_BLUE)),
-
-		SCHEMATIC_AND_QUILL = create(AllItems.SCHEMATIC_AND_QUILL).unlockedBy(() -> Items.PAPER)
-			.viaShapeless(b -> b.requires(AllItems.EMPTY_SCHEMATIC.get())
-				.requires(Tags.Items.FEATHERS))
-
-	;
-
-	private Marker PALETTES = enterSection(AllSections.PALETTES);
-
-	GeneratedRecipe
-
-	DARK_SCORIA = create(AllPaletteBlocks.DARK_SCORIA).returns(8)
-		.unlockedBy(() -> AllPaletteBlocks.SCORIA.get())
-		.viaShaped(b -> b.define('#', AllPaletteBlocks.SCORIA.get())
-			.define('D', Tags.Items.DYES_BLACK)
-			.pattern("###")
-			.pattern("#D#")
-			.pattern("###")),
-
-		COPPER_SHINGLES = create(AllBlocks.COPPER_SHINGLES).returns(16)
-			.unlockedByTag(I::copperSheet)
-			.viaShaped(b -> b.define('#', I.copperSheet())
-				.pattern("##")
-				.pattern("##")),
-
-		COPPER_SHINGLES_FROM_TILES = create(AllBlocks.COPPER_SHINGLES).withSuffix("_from_plating")
-			.unlockedByTag(I::copperSheet)
-			.viaShapeless(b -> b.requires(AllBlocks.COPPER_PLATING.get())),
-
-		COPPER_TILES = create(AllBlocks.COPPER_TILES).unlockedByTag(I::copperSheet)
-			.viaShapeless(b -> b.requires(AllBlocks.COPPER_SHINGLES.get())),
-
-		COPPER_PLATING = create(AllBlocks.COPPER_PLATING).unlockedByTag(I::copperSheet)
-			.viaShapeless(b -> b.requires(AllBlocks.COPPER_TILES.get()))
-
-	;
-
-	private Marker APPLIANCES = enterFolder("appliances");
-
-	GeneratedRecipe
-
-	DOUGH = create(AllItems.DOUGH).unlockedBy(AllItems.WHEAT_FLOUR::get)
-		.viaShapeless(b -> b.requires(AllItems.WHEAT_FLOUR.get())
-			.requires(Items.WATER_BUCKET)),
-
-		DIVING_HELMET = create(AllItems.DIVING_HELMET).unlockedBy(I::copper)
-			.viaShaped(b -> b.define('G', Tags.Items.GLASS)
-				.define('P', I.copper())
-				.pattern("PPP")
-				.pattern("PGP")),
-
-		COPPER_BACKTANK = create(AllItems.COPPER_BACKTANK).unlockedBy(I::copper)
-			.viaShaped(b -> b.define('G', I.shaft())
-				.define('A', I.andesite())
-				.define('B', I.copperBlock())
-				.define('P', I.copper())
-				.pattern("AGA")
-				.pattern("PBP")
-				.pattern(" P ")),
-
-		DIVING_BOOTS = create(AllItems.DIVING_BOOTS).unlockedBy(I::copper)
-			.viaShaped(b -> b.define('G', I.andesite())
-				.define('P', I.copper())
-				.pattern("P P")
-				.pattern("P P")
-				.pattern("G G")),
-
-		LINKED_CONTROLLER = create(AllItems.LINKED_CONTROLLER).unlockedBy(AllBlocks.REDSTONE_LINK::get)
-			.viaShaped(b -> b.define('S', ItemTags.WOODEN_BUTTONS)
-				.define('P', AllBlocks.REDSTONE_LINK.get())
-				.pattern("SSS")
-				.pattern(" P ")
-				.pattern("SSS")),
-
-		CRAFTING_BLUEPRINT = create(AllItems.CRAFTING_BLUEPRINT).unlockedBy(() -> Items.CRAFTING_TABLE)
-			.viaShapeless(b -> b.requires(Items.PAINTING)
-				.requires(Items.CRAFTING_TABLE)),
-
-		SLIME_BALL = create(() -> Items.SLIME_BALL).unlockedBy(AllItems.DOUGH::get)
-			.viaShapeless(b -> b.requires(AllItems.DOUGH.get())
-				.requires(Tags.Items.DYES_LIME)),
-
-		TREE_FERTILIZER = create(AllItems.TREE_FERTILIZER).returns(2)
-			.unlockedBy(() -> Items.BONE_MEAL)
-			.viaShapeless(b -> b.requires(Ingredient.of(ItemTags.SMALL_FLOWERS), 2)
-				.requires(Ingredient.of(Items.HORN_CORAL, Items.BRAIN_CORAL, Items.TUBE_CORAL, Items.BUBBLE_CORAL,
-					Items.FIRE_CORAL))
-				.requires(Items.BONE_MEAL))
-
-	;
-
-	private Marker COOKING = enterFolder("/");
-
-	GeneratedRecipe
-
-	DOUGH_TO_BREAD = create(() -> Items.BREAD).viaCooking(AllItems.DOUGH::get)
-		.inSmoker(),
-
-		LIMESAND = create(AllPaletteBlocks.LIMESTONE::get).viaCooking(AllPaletteBlocks.LIMESAND::get)
-			.inFurnace(),
-		SOUL_SAND = create(AllPaletteBlocks.SCORIA::get).viaCooking(() -> Blocks.SOUL_SAND)
-			.inFurnace(),
-		DIORITE = create(AllPaletteBlocks.DOLOMITE::get).viaCooking(() -> Blocks.DIORITE)
-			.inFurnace(),
-		GRANITE = create(AllPaletteBlocks.GABBRO::get).viaCooking(() -> Blocks.GRANITE)
-			.inFurnace(),
-		NAT_SCORIA = create(AllPaletteBlocks.SCORIA::get).withSuffix("_from_natural")
-			.viaCooking(AllPaletteBlocks.NATURAL_SCORIA::get)
-			.inFurnace(),
-
-		FRAMED_GLASS = recycleGlass(AllPaletteBlocks.FRAMED_GLASS),
-		TILED_GLASS = recycleGlass(AllPaletteBlocks.TILED_GLASS),
-		VERTICAL_FRAMED_GLASS = recycleGlass(AllPaletteBlocks.VERTICAL_FRAMED_GLASS),
-		HORIZONTAL_FRAMED_GLASS = recycleGlass(AllPaletteBlocks.HORIZONTAL_FRAMED_GLASS),
-		FRAMED_GLASS_PANE = recycleGlassPane(AllPaletteBlocks.FRAMED_GLASS_PANE),
-		TILED_GLASS_PANE = recycleGlassPane(AllPaletteBlocks.TILED_GLASS_PANE),
-		VERTICAL_FRAMED_GLASS_PANE = recycleGlassPane(AllPaletteBlocks.VERTICAL_FRAMED_GLASS_PANE),
-		HORIZONTAL_FRAMED_GLASS_PANE = recycleGlassPane(AllPaletteBlocks.HORIZONTAL_FRAMED_GLASS_PANE),
-
-		ZINC_ORE = blastMetalOre(AllItems.ZINC_INGOT::get, AllTags.forgeItemTag("ores/zinc")),
-		CRUSHED_IRON = blastCrushedMetal(() -> Items.IRON_INGOT, AllItems.CRUSHED_IRON::get),
-		CRUSHED_GOLD = blastCrushedMetal(() -> Items.GOLD_INGOT, AllItems.CRUSHED_GOLD::get),
-		CRUSHED_COPPER = blastCrushedMetal(() -> Items.COPPER_INGOT, AllItems.CRUSHED_COPPER::get),
-		CRUSHED_ZINC = blastCrushedMetal(AllItems.ZINC_INGOT::get, AllItems.CRUSHED_ZINC::get),
-		CRUSHED_BRASS = blastCrushedMetal(AllItems.BRASS_INGOT::get, AllItems.CRUSHED_BRASS::get),
-
-		CRUSHED_OSMIUM = blastModdedCrushedMetal(AllItems.CRUSHED_OSMIUM, "osmium", MEK),
-		CRUSHED_PLATINUM = blastModdedCrushedMetal(AllItems.CRUSHED_PLATINUM, "platinum", SM),
-		CRUSHED_SILVER = blastModdedCrushedMetal(AllItems.CRUSHED_SILVER, "silver", MW, TH, IE, SM, INF),
-		CRUSHED_TIN = blastModdedCrushedMetal(AllItems.CRUSHED_TIN, "tin", MEK, TH, MW, SM),
-		CRUSHED_LEAD = blastModdedCrushedMetal(AllItems.CRUSHED_LEAD, "lead", MEK, MW, TH, IE, SM, EID),
-		CRUSHED_QUICKSILVER = blastModdedCrushedMetal(AllItems.CRUSHED_QUICKSILVER, "quicksilver", MW),
-		CRUSHED_BAUXITE = blastModdedCrushedMetal(AllItems.CRUSHED_BAUXITE, "aluminum", IE, SM),
-		CRUSHED_URANIUM = blastModdedCrushedMetal(AllItems.CRUSHED_URANIUM, "uranium", MEK, IE, SM),
-		CRUSHED_NICKEL = blastModdedCrushedMetal(AllItems.CRUSHED_NICKEL, "nickel", TH, IE, SM)
-
-	;
-
-	/*
-	 * End of recipe list
-	 */
-
-	String currentFolder = "";
-
-	Marker enterSection(AllSections section) {
-		currentFolder = Lang.asId(section.name());
-		return new Marker();
-	}
-
-	Marker enterFolder(String folder) {
-		currentFolder = folder;
-		return new Marker();
-	}
-
-	GeneratedRecipeBuilder create(Supplier<ItemLike> result) {
-		return new GeneratedRecipeBuilder(currentFolder, result);
-	}
-
-	GeneratedRecipeBuilder create(ResourceLocation result) {
-		return new GeneratedRecipeBuilder(currentFolder, result);
-	}
-
-	GeneratedRecipeBuilder create(ItemProviderEntry<? extends ItemLike> result) {
-		return create(result::get);
-	}
-
-	GeneratedRecipe createSpecial(Supplier<? extends SimpleRecipeSerializer<?>> serializer, String recipeType,
-		String path) {
-		ResourceLocation location = Create.asResource(recipeType + "/" + currentFolder + "/" + path);
-		return register(consumer -> {
-			SpecialRecipeBuilder b = SpecialRecipeBuilder.special(serializer.get());
-			b.save(consumer, location.toString());
-		});
-	}
-
-	GeneratedRecipe blastCrushedMetal(Supplier<? extends ItemLike> result, Supplier<? extends ItemLike> ingredient) {
-		return create(result::get).withSuffix("_from_crushed")
-			.viaCooking(ingredient::get)
-			.rewardXP(.1f)
-			.inBlastFurnace();
-	}
-
-	GeneratedRecipe blastModdedCrushedMetal(ItemEntry<? extends Item> ingredient, String metalName, Mods... mods) {
-		for (Mods mod : mods) {
-			ResourceLocation ingot = mod.ingotOf(metalName);
-			String modId = mod.getId();
-			create(ingot).withSuffix("_compat_" + modId)
-				.whenModLoaded(modId)
-				.viaCooking(ingredient::get)
-				.rewardXP(.1f)
-				.inBlastFurnace();
-		}
-		return null;
-	}
-
-	GeneratedRecipe blastMetalOre(Supplier<? extends ItemLike> result, Tag.Named<Item> ore) {
-		return create(result::get).withSuffix("_from_ore")
-			.viaCookingTag(() -> ore)
-			.rewardXP(.1f)
-			.inBlastFurnace();
-	}
-
-	GeneratedRecipe recycleGlass(BlockEntry<? extends Block> ingredient) {
-		return create(() -> Blocks.GLASS).withSuffix("_from_" + ingredient.getId()
-			.getPath())
-			.viaCooking(ingredient::get)
-			.forDuration(50)
-			.inFurnace();
-	}
-
-	GeneratedRecipe recycleGlassPane(BlockEntry<? extends Block> ingredient) {
-		return create(() -> Blocks.GLASS_PANE).withSuffix("_from_" + ingredient.getId()
-			.getPath())
-			.viaCooking(ingredient::get)
-			.forDuration(50)
-			.inFurnace();
-	}
-
-	GeneratedRecipe metalCompacting(List<ItemProviderEntry<? extends ItemLike>> variants,
-		List<Supplier<Tag<Item>>> ingredients) {
-		GeneratedRecipe result = null;
-		for (int i = 0; i + 1 < variants.size(); i++) {
-			ItemProviderEntry<? extends ItemLike> currentEntry = variants.get(i);
-			ItemProviderEntry<? extends ItemLike> nextEntry = variants.get(i + 1);
-			Supplier<Tag<Item>> currentIngredient = ingredients.get(i);
-			Supplier<Tag<Item>> nextIngredient = ingredients.get(i + 1);
-
-			result = create(nextEntry).withSuffix("_from_compacting")
-				.unlockedBy(currentEntry::get)
-				.viaShaped(b -> b.pattern("###")
-					.pattern("###")
-					.pattern("###")
-					.define('#', currentIngredient.get()));
-
-			result = create(currentEntry).returns(9)
-				.withSuffix("_from_decompacting")
-				.unlockedBy(nextEntry::get)
-				.viaShapeless(b -> b.requires(nextIngredient.get()));
-		}
-		return result;
-	}
-
-	GeneratedRecipe conversionCycle(List<ItemProviderEntry<? extends ItemLike>> cycle) {
-		GeneratedRecipe result = null;
-		for (int i = 0; i < cycle.size(); i++) {
-			ItemProviderEntry<? extends ItemLike> currentEntry = cycle.get(i);
-			ItemProviderEntry<? extends ItemLike> nextEntry = cycle.get((i + 1) % cycle.size());
-			result = create(nextEntry).withSuffix("from_conversion")
-				.unlockedBy(currentEntry::get)
-				.viaShapeless(b -> b.requires(currentEntry.get()));
-		}
-		return result;
-	}
-
-	class GeneratedRecipeBuilder {
-
-		private String path;
-		private String suffix;
-		private Supplier<? extends ItemLike> result;
-		private ResourceLocation compatDatagenOutput;
-		List<ICondition> recipeConditions;
-
-		private Supplier<ItemPredicate> unlockedBy;
-		private int amount;
-
-		private GeneratedRecipeBuilder(String path) {
-			this.path = path;
-			this.recipeConditions = new ArrayList<>();
-			this.suffix = "";
-			this.amount = 1;
-		}
-
-		public GeneratedRecipeBuilder(String path, Supplier<? extends ItemLike> result) {
-			this(path);
-			this.result = result;
-		}
-
-		public GeneratedRecipeBuilder(String path, ResourceLocation result) {
-			this(path);
-			this.compatDatagenOutput = result;
-		}
-
-		GeneratedRecipeBuilder returns(int amount) {
-			this.amount = amount;
-			return this;
-		}
-
-		GeneratedRecipeBuilder unlockedBy(Supplier<? extends ItemLike> item) {
-			this.unlockedBy = () -> ItemPredicate.Builder.item()
-				.of(item.get())
-				.build();
-			return this;
-		}
-
-		GeneratedRecipeBuilder unlockedByTag(Supplier<Tag<Item>> tag) {
-			this.unlockedBy = () -> ItemPredicate.Builder.item()
-				.of(tag.get())
-				.build();
-			return this;
-		}
-
-		GeneratedRecipeBuilder whenModLoaded(String modid) {
-			return withCondition(new ModLoadedCondition(modid));
-		}
-
-		GeneratedRecipeBuilder whenModMissing(String modid) {
-			return withCondition(new NotCondition(new ModLoadedCondition(modid)));
-		}
-
-		GeneratedRecipeBuilder withCondition(ICondition condition) {
-			recipeConditions.add(condition);
-			return this;
-		}
-
-		GeneratedRecipeBuilder withSuffix(String suffix) {
-			this.suffix = suffix;
-			return this;
-		}
-
-		GeneratedRecipe viaShaped(UnaryOperator<ShapedRecipeBuilder> builder) {
-			return register(consumer -> {
-				ShapedRecipeBuilder b = builder.apply(ShapedRecipeBuilder.shaped(result.get(), amount));
-				if (unlockedBy != null)
-					b.unlockedBy("has_item", inventoryTrigger(unlockedBy.get()));
-				b.save(consumer, createLocation("crafting"));
-			});
-		}
-
-		GeneratedRecipe viaShapeless(UnaryOperator<ShapelessRecipeBuilder> builder) {
-			return register(consumer -> {
-				ShapelessRecipeBuilder b = builder.apply(ShapelessRecipeBuilder.shapeless(result.get(), amount));
-				if (unlockedBy != null)
-					b.unlockedBy("has_item", inventoryTrigger(unlockedBy.get()));
-				b.save(consumer, createLocation("crafting"));
-			});
-		}
-
-		private ResourceLocation createSimpleLocation(String recipeType) {
-			return Create.asResource(recipeType + "/" + getRegistryName().getPath() + suffix);
-		}
-
-		private ResourceLocation createLocation(String recipeType) {
-			return Create.asResource(recipeType + "/" + path + "/" + getRegistryName().getPath() + suffix);
-		}
-
-		private ResourceLocation getRegistryName() {
-			return compatDatagenOutput == null ? result.get()
-				.asItem()
-				.getRegistryName() : compatDatagenOutput;
-		}
-
-		GeneratedCookingRecipeBuilder viaCooking(Supplier<? extends ItemLike> item) {
-			return unlockedBy(item).viaCookingIngredient(() -> Ingredient.of(item.get()));
-		}
-
-		GeneratedCookingRecipeBuilder viaCookingTag(Supplier<Tag<Item>> tag) {
-			return unlockedByTag(tag).viaCookingIngredient(() -> Ingredient.of(tag.get()));
-		}
-
-		GeneratedCookingRecipeBuilder viaCookingIngredient(Supplier<Ingredient> ingredient) {
-			return new GeneratedCookingRecipeBuilder(ingredient);
-		}
-
-		class GeneratedCookingRecipeBuilder {
-
-			private Supplier<Ingredient> ingredient;
-			private float exp;
-			private int cookingTime;
-
-			private final SimpleCookingSerializer<?> FURNACE = RecipeSerializer.SMELTING_RECIPE,
-				SMOKER = RecipeSerializer.SMOKING_RECIPE, BLAST = RecipeSerializer.BLASTING_RECIPE,
-				CAMPFIRE = RecipeSerializer.CAMPFIRE_COOKING_RECIPE;
-
-			GeneratedCookingRecipeBuilder(Supplier<Ingredient> ingredient) {
-				this.ingredient = ingredient;
-				cookingTime = 200;
-				exp = 0;
-			}
-
-			GeneratedCookingRecipeBuilder forDuration(int duration) {
-				cookingTime = duration;
-				return this;
-			}
-
-			GeneratedCookingRecipeBuilder rewardXP(float xp) {
-				exp = xp;
-				return this;
-			}
-
-			GeneratedRecipe inFurnace() {
-				return inFurnace(b -> b);
-			}
-
-			GeneratedRecipe inFurnace(UnaryOperator<SimpleCookingRecipeBuilder> builder) {
-				return create(FURNACE, builder, 1);
-			}
-
-			GeneratedRecipe inSmoker() {
-				return inSmoker(b -> b);
-			}
-
-			GeneratedRecipe inSmoker(UnaryOperator<SimpleCookingRecipeBuilder> builder) {
-				create(FURNACE, builder, 1);
-				create(CAMPFIRE, builder, 3);
-				return create(SMOKER, builder, .5f);
-			}
-
-			GeneratedRecipe inBlastFurnace() {
-				return inBlastFurnace(b -> b);
-			}
-
-			GeneratedRecipe inBlastFurnace(UnaryOperator<SimpleCookingRecipeBuilder> builder) {
-				create(FURNACE, builder, 1);
-				return create(BLAST, builder, .5f);
-			}
-
-			private GeneratedRecipe create(SimpleCookingSerializer<?> serializer,
-				UnaryOperator<SimpleCookingRecipeBuilder> builder, float cookingTimeModifier) {
-				return register(consumer -> {
-					boolean isOtherMod = compatDatagenOutput != null;
-
-					SimpleCookingRecipeBuilder b = builder.apply(
-						SimpleCookingRecipeBuilder.cooking(ingredient.get(), isOtherMod ? Items.DIRT : result.get(),
-							exp, (int) (cookingTime * cookingTimeModifier), serializer));
-					if (unlockedBy != null)
-						b.unlockedBy("has_item", inventoryTrigger(unlockedBy.get()));
-					b.save(result -> {
-						consumer.accept(
-							isOtherMod ? new ModdedCookingRecipeResult(result, compatDatagenOutput, recipeConditions)
-								: result);
-					}, createSimpleLocation(serializer.getRegistryName()
-						.getPath()));
-				});
-			}
-		}
-	}
-
-	@Override
-	public String getName() {
-		return "Create's Standard Recipes";
-	}
-
-	public StandardRecipeGen(DataGenerator p_i48262_1_) {
-		super(p_i48262_1_);
-	}
-
-	private static class ModdedCookingRecipeResult implements FinishedRecipe {
-
-		private FinishedRecipe wrapped;
-		private ResourceLocation outputOverride;
-		private List<ICondition> conditions;
-
-		public ModdedCookingRecipeResult(FinishedRecipe wrapped, ResourceLocation outputOverride,
-			List<ICondition> conditions) {
-			this.wrapped = wrapped;
-			this.outputOverride = outputOverride;
-			this.conditions = conditions;
-		}
-
-		@Override
-		public ResourceLocation getId() {
-			return wrapped.getId();
-		}
-
-		@Override
-		public RecipeSerializer<?> getType() {
-			return wrapped.getType();
-		}
-
-		@Override
-		public JsonObject serializeAdvancement() {
-			return wrapped.serializeAdvancement();
-		}
-
-		@Override
-		public ResourceLocation getAdvancementId() {
-			return wrapped.getAdvancementId();
-		}
-
-		@Override
-		public void serializeRecipeData(JsonObject object) {
-			wrapped.serializeRecipeData(object);
-			object.addProperty("result", outputOverride.toString());
-
-			JsonArray conds = new JsonArray();
-			conditions.forEach(c -> conds.add(CraftingHelper.serialize(c)));
-			object.add("conditions", conds);
-		}
-
-	}
-
-}
->>>>>>> 569975bc
+//}