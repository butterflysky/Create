--- conflicted
+++ resolved
@@ -36,11 +36,7 @@
 import net.fabricmc.fabric.api.resource.conditions.v1.ConditionJsonProvider;
 import net.fabricmc.fabric.api.resource.conditions.v1.DefaultResourceConditions;
 import net.minecraft.advancements.critereon.ItemPredicate;
-<<<<<<< HEAD
 import net.minecraft.core.Registry;
-=======
-import net.minecraft.data.PackOutput;
->>>>>>> e6759d8e
 import net.minecraft.data.recipes.FinishedRecipe;
 import net.minecraft.data.recipes.RecipeCategory;
 import net.minecraft.data.recipes.ShapedRecipeBuilder;
@@ -1469,10 +1465,10 @@
 					SimpleCookingRecipeBuilder b = builder.apply(SimpleCookingRecipeBuilder.generic(ingredient.get(),
 						RecipeCategory.MISC, isOtherMod ? Items.DIRT : result.get(), exp,
 						(int) (cookingTime * cookingTimeModifier), serializer));
-					
+
 					if (unlockedBy != null)
 						b.unlockedBy("has_item", inventoryTrigger(unlockedBy.get()));
-					
+
 					b.save(result -> {
 						consumer.accept(
 							isOtherMod ? new ModdedCookingRecipeResult(result, compatDatagenOutput, recipeConditions)
@@ -1489,11 +1485,7 @@
 		return "Create's Standard Recipes";
 	}
 
-<<<<<<< HEAD
-	public StandardRecipeGen(FabricDataGenerator p_i48262_1_) {
-=======
-	public StandardRecipeGen(PackOutput p_i48262_1_) {
->>>>>>> e6759d8e
+	public StandardRecipeGen(FabricDataOutput p_i48262_1_) {
 		super(p_i48262_1_);
 	}
 
