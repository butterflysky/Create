--- conflicted
+++ resolved
@@ -1090,10 +1090,10 @@
 			.inBlastFurnace();
 	}
 
-<<<<<<< HEAD
 	// todo: port
-	GeneratedRecipe blastModdedCrushedMetal(ItemEntry<? extends Item> ingredient, String metalName, Mods... mods) {
-//		for (Mods mod : mods) {
+	GeneratedRecipe blastModdedCrushedMetal(ItemEntry<? extends Item> ingredient, CompatMetals metal) {
+		String metalName = metal.getName();
+//		for (Mods mod : metal.getMods()) {
 //			ResourceLocation ingot = mod.ingotOf(metalName);
 //			String modId = mod.getId();
 //			create(ingot).withSuffix("_compat_" + modId)
@@ -1102,19 +1102,6 @@
 //				.rewardXP(.1f)
 //				.inBlastFurnace();
 //		}
-=======
-	GeneratedRecipe blastModdedCrushedMetal(ItemEntry<? extends Item> ingredient, CompatMetals metal) {
-		String metalName = metal.getName();
-		for (Mods mod : metal.getMods()) {
-			ResourceLocation ingot = mod.ingotOf(metalName);
-			String modId = mod.getId();
-			create(ingot).withSuffix("_compat_" + modId)
-				.whenModLoaded(modId)
-				.viaCooking(ingredient::get)
-				.rewardXP(.1f)
-				.inBlastFurnace();
-		}
->>>>>>> 3c87044d
 		return null;
 	}
 
