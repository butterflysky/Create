package com.simibubi.create.foundation.data.recipe;

import java.util.ArrayList;
import java.util.List;
import java.util.function.UnaryOperator;

import com.google.common.base.Supplier;
import com.google.common.collect.ImmutableList;
import com.google.gson.JsonArray;
import com.google.gson.JsonObject;
import com.simibubi.create.AllBlocks;
import com.simibubi.create.AllItems;
import com.simibubi.create.AllTags;
import com.simibubi.create.AllTags.AllItemTags;
import com.simibubi.create.Create;
import com.simibubi.create.content.AllSections;
import com.simibubi.create.content.palettes.AllPaletteBlocks;
import com.simibubi.create.foundation.utility.Lang;
import com.tterrag.registrate.util.entry.BlockEntry;
import com.tterrag.registrate.util.entry.ItemEntry;
import com.tterrag.registrate.util.entry.ItemProviderEntry;

import net.minecraft.advancements.criterion.ItemPredicate;
import net.minecraft.block.Block;
import net.minecraft.block.Blocks;
import net.minecraft.data.CookingRecipeBuilder;
import net.minecraft.data.DataGenerator;
import net.minecraft.data.IFinishedRecipe;
import net.minecraft.data.ShapedRecipeBuilder;
import net.minecraft.data.ShapelessRecipeBuilder;
import net.minecraft.item.Item;
import net.minecraft.item.Items;
import net.minecraft.item.crafting.CookingRecipeSerializer;
import net.minecraft.item.crafting.IRecipeSerializer;
import net.minecraft.item.crafting.Ingredient;
import net.minecraft.tags.ITag;
import net.minecraft.tags.ItemTags;
import net.minecraft.util.IItemProvider;
import net.minecraft.util.ResourceLocation;
import net.minecraftforge.common.Tags;
import net.minecraftforge.common.crafting.CraftingHelper;
import net.minecraftforge.common.crafting.conditions.ICondition;
import net.minecraftforge.common.crafting.conditions.ModLoadedCondition;
import net.minecraftforge.common.crafting.conditions.NotCondition;

@SuppressWarnings("unused")
public class StandardRecipeGen extends CreateRecipeProvider {

	/*
	 * Recipes are added through fields, so one can navigate to the right one easily
	 * 
	 * (Ctrl-o) in Eclipse
	 */

	private Marker MATERIALS = enterSection(AllSections.MATERIALS);

	GeneratedRecipe

	COPPER_COMPACTING =
		metalCompacting(ImmutableList.of(AllItems.COPPER_NUGGET, AllItems.COPPER_INGOT, AllBlocks.COPPER_BLOCK),
			ImmutableList.of(I::copperNugget, I::copper, I::copperBlock)),

		BRASS_COMPACTING =
			metalCompacting(ImmutableList.of(AllItems.BRASS_NUGGET, AllItems.BRASS_INGOT, AllBlocks.BRASS_BLOCK),
				ImmutableList.of(I::brassNugget, I::brass, I::brassBlock)),

		ZINC_COMPACTING =
			metalCompacting(ImmutableList.of(AllItems.ZINC_NUGGET, AllItems.ZINC_INGOT, AllBlocks.ZINC_BLOCK),
				ImmutableList.of(I::zincNugget, I::zinc, I::zincBlock)),

		ANDESITE_ALLOY = create(AllItems.ANDESITE_ALLOY).unlockedByTag(I::iron)
			.viaShaped(b -> b.key('A', Blocks.ANDESITE)
				.key('B', Tags.Items.NUGGETS_IRON)
				.patternLine("BA")
				.patternLine("AB")),

		ANDESITE_ALLOY_FROM_ZINC = create(AllItems.ANDESITE_ALLOY).withSuffix("_from_zinc")
			.unlockedByTag(I::zinc)
			.viaShaped(b -> b.key('A', Blocks.ANDESITE)
				.key('B', I.zincNugget())
				.patternLine("BA")
				.patternLine("AB")),

		ANDESITE_CASING = create(AllBlocks.ANDESITE_CASING).returns(4)
			.unlockedBy(I::andesite)
			.viaShaped(b -> b.key('A', ItemTags.PLANKS)
				.key('C', I.andesite())
				.key('S', ItemTags.LOGS)
				.patternLine("AAA")
				.patternLine("CSC")
				.patternLine("AAA")),

		BRASS_CASING = create(AllBlocks.BRASS_CASING).returns(4)
			.unlockedByTag(I::brass)
			.viaShaped(b -> b.key('A', ItemTags.PLANKS)
				.key('C', I.brassSheet())
				.key('S', ItemTags.LOGS)
				.patternLine("AAA")
				.patternLine("CSC")
				.patternLine("AAA")),

		COPPER_CASING = create(AllBlocks.COPPER_CASING).returns(4)
			.unlockedByTag(I::copper)
			.viaShaped(b -> b.key('A', ItemTags.PLANKS)
				.key('C', I.copperSheet())
				.key('S', ItemTags.LOGS)
				.patternLine("AAA")
				.patternLine("CSC")
				.patternLine("AAA")),

		RADIANT_CASING = create(AllBlocks.REFINED_RADIANCE_CASING).returns(4)
			.unlockedBy(I::refinedRadiance)
			.viaShaped(b -> b.key('A', ItemTags.PLANKS)
				.key('C', I.refinedRadiance())
				.key('S', Tags.Items.GLASS_COLORLESS)
				.patternLine("AAA")
				.patternLine("CSC")
				.patternLine("AAA")),

		SHADOW_CASING = create(AllBlocks.SHADOW_STEEL_CASING).returns(4)
			.unlockedBy(I::shadowSteel)
			.viaShaped(b -> b.key('A', ItemTags.PLANKS)
				.key('C', I.shadowSteel())
				.key('S', Tags.Items.OBSIDIAN)
				.patternLine("AAA")
				.patternLine("CSC")
				.patternLine("AAA")),

		ELECTRON_TUBE = create(AllItems.ELECTRON_TUBE).unlockedBy(AllItems.ROSE_QUARTZ::get)
			.viaShaped(b -> b.key('L', AllItems.POLISHED_ROSE_QUARTZ.get())
				.key('R', Items.REDSTONE_TORCH)
				.key('N', Tags.Items.NUGGETS_IRON)
				.patternLine("L")
				.patternLine("R")
				.patternLine("N")),

		ROSE_QUARTZ = create(AllItems.ROSE_QUARTZ).unlockedBy(() -> Items.REDSTONE)
			.viaShapeless(b -> b.addIngredient(Tags.Items.GEMS_QUARTZ)
				.addIngredient(Ingredient.fromTag(I.redstone()), 8)),

		SAND_PAPER = create(AllItems.SAND_PAPER).unlockedBy(() -> Items.PAPER)
			.viaShapeless(b -> b.addIngredient(Items.PAPER)
				.addIngredient(Tags.Items.SAND_COLORLESS)),

		RED_SAND_PAPER = create(AllItems.RED_SAND_PAPER).unlockedBy(() -> Items.PAPER)
			.viaShapeless(b -> b.addIngredient(Items.PAPER)
				.addIngredient(Tags.Items.SAND_RED))

	;

	private Marker CURIOSITIES = enterSection(AllSections.CURIOSITIES);

	GeneratedRecipe DEFORESTER = create(AllItems.DEFORESTER).unlockedBy(I::refinedRadiance)
		.viaShaped(b -> b.key('E', I.refinedRadiance())
			.key('G', I.cog())
			.key('O', Tags.Items.OBSIDIAN)
			.patternLine("EG")
			.patternLine("EO")
			.patternLine(" O")),

		WAND_OF_SYMMETRY = create(AllItems.WAND_OF_SYMMETRY).unlockedBy(I::refinedRadiance)
			.viaShaped(b -> b.key('E', I.refinedRadiance())
				.key('G', Tags.Items.GLASS_PANES_WHITE)
				.key('O', Tags.Items.OBSIDIAN)
				.key('L', I.brass())
				.patternLine(" GE")
				.patternLine("LEG")
				.patternLine("OL ")),

		MINECART_COUPLING = create(AllItems.MINECART_COUPLING).unlockedBy(I::andesite)
			.viaShaped(b -> b.key('E', I.andesite())
				.key('O', I.ironSheet())
				.patternLine("  E")
				.patternLine(" O ")
				.patternLine("E  ")),

		BLOCKZAPPER = create(AllItems.BLOCKZAPPER).unlockedBy(I::refinedRadiance)
			.viaShaped(b -> b.key('E', I.refinedRadiance())
				.key('A', I.andesite())
				.key('O', Tags.Items.OBSIDIAN)
				.patternLine("  E")
				.patternLine(" O ")
				.patternLine("OA "))

	;

	private Marker KINETICS = enterSection(AllSections.KINETICS);

	GeneratedRecipe BASIN = create(AllBlocks.BASIN).unlockedBy(I::andesite)
		.viaShaped(b -> b.key('A', I.andesite())
			.patternLine("A A")
			.patternLine("AAA")),

		GOGGLES = create(AllItems.GOGGLES).unlockedBy(I::andesite)
			.viaShaped(b -> b.key('G', Tags.Items.GLASS)
				.key('P', I.goldSheet())
				.key('S', Tags.Items.STRING)
				.patternLine(" S ")
				.patternLine("GPG")),

		WRENCH = create(AllItems.WRENCH).unlockedBy(I::andesite)
			.viaShaped(b -> b.key('G', I.goldSheet())
				.key('P', I.cog())
				.key('S', Tags.Items.RODS_WOODEN)
				.patternLine("GG")
				.patternLine("GP")
				.patternLine(" S")),

		FILTER = create(AllItems.FILTER).unlockedBy(I::andesite)
			.viaShaped(b -> b.key('S', ItemTags.WOOL)
				.key('A', Tags.Items.NUGGETS_IRON)
				.patternLine("ASA")),

		ATTRIBUTE_FILTER = create(AllItems.ATTRIBUTE_FILTER).unlockedByTag(I::brass)
			.viaShaped(b -> b.key('S', ItemTags.WOOL)
				.key('A', I.brassNugget())
				.patternLine("ASA")),

		BRASS_HAND = create(AllItems.BRASS_HAND).unlockedByTag(I::brass)
			.viaShaped(b -> b.key('A', I.andesite())
				.key('B', I.brassSheet())
				.patternLine(" A ")
				.patternLine("BBB")
				.patternLine(" B ")),

		SUPER_GLUE = create(AllItems.SUPER_GLUE).unlockedByTag(I::ironSheet)
			.viaShaped(b -> b.key('A', Tags.Items.SLIMEBALLS)
				.key('S', I.ironSheet())
				.key('N', Tags.Items.NUGGETS_IRON)
				.patternLine("AS")
				.patternLine("NA")),

		CRAFTER_SLOT_COVER = create(AllItems.CRAFTER_SLOT_COVER).unlockedBy(AllBlocks.MECHANICAL_CRAFTER::get)
			.viaShaped(b -> b.key('A', I.brassNugget())
				.patternLine("AAA")),

		COGWHEEL = create(AllBlocks.COGWHEEL).returns(8)
			.unlockedBy(I::andesite)
			.viaShaped(b -> b.key('S', ItemTags.WOODEN_BUTTONS)
				.key('C', I.andesite())
				.patternLine("SSS")
				.patternLine("SCS")
				.patternLine("SSS")),

		LARGE_COGWHEEL = create(AllBlocks.LARGE_COGWHEEL).returns(2)
			.unlockedBy(I::andesite)
			.viaShaped(b -> b.key('S', ItemTags.WOODEN_BUTTONS)
				.key('C', I.andesite())
				.key('D', ItemTags.PLANKS)
				.patternLine("SDS")
				.patternLine("DCD")
				.patternLine("SDS")),

		WATER_WHEEL = create(AllBlocks.WATER_WHEEL).unlockedBy(I::andesite)
			.viaShaped(b -> b.key('S', ItemTags.WOODEN_SLABS)
				.key('C', AllBlocks.LARGE_COGWHEEL.get())
				.patternLine("SSS")
				.patternLine("SCS")
				.patternLine("SSS")),

		SHAFT = create(AllBlocks.SHAFT).returns(8)
			.unlockedBy(I::andesite)
			.viaShaped(b -> b.key('A', I.andesite())
				.patternLine("A")
				.patternLine("A")),

		MECHANICAL_PRESS = create(AllBlocks.MECHANICAL_PRESS).unlockedBy(I::andesiteCasing)
			.viaShaped(b -> b.key('B', I.andesite())
				.key('S', I.cog())
				.key('C', I.andesiteCasing())
				.key('I', AllTags.forgeItemTag("storage_blocks/iron"))
				.patternLine(" B ")
				.patternLine("SCS")
				.patternLine(" I ")),

		MILLSTONE = create(AllBlocks.MILLSTONE).unlockedBy(I::andesite)
			.viaShaped(b -> b.key('B', ItemTags.PLANKS)
				.key('S', I.andesite())
				.key('C', I.cog())
				.key('I', I.stone())
				.patternLine(" B ")
				.patternLine("SCS")
				.patternLine(" I ")),

		MECHANICAL_PISTON = create(AllBlocks.MECHANICAL_PISTON).unlockedBy(I::andesiteCasing)
			.viaShaped(b -> b.key('B', ItemTags.PLANKS)
				.key('S', I.cog())
				.key('C', I.andesiteCasing())
				.key('I', AllBlocks.PISTON_EXTENSION_POLE.get())
				.patternLine(" B ")
				.patternLine("SCS")
				.patternLine(" I ")),

		STICKY_MECHANICAL_PISTON = create(AllBlocks.STICKY_MECHANICAL_PISTON).unlockedBy(I::andesite)
			.viaShaped(b -> b.key('S', Tags.Items.SLIMEBALLS)
				.key('P', AllBlocks.MECHANICAL_PISTON.get())
				.patternLine("S")
				.patternLine("P")),

		TURNTABLE = create(AllBlocks.TURNTABLE).unlockedBy(I::andesite)
			.viaShaped(b -> b.key('S', I.shaft())
				.key('P', ItemTags.WOODEN_SLABS)
				.patternLine("P")
				.patternLine("S")),

		PISTON_EXTENSION_POLE = create(AllBlocks.PISTON_EXTENSION_POLE).returns(8)
			.unlockedBy(I::andesite)
			.viaShaped(b -> b.key('A', I.andesite())
				.key('P', ItemTags.PLANKS)
				.patternLine("P")
				.patternLine("A")
				.patternLine("P")),

		ANALOG_LEVER = create(AllBlocks.ANALOG_LEVER).unlockedBy(I::andesite)
			.viaShaped(b -> b.key('S', I.andesiteCasing())
				.key('P', Tags.Items.RODS_WOODEN)
				.patternLine("P")
				.patternLine("S")),

		BELT_CONNECTOR = create(AllItems.BELT_CONNECTOR).unlockedBy(I::andesite)
			.viaShaped(b -> b.key('D', Items.DRIED_KELP)
				.patternLine("DDD")
				.patternLine("DDD")),

		ADJUSTABLE_PULLEY = create(AllBlocks.ADJUSTABLE_PULLEY).unlockedBy(I::brassCasing)
			.viaShaped(b -> b.key('A', I.electronTube())
				.key('B', AllBlocks.ENCASED_BELT.get())
				.key('C', AllBlocks.LARGE_COGWHEEL.get())
				.patternLine("A")
				.patternLine("B")
				.patternLine("C")),

		CART_ASSEMBLER = create(AllBlocks.CART_ASSEMBLER).unlockedBy(I::andesite)
			.viaShaped(b -> b.key('L', ItemTags.LOGS)
				.key('R', I.redstone())
				.key('C', I.andesite())
				.patternLine(" L ")
				.patternLine("CRC")
				.patternLine("L L")),

		CONTROLLER_RAIL = create(AllBlocks.CONTROLLER_RAIL).returns(6)
			.unlockedBy(() -> Items.POWERED_RAIL)
			.viaShaped(b -> b.key('A', I.gold())
				.key('E', I.electronTube())
				.key('S', Tags.Items.RODS_WOODEN)
				.patternLine("A A")
				.patternLine("ASA")
				.patternLine("AEA")),

		HAND_CRANK = create(AllBlocks.HAND_CRANK).unlockedBy(I::andesite)
			.viaShaped(b -> b.key('A', I.andesite())
				.key('C', ItemTags.PLANKS)
				.key('S', I.shaft())
				.patternLine(" S ")
				.patternLine("CCC")
				.patternLine("  A")),

		COPPER_VALVE_HANDLE = create(AllBlocks.COPPER_VALVE_HANDLE).unlockedByTag(I::copper)
			.viaShaped(b -> b.key('S', I.andesite())
				.key('C', I.copperSheet())
				.patternLine("CCC")
				.patternLine(" S ")),

		COPPER_VALVE_HANDLE_FROM_OTHER_HANDLES = create(AllBlocks.COPPER_VALVE_HANDLE).withSuffix("_from_others")
			.unlockedByTag(I::copper)
			.viaShapeless(b -> b.addIngredient(AllItemTags.VALVE_HANDLES.tag)),

		NOZZLE = create(AllBlocks.NOZZLE).unlockedBy(AllBlocks.ENCASED_FAN::get)
			.viaShaped(b -> b.key('S', I.andesite())
				.key('C', ItemTags.WOOL)
				.patternLine(" S ")
				.patternLine(" C ")
				.patternLine("SSS")),

		PROPELLER = create(AllItems.PROPELLER).unlockedByTag(I::ironSheet)
			.viaShaped(b -> b.key('S', I.ironSheet())
				.key('C', I.andesite())
				.patternLine(" S ")
				.patternLine("SCS")
				.patternLine(" S ")),

		WHISK = create(AllItems.WHISK).unlockedByTag(I::ironSheet)
			.viaShaped(b -> b.key('S', I.ironSheet())
				.key('C', I.andesite())
				.patternLine(" C ")
				.patternLine("SCS")
				.patternLine("SSS")),

		ENCASED_FAN = create(AllBlocks.ENCASED_FAN).unlockedByTag(I::ironSheet)
			.viaShaped(b -> b.key('S', I.shaft())
				.key('A', I.andesiteCasing())
				.key('R', I.cog())
				.key('P', AllItems.PROPELLER.get())
				.patternLine(" S ")
				.patternLine("RAR")
				.patternLine(" P ")),

		CUCKOO_CLOCK = create(AllBlocks.CUCKOO_CLOCK).unlockedBy(I::andesite)
			.viaShaped(b -> b.key('S', ItemTags.PLANKS)
				.key('A', Items.CLOCK)
				.key('B', ItemTags.LOGS)
				.key('P', I.cog())
				.patternLine(" S ")
				.patternLine("SAS")
				.patternLine("BPB")),

		MECHANICAL_CRAFTER = create(AllBlocks.MECHANICAL_CRAFTER).returns(3)
			.unlockedBy(I::brassCasing)
			.viaShaped(b -> b.key('B', I.electronTube())
				.key('R', Blocks.CRAFTING_TABLE)
				.key('C', I.brassCasing())
				.key('S', I.cog())
				.patternLine(" B ")
				.patternLine("SCS")
				.patternLine(" R ")),

		WINDMILL_BEARING = create(AllBlocks.WINDMILL_BEARING).unlockedBy(I::andesite)
			.viaShaped(b -> b.key('I', I.shaft())
				.key('B', AllBlocks.TURNTABLE.get())
				.key('C', I.stone())
				.patternLine(" B ")
				.patternLine(" C ")
				.patternLine(" I ")),

		MECHANICAL_BEARING = create(AllBlocks.MECHANICAL_BEARING).unlockedBy(I::andesiteCasing)
			.viaShaped(b -> b.key('I', I.shaft())
				.key('S', I.andesite())
				.key('B', AllBlocks.TURNTABLE.get())
				.key('C', I.andesiteCasing())
				.patternLine(" B ")
				.patternLine("SCS")
				.patternLine(" I ")),

		CLOCKWORK_BEARING = create(AllBlocks.CLOCKWORK_BEARING).unlockedBy(I::brassCasing)
			.viaShaped(b -> b.key('I', I.shaft())
				.key('S', I.electronTube())
				.key('B', AllBlocks.TURNTABLE.get())
				.key('C', I.brassCasing())
				.patternLine(" B ")
				.patternLine("SCS")
				.patternLine(" I ")),

		WOODEN_BRACKET = create(AllBlocks.WOODEN_BRACKET).returns(4)
			.unlockedBy(I::andesite)
			.viaShaped(b -> b.key('S', Tags.Items.RODS_WOODEN)
				.key('P', I.planks())
				.key('C', I.andesite())
				.patternLine("SSS")
				.patternLine("PCP")),

		METAL_BRACKET = create(AllBlocks.METAL_BRACKET).returns(4)
			.unlockedBy(I::andesite)
			.viaShaped(b -> b.key('S', Tags.Items.NUGGETS_IRON)
				.key('P', I.iron())
				.key('C', I.andesite())
				.patternLine("SSS")
				.patternLine("PCP")),

		FLUID_PIPE = create(AllBlocks.FLUID_PIPE).returns(16)
			.unlockedByTag(I::copper)
			.viaShaped(b -> b.key('S', I.copperSheet())
				.key('C', I.copper())
				.patternLine("SCS")),

		MECHANICAL_PUMP = create(AllBlocks.MECHANICAL_PUMP).unlockedByTag(I::copper)
			.viaShaped(b -> b.key('P', I.cog())
				.key('S', AllBlocks.FLUID_PIPE.get())
				.patternLine("P")
				.patternLine("S")),

		SMART_FLUID_PIPE = create(AllBlocks.SMART_FLUID_PIPE).unlockedByTag(I::copper)
			.viaShaped(b -> b.key('P', I.electronTube())
				.key('S', AllBlocks.FLUID_PIPE.get())
				.key('I', I.brassSheet())
				.patternLine("I")
				.patternLine("S")
				.patternLine("P")),

		FLUID_VALVE = create(AllBlocks.FLUID_VALVE).unlockedByTag(I::copper)
			.viaShaped(b -> b.key('P', I.shaft())
				.key('S', AllBlocks.FLUID_PIPE.get())
				.key('I', I.ironSheet())
				.patternLine("I")
				.patternLine("S")
				.patternLine("P")),

		SPOUT = create(AllBlocks.SPOUT).unlockedBy(I::copperCasing)
			.viaShaped(b -> b.key('T', AllBlocks.FLUID_TANK.get())
				.key('P', Items.DRIED_KELP)
				.key('S', I.copperNugget())
				.patternLine("T")
				.patternLine("P")
				.patternLine("S")),

		ITEM_DRAIN = create(AllBlocks.ITEM_DRAIN).unlockedBy(I::copperCasing)
			.viaShaped(b -> b.key('P', Blocks.IRON_BARS)
				.key('S', I.copperCasing())
				.patternLine("P")
				.patternLine("S")),

		FLUID_TANK = create(AllBlocks.FLUID_TANK).returns(2)
			.unlockedBy(I::copperCasing)
			.viaShaped(b -> b.key('B', I.copperCasing())
				.key('S', I.copperNugget())
				.key('C', Tags.Items.GLASS)
				.patternLine(" B ")
				.patternLine("SCS")
				.patternLine(" B ")),

		DEPLOYER = create(AllBlocks.DEPLOYER).unlockedBy(I::electronTube)
			.viaShaped(b -> b.key('I', AllItems.BRASS_HAND.get())
				.key('B', I.electronTube())
				.key('S', I.cog())
				.key('C', I.andesiteCasing())
				.patternLine(" B ")
				.patternLine("SCS")
				.patternLine(" I ")),

		PORTABLE_STORAGE_INTERFACE = create(AllBlocks.PORTABLE_STORAGE_INTERFACE).unlockedBy(I::brassCasing)
			.viaShaped(b -> b.key('I', I.brassCasing())
				.key('B', AllBlocks.ANDESITE_FUNNEL.get())
				.patternLine(" B ")
				.patternLine(" I ")),

		PORTABLE_FLUID_INTERFACE = create(AllBlocks.PORTABLE_FLUID_INTERFACE).unlockedBy(I::copperCasing)
			.viaShaped(b -> b.key('I', I.copperCasing())
				.key('B', AllBlocks.ANDESITE_FUNNEL.get())
				.patternLine(" B ")
				.patternLine(" I ")),

		ROPE_PULLEY = create(AllBlocks.ROPE_PULLEY).unlockedBy(I::andesite)
			.viaShaped(b -> b.key('S', I.shaft())
				.key('B', I.andesiteCasing())
				.key('C', ItemTags.WOOL)
				.key('I', I.ironSheet())
				.patternLine(" B ")
				.patternLine("SCS")
				.patternLine(" I ")),

		HOSE_PULLEY = create(AllBlocks.HOSE_PULLEY).unlockedByTag(I::copper)
			.viaShaped(b -> b.key('S', I.shaft())
				.key('P', AllBlocks.FLUID_PIPE.get())
				.key('B', I.copperCasing())
				.key('C', Items.DRIED_KELP)
				.key('I', I.copperSheet())
				.patternLine(" B ")
				.patternLine("SCP")
				.patternLine(" I ")),

		EMPTY_BLAZE_BURNER = create(AllItems.EMPTY_BLAZE_BURNER).unlockedByTag(I::iron)
			.viaShaped(b -> b.key('A', Blocks.IRON_BARS)
				.key('I', I.ironSheet())
				.patternLine("II")
				.patternLine("AA")),

		CHUTE = create(AllBlocks.CHUTE).unlockedBy(I::andesite)
			.returns(4)
			.viaShaped(b -> b.key('A', I.ironSheet())
				.key('I', I.andesite())
				.patternLine("II")
				.patternLine("AA")),

		DEPOT = create(AllBlocks.DEPOT).unlockedBy(I::andesiteCasing)
			.viaShaped(b -> b.key('A', I.andesite())
				.key('I', I.andesiteCasing())
				.patternLine("A")
				.patternLine("I")),

		MECHANICAL_MIXER = create(AllBlocks.MECHANICAL_MIXER).unlockedBy(I::andesite)
			.viaShaped(b -> b.key('S', I.cog())
				.key('B', I.andesite())
				.key('C', I.andesiteCasing())
				.key('I', AllItems.WHISK.get())
				.patternLine(" B ")
				.patternLine("SCS")
				.patternLine(" I ")),

		CLUTCH = create(AllBlocks.CLUTCH).unlockedBy(I::andesite)
			.viaShaped(b -> b.key('S', I.shaft())
				.key('B', I.redstone())
				.key('C', I.andesiteCasing())
				.patternLine(" B ")
				.patternLine("SCS")
				.patternLine(" B ")),

		GEARSHIFT = create(AllBlocks.GEARSHIFT).unlockedBy(I::andesite)
			.viaShaped(b -> b.key('S', I.cog())
				.key('B', I.redstone())
				.key('C', I.andesiteCasing())
				.patternLine(" B ")
				.patternLine("SCS")
				.patternLine(" B ")),

		SAIL_FRAME = create(AllBlocks.SAIL_FRAME).returns(8)
			.unlockedBy(I::andesite)
			.viaShaped(b -> b.key('A', I.andesite())
				.key('S', Tags.Items.RODS_WOODEN)
				.patternLine("SSS")
				.patternLine("SAS")
				.patternLine("SSS")),

		SAIL = create(AllBlocks.SAIL).returns(8)
			.unlockedBy(AllBlocks.SAIL_FRAME::get)
			.viaShaped(b -> b.key('F', AllBlocks.SAIL_FRAME.get())
				.key('W', ItemTags.WOOL)
				.patternLine("FFF")
				.patternLine("FWF")
				.patternLine("FFF")),

		RADIAL_CHASIS = create(AllBlocks.RADIAL_CHASSIS).returns(3)
			.unlockedBy(I::andesite)
			.viaShaped(b -> b.key('P', I.andesite())
				.key('L', ItemTags.LOGS)
				.patternLine(" L ")
				.patternLine("PLP")
				.patternLine(" L ")),

		LINEAR_CHASIS = create(AllBlocks.LINEAR_CHASSIS).returns(3)
			.unlockedBy(I::andesite)
			.viaShaped(b -> b.key('P', I.andesite())
				.key('L', ItemTags.LOGS)
				.patternLine(" P ")
				.patternLine("LLL")
				.patternLine(" P ")),

		LINEAR_CHASSIS_CYCLE =
			conversionCycle(ImmutableList.of(AllBlocks.LINEAR_CHASSIS, AllBlocks.SECONDARY_LINEAR_CHASSIS)),

		MINECART = create(() -> Items.MINECART).withSuffix("_from_contraption_cart")
			.unlockedBy(AllBlocks.CART_ASSEMBLER::get)
			.viaShapeless(b -> b.addIngredient(AllItems.MINECART_CONTRAPTION.get())),

		FURNACE_MINECART = create(() -> Items.FURNACE_MINECART).withSuffix("_from_contraption_cart")
			.unlockedBy(AllBlocks.CART_ASSEMBLER::get)
			.viaShapeless(b -> b.addIngredient(AllItems.FURNACE_MINECART_CONTRAPTION.get())),

		GEARBOX = create(AllBlocks.GEARBOX).unlockedBy(I::cog)
			.viaShaped(b -> b.key('C', I.cog())
				.key('B', I.andesiteCasing())
				.patternLine(" C ")
				.patternLine("CBC")
				.patternLine(" C ")),

		GEARBOX_CYCLE = conversionCycle(ImmutableList.of(AllBlocks.GEARBOX, AllItems.VERTICAL_GEARBOX)),

		MYSTERIOUS_CUCKOO_CLOCK = create(AllBlocks.MYSTERIOUS_CUCKOO_CLOCK).unlockedBy(AllBlocks.CUCKOO_CLOCK::get)
			.viaShaped(b -> b.key('C', Tags.Items.GUNPOWDER)
				.key('B', AllBlocks.CUCKOO_CLOCK.get())
				.patternLine(" C ")
				.patternLine("CBC")
				.patternLine(" C ")),

		ENCASED_BELT = create(AllBlocks.ENCASED_BELT).returns(4)
			.unlockedBy(I::andesiteCasing)
			.viaShaped(b -> b.key('C', I.andesiteCasing())
				.key('B', Items.DRIED_KELP)
				.patternLine(" C ")
				.patternLine("CBC")
				.patternLine(" C ")),

		SPEEDOMETER = create(AllBlocks.SPEEDOMETER).unlockedBy(I::andesite)
			.viaShaped(b -> b.key('C', Items.COMPASS)
				.key('A', I.andesiteCasing())
				.key('S', I.shaft())
				.patternLine(" C ")
				.patternLine("SAS")),

		GAUGE_CYCLE = conversionCycle(ImmutableList.of(AllBlocks.SPEEDOMETER, AllBlocks.STRESSOMETER)),

		ROTATION_SPEED_CONTROLLER = create(AllBlocks.ROTATION_SPEED_CONTROLLER).unlockedBy(I::brassCasing)
			.viaShaped(b -> b.key('B', I.circuit())
				.key('C', I.brassCasing())
				.key('S', I.shaft())
				.patternLine(" B ")
				.patternLine("SCS")),

		MECHANICAL_SAW = create(AllBlocks.MECHANICAL_SAW).unlockedBy(I::andesiteCasing)
			.viaShaped(b -> b.key('C', I.andesiteCasing())
				.key('A', I.ironSheet())
				.key('I', I.iron())
				.patternLine(" A ")
				.patternLine("AIA")
				.patternLine(" C ")),

		MECHANICAL_HARVESTER = create(AllBlocks.MECHANICAL_HARVESTER).unlockedBy(I::andesiteCasing)
			.viaShaped(b -> b.key('C', I.andesiteCasing())
				.key('A', I.andesite())
				.key('I', I.ironSheet())
				.patternLine("AIA")
				.patternLine("AIA")
				.patternLine(" C ")),

		MECHANICAL_PLOUGH = create(AllBlocks.MECHANICAL_PLOUGH).unlockedBy(I::andesiteCasing)
			.viaShaped(b -> b.key('C', I.andesiteCasing())
				.key('A', I.andesite())
				.key('I', I.ironSheet())
				.patternLine("III")
				.patternLine("AAA")
				.patternLine(" C ")),

		MECHANICAL_DRILL = create(AllBlocks.MECHANICAL_DRILL).unlockedBy(I::andesiteCasing)
			.viaShaped(b -> b.key('C', I.andesiteCasing())
				.key('A', I.andesite())
				.key('I', I.iron())
				.patternLine(" A ")
				.patternLine("AIA")
				.patternLine(" C ")),

		SEQUENCED_GEARSHIFT = create(AllBlocks.SEQUENCED_GEARSHIFT).unlockedBy(I::brassCasing)
			.viaShaped(b -> b.key('B', I.electronTube())
				.key('S', I.cog())
				.key('C', I.brassCasing())
				.key('I', Items.CLOCK)
				.patternLine(" B ")
				.patternLine("SCS")
				.patternLine(" I "))

	;

	private Marker LOGISTICS = enterSection(AllSections.LOGISTICS);

	GeneratedRecipe

	REDSTONE_CONTACT = create(AllBlocks.REDSTONE_CONTACT).returns(2)
		.unlockedBy(I::brassCasing)
		.viaShaped(b -> b.key('W', I.redstone())
			.key('D', I.brassCasing())
			.key('S', I.iron())
			.patternLine("WDW")
			.patternLine(" S ")
			.patternLine("WDW")),

		ANDESITE_FUNNEL = create(AllBlocks.ANDESITE_FUNNEL).returns(2)
			.unlockedBy(I::andesite)
			.viaShaped(b -> b.key('A', I.andesite())
				.key('K', Items.DRIED_KELP)
				.patternLine("AKA")
				.patternLine(" K ")),

		BRASS_FUNNEL = create(AllBlocks.BRASS_FUNNEL).returns(2)
			.unlockedByTag(I::brass)
			.viaShaped(b -> b.key('A', I.brass())
				.key('K', Items.DRIED_KELP)
				.key('E', I.electronTube())
				.patternLine("AEA")
				.patternLine(" K ")),

		ANDESITE_TUNNEL = create(AllBlocks.ANDESITE_TUNNEL).returns(2)
			.unlockedBy(I::andesite)
			.viaShaped(b -> b.key('A', I.andesite())
				.key('K', Items.DRIED_KELP)
				.patternLine("AA")
				.patternLine("KK")),

		BRASS_TUNNEL = create(AllBlocks.BRASS_TUNNEL).returns(2)
			.unlockedByTag(I::brass)
			.viaShaped(b -> b.key('A', I.brass())
				.key('K', Items.DRIED_KELP)
				.key('E', I.electronTube())
				.patternLine("E ")
				.patternLine("AA")
				.patternLine("KK")),

		ADJUSTABLE_CRATE = create(AllBlocks.ADJUSTABLE_CRATE).returns(4)
			.unlockedBy(I::brassCasing)
			.viaShaped(b -> b.key('B', I.brassCasing())
				.patternLine("BBB")
				.patternLine("B B")
				.patternLine("BBB")),

		BELT_OBSERVER = create(AllBlocks.CONTENT_OBSERVER).unlockedBy(AllItems.BELT_CONNECTOR::get)
			.viaShaped(b -> b.key('B', I.brassCasing())
				.key('R', I.redstone())
				.key('I', I.iron())
				.key('C', Blocks.OBSERVER)
				.patternLine("RCI")
				.patternLine(" B ")),

		STOCKPILE_SWITCH = create(AllBlocks.STOCKPILE_SWITCH).unlockedBy(I::brassCasing)
			.viaShaped(b -> b.key('B', I.brassCasing())
				.key('R', I.redstone())
				.key('I', I.iron())
				.key('C', Blocks.COMPARATOR)
				.patternLine("RCI")
				.patternLine(" B ")),

		ADJUSTABLE_REPEATER = create(AllBlocks.ADJUSTABLE_REPEATER).unlockedByTag(I::redstone)
			.viaShaped(b -> b.key('T', Blocks.REDSTONE_TORCH)
				.key('C', Items.CLOCK)
				.key('R', I.redstone())
				.key('S', I.stone())
				.patternLine("RCT")
				.patternLine("SSS")),

		ADJUSTABLE_PULSE_REPEATER = create(AllBlocks.ADJUSTABLE_PULSE_REPEATER).unlockedByTag(I::redstone)
			.viaShaped(b -> b.key('S', AllBlocks.PULSE_REPEATER.get())
				.key('P', AllBlocks.ADJUSTABLE_REPEATER.get())
				.patternLine("SP")),

		PULSE_REPEATER = create(AllBlocks.PULSE_REPEATER).unlockedByTag(I::redstone)
			.viaShaped(b -> b.key('T', Blocks.REDSTONE_TORCH)
				.key('R', I.redstone())
				.key('S', I.stone())
				.patternLine("RRT")
				.patternLine("SSS")),

		POWERED_TOGGLE_LATCH = create(AllBlocks.POWERED_TOGGLE_LATCH).unlockedByTag(I::redstone)
			.viaShaped(b -> b.key('T', Blocks.REDSTONE_TORCH)
				.key('C', Blocks.LEVER)
				.key('S', I.stone())
				.patternLine(" T ")
				.patternLine(" C ")
				.patternLine("SSS")),

		POWERED_LATCH = create(AllBlocks.POWERED_LATCH).unlockedByTag(I::redstone)
			.viaShaped(b -> b.key('T', Blocks.REDSTONE_TORCH)
				.key('C', Blocks.LEVER)
				.key('R', I.redstone())
				.key('S', I.stone())
				.patternLine(" T ")
				.patternLine("RCR")
				.patternLine("SSS")),

		REDSTONE_LINK = create(AllBlocks.REDSTONE_LINK).returns(2)
			.unlockedByTag(I::brass)
			.viaShaped(b -> b.key('C', Blocks.REDSTONE_TORCH)
				.key('S', I.brassSheet())
				.key('I', ItemTags.PLANKS)
				.patternLine("  C")
				.patternLine("SIS"))

	;

	private Marker SCHEMATICS = enterSection(AllSections.SCHEMATICS);

	GeneratedRecipe

	SCHEMATIC_TABLE = create(AllBlocks.SCHEMATIC_TABLE).unlockedBy(AllItems.EMPTY_SCHEMATIC::get)
		.viaShaped(b -> b.key('W', ItemTags.WOODEN_SLABS)
			.key('S', Blocks.SMOOTH_STONE)
			.patternLine("WWW")
			.patternLine(" S ")
			.patternLine(" S ")),

		SCHEMATICANNON = create(AllBlocks.SCHEMATICANNON).unlockedBy(AllItems.EMPTY_SCHEMATIC::get)
			.viaShaped(b -> b.key('L', ItemTags.LOGS)
				.key('D', Blocks.DISPENSER)
				.key('C', Blocks.CAULDRON)
				.key('S', Blocks.SMOOTH_STONE)
				.key('I', Blocks.IRON_BLOCK)
				.patternLine(" C ")
				.patternLine("LDL")
				.patternLine("SIS")),

		EMPTY_SCHEMATIC = create(AllItems.EMPTY_SCHEMATIC).unlockedBy(() -> Items.PAPER)
			.viaShapeless(b -> b.addIngredient(Items.PAPER)
				.addIngredient(Tags.Items.DYES_LIGHT_BLUE)),

		SCHEMATIC_AND_QUILL = create(AllItems.SCHEMATIC_AND_QUILL).unlockedBy(() -> Items.PAPER)
			.viaShapeless(b -> b.addIngredient(AllItems.EMPTY_SCHEMATIC.get())
				.addIngredient(Tags.Items.FEATHERS))

	;

	private Marker PALETTES = enterSection(AllSections.PALETTES);

	GeneratedRecipe

	DARK_SCORIA = create(AllPaletteBlocks.DARK_SCORIA).returns(8)
		.unlockedBy(() -> AllPaletteBlocks.SCORIA.get())
		.viaShaped(b -> b.key('#', AllPaletteBlocks.SCORIA.get())
			.key('D', Tags.Items.DYES_BLACK)
			.patternLine("###")
			.patternLine("#D#")
			.patternLine("###")),

		COPPER_SHINGLES = create(AllBlocks.COPPER_SHINGLES).returns(16)
			.unlockedByTag(I::copperSheet)
			.viaShaped(b -> b.key('#', I.copperSheet())
				.patternLine("##")
				.patternLine("##")),

		COPPER_SHINGLES_FROM_TILES = create(AllBlocks.COPPER_SHINGLES).withSuffix("_from_tiles")
			.unlockedByTag(I::copperSheet)
			.viaShapeless(b -> b.addIngredient(AllBlocks.COPPER_TILES.get())),

		COPPER_TILES = create(AllBlocks.COPPER_TILES).unlockedByTag(I::copperSheet)
			.viaShapeless(b -> b.addIngredient(AllBlocks.COPPER_SHINGLES.get()))

	;

	private Marker APPLIANCES = enterFolder("appliances");

	GeneratedRecipe

	DOUGH = create(AllItems.DOUGH).unlockedBy(AllItems.WHEAT_FLOUR::get)
		.viaShapeless(b -> b.addIngredient(AllItems.WHEAT_FLOUR.get())
			.addIngredient(Items.WATER_BUCKET)),

		SLIME_BALL = create(() -> Items.SLIME_BALL).unlockedBy(AllItems.DOUGH::get)
			.viaShapeless(b -> b.addIngredient(AllItems.DOUGH.get())
				.addIngredient(Tags.Items.DYES_LIME)),

		TREE_FERTILIZER = create(AllItems.TREE_FERTILIZER).returns(2)
			.unlockedBy(() -> Items.BONE_MEAL)
			.viaShapeless(b -> b.addIngredient(Ingredient.fromTag(ItemTags.SMALL_FLOWERS), 2)
				.addIngredient(Ingredient.fromItems(Items.HORN_CORAL, Items.BRAIN_CORAL, Items.TUBE_CORAL,
					Items.BUBBLE_CORAL, Items.FIRE_CORAL))
				.addIngredient(Items.BONE_MEAL))

	;

	private Marker COOKING = enterFolder("/");

	GeneratedRecipe

	DOUGH_TO_BREAD = create(() -> Items.BREAD).viaCooking(AllItems.DOUGH::get)
		.inSmoker(),

		LIMESAND = create(AllPaletteBlocks.LIMESTONE::get).viaCooking(AllPaletteBlocks.LIMESAND::get)
			.inFurnace(),
		SOUL_SAND = create(AllPaletteBlocks.SCORIA::get).viaCooking(() -> Blocks.SOUL_SAND)
			.inFurnace(),
		DIORITE = create(AllPaletteBlocks.DOLOMITE::get).viaCooking(() -> Blocks.DIORITE)
			.inFurnace(),
		GRANITE = create(AllPaletteBlocks.GABBRO::get).viaCooking(() -> Blocks.GRANITE)
			.inFurnace(),
		NAT_SCORIA = create(AllPaletteBlocks.SCORIA::get).withSuffix("_from_natural")
			.viaCooking(AllPaletteBlocks.NATURAL_SCORIA::get)
			.inFurnace(),

		FRAMED_GLASS = recycleGlass(AllPaletteBlocks.FRAMED_GLASS),
		TILED_GLASS = recycleGlass(AllPaletteBlocks.TILED_GLASS),
		VERTICAL_FRAMED_GLASS = recycleGlass(AllPaletteBlocks.VERTICAL_FRAMED_GLASS),
		HORIZONTAL_FRAMED_GLASS = recycleGlass(AllPaletteBlocks.HORIZONTAL_FRAMED_GLASS),
		FRAMED_GLASS_PANE = recycleGlassPane(AllPaletteBlocks.FRAMED_GLASS_PANE),
		TILED_GLASS_PANE = recycleGlassPane(AllPaletteBlocks.TILED_GLASS_PANE),
		VERTICAL_FRAMED_GLASS_PANE = recycleGlassPane(AllPaletteBlocks.VERTICAL_FRAMED_GLASS_PANE),
		HORIZONTAL_FRAMED_GLASS_PANE = recycleGlassPane(AllPaletteBlocks.HORIZONTAL_FRAMED_GLASS_PANE),

		COPPER_ORE = blastMetalOre(AllItems.COPPER_INGOT::get, AllTags.forgeItemTag("ores/copper")),
		ZINC_ORE = blastMetalOre(AllItems.ZINC_INGOT::get, AllTags.forgeItemTag("ores/zinc")),
		CRUSHED_IRON = blastCrushedMetal(() -> Items.IRON_INGOT, AllItems.CRUSHED_IRON::get),
		CRUSHED_GOLD = blastCrushedMetal(() -> Items.GOLD_INGOT, AllItems.CRUSHED_GOLD::get),
		CRUSHED_COPPER = blastCrushedMetal(AllItems.COPPER_INGOT::get, AllItems.CRUSHED_COPPER::get),
		CRUSHED_ZINC = blastCrushedMetal(AllItems.ZINC_INGOT::get, AllItems.CRUSHED_ZINC::get),
		CRUSHED_BRASS = blastCrushedMetal(AllItems.BRASS_INGOT::get, AllItems.CRUSHED_BRASS::get),

		CRUSHED_OSMIUM = blastModdedCrushedMetal(AllItems.CRUSHED_OSMIUM, "osmium", MEK),
		CRUSHED_PLATINUM = blastModdedCrushedMetal(AllItems.CRUSHED_PLATINUM, "platinum", SM),
		CRUSHED_SILVER = blastModdedCrushedMetal(AllItems.CRUSHED_SILVER, "silver", MW, IE, SM),
		CRUSHED_TIN = blastModdedCrushedMetal(AllItems.CRUSHED_TIN, "tin", MEK, MW, SM),
		CRUSHED_LEAD = blastModdedCrushedMetal(AllItems.CRUSHED_LEAD, "lead", MW, IE, SM),
		CRUSHED_QUICKSILVER = blastModdedCrushedMetal(AllItems.CRUSHED_QUICKSILVER, "quicksilver", MW),
		CRUSHED_BAUXITE = blastModdedCrushedMetal(AllItems.CRUSHED_BAUXITE, "aluminum", IE, SM),
		CRUSHED_URANIUM = blastModdedCrushedMetal(AllItems.CRUSHED_URANIUM, "uranium", IE, SM),
		CRUSHED_NICKEL = blastModdedCrushedMetal(AllItems.CRUSHED_NICKEL, "nickel", IE, SM)

	;

	/*
	 * End of recipe list
	 */

	String currentFolder = "";

	Marker enterSection(AllSections section) {
		currentFolder = Lang.asId(section.name());
		return new Marker();
	}

	Marker enterFolder(String folder) {
		currentFolder = folder;
		return new Marker();
	}

	GeneratedRecipeBuilder create(Supplier<IItemProvider> result) {
		return new GeneratedRecipeBuilder(currentFolder, result);
	}

	GeneratedRecipeBuilder create(ResourceLocation result) {
		return new GeneratedRecipeBuilder(currentFolder, result);
	}

	GeneratedRecipeBuilder create(ItemProviderEntry<? extends IItemProvider> result) {
		return create(result::get);
	}

	GeneratedRecipe blastCrushedMetal(Supplier<? extends IItemProvider> result,
		Supplier<? extends IItemProvider> ingredient) {
		return create(result::get).withSuffix("_from_crushed")
			.viaCooking(ingredient::get)
			.rewardXP(.1f)
			.inBlastFurnace();
	}

<<<<<<< HEAD
	GeneratedRecipe blastMetalOre(Supplier<? extends IItemProvider> result, ITag<Item> ore) {
=======
	GeneratedRecipe blastModdedCrushedMetal(ItemEntry<? extends Item> ingredient, String metalName, String... mods) {
		for (String modId : mods) {
			String ingot = modId.equals(IE) ? "ingot_" + metalName : metalName + "_ingot";
			create(new ResourceLocation(modId, ingot)).withSuffix("_compat_" + modId)
				.whenModLoaded(modId)
				.viaCooking(ingredient::get)
				.rewardXP(.1f)
				.inBlastFurnace();
		}
		return null;
	}

	GeneratedRecipe blastMetalOre(Supplier<? extends IItemProvider> result, Tag<Item> ore) {
>>>>>>> 3301f8ff
		return create(result::get).withSuffix("_from_ore")
			.viaCookingTag(() -> ore)
			.rewardXP(.1f)
			.inBlastFurnace();
	}

	GeneratedRecipe recycleGlass(BlockEntry<? extends Block> ingredient) {
		return create(() -> Blocks.GLASS).withSuffix("_from_" + ingredient.getId()
			.getPath())
			.viaCooking(ingredient::get)
			.forDuration(50)
			.inFurnace();
	}

	GeneratedRecipe recycleGlassPane(BlockEntry<? extends Block> ingredient) {
		return create(() -> Blocks.GLASS_PANE).withSuffix("_from_" + ingredient.getId()
			.getPath())
			.viaCooking(ingredient::get)
			.forDuration(50)
			.inFurnace();
	}

	GeneratedRecipe metalCompacting(List<ItemProviderEntry<? extends IItemProvider>> variants,
		List<Supplier<ITag<Item>>> ingredients) {
		GeneratedRecipe result = null;
		for (int i = 0; i + 1 < variants.size(); i++) {
			ItemProviderEntry<? extends IItemProvider> currentEntry = variants.get(i);
			ItemProviderEntry<? extends IItemProvider> nextEntry = variants.get(i + 1);
			Supplier<ITag<Item>> currentIngredient = ingredients.get(i);
			Supplier<ITag<Item>> nextIngredient = ingredients.get(i + 1);

			result = create(nextEntry).withSuffix("_from_compacting")
				.unlockedBy(currentEntry::get)
				.viaShaped(b -> b.patternLine("###")
					.patternLine("###")
					.patternLine("###")
					.key('#', currentIngredient.get()));

			result = create(currentEntry).returns(9)
				.withSuffix("_from_decompacting")
				.unlockedBy(nextEntry::get)
				.viaShapeless(b -> b.addIngredient(nextIngredient.get()));
		}
		return result;
	}

	GeneratedRecipe conversionCycle(List<ItemProviderEntry<? extends IItemProvider>> cycle) {
		GeneratedRecipe result = null;
		for (int i = 0; i < cycle.size(); i++) {
			ItemProviderEntry<? extends IItemProvider> currentEntry = cycle.get(i);
			ItemProviderEntry<? extends IItemProvider> nextEntry = cycle.get((i + 1) % cycle.size());
			result = create(nextEntry).withSuffix("from_conversion")
				.unlockedBy(currentEntry::get)
				.viaShapeless(b -> b.addIngredient(currentEntry.get()));
		}
		return result;
	}

	class GeneratedRecipeBuilder {

		private String path;
		private String suffix;
		private Supplier<? extends IItemProvider> result;
		private ResourceLocation compatDatagenOutput;
		List<ICondition> recipeConditions;

		private Supplier<ItemPredicate> unlockedBy;
		private int amount;

		private GeneratedRecipeBuilder(String path) {
			this.path = path;
			this.recipeConditions = new ArrayList<>();
			this.suffix = "";
			this.amount = 1;
		}

		public GeneratedRecipeBuilder(String path, Supplier<? extends IItemProvider> result) {
			this(path);
			this.result = result;
		}

		public GeneratedRecipeBuilder(String path, ResourceLocation result) {
			this(path);
			this.compatDatagenOutput = result;
		}

		GeneratedRecipeBuilder returns(int amount) {
			this.amount = amount;
			return this;
		}

		GeneratedRecipeBuilder unlockedBy(Supplier<? extends IItemProvider> item) {
			this.unlockedBy = () -> ItemPredicate.Builder.create()
				.item(item.get())
				.build();
			return this;
		}

		GeneratedRecipeBuilder unlockedByTag(Supplier<ITag<Item>> tag) {
			this.unlockedBy = () -> ItemPredicate.Builder.create()
				.tag(tag.get())
				.build();
			return this;
		}

		GeneratedRecipeBuilder whenModLoaded(String modid) {
			return withCondition(new ModLoadedCondition(modid));
		}

		GeneratedRecipeBuilder whenModMissing(String modid) {
			return withCondition(new NotCondition(new ModLoadedCondition(modid)));
		}

		GeneratedRecipeBuilder withCondition(ICondition condition) {
			recipeConditions.add(condition);
			return this;
		}

		GeneratedRecipeBuilder withSuffix(String suffix) {
			this.suffix = suffix;
			return this;
		}

		GeneratedRecipe viaShaped(UnaryOperator<ShapedRecipeBuilder> builder) {
			return register(consumer -> {
				ShapedRecipeBuilder b = builder.apply(ShapedRecipeBuilder.shapedRecipe(result.get(), amount));
				if (unlockedBy != null)
					b.addCriterion("has_item", hasItem(unlockedBy.get()));
				b.build(consumer, createLocation("crafting"));
			});
		}

		GeneratedRecipe viaShapeless(UnaryOperator<ShapelessRecipeBuilder> builder) {
			return register(consumer -> {
				ShapelessRecipeBuilder b = builder.apply(ShapelessRecipeBuilder.shapelessRecipe(result.get(), amount));
				if (unlockedBy != null)
					b.addCriterion("has_item", hasItem(unlockedBy.get()));
				b.build(consumer, createLocation("crafting"));
			});
		}

		private ResourceLocation createSimpleLocation(String recipeType) {
			return Create.asResource(recipeType + "/" + getRegistryName().getPath() + suffix);
		}

		private ResourceLocation createLocation(String recipeType) {
			return Create.asResource(recipeType + "/" + path + "/" + getRegistryName().getPath() + suffix);
		}

		private ResourceLocation getRegistryName() {
			return compatDatagenOutput == null ? result.get()
				.asItem()
				.getRegistryName() : compatDatagenOutput;
		}

		GeneratedCookingRecipeBuilder viaCooking(Supplier<? extends IItemProvider> item) {
			return unlockedBy(item).viaCookingIngredient(() -> Ingredient.fromItems(item.get()));
		}

		GeneratedCookingRecipeBuilder viaCookingTag(Supplier<ITag<Item>> tag) {
			return unlockedByTag(tag).viaCookingIngredient(() -> Ingredient.fromTag(tag.get()));
		}

		GeneratedCookingRecipeBuilder viaCookingIngredient(Supplier<Ingredient> ingredient) {
			return new GeneratedCookingRecipeBuilder(ingredient);
		}

		class GeneratedCookingRecipeBuilder {

			private Supplier<Ingredient> ingredient;
			private float exp;
			private int cookingTime;

			private final CookingRecipeSerializer<?> FURNACE = IRecipeSerializer.SMELTING,
				SMOKER = IRecipeSerializer.SMOKING, BLAST = IRecipeSerializer.BLASTING,
				CAMPFIRE = IRecipeSerializer.CAMPFIRE_COOKING;

			GeneratedCookingRecipeBuilder(Supplier<Ingredient> ingredient) {
				this.ingredient = ingredient;
				cookingTime = 200;
				exp = 0;
			}

			GeneratedCookingRecipeBuilder forDuration(int duration) {
				cookingTime = duration;
				return this;
			}

			GeneratedCookingRecipeBuilder rewardXP(float xp) {
				exp = xp;
				return this;
			}

			GeneratedRecipe inFurnace() {
				return inFurnace(b -> b);
			}

			GeneratedRecipe inFurnace(UnaryOperator<CookingRecipeBuilder> builder) {
				return create(FURNACE, builder, 1);
			}

			GeneratedRecipe inSmoker() {
				return inSmoker(b -> b);
			}

			GeneratedRecipe inSmoker(UnaryOperator<CookingRecipeBuilder> builder) {
				create(FURNACE, builder, 1);
				create(CAMPFIRE, builder, 3);
				return create(SMOKER, builder, .5f);
			}

			GeneratedRecipe inBlastFurnace() {
				return inBlastFurnace(b -> b);
			}

			GeneratedRecipe inBlastFurnace(UnaryOperator<CookingRecipeBuilder> builder) {
				create(FURNACE, builder, 1);
				return create(BLAST, builder, .5f);
			}

			private GeneratedRecipe create(CookingRecipeSerializer<?> serializer,
				UnaryOperator<CookingRecipeBuilder> builder, float cookingTimeModifier) {
				return register(consumer -> {
					boolean isOtherMod = compatDatagenOutput != null;

					CookingRecipeBuilder b = builder.apply(
						CookingRecipeBuilder.cookingRecipe(ingredient.get(), isOtherMod ? Items.DIRT : result.get(),
							exp, (int) (cookingTime * cookingTimeModifier), serializer));
					if (unlockedBy != null)
						b.addCriterion("has_item", hasItem(unlockedBy.get()));
					b.build(result -> {
						consumer.accept(
							isOtherMod ? new ModdedCookingRecipeResult(result, compatDatagenOutput, recipeConditions)
								: result);
					}, createSimpleLocation(serializer.getRegistryName()
						.getPath()));
				});
			}
		}
	}

	@Override
	public String getName() {
		return "Create's Standard Recipes";
	}

	public StandardRecipeGen(DataGenerator p_i48262_1_) {
		super(p_i48262_1_);
	}

	private static class ModdedCookingRecipeResult implements IFinishedRecipe {

		private IFinishedRecipe wrapped;
		private ResourceLocation outputOverride;
		private List<ICondition> conditions;

		public ModdedCookingRecipeResult(IFinishedRecipe wrapped, ResourceLocation outputOverride,
			List<ICondition> conditions) {
			this.wrapped = wrapped;
			this.outputOverride = outputOverride;
			this.conditions = conditions;
		}

		@Override
		public ResourceLocation getID() {
			return wrapped.getID();
		}

		@Override
		public IRecipeSerializer<?> getSerializer() {
			return wrapped.getSerializer();
		}

		@Override
		public JsonObject getAdvancementJson() {
			return wrapped.getAdvancementJson();
		}

		@Override
		public ResourceLocation getAdvancementID() {
			return wrapped.getAdvancementID();
		}

		@Override
		public void serialize(JsonObject object) {
			wrapped.serialize(object);
			object.addProperty("result", outputOverride.toString());

			JsonArray conds = new JsonArray();
			conditions.forEach(c -> conds.add(CraftingHelper.serialize(c)));
			object.add("conditions", conds);
		}

	}

}<|MERGE_RESOLUTION|>--- conflicted
+++ resolved
@@ -994,9 +994,6 @@
 			.inBlastFurnace();
 	}
 
-<<<<<<< HEAD
-	GeneratedRecipe blastMetalOre(Supplier<? extends IItemProvider> result, ITag<Item> ore) {
-=======
 	GeneratedRecipe blastModdedCrushedMetal(ItemEntry<? extends Item> ingredient, String metalName, String... mods) {
 		for (String modId : mods) {
 			String ingot = modId.equals(IE) ? "ingot_" + metalName : metalName + "_ingot";
@@ -1009,8 +1006,7 @@
 		return null;
 	}
 
-	GeneratedRecipe blastMetalOre(Supplier<? extends IItemProvider> result, Tag<Item> ore) {
->>>>>>> 3301f8ff
+	GeneratedRecipe blastMetalOre(Supplier<? extends IItemProvider> result, ITag.INamedTag<Item> ore) {
 		return create(result::get).withSuffix("_from_ore")
 			.viaCookingTag(() -> ore)
 			.rewardXP(.1f)
