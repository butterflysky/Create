package com.simibubi.create.foundation.data;

<<<<<<< HEAD
import java.util.function.BiFunction;
import java.util.function.Predicate;

=======
>>>>>>> eae8cd46
import javax.annotation.Nullable;
import javax.annotation.ParametersAreNonnullByDefault;

import com.simibubi.create.Create;
import com.tterrag.registrate.AbstractRegistrate;
import com.tterrag.registrate.builders.BuilderCallback;
import com.tterrag.registrate.builders.EntityBuilder;
import com.tterrag.registrate.fabric.EnvExecutor;
import com.tterrag.registrate.util.nullness.NonNullSupplier;

<<<<<<< HEAD
import net.fabricmc.api.EnvType;
import net.fabricmc.fabric.api.object.builder.v1.entity.FabricEntityTypeBuilder;
=======
import dev.engine_room.flywheel.lib.visualization.SimpleEntityVisualizer;
>>>>>>> eae8cd46
import net.minecraft.world.entity.Entity;
import net.minecraft.world.entity.EntityType;
import net.minecraft.world.entity.MobCategory;

@ParametersAreNonnullByDefault
public class CreateEntityBuilder<T extends Entity, P> extends EntityBuilder<T, P> {

	@Nullable
<<<<<<< HEAD
	private NonNullSupplier<BiFunction<MaterialManager, T, EntityInstance<? super T>>> instanceFactory;
	private Predicate<T> renderNormally;
=======
	private NonNullSupplier<SimpleEntityVisualizer.Factory<T>> visualFactory;
	private NonNullPredicate<T> renderNormally;
>>>>>>> eae8cd46

	public static <T extends Entity, P> EntityBuilder<T, P> create(AbstractRegistrate<?> owner, P parent, String name, BuilderCallback callback, EntityType.EntityFactory<T> factory, MobCategory classification) {
		return (new CreateEntityBuilder<>(owner, parent, name, callback, factory, classification)).defaultLang();
	}

	public CreateEntityBuilder(AbstractRegistrate<?> owner, P parent, String name, BuilderCallback callback, EntityType.EntityFactory<T> factory, MobCategory classification) {
		super(owner, parent, name, callback, factory, classification/*, (mobCategory, tEntityFactory) -> FabricEntityTypeBuilder.create(mobCategory, tEntityFactory)*/);
	}

	public CreateEntityBuilder<T, P> visual(NonNullSupplier<SimpleEntityVisualizer.Factory<T>> visualFactory) {
		return visual(visualFactory, true);
	}

	public CreateEntityBuilder<T, P> visual(NonNullSupplier<SimpleEntityVisualizer.Factory<T>> visualFactory, boolean renderNormally) {
		return visual(visualFactory, entity -> renderNormally);
	}

<<<<<<< HEAD
	public CreateEntityBuilder<T, P> instance(NonNullSupplier<BiFunction<MaterialManager, T, EntityInstance<? super T>>> instanceFactory, Predicate<T> renderNormally) {
		if (this.instanceFactory == null) {
			EnvExecutor.runWhenOn(EnvType.CLIENT, () -> this::registerInstance);
=======
	public CreateEntityBuilder<T, P> visual(NonNullSupplier<SimpleEntityVisualizer.Factory<T>> visualFactory, NonNullPredicate<T> renderNormally) {
		if (this.visualFactory == null) {
			DistExecutor.unsafeRunWhenOn(Dist.CLIENT, () -> this::registerVisualizer);
>>>>>>> eae8cd46
		}

		this.visualFactory = visualFactory;
		this.renderNormally = renderNormally;

		return this;
	}

<<<<<<< HEAD
	protected void registerInstance() {
		onRegister(entry ->
				InstancedRenderRegistry.configure(entry)
						.factory(instanceFactory.get())
						.skipRender(be -> !renderNormally.test(be))
						.apply()
		);
=======
	protected void registerVisualizer() {
		OneTimeEventReceiver.addModListener(Create.REGISTRATE, FMLClientSetupEvent.class, $ -> {
			var visualFactory = this.visualFactory;
			if (visualFactory != null) {
				NonNullPredicate<T> renderNormally = this.renderNormally;
				SimpleEntityVisualizer.builder(getEntry())
					.factory(visualFactory.get())
					.skipVanillaRender(entity -> !renderNormally.test(entity))
					.apply();
			}
		});
>>>>>>> eae8cd46
	}
}<|MERGE_RESOLUTION|>--- conflicted
+++ resolved
@@ -1,11 +1,5 @@
 package com.simibubi.create.foundation.data;
 
-<<<<<<< HEAD
-import java.util.function.BiFunction;
-import java.util.function.Predicate;
-
-=======
->>>>>>> eae8cd46
 import javax.annotation.Nullable;
 import javax.annotation.ParametersAreNonnullByDefault;
 
@@ -16,12 +10,7 @@
 import com.tterrag.registrate.fabric.EnvExecutor;
 import com.tterrag.registrate.util.nullness.NonNullSupplier;
 
-<<<<<<< HEAD
-import net.fabricmc.api.EnvType;
-import net.fabricmc.fabric.api.object.builder.v1.entity.FabricEntityTypeBuilder;
-=======
 import dev.engine_room.flywheel.lib.visualization.SimpleEntityVisualizer;
->>>>>>> eae8cd46
 import net.minecraft.world.entity.Entity;
 import net.minecraft.world.entity.EntityType;
 import net.minecraft.world.entity.MobCategory;
@@ -30,13 +19,8 @@
 public class CreateEntityBuilder<T extends Entity, P> extends EntityBuilder<T, P> {
 
 	@Nullable
-<<<<<<< HEAD
-	private NonNullSupplier<BiFunction<MaterialManager, T, EntityInstance<? super T>>> instanceFactory;
+	private NonNullSupplier<SimpleEntityVisualizer.Factory<T>> visualFactory;
 	private Predicate<T> renderNormally;
-=======
-	private NonNullSupplier<SimpleEntityVisualizer.Factory<T>> visualFactory;
-	private NonNullPredicate<T> renderNormally;
->>>>>>> eae8cd46
 
 	public static <T extends Entity, P> EntityBuilder<T, P> create(AbstractRegistrate<?> owner, P parent, String name, BuilderCallback callback, EntityType.EntityFactory<T> factory, MobCategory classification) {
 		return (new CreateEntityBuilder<>(owner, parent, name, callback, factory, classification)).defaultLang();
@@ -54,15 +38,9 @@
 		return visual(visualFactory, entity -> renderNormally);
 	}
 
-<<<<<<< HEAD
-	public CreateEntityBuilder<T, P> instance(NonNullSupplier<BiFunction<MaterialManager, T, EntityInstance<? super T>>> instanceFactory, Predicate<T> renderNormally) {
-		if (this.instanceFactory == null) {
-			EnvExecutor.runWhenOn(EnvType.CLIENT, () -> this::registerInstance);
-=======
-	public CreateEntityBuilder<T, P> visual(NonNullSupplier<SimpleEntityVisualizer.Factory<T>> visualFactory, NonNullPredicate<T> renderNormally) {
+	public CreateEntityBuilder<T, P> visual(NonNullSupplier<SimpleEntityVisualizer.Factory<T>> visualFactory, Predicate<T> renderNormally) {
 		if (this.visualFactory == null) {
-			DistExecutor.unsafeRunWhenOn(Dist.CLIENT, () -> this::registerVisualizer);
->>>>>>> eae8cd46
+			EnvExecutor.runWhenOn(EnvType.CLIENT, () -> this::registerVisualizer);
 		}
 
 		this.visualFactory = visualFactory;
@@ -71,15 +49,6 @@
 		return this;
 	}
 
-<<<<<<< HEAD
-	protected void registerInstance() {
-		onRegister(entry ->
-				InstancedRenderRegistry.configure(entry)
-						.factory(instanceFactory.get())
-						.skipRender(be -> !renderNormally.test(be))
-						.apply()
-		);
-=======
 	protected void registerVisualizer() {
 		OneTimeEventReceiver.addModListener(Create.REGISTRATE, FMLClientSetupEvent.class, $ -> {
 			var visualFactory = this.visualFactory;
@@ -91,6 +60,5 @@
 					.apply();
 			}
 		});
->>>>>>> eae8cd46
 	}
 }