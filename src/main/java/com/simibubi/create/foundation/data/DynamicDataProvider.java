package com.simibubi.create.foundation.data;

import java.io.IOException;
import java.nio.file.Path;
import java.util.Map;
import java.util.Map.Entry;
import java.util.Optional;

import org.jetbrains.annotations.Nullable;

import com.google.gson.JsonElement;
import com.mojang.serialization.DynamicOps;
import com.mojang.serialization.Encoder;
import com.mojang.serialization.JsonOps;
import com.simibubi.create.Create;

import net.minecraft.core.Registry;
import net.minecraft.core.RegistryAccess;
import net.minecraft.core.RegistryAccess.RegistryData;
import net.minecraft.data.CachedOutput;
import net.minecraft.data.DataGenerator;
import net.minecraft.data.DataProvider;
import net.minecraft.resources.RegistryOps;
import net.minecraft.resources.ResourceKey;
import net.minecraft.resources.ResourceLocation;
import net.minecraftforge.common.ForgeHooks;

public class DynamicDataProvider<T> implements DataProvider {
	private final DataGenerator generator;
	private final String name;
	private final RegistryAccess registryAccess;
	private final RegistryAccess.RegistryData<T> registryData;
	private final Map<ResourceLocation, T> values;

	public DynamicDataProvider(DataGenerator generator, String name, RegistryAccess registryAccess, RegistryAccess.RegistryData<T> registryData, Map<ResourceLocation, T> values) {
		this.generator = generator;
		this.name = name;
		this.registryAccess = registryAccess;
		this.registryData = registryData;
		this.values = values;
	}

	@Nullable
	public static <T> DynamicDataProvider<T> create(DataGenerator generator, String name, RegistryAccess registryAccess, ResourceKey<? extends Registry<T>> registryKey, Map<ResourceLocation, T> values) {
		@SuppressWarnings("unchecked")
		RegistryAccess.RegistryData<T> registryData = (RegistryData<T>) RegistryAccess.REGISTRIES.get(registryKey);
		if (registryData == null) {
			return null;
		}
		return new DynamicDataProvider<>(generator, name, registryAccess, registryData, values);
	}

	@Override
	public void run(CachedOutput cache) throws IOException {
		Path path = generator.getOutputFolder();
		DynamicOps<JsonElement> ops = RegistryOps.create(JsonOps.INSTANCE, registryAccess);

		dumpValues(path, cache, ops, registryData.key(), values, registryData.codec());
	}

	private void dumpValues(Path rootPath, CachedOutput cache, DynamicOps<JsonElement> ops, ResourceKey<? extends Registry<T>> registryKey, Map<ResourceLocation, T> values, Encoder<T> encoder) {
<<<<<<< HEAD
=======
		DataGenerator.PathProvider pathProvider = generator.createPathProvider(DataGenerator.Target.DATA_PACK, ForgeHooks.prefixNamespace(registryKey.location()));

>>>>>>> 80ae80b3
		for (Entry<ResourceLocation, T> entry : values.entrySet()) {
			dumpValue(pathProvider.json(entry.getKey()), cache, ops, encoder, entry.getValue());
		}
	}

	// From WorldgenRegistryDumpReport
	private void dumpValue(Path path, CachedOutput cache, DynamicOps<JsonElement> ops, Encoder<T> encoder, T value) {
		try {
			Optional<JsonElement> optional = encoder.encodeStart(ops, value).resultOrPartial((message) -> {
				Create.LOGGER.error("Couldn't serialize element {}: {}", path, message);
			});
			if (optional.isPresent()) {
<<<<<<< HEAD
				DataProvider.saveStable( cache, optional.get(), path);
=======
				DataProvider.saveStable(cache, optional.get(), path);
>>>>>>> 80ae80b3
			}
		} catch (IOException e) {
			Create.LOGGER.error("Couldn't save element {}", path, e);
		}
	}

	@Override
	public String getName() {
		return name;
	}
}<|MERGE_RESOLUTION|>--- conflicted
+++ resolved
@@ -23,7 +23,6 @@
 import net.minecraft.resources.RegistryOps;
 import net.minecraft.resources.ResourceKey;
 import net.minecraft.resources.ResourceLocation;
-import net.minecraftforge.common.ForgeHooks;
 
 public class DynamicDataProvider<T> implements DataProvider {
 	private final DataGenerator generator;
@@ -59,11 +58,11 @@
 	}
 
 	private void dumpValues(Path rootPath, CachedOutput cache, DynamicOps<JsonElement> ops, ResourceKey<? extends Registry<T>> registryKey, Map<ResourceLocation, T> values, Encoder<T> encoder) {
-<<<<<<< HEAD
-=======
-		DataGenerator.PathProvider pathProvider = generator.createPathProvider(DataGenerator.Target.DATA_PACK, ForgeHooks.prefixNamespace(registryKey.location()));
+		DataGenerator.PathProvider pathProvider = generator.createPathProvider(DataGenerator.Target.DATA_PACK,
+				registryKey.location().getNamespace().equals("minecraft")
+						? registryKey.location().getPath()
+						: registryKey.location().getNamespace() +  "/"  + registryKey.location().getPath());
 
->>>>>>> 80ae80b3
 		for (Entry<ResourceLocation, T> entry : values.entrySet()) {
 			dumpValue(pathProvider.json(entry.getKey()), cache, ops, encoder, entry.getValue());
 		}
@@ -76,11 +75,7 @@
 				Create.LOGGER.error("Couldn't serialize element {}: {}", path, message);
 			});
 			if (optional.isPresent()) {
-<<<<<<< HEAD
-				DataProvider.saveStable( cache, optional.get(), path);
-=======
 				DataProvider.saveStable(cache, optional.get(), path);
->>>>>>> 80ae80b3
 			}
 		} catch (IOException e) {
 			Create.LOGGER.error("Couldn't save element {}", path, e);
