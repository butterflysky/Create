package com.simibubi.create.foundation.data;

import static com.simibubi.create.AllTags.pickaxeOnly;

import java.util.Collection;
import java.util.IdentityHashMap;
import java.util.Map;
import java.util.Map.Entry;
import java.util.function.BiConsumer;
import java.util.function.BiFunction;
import java.util.function.Supplier;
import java.util.stream.Collectors;

import com.simibubi.create.Create;
import com.simibubi.create.CreateClient;
import com.simibubi.create.content.AllSections;
import com.simibubi.create.content.contraptions.fluids.VirtualFluid;
import com.simibubi.create.content.contraptions.relays.encased.CasingConnectivity;
import com.simibubi.create.foundation.block.connected.CTModel;
import com.simibubi.create.foundation.block.connected.ConnectedTextureBehaviour;
import com.simibubi.create.foundation.block.render.ColoredVertexModel;
import com.simibubi.create.foundation.block.render.IBlockVertexColor;
import com.simibubi.create.foundation.item.render.CustomRenderedItemModelRenderer;
import com.simibubi.create.lib.data.Tags;
import com.tterrag.registrate.AbstractRegistrate;
import com.tterrag.registrate.builders.BlockBuilder;
import com.tterrag.registrate.builders.Builder;
import com.tterrag.registrate.builders.FluidBuilder;
import com.tterrag.registrate.builders.ItemBuilder;
import com.tterrag.registrate.fabric.EnvExecutor;
import com.tterrag.registrate.fabric.RegistryObject;
import com.tterrag.registrate.fabric.SimpleFlowableFluid;
import com.tterrag.registrate.util.NonNullLazyValue;
import com.tterrag.registrate.util.entry.RegistryEntry;
import com.tterrag.registrate.util.nullness.NonNullBiFunction;
import com.tterrag.registrate.util.nullness.NonNullConsumer;
import com.tterrag.registrate.util.nullness.NonNullFunction;
import com.tterrag.registrate.util.nullness.NonNullSupplier;

import com.tterrag.registrate.util.nullness.NonNullUnaryOperator;

import net.fabricmc.fabric.api.client.rendering.v1.BuiltinItemRendererRegistry;
import net.fabricmc.fabric.api.object.builder.v1.block.FabricBlockSettings;
import net.minecraft.client.resources.model.BakedModel;
import net.minecraft.core.BlockPos;
import net.minecraft.world.entity.Entity;
import net.minecraft.world.entity.EntityType;
import net.minecraft.world.entity.MobCategory;
import net.minecraft.world.item.Item;
import net.minecraft.world.level.block.Block;
import net.minecraft.world.level.block.entity.BlockEntity;
import net.minecraft.world.level.block.entity.BlockEntityType;
import net.minecraft.world.level.block.state.BlockBehaviour;
import net.minecraft.world.level.block.state.BlockBehaviour.Properties;
import net.minecraft.world.level.block.state.BlockState;
import net.minecraft.world.level.material.Fluid;
import net.fabricmc.api.EnvType;
import net.fabricmc.api.Environment;
import net.fabricmc.fabric.api.object.builder.v1.entity.FabricEntityTypeBuilder;

public class CreateRegistrate extends AbstractRegistrate<CreateRegistrate> {

	public interface BlockEntityFactory<T extends BlockEntity> {

		public T create(BlockEntityType<T> type, BlockPos pos, BlockState state);

		default T createWithReversedParams(BlockPos pos, BlockState state, BlockEntityType<T> type) {
			return create(type, pos, state);
		}

	}

	protected CreateRegistrate(String modid) {
		super(modid);
	}

	public static NonNullLazyValue<CreateRegistrate> lazy(String modid) {
		return new NonNullLazyValue<>(
			() -> new CreateRegistrate(modid));
	}

	/* Section Tracking */

	private static Map<RegistryEntry<?>, AllSections> sectionLookup = new IdentityHashMap<>();
	private AllSections section;

	public CreateRegistrate startSection(AllSections section) {
		this.section = section;
		return this;
	}

	public AllSections currentSection() {
		return section;
	}

	@Override
	protected <R, T extends R> RegistryEntry<T> accept(String name,
		Class<? super R> type, Builder<R, T, ?, ?> builder, NonNullSupplier<? extends T> creator,
		NonNullFunction<RegistryObject<T>, ? extends RegistryEntry<T>> entryFactory) {
		RegistryEntry<T> ret = super.accept(name, type, builder, creator, entryFactory);
		sectionLookup.put(ret, currentSection());
		return ret;
	}

	public void addToSection(RegistryEntry<?> entry, AllSections section) {
		sectionLookup.put(entry, section);
	}

	public AllSections getSection(RegistryEntry<?> entry) {
		return sectionLookup.getOrDefault(entry, AllSections.UNASSIGNED);
	}

	public AllSections getSection(Object entry) {
		return sectionLookup.entrySet()
			.stream()
			.filter(e -> e.getKey()
				.get() == entry)
			.map(Entry::getValue)
			.findFirst()
			.orElse(AllSections.UNASSIGNED);
	}

	public <R> Collection<RegistryEntry<R>> getAll(AllSections section,
		Class<? super R> registryType) {
		return this.<R>getAll(registryType)
			.stream()
			.filter(e -> getSection(e) == section)
			.collect(Collectors.toList());
	}

	public <T extends BlockEntity> CreateTileEntityBuilder<T, CreateRegistrate> tileEntity(String name,
		BlockEntityFactory<T> factory) {
		return this.tileEntity(this.self(), name, factory);
	}

	public <T extends BlockEntity, P> CreateTileEntityBuilder<T, P> tileEntity(P parent, String name,
		BlockEntityFactory<T> factory) {
		return (CreateTileEntityBuilder<T, P>) this.entry(name, (callback) -> {
			return CreateTileEntityBuilder.create(this, parent, name, callback, factory::createWithReversedParams);
		});
	}

	@Override
	public <T extends Entity> CreateEntityBuilder<T, FabricEntityTypeBuilder<T>, CreateRegistrate> entity(String name,
		EntityType.EntityFactory<T> factory, MobCategory classification) {
		return this.entity(self(), name, factory, classification);
	}

	public <T extends Entity, P> CreateEntityBuilder<T, FabricEntityTypeBuilder<T>, P> entity(P parent, String name,
		EntityType.EntityFactory<T> factory, MobCategory classification) {
		return (CreateEntityBuilder<T, FabricEntityTypeBuilder<T>, P>) this.entry(name, (callback) -> {
			return CreateEntityBuilder.create(this, parent, name, callback, factory, classification);
		});
	}

	/* Palettes */

	public <T extends Block> BlockBuilder<T, CreateRegistrate> paletteStoneBlock(String name,
		NonNullFunction<BlockBehaviour.Properties, T> factory, NonNullSupplier<Block> propertiesFrom, boolean worldGenStone) {
		BlockBuilder<T, CreateRegistrate> builder = super.block(name, factory).initialProperties(propertiesFrom)
<<<<<<< HEAD
//			.blockstate((c, p) -> {
//				final String location = "block/palettes/stone_types/" + c.getName();
//				p.simpleBlock(c.get(), p.models()
//					.cubeAll(c.getName(), p.modLoc(location)));
//			})
=======
			.transform(pickaxeOnly())
			.blockstate((c, p) -> {
				final String location = "block/palettes/stone_types/" + c.getName();
				p.simpleBlock(c.get(), p.models()
					.cubeAll(c.getName(), p.modLoc(location)));
			})
>>>>>>> 5e1479d1
			.item()
			.build();
		return builder;
	}

	public BlockBuilder<Block, CreateRegistrate> paletteStoneBlock(String name, NonNullSupplier<Block> propertiesFrom,
		boolean worldGenStone) {
		return paletteStoneBlock(name, Block::new, propertiesFrom, worldGenStone);
	}

	/* Fluids */

	public <T extends SimpleFlowableFluid> FluidBuilder<T, CreateRegistrate> virtualFluid(String name,
//		BiFunction<FluidAttributes.Builder, Fluid, FluidAttributes> attributesFactory,
		NonNullFunction<SimpleFlowableFluid.Properties, T> factory) {
		return entry(name,
			c -> new VirtualFluidBuilder<>(self(), self(), name, c, Create.asResource("fluid/" + name + "_still"),
				Create.asResource("fluid/" + name + "_flow"), /*attributesFactory, */factory));
	}

	public FluidBuilder<VirtualFluid, CreateRegistrate> virtualFluid(String name) {
		return entry(name,
			c -> new VirtualFluidBuilder<>(self(), self(), name, c, Create.asResource("fluid/" + name + "_still"),
				Create.asResource("fluid/" + name + "_flow"), /*null, */VirtualFluid::new));
	}

	public FluidBuilder<SimpleFlowableFluid.Flowing, CreateRegistrate> standardFluid(String name) {
		return fluid(name, Create.asResource("fluid/" + name + "_still"), Create.asResource("fluid/" + name + "_flow"));
	}
/*
	public FluidBuilder<SimpleFlowableFluid.Flowing, CreateRegistrate> standardFluid(String name,
		NonNullBiFunction<FluidAttributes.Builder, Fluid, FluidAttributes> attributesFactory) {
		return fluid(name, Create.asResource("fluid/" + name + "_still"), Create.asResource("fluid/" + name + "_flow"),
			attributesFactory);
	}
*/
	/* Util */

	public static <T extends Block> NonNullConsumer<? super T> connectedTextures(ConnectedTextureBehaviour behavior) {
		return entry -> onClient(() -> () -> registerCTBehviour(entry, behavior));
	}

	public static <T extends Block> NonNullConsumer<? super T> casingConnectivity(
		BiConsumer<T, CasingConnectivity> consumer) {
		return entry -> onClient(() -> () -> registerCasingConnectivity(entry, consumer));
	}

	public static <T extends Block> NonNullConsumer<? super T> blockVertexColors(IBlockVertexColor colorFunc) {
		return entry -> onClient(() -> () -> registerBlockVertexColor(entry, colorFunc));
	}

	public static <T extends Block> NonNullConsumer<? super T> blockModel(
		Supplier<NonNullFunction<BakedModel, ? extends BakedModel>> func) {
		return entry -> onClient(() -> () -> registerBlockModel(entry, func));
	}

	public static <T extends Item> NonNullConsumer<? super T> itemModel(
		Supplier<NonNullFunction<BakedModel, ? extends BakedModel>> func) {
		return entry -> onClient(() -> () -> registerItemModel(entry, func));
	}

	public static <T extends Item, P> NonNullUnaryOperator<ItemBuilder<T, P>> customRenderedItem(
			Supplier<Supplier<CustomRenderedItemModelRenderer<?>>> supplier) {
		return b -> {
			onClient(() -> () -> customRenderedItem(b, supplier));
			return b;
		};
	}

	@Environment(EnvType.CLIENT)
	private static <T extends Item, P> void customRenderedItem(ItemBuilder<T, P> b,
															   Supplier<Supplier<CustomRenderedItemModelRenderer<?>>> supplier) {
		b//.properties(p -> p.setISTER(() -> supplier.get()::get))
				.onRegister(entry -> {
					BuiltinItemRendererRegistry.DynamicItemRenderer ister = supplier.get().get();
					BuiltinItemRendererRegistry.INSTANCE.register(entry, ister);

					if (ister instanceof CustomRenderedItemModelRenderer)
						registerCustomRenderedItem(entry, (CustomRenderedItemModelRenderer<?>) ister);
				});
	}

	protected static void onClient(Supplier<Runnable> toRun) {
		EnvExecutor.runWhenOn(EnvType.CLIENT, toRun);
	}

	@Environment(EnvType.CLIENT)
	private static void registerCTBehviour(Block entry, ConnectedTextureBehaviour behavior) {
		CreateClient.MODEL_SWAPPER.getCustomBlockModels()
			.register(() -> entry/*.delegate*/, model -> new CTModel(model, behavior));
	}

	@Environment(EnvType.CLIENT)
	private static <T extends Block> void registerCasingConnectivity(T entry,
		BiConsumer<T, CasingConnectivity> consumer) {
		consumer.accept(entry, CreateClient.CASING_CONNECTIVITY);
	}

	@Environment(EnvType.CLIENT)
	private static void registerBlockVertexColor(Block entry, IBlockVertexColor colorFunc) {
		CreateClient.MODEL_SWAPPER.getCustomBlockModels()
			.register(() -> entry/*.delegate*/, model -> new ColoredVertexModel(model, colorFunc));
	}

	@Environment(EnvType.CLIENT)
	private static void registerBlockModel(Block entry,
		Supplier<NonNullFunction<BakedModel, ? extends BakedModel>> func) {
		CreateClient.MODEL_SWAPPER.getCustomBlockModels()
			.register(() -> entry/*.delegate*/, func.get());
	}

	@Environment(EnvType.CLIENT)
	private static void registerItemModel(Item entry,
		Supplier<NonNullFunction<BakedModel, ? extends BakedModel>> func) {
		CreateClient.MODEL_SWAPPER.getCustomItemModels()
			.register(() -> entry/*.delegate*/, func.get());
	}

	@Environment(EnvType.CLIENT)
	private static void registerCustomRenderedItem(Item entry, CustomRenderedItemModelRenderer<?> renderer) {
		CreateClient.MODEL_SWAPPER.getCustomRenderedItems()
				.register(() -> entry, renderer::createModel);
	}

}<|MERGE_RESOLUTION|>--- conflicted
+++ resolved
@@ -158,20 +158,12 @@
 	public <T extends Block> BlockBuilder<T, CreateRegistrate> paletteStoneBlock(String name,
 		NonNullFunction<BlockBehaviour.Properties, T> factory, NonNullSupplier<Block> propertiesFrom, boolean worldGenStone) {
 		BlockBuilder<T, CreateRegistrate> builder = super.block(name, factory).initialProperties(propertiesFrom)
-<<<<<<< HEAD
-//			.blockstate((c, p) -> {
+//			.transform(pickaxeOnly())
+			.blockstate((c, p) -> {
 //				final String location = "block/palettes/stone_types/" + c.getName();
 //				p.simpleBlock(c.get(), p.models()
 //					.cubeAll(c.getName(), p.modLoc(location)));
 //			})
-=======
-			.transform(pickaxeOnly())
-			.blockstate((c, p) -> {
-				final String location = "block/palettes/stone_types/" + c.getName();
-				p.simpleBlock(c.get(), p.models()
-					.cubeAll(c.getName(), p.modLoc(location)));
-			})
->>>>>>> 5e1479d1
 			.item()
 			.build();
 		return builder;
