--- conflicted
+++ resolved
@@ -15,11 +15,7 @@
 import com.simibubi.create.content.contraptions.relays.encased.CasingConnectivity;
 import com.simibubi.create.foundation.block.connected.CTModel;
 import com.simibubi.create.foundation.block.connected.ConnectedTextureBehaviour;
-<<<<<<< HEAD
 import com.simibubi.create.foundation.item.render.CustomRenderedItemModelRenderer;
-=======
-import com.simibubi.create.foundation.item.TooltipModifier;
->>>>>>> 03feeb71
 import com.simibubi.create.foundation.utility.RegisteredObjects;
 import com.tterrag.registrate.AbstractRegistrate;
 import com.tterrag.registrate.builders.BlockBuilder;
@@ -53,17 +49,6 @@
 import net.minecraft.world.level.block.entity.BlockEntity;
 import net.minecraft.world.level.block.state.BlockBehaviour;
 import net.minecraft.world.level.material.Fluid;
-<<<<<<< HEAD
-=======
-import net.minecraftforge.api.distmarker.Dist;
-import net.minecraftforge.api.distmarker.OnlyIn;
-import net.minecraftforge.eventbus.api.IEventBus;
-import net.minecraftforge.fluids.FluidAttributes;
-import net.minecraftforge.fluids.ForgeFlowingFluid;
-import net.minecraftforge.fml.DistExecutor;
-import net.minecraftforge.registries.IForgeRegistryEntry;
-import net.minecraftforge.registries.RegistryObject;
->>>>>>> 03feeb71
 
 public class CreateRegistrate extends AbstractRegistrate<CreateRegistrate> {
 	@Nullable
@@ -77,12 +62,6 @@
 		return new CreateRegistrate(modid);
 	}
 
-<<<<<<< HEAD
-	@Deprecated(forRemoval = true)
-	public static NonNullSupplier<CreateRegistrate> lazy(String modid) {
-		return NonNullSupplier
-			.lazy(() -> new CreateRegistrate(modid));
-=======
 	public CreateRegistrate setTooltipModifierFactory(@Nullable Function<Item, TooltipModifier> factory) {
 		currentTooltipModifierFactory = factory;
 		return self();
@@ -94,45 +73,6 @@
 	}
 
 	@Override
-	public CreateRegistrate registerEventListeners(IEventBus bus) {
-		return super.registerEventListeners(bus);
->>>>>>> 03feeb71
-	}
-
-	@Override
-<<<<<<< HEAD
-	protected <R, T extends R> RegistryEntry<T> accept(String name,
-		ResourceKey<? extends Registry<R>> type, Builder<R, T, ?, ?> builder, NonNullSupplier<? extends T> creator,
-		NonNullFunction<RegistryObject<T>, ? extends RegistryEntry<T>> entryFactory) {
-		RegistryEntry<T> ret = super.accept(name, type, builder, creator, entryFactory);
-		SECTION_LOOKUP.put(ret, currentSection());
-		return ret;
-	}
-
-	public void addToSection(RegistryEntry<?> entry, AllSections section) {
-		SECTION_LOOKUP.put(entry, section);
-	}
-
-	public AllSections getSection(RegistryEntry<?> entry) {
-		return SECTION_LOOKUP.getOrDefault(entry, AllSections.UNASSIGNED);
-	}
-
-	public AllSections getSection(Object entry) {
-		for (Entry<RegistryEntry<?>, AllSections> mapEntry : SECTION_LOOKUP.entrySet()) {
-			if (mapEntry.getKey().get() == entry) {
-				return mapEntry.getValue();
-			}
-		}
-		return AllSections.UNASSIGNED;
-	}
-
-	public <R> Collection<RegistryEntry<R>> getAll(AllSections section,
-		ResourceKey<? extends Registry<R>> registryType) {
-		return this.getAll(registryType)
-			.stream()
-			.filter(e -> getSection(e) == section)
-			.collect(Collectors.toList());
-=======
 	protected <R extends IForgeRegistryEntry<R>, T extends R> RegistryEntry<T> accept(String name, ResourceKey<? extends Registry<R>> type, Builder<R, T, ?, ?> builder, NonNullSupplier<? extends T> creator, NonNullFunction<RegistryObject<T>, ? extends RegistryEntry<T>> entryFactory) {
 		RegistryEntry<T> entry = super.accept(name, type, builder, creator, entryFactory);
 		if (type.equals(Registry.ITEM_REGISTRY)) {
@@ -141,7 +81,6 @@
 			}
 		}
 		return entry;
->>>>>>> 03feeb71
 	}
 
 	@Override
@@ -174,12 +113,8 @@
 	/* Palettes */
 
 	public <T extends Block> BlockBuilder<T, CreateRegistrate> paletteStoneBlock(String name,
-<<<<<<< HEAD
-		NonNullFunction<BlockBehaviour.Properties, T> factory, NonNullSupplier<Block> propertiesFrom, boolean worldGenStone) {
-=======
-		NonNullFunction<Properties, T> factory, NonNullSupplier<Block> propertiesFrom, boolean worldGenStone,
+		NonNullFunction<BlockBehaviour.Properties, T> factory, NonNullSupplier<Block> propertiesFrom, boolean worldGenStone,
 		boolean hasNaturalVariants) {
->>>>>>> 03feeb71
 		BlockBuilder<T, CreateRegistrate> builder = super.block(name, factory).initialProperties(propertiesFrom)
 			.transform(pickaxeOnly())
 			.blockstate(hasNaturalVariants ? BlockStateGen.naturalStoneTypeBlock(name) : (c, p) -> {
