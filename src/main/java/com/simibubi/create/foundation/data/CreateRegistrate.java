package com.simibubi.create.foundation.data;

import static com.simibubi.create.AllTags.pickaxeOnly;

import java.util.Collection;
import java.util.IdentityHashMap;
import java.util.Map;
import java.util.Map.Entry;
import java.util.function.BiConsumer;
import java.util.function.BiFunction;
import java.util.function.Supplier;
import java.util.stream.Collectors;

import com.simibubi.create.Create;
import com.simibubi.create.CreateClient;
import com.simibubi.create.content.AllSections;
import com.simibubi.create.content.contraptions.fluids.VirtualFluid;
import com.simibubi.create.content.contraptions.relays.encased.CasingConnectivity;
import com.simibubi.create.foundation.block.connected.CTModel;
import com.simibubi.create.foundation.block.connected.ConnectedTextureBehaviour;
<<<<<<< HEAD
import com.simibubi.create.foundation.item.render.CustomRenderedItemModelRenderer;
=======
import com.simibubi.create.foundation.utility.RegisteredObjects;
>>>>>>> 9fbb71e4
import com.tterrag.registrate.AbstractRegistrate;
import com.tterrag.registrate.builders.BlockBuilder;
import com.tterrag.registrate.builders.BlockEntityBuilder.BlockEntityFactory;
import com.tterrag.registrate.builders.Builder;
import com.tterrag.registrate.builders.FluidBuilder;
import com.tterrag.registrate.builders.ItemBuilder;
import com.tterrag.registrate.fabric.EnvExecutor;
import com.tterrag.registrate.fabric.RegistryObject;
import com.tterrag.registrate.fabric.SimpleFlowableFluid;
import com.tterrag.registrate.util.entry.RegistryEntry;
import com.tterrag.registrate.util.nullness.NonNullConsumer;
import com.tterrag.registrate.util.nullness.NonNullFunction;
import com.tterrag.registrate.util.nullness.NonNullSupplier;
import com.tterrag.registrate.util.nullness.NonNullUnaryOperator;

import io.github.fabricators_of_create.porting_lib.util.FluidAttributes;
import net.fabricmc.api.EnvType;
import net.fabricmc.api.Environment;
import net.fabricmc.fabric.api.client.rendering.v1.BuiltinItemRendererRegistry;
import net.fabricmc.fabric.api.object.builder.v1.entity.FabricEntityTypeBuilder;
import net.minecraft.client.resources.model.BakedModel;
import net.minecraft.core.Registry;
import net.minecraft.resources.ResourceKey;
import net.minecraft.resources.ResourceLocation;
import net.minecraft.tags.BlockTags;
import net.minecraft.world.entity.Entity;
import net.minecraft.world.entity.EntityType;
import net.minecraft.world.entity.MobCategory;
import net.minecraft.world.item.Item;
import net.minecraft.world.level.block.Block;
import net.minecraft.world.level.block.entity.BlockEntity;
import net.minecraft.world.level.block.state.BlockBehaviour;
import net.minecraft.world.level.material.Fluid;

public class CreateRegistrate extends AbstractRegistrate<CreateRegistrate> {

	protected CreateRegistrate(String modid) {
		super(modid);
	}

	public static NonNullSupplier<CreateRegistrate> lazy(String modid) {
		return NonNullSupplier
			.lazy(() -> new CreateRegistrate(modid));
	}

	/* Section Tracking */

	private static Map<RegistryEntry<?>, AllSections> sectionLookup = new IdentityHashMap<>();
	private AllSections section;

	public CreateRegistrate startSection(AllSections section) {
		this.section = section;
		return this;
	}

	public AllSections currentSection() {
		return section;
	}

	@Override
	protected <R, T extends R> RegistryEntry<T> accept(String name,
		ResourceKey<? extends Registry<R>> type, Builder<R, T, ?, ?> builder, NonNullSupplier<? extends T> creator,
		NonNullFunction<RegistryObject<T>, ? extends RegistryEntry<T>> entryFactory) {
		RegistryEntry<T> ret = super.accept(name, type, builder, creator, entryFactory);
		sectionLookup.put(ret, currentSection());
		return ret;
	}

	public void addToSection(RegistryEntry<?> entry, AllSections section) {
		sectionLookup.put(entry, section);
	}

	public AllSections getSection(RegistryEntry<?> entry) {
		return sectionLookup.getOrDefault(entry, AllSections.UNASSIGNED);
	}

	public AllSections getSection(Object entry) {
		return sectionLookup.entrySet()
			.stream()
			.filter(e -> e.getKey()
				.get() == entry)
			.map(Entry::getValue)
			.findFirst()
			.orElse(AllSections.UNASSIGNED);
	}

	public <R> Collection<RegistryEntry<R>> getAll(AllSections section,
		ResourceKey<? extends Registry<R>> registryType) {
		return this.getAll(registryType)
			.stream()
			.filter(e -> getSection(e) == section)
			.collect(Collectors.toList());
	}

	public <T extends BlockEntity> CreateTileEntityBuilder<T, CreateRegistrate> tileEntity(String name,
		BlockEntityFactory<T> factory) {
		return this.tileEntity(this.self(), name, factory);
	}

	public <T extends BlockEntity, P> CreateTileEntityBuilder<T, P> tileEntity(P parent, String name,
		BlockEntityFactory<T> factory) {
		return (CreateTileEntityBuilder<T, P>) this.entry(name,
			(callback) -> CreateTileEntityBuilder.create(this, parent, name, callback, factory));
	}

	@Override
	public <T extends Entity> CreateEntityBuilder<T, CreateRegistrate> entity(String name,
		EntityType.EntityFactory<T> factory, MobCategory classification) {
		return this.entity(self(), name, factory, classification);
	}

	@Override
	public <T extends Entity, P> CreateEntityBuilder<T,  P> entity(P parent, String name,
		EntityType.EntityFactory<T> factory, MobCategory classification) {
		return (CreateEntityBuilder<T, P>) this.entry(name, (callback) -> {
			return CreateEntityBuilder.create(this, parent, name, callback, factory, classification);
		});
	}

	/* Palettes */

	public <T extends Block> BlockBuilder<T, CreateRegistrate> paletteStoneBlock(String name,
		NonNullFunction<BlockBehaviour.Properties, T> factory, NonNullSupplier<Block> propertiesFrom, boolean worldGenStone) {
		BlockBuilder<T, CreateRegistrate> builder = super.block(name, factory).initialProperties(propertiesFrom)
			.transform(pickaxeOnly())
			.blockstate((c, p) -> {
				final String location = "block/palettes/stone_types/" + c.getName();
				p.simpleBlock(c.get(), p.models()
					.cubeAll(c.getName(), p.modLoc(location)));
			})
			.tag(BlockTags.DRIPSTONE_REPLACEABLE)
			.tag(BlockTags.AZALEA_ROOT_REPLACEABLE)
			.tag(BlockTags.MOSS_REPLACEABLE)
			.tag(BlockTags.LUSH_GROUND_REPLACEABLE)
			.item()
			.build();
		return builder;
	}

	public BlockBuilder<Block, CreateRegistrate> paletteStoneBlock(String name, NonNullSupplier<Block> propertiesFrom,
		boolean worldGenStone) {
		return paletteStoneBlock(name, Block::new, propertiesFrom, worldGenStone);
	}

	/* Fluids */

	public <T extends SimpleFlowableFluid> FluidBuilder<T, CreateRegistrate> virtualFluid(String name,
		BiFunction<FluidAttributes.Builder, Fluid, FluidAttributes> attributesFactory,
		NonNullFunction<SimpleFlowableFluid.Properties, T> factory) {
		return entry(name,
			c -> new VirtualFluidBuilder<>(self(), self(), name, c, Create.asResource("fluid/" + name + "_still"),
				Create.asResource("fluid/" + name + "_flow"), /*attributesFactory, */factory));
	}

	public <T extends SimpleFlowableFluid> FluidBuilder<T, CreateRegistrate> virtualFluid(String name, ResourceLocation still, ResourceLocation flow,
//																						BiFunction<FluidAttributes.Builder, Fluid, FluidAttributes> attributesFactory,
																						NonNullFunction<SimpleFlowableFluid.Properties, T> factory) {
		return entry(name,
				c -> new VirtualFluidBuilder<>(self(), self(), name, c, still,
						flow, factory));
	}

	public FluidBuilder<VirtualFluid, CreateRegistrate> virtualFluid(String name) {
		return entry(name,
			c -> new VirtualFluidBuilder<>(self(), self(), name, c, Create.asResource("fluid/" + name + "_still"),
				Create.asResource("fluid/" + name + "_flow"), /*null, */VirtualFluid::new));
	}

	public FluidBuilder<VirtualFluid, CreateRegistrate> virtualFluid(String name, ResourceLocation still, ResourceLocation flow) {
		return entry(name,
				c -> new VirtualFluidBuilder<>(self(), self(), name, c, still,
						flow, VirtualFluid::new));
	}

	public FluidBuilder<SimpleFlowableFluid.Flowing, CreateRegistrate> standardFluid(String name) {
		return fluid(name, Create.asResource("fluid/" + name + "_still"), Create.asResource("fluid/" + name + "_flow"));
	}
/*
	public FluidBuilder<SimpleFlowableFluid.Flowing, CreateRegistrate> standardFluid(String name,
		NonNullBiFunction<FluidAttributes.Builder, Fluid, FluidAttributes> attributesFactory) {
		return fluid(name, Create.asResource("fluid/" + name + "_still"), Create.asResource("fluid/" + name + "_flow"),
			attributesFactory);
	}
*/
	/* Util */

<<<<<<< HEAD
	public static <T extends Block> NonNullConsumer<? super T> connectedTextures(
		Supplier<ConnectedTextureBehaviour> behavior) {
		return entry -> onClient(() -> () -> ClientMethods.registerCTBehviour(entry, behavior));
	}

=======
>>>>>>> 9fbb71e4
	public static <T extends Block> NonNullConsumer<? super T> casingConnectivity(
		BiConsumer<T, CasingConnectivity> consumer) {
		return entry -> onClient(() -> () -> ClientMethods.registerCasingConnectivity(entry, consumer));
	}

	public static <T extends Block> NonNullConsumer<? super T> blockModel(
		Supplier<NonNullFunction<BakedModel, ? extends BakedModel>> func) {
		return entry -> onClient(() -> () -> ClientMethods.registerBlockModel(entry, func));
	}

	public static <T extends Item> NonNullConsumer<? super T> itemModel(
		Supplier<NonNullFunction<BakedModel, ? extends BakedModel>> func) {
		return entry -> onClient(() -> () -> ClientMethods.registerItemModel(entry, func));
	}

	public static <T extends Item, P> NonNullUnaryOperator<ItemBuilder<T, P>> customRenderedItem(
			Supplier<Supplier<CustomRenderedItemModelRenderer<?>>> supplier) {
		return b -> {
			onClient(() -> () -> ClientMethods.customRenderedItem(b, supplier));
			return b;
		};
	}

<<<<<<< HEAD
	protected static void onClient(Supplier<Runnable> toRun) {
		EnvExecutor.runWhenOn(EnvType.CLIENT, toRun);
	}

	@Environment(EnvType.CLIENT)
	private static class ClientMethods {

	private static void registerCTBehviour(Block entry, Supplier<ConnectedTextureBehaviour> behaviorSupplier) {
		ConnectedTextureBehaviour behavior = behaviorSupplier.get();
		CreateClient.MODEL_SWAPPER.getCustomBlockModels()
			.register(() -> entry/*.delegate*/, model -> new CTModel(model, behavior));
=======
	public static <T extends Block> NonNullConsumer<? super T> connectedTextures(
		Supplier<ConnectedTextureBehaviour> behavior) {
		return entry -> onClient(() -> () -> registerCTBehviour(entry, behavior));
	}

	protected static void onClient(Supplier<Runnable> toRun) {
		DistExecutor.unsafeRunWhenOn(Dist.CLIENT, toRun);
>>>>>>> 9fbb71e4
	}

	@Environment(EnvType.CLIENT)
	private static <T extends Block> void registerCasingConnectivity(T entry,
		BiConsumer<T, CasingConnectivity> consumer) {
		consumer.accept(entry, CreateClient.CASING_CONNECTIVITY);
	}

		@Environment(EnvType.CLIENT)
	private static void registerBlockModel(Block entry,
		Supplier<NonNullFunction<BakedModel, ? extends BakedModel>> func) {
		CreateClient.MODEL_SWAPPER.getCustomBlockModels()
<<<<<<< HEAD
			.register(() -> entry/*.delegate*/, func.get());
=======
			.register(RegisteredObjects.getKeyOrThrow(entry), func.get());
>>>>>>> 9fbb71e4
	}

	@Environment(EnvType.CLIENT)
	private static void registerItemModel(Item entry,
		Supplier<NonNullFunction<BakedModel, ? extends BakedModel>> func) {
		CreateClient.MODEL_SWAPPER.getCustomItemModels()
<<<<<<< HEAD
			.register(() -> entry/*.delegate*/, func.get());
	}

	@Environment(EnvType.CLIENT)
	private static <T extends Item, P> void customRenderedItem(ItemBuilder<T, P> b,
		Supplier<Supplier<CustomRenderedItemModelRenderer<?>>> supplier) {
		b.onRegister(entry -> {
			CustomRenderedItemModelRenderer<?> renderer = supplier.get().get();
			BuiltinItemRendererRegistry.INSTANCE.register(entry, renderer);
			registerCustomRenderedItem(entry, renderer);
		});
	}

	@Environment(EnvType.CLIENT)
	private static void registerCustomRenderedItem(Item entry, CustomRenderedItemModelRenderer<?> renderer) {
		CreateClient.MODEL_SWAPPER.getCustomRenderedItems()
				.register(() -> entry, renderer::createModel);
	}

=======
			.register(RegisteredObjects.getKeyOrThrow(entry), func.get());
	}

	@OnlyIn(Dist.CLIENT)
	private static void registerCTBehviour(Block entry, Supplier<ConnectedTextureBehaviour> behaviorSupplier) {
		ConnectedTextureBehaviour behavior = behaviorSupplier.get();
		CreateClient.MODEL_SWAPPER.getCustomBlockModels()
			.register(RegisteredObjects.getKeyOrThrow(entry), model -> new CTModel(model, behavior));
>>>>>>> 9fbb71e4
	}

}<|MERGE_RESOLUTION|>--- conflicted
+++ resolved
@@ -18,11 +18,7 @@
 import com.simibubi.create.content.contraptions.relays.encased.CasingConnectivity;
 import com.simibubi.create.foundation.block.connected.CTModel;
 import com.simibubi.create.foundation.block.connected.ConnectedTextureBehaviour;
-<<<<<<< HEAD
 import com.simibubi.create.foundation.item.render.CustomRenderedItemModelRenderer;
-=======
-import com.simibubi.create.foundation.utility.RegisteredObjects;
->>>>>>> 9fbb71e4
 import com.tterrag.registrate.AbstractRegistrate;
 import com.tterrag.registrate.builders.BlockBuilder;
 import com.tterrag.registrate.builders.BlockEntityBuilder.BlockEntityFactory;
@@ -209,14 +205,6 @@
 */
 	/* Util */
 
-<<<<<<< HEAD
-	public static <T extends Block> NonNullConsumer<? super T> connectedTextures(
-		Supplier<ConnectedTextureBehaviour> behavior) {
-		return entry -> onClient(() -> () -> ClientMethods.registerCTBehviour(entry, behavior));
-	}
-
-=======
->>>>>>> 9fbb71e4
 	public static <T extends Block> NonNullConsumer<? super T> casingConnectivity(
 		BiConsumer<T, CasingConnectivity> consumer) {
 		return entry -> onClient(() -> () -> ClientMethods.registerCasingConnectivity(entry, consumer));
@@ -240,27 +228,13 @@
 		};
 	}
 
-<<<<<<< HEAD
-	protected static void onClient(Supplier<Runnable> toRun) {
-		EnvExecutor.runWhenOn(EnvType.CLIENT, toRun);
-	}
-
-	@Environment(EnvType.CLIENT)
-	private static class ClientMethods {
-
-	private static void registerCTBehviour(Block entry, Supplier<ConnectedTextureBehaviour> behaviorSupplier) {
-		ConnectedTextureBehaviour behavior = behaviorSupplier.get();
-		CreateClient.MODEL_SWAPPER.getCustomBlockModels()
-			.register(() -> entry/*.delegate*/, model -> new CTModel(model, behavior));
-=======
 	public static <T extends Block> NonNullConsumer<? super T> connectedTextures(
 		Supplier<ConnectedTextureBehaviour> behavior) {
 		return entry -> onClient(() -> () -> registerCTBehviour(entry, behavior));
 	}
 
 	protected static void onClient(Supplier<Runnable> toRun) {
-		DistExecutor.unsafeRunWhenOn(Dist.CLIENT, toRun);
->>>>>>> 9fbb71e4
+		EnvExecutor.runWhenOn(EnvType.CLIENT, toRun);
 	}
 
 	@Environment(EnvType.CLIENT)
@@ -269,51 +243,25 @@
 		consumer.accept(entry, CreateClient.CASING_CONNECTIVITY);
 	}
 
-		@Environment(EnvType.CLIENT)
+	@Environment(EnvType.CLIENT)
 	private static void registerBlockModel(Block entry,
 		Supplier<NonNullFunction<BakedModel, ? extends BakedModel>> func) {
 		CreateClient.MODEL_SWAPPER.getCustomBlockModels()
-<<<<<<< HEAD
-			.register(() -> entry/*.delegate*/, func.get());
-=======
 			.register(RegisteredObjects.getKeyOrThrow(entry), func.get());
->>>>>>> 9fbb71e4
 	}
 
 	@Environment(EnvType.CLIENT)
 	private static void registerItemModel(Item entry,
 		Supplier<NonNullFunction<BakedModel, ? extends BakedModel>> func) {
 		CreateClient.MODEL_SWAPPER.getCustomItemModels()
-<<<<<<< HEAD
-			.register(() -> entry/*.delegate*/, func.get());
-	}
-
-	@Environment(EnvType.CLIENT)
-	private static <T extends Item, P> void customRenderedItem(ItemBuilder<T, P> b,
-		Supplier<Supplier<CustomRenderedItemModelRenderer<?>>> supplier) {
-		b.onRegister(entry -> {
-			CustomRenderedItemModelRenderer<?> renderer = supplier.get().get();
-			BuiltinItemRendererRegistry.INSTANCE.register(entry, renderer);
-			registerCustomRenderedItem(entry, renderer);
-		});
-	}
-
-	@Environment(EnvType.CLIENT)
-	private static void registerCustomRenderedItem(Item entry, CustomRenderedItemModelRenderer<?> renderer) {
-		CreateClient.MODEL_SWAPPER.getCustomRenderedItems()
-				.register(() -> entry, renderer::createModel);
-	}
-
-=======
 			.register(RegisteredObjects.getKeyOrThrow(entry), func.get());
 	}
 
-	@OnlyIn(Dist.CLIENT)
+	@Environment(EnvType.CLIENT)
 	private static void registerCTBehviour(Block entry, Supplier<ConnectedTextureBehaviour> behaviorSupplier) {
 		ConnectedTextureBehaviour behavior = behaviorSupplier.get();
 		CreateClient.MODEL_SWAPPER.getCustomBlockModels()
 			.register(RegisteredObjects.getKeyOrThrow(entry), model -> new CTModel(model, behavior));
->>>>>>> 9fbb71e4
 	}
 
 }