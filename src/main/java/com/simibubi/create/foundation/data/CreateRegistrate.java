--- conflicted
+++ resolved
@@ -49,18 +49,6 @@
 import net.minecraft.world.level.block.Block;
 import net.minecraft.world.level.block.entity.BlockEntity;
 import net.minecraft.world.level.block.state.BlockBehaviour.Properties;
-<<<<<<< HEAD
-import net.minecraft.world.level.material.Fluid;
-=======
-import net.minecraftforge.api.distmarker.Dist;
-import net.minecraftforge.api.distmarker.OnlyIn;
-import net.minecraftforge.client.extensions.common.IClientFluidTypeExtensions;
-import net.minecraftforge.eventbus.api.IEventBus;
-import net.minecraftforge.fluids.FluidType;
-import net.minecraftforge.fluids.ForgeFlowingFluid;
-import net.minecraftforge.fml.DistExecutor;
-import net.minecraftforge.registries.RegistryObject;
->>>>>>> 3f72ce0a
 
 public class CreateRegistrate extends AbstractRegistrate<CreateRegistrate> {
 	@Nullable
@@ -85,18 +73,7 @@
 	}
 
 	@Override
-<<<<<<< HEAD
 	protected <R , T extends R> RegistryEntry<T> accept(String name, ResourceKey<? extends Registry<R>> type, Builder<R, T, ?, ?> builder, NonNullSupplier<? extends T> creator, NonNullFunction<RegistryObject<T>, ? extends RegistryEntry<T>> entryFactory) {
-=======
-	public CreateRegistrate registerEventListeners(IEventBus bus) {
-		return super.registerEventListeners(bus);
-	}
-
-	@Override
-	protected <R, T extends R> RegistryEntry<T> accept(String name, ResourceKey<? extends Registry<R>> type,
-		Builder<R, T, ?, ?> builder, NonNullSupplier<? extends T> creator,
-		NonNullFunction<RegistryObject<T>, ? extends RegistryEntry<T>> entryFactory) {
->>>>>>> 3f72ce0a
 		RegistryEntry<T> entry = super.accept(name, type, builder, creator, entryFactory);
 		if (type.equals(Registry.ITEM_REGISTRY)) {
 			if (currentTooltipModifierFactory != null) {
@@ -164,7 +141,6 @@
 
 	/* Fluids */
 
-<<<<<<< HEAD
 	public <T extends SimpleFlowableFluid> FluidBuilder<T, CreateRegistrate> virtualFluid(String name,
 //		BiFunction<FluidAttributes.Builder, Fluid, FluidAttributes> attributesFactory,
 		NonNullFunction<SimpleFlowableFluid.Properties, T> factory) {
@@ -179,24 +155,10 @@
 		return entry(name,
 				c -> new VirtualFluidBuilder<>(self(), self(), name, c, still,
 						flow, factory));
-=======
-	public <T extends ForgeFlowingFluid> FluidBuilder<T, CreateRegistrate> virtualFluid(String name,
-		FluidBuilder.FluidTypeFactory typeFactory, NonNullFunction<ForgeFlowingFluid.Properties, T> factory) {
-		return entry(name,
-			c -> new VirtualFluidBuilder<>(self(), self(), name, c, Create.asResource("fluid/" + name + "_still"),
-				Create.asResource("fluid/" + name + "_flow"), typeFactory, factory));
-	}
-
-	public <T extends ForgeFlowingFluid> FluidBuilder<T, CreateRegistrate> virtualFluid(String name,
-		ResourceLocation still, ResourceLocation flow, FluidBuilder.FluidTypeFactory typeFactory,
-		NonNullFunction<ForgeFlowingFluid.Properties, T> factory) {
-		return entry(name, c -> new VirtualFluidBuilder<>(self(), self(), name, c, still, flow, typeFactory, factory));
->>>>>>> 3f72ce0a
 	}
 
 	public FluidBuilder<VirtualFluid, CreateRegistrate> virtualFluid(String name) {
 		return entry(name,
-<<<<<<< HEAD
 			c -> new VirtualFluidBuilder<>(self(), self(), name, c, Create.asResource("fluid/" + name + "_still"),
 				Create.asResource("fluid/" + name + "_flow"), /*null, */VirtualFluid::new));
 	}
@@ -205,17 +167,6 @@
 		return entry(name,
 				c -> new VirtualFluidBuilder<>(self(), self(), name, c, still,
 						flow, VirtualFluid::new));
-=======
-			c -> new VirtualFluidBuilder<VirtualFluid, CreateRegistrate>(self(), self(), name, c,
-				Create.asResource("fluid/" + name + "_still"), Create.asResource("fluid/" + name + "_flow"),
-				CreateRegistrate::defaultFluidType, VirtualFluid::new));
-	}
-
-	public FluidBuilder<VirtualFluid, CreateRegistrate> virtualFluid(String name, ResourceLocation still,
-		ResourceLocation flow) {
-		return entry(name, c -> new VirtualFluidBuilder<>(self(), self(), name, c, still, flow,
-			CreateRegistrate::defaultFluidType, VirtualFluid::new));
->>>>>>> 3f72ce0a
 	}
 
 	public FluidBuilder<SimpleFlowableFluid.Flowing, CreateRegistrate> standardFluid(String name) {
@@ -227,8 +178,6 @@
 		FluidBuilder.FluidTypeFactory typeFactory) {
 		return fluid(name, Create.asResource("fluid/" + name + "_still"), Create.asResource("fluid/" + name + "_flow"),
 			typeFactory);
-<<<<<<< HEAD
-=======
 	}
 
 	public static FluidType defaultFluidType(FluidType.Properties properties, ResourceLocation stillTexture,
@@ -249,27 +198,6 @@
 				});
 			}
 		};
->>>>>>> 3f72ce0a
-	}
-
-	public static FluidType defaultFluidType(FluidType.Properties properties, ResourceLocation stillTexture,
-		ResourceLocation flowingTexture) {
-		return new FluidType(properties) {
-			@Override
-			public void initializeClient(Consumer<IClientFluidTypeExtensions> consumer) {
-				consumer.accept(new IClientFluidTypeExtensions() {
-					@Override
-					public ResourceLocation getStillTexture() {
-						return stillTexture;
-					}
-
-					@Override
-					public ResourceLocation getFlowingTexture() {
-						return flowingTexture;
-					}
-				});
-			}
-		};
 	}
 */
 	/* Util */
