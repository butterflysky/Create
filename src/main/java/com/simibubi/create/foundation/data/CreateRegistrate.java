--- conflicted
+++ resolved
@@ -169,11 +169,7 @@
 		NonNullFunction<SimpleFlowableFluid.Properties, T> factory) {
 		return entry(name,
 			c -> new VirtualFluidBuilder<>(self(), self(), name, c, new ResourceLocation(getModid(), "fluid/" + name + "_still"),
-<<<<<<< HEAD
-				new ResourceLocation(getModid(), "fluid/" + name + "_flow"), /*attributesFactory, */factory));
-=======
 				new ResourceLocation(getModid(), "fluid/" + name + "_flow"), /*typeFactory, */factory));
->>>>>>> 502bd5e7
 	}
 
 	public <T extends SimpleFlowableFluid> FluidBuilder<T, CreateRegistrate> virtualFluid(String name, ResourceLocation still, ResourceLocation flow,
