package com.simibubi.create.foundation.data;

import static com.simibubi.create.foundation.data.TagGen.pickaxeOnly;

import java.util.function.BiConsumer;
import java.util.function.Consumer;
import java.util.function.Function;
import java.util.function.Supplier;

import org.jetbrains.annotations.Nullable;

import com.simibubi.create.CreateClient;
import com.simibubi.create.content.decoration.encasing.CasingConnectivity;
import com.simibubi.create.content.fluids.VirtualFluid;
import com.simibubi.create.foundation.block.connected.CTModel;
import com.simibubi.create.foundation.block.connected.ConnectedTextureBehaviour;
import com.simibubi.create.foundation.item.TooltipModifier;
import com.simibubi.create.foundation.item.render.CustomRenderedItemModelRenderer;
import com.simibubi.create.foundation.item.render.CustomRenderedItems;
import com.simibubi.create.foundation.utility.RegisteredObjects;
import com.tterrag.registrate.AbstractRegistrate;
import com.tterrag.registrate.builders.BlockBuilder;
import com.tterrag.registrate.builders.BlockEntityBuilder.BlockEntityFactory;
import com.tterrag.registrate.builders.Builder;
import com.tterrag.registrate.builders.FluidBuilder;
import com.tterrag.registrate.builders.ItemBuilder;
import com.tterrag.registrate.fabric.EnvExecutor;
import com.tterrag.registrate.fabric.RegistryObject;
import com.tterrag.registrate.fabric.SimpleFlowableFluid;
import com.tterrag.registrate.util.entry.RegistryEntry;
import com.tterrag.registrate.util.nullness.NonNullConsumer;
import com.tterrag.registrate.util.nullness.NonNullFunction;
import com.tterrag.registrate.util.nullness.NonNullSupplier;
import com.tterrag.registrate.util.nullness.NonNullUnaryOperator;

import net.fabricmc.api.EnvType;
import net.fabricmc.api.Environment;
import net.fabricmc.fabric.api.client.rendering.v1.BuiltinItemRendererRegistry;
import net.minecraft.client.resources.model.BakedModel;
import net.minecraft.core.Registry;
import net.minecraft.resources.ResourceKey;
import net.minecraft.resources.ResourceLocation;
import net.minecraft.tags.BlockTags;
import net.minecraft.world.entity.Entity;
import net.minecraft.world.entity.EntityType;
import net.minecraft.world.entity.MobCategory;
import net.minecraft.world.item.Item;
import net.minecraft.world.level.block.Block;
import net.minecraft.world.level.block.entity.BlockEntity;
import net.minecraft.world.level.block.state.BlockBehaviour.Properties;
<<<<<<< HEAD
=======
import net.minecraftforge.api.distmarker.Dist;
import net.minecraftforge.api.distmarker.OnlyIn;
import net.minecraftforge.client.extensions.common.IClientFluidTypeExtensions;
import net.minecraftforge.eventbus.api.IEventBus;
import net.minecraftforge.fluids.FluidType;
import net.minecraftforge.fluids.ForgeFlowingFluid;
import net.minecraftforge.fml.DistExecutor;
import net.minecraftforge.registries.RegistryObject;
>>>>>>> 26fc820c

public class CreateRegistrate extends AbstractRegistrate<CreateRegistrate> {
	@Nullable
	protected Function<Item, TooltipModifier> currentTooltipModifierFactory;

	protected CreateRegistrate(String modid) {
		super(modid);
	}

	public static CreateRegistrate create(String modid) {
		return new CreateRegistrate(modid);
	}

	public CreateRegistrate setTooltipModifierFactory(@Nullable Function<Item, TooltipModifier> factory) {
		currentTooltipModifierFactory = factory;
		return self();
	}

	@Nullable
	public Function<Item, TooltipModifier> getTooltipModifierFactory() {
		return currentTooltipModifierFactory;
	}

	@Override
<<<<<<< HEAD
	protected <R , T extends R> RegistryEntry<T> accept(String name, ResourceKey<? extends Registry<R>> type, Builder<R, T, ?, ?> builder, NonNullSupplier<? extends T> creator, NonNullFunction<RegistryObject<T>, ? extends RegistryEntry<T>> entryFactory) {
=======
	public CreateRegistrate registerEventListeners(IEventBus bus) {
		return super.registerEventListeners(bus);
	}

	@Override
	protected <R, T extends R> RegistryEntry<T> accept(String name, ResourceKey<? extends Registry<R>> type,
		Builder<R, T, ?, ?> builder, NonNullSupplier<? extends T> creator,
		NonNullFunction<RegistryObject<T>, ? extends RegistryEntry<T>> entryFactory) {
>>>>>>> 26fc820c
		RegistryEntry<T> entry = super.accept(name, type, builder, creator, entryFactory);
		if (type.equals(Registry.ITEM_REGISTRY)) {
			if (currentTooltipModifierFactory != null) {
				TooltipModifier.REGISTRY.registerDeferred(entry.getId(), currentTooltipModifierFactory);
			}
		}
		return entry;
	}

	@Override
	public <T extends BlockEntity> CreateBlockEntityBuilder<T, CreateRegistrate> blockEntity(String name,
		BlockEntityFactory<T> factory) {
		return blockEntity(self(), name, factory);
	}

	@Override
	public <T extends BlockEntity, P> CreateBlockEntityBuilder<T, P> blockEntity(P parent, String name,
		BlockEntityFactory<T> factory) {
		return (CreateBlockEntityBuilder<T, P>) entry(name,
			(callback) -> CreateBlockEntityBuilder.create(this, parent, name, callback, factory));
	}

	@Override
	public <T extends Entity> CreateEntityBuilder<T, CreateRegistrate> entity(String name,
		EntityType.EntityFactory<T> factory, MobCategory classification) {
		return this.entity(self(), name, factory, classification);
	}

	@Override
	public <T extends Entity, P> CreateEntityBuilder<T,  P> entity(P parent, String name,
		EntityType.EntityFactory<T> factory, MobCategory classification) {
		return (CreateEntityBuilder<T, P>) this.entry(name, (callback) -> {
			return CreateEntityBuilder.create(this, parent, name, callback, factory, classification);
		});
	}

	/* Palettes */

	public <T extends Block> BlockBuilder<T, CreateRegistrate> paletteStoneBlock(String name,
		NonNullFunction<Properties, T> factory, NonNullSupplier<Block> propertiesFrom, boolean worldGenStone,
		boolean hasNaturalVariants) {
		BlockBuilder<T, CreateRegistrate> builder = super.block(name, factory).initialProperties(propertiesFrom)
			.transform(pickaxeOnly())
			.blockstate(hasNaturalVariants ? BlockStateGen.naturalStoneTypeBlock(name) : (c, p) -> {
				final String location = "block/palettes/stone_types/" + c.getName();
				p.simpleBlock(c.get(), p.models()
					.cubeAll(c.getName(), p.modLoc(location)));
			})
			.tag(BlockTags.DRIPSTONE_REPLACEABLE)
			.tag(BlockTags.AZALEA_ROOT_REPLACEABLE)
			.tag(BlockTags.MOSS_REPLACEABLE)
			.tag(BlockTags.LUSH_GROUND_REPLACEABLE)
			.item()
			.model((c, p) -> p.cubeAll(c.getName(),
				p.modLoc(hasNaturalVariants ? "block/palettes/stone_types/natural/" + name + "_1"
					: "block/palettes/stone_types/" + c.getName())))
			.build();
		return builder;
	}

	public BlockBuilder<Block, CreateRegistrate> paletteStoneBlock(String name, NonNullSupplier<Block> propertiesFrom,
		boolean worldGenStone, boolean hasNaturalVariants) {
		return paletteStoneBlock(name, Block::new, propertiesFrom, worldGenStone, hasNaturalVariants);
	}

	/* Fluids */

<<<<<<< HEAD
	public <T extends SimpleFlowableFluid> FluidBuilder<T, CreateRegistrate> virtualFluid(String name,
//		BiFunction<FluidAttributes.Builder, Fluid, FluidAttributes> attributesFactory,
		NonNullFunction<SimpleFlowableFluid.Properties, T> factory) {
		return entry(name,
			c -> new VirtualFluidBuilder<>(self(), self(), name, c, new ResourceLocation(getModid(), "fluid/" + name + "_still"),
				new ResourceLocation(getModid(), "fluid/" + name + "_flow"), /*attributesFactory, */factory));
	}

	public <T extends SimpleFlowableFluid> FluidBuilder<T, CreateRegistrate> virtualFluid(String name, ResourceLocation still, ResourceLocation flow,
//																						BiFunction<FluidAttributes.Builder, Fluid, FluidAttributes> attributesFactory,
																						NonNullFunction<SimpleFlowableFluid.Properties, T> factory) {
		return entry(name,
				c -> new VirtualFluidBuilder<>(self(), self(), name, c, still,
						flow, factory));
=======
	public <T extends ForgeFlowingFluid> FluidBuilder<T, CreateRegistrate> virtualFluid(String name,
		FluidBuilder.FluidTypeFactory typeFactory, NonNullFunction<ForgeFlowingFluid.Properties, T> factory) {
		return entry(name,
			c -> new VirtualFluidBuilder<>(self(), self(), name, c, new ResourceLocation(getModid(), "fluid/" + name + "_still"),
				new ResourceLocation(getModid(), "fluid/" + name + "_flow"), typeFactory, factory));
	}

	public <T extends ForgeFlowingFluid> FluidBuilder<T, CreateRegistrate> virtualFluid(String name,
		ResourceLocation still, ResourceLocation flow, FluidBuilder.FluidTypeFactory typeFactory,
		NonNullFunction<ForgeFlowingFluid.Properties, T> factory) {
		return entry(name, c -> new VirtualFluidBuilder<>(self(), self(), name, c, still, flow, typeFactory, factory));
>>>>>>> 26fc820c
	}

	public FluidBuilder<VirtualFluid, CreateRegistrate> virtualFluid(String name) {
		return entry(name,
<<<<<<< HEAD
			c -> new VirtualFluidBuilder<>(self(), self(), name, c, new ResourceLocation(getModid(), "fluid/" + name + "_still"),
				new ResourceLocation(getModid(), "fluid/" + name + "_flow"), /*null, */VirtualFluid::new));
	}

	public FluidBuilder<VirtualFluid, CreateRegistrate> virtualFluid(String name, ResourceLocation still, ResourceLocation flow) {
		return entry(name,
				c -> new VirtualFluidBuilder<>(self(), self(), name, c, still,
						flow, VirtualFluid::new));
=======
			c -> new VirtualFluidBuilder<VirtualFluid, CreateRegistrate>(self(), self(), name, c,
				new ResourceLocation(getModid(), "fluid/" + name + "_still"), new ResourceLocation(getModid(), "fluid/" + name + "_flow"),
				CreateRegistrate::defaultFluidType, VirtualFluid::new));
	}

	public FluidBuilder<VirtualFluid, CreateRegistrate> virtualFluid(String name, ResourceLocation still,
		ResourceLocation flow) {
		return entry(name, c -> new VirtualFluidBuilder<>(self(), self(), name, c, still, flow,
			CreateRegistrate::defaultFluidType, VirtualFluid::new));
>>>>>>> 26fc820c
	}

	public FluidBuilder<SimpleFlowableFluid.Flowing, CreateRegistrate> standardFluid(String name) {
		return fluid(name, new ResourceLocation(getModid(), "fluid/" + name + "_still"), new ResourceLocation(getModid(), "fluid/" + name + "_flow"));
	}

/*
	public FluidBuilder<ForgeFlowingFluid.Flowing, CreateRegistrate> standardFluid(String name,
		FluidBuilder.FluidTypeFactory typeFactory) {
		return fluid(name, new ResourceLocation(getModid(), "fluid/" + name + "_still"), new ResourceLocation(getModid(), "fluid/" + name + "_flow"),
			typeFactory);
<<<<<<< HEAD
=======
	}

	public static FluidType defaultFluidType(FluidType.Properties properties, ResourceLocation stillTexture,
		ResourceLocation flowingTexture) {
		return new FluidType(properties) {
			@Override
			public void initializeClient(Consumer<IClientFluidTypeExtensions> consumer) {
				consumer.accept(new IClientFluidTypeExtensions() {
					@Override
					public ResourceLocation getStillTexture() {
						return stillTexture;
					}

					@Override
					public ResourceLocation getFlowingTexture() {
						return flowingTexture;
					}
				});
			}
		};
>>>>>>> 26fc820c
	}

	public static FluidType defaultFluidType(FluidType.Properties properties, ResourceLocation stillTexture,
		ResourceLocation flowingTexture) {
		return new FluidType(properties) {
			@Override
			public void initializeClient(Consumer<IClientFluidTypeExtensions> consumer) {
				consumer.accept(new IClientFluidTypeExtensions() {
					@Override
					public ResourceLocation getStillTexture() {
						return stillTexture;
					}

					@Override
					public ResourceLocation getFlowingTexture() {
						return flowingTexture;
					}
				});
			}
		};
	}
*/
	/* Util */

	public static <T extends Block> NonNullConsumer<? super T> casingConnectivity(
		BiConsumer<T, CasingConnectivity> consumer) {
		return entry -> onClient(() -> () -> registerCasingConnectivity(entry, consumer));
	}

	public static <T extends Block> NonNullConsumer<? super T> blockModel(
		Supplier<NonNullFunction<BakedModel, ? extends BakedModel>> func) {
		return entry -> onClient(() -> () -> registerBlockModel(entry, func));
	}

	public static <T extends Item> NonNullConsumer<? super T> itemModel(
		Supplier<NonNullFunction<BakedModel, ? extends BakedModel>> func) {
		return entry -> onClient(() -> () -> registerItemModel(entry, func));
	}

	public static <T extends Block> NonNullConsumer<? super T> connectedTextures(
			Supplier<ConnectedTextureBehaviour> behavior) {
		return entry -> onClient(() -> () -> registerCTBehviour(entry, behavior));
	}

	public static <T extends Item, P> NonNullUnaryOperator<ItemBuilder<T, P>> customRenderedItem(
			Supplier<Supplier<CustomRenderedItemModelRenderer>> supplier) {
		return b -> {
			onClient(() -> () -> customRenderedItem(b, supplier));
			return b;
		};
	}

	protected static void onClient(Supplier<Runnable> toRun) {
		EnvExecutor.runWhenOn(EnvType.CLIENT, toRun);
	}

	@Environment(EnvType.CLIENT)
	private static <T extends Block> void registerCasingConnectivity(T entry,
		BiConsumer<T, CasingConnectivity> consumer) {
		consumer.accept(entry, CreateClient.CASING_CONNECTIVITY);
	}

	@Environment(EnvType.CLIENT)
	private static void registerBlockModel(Block entry,
		Supplier<NonNullFunction<BakedModel, ? extends BakedModel>> func) {
		CreateClient.MODEL_SWAPPER.getCustomBlockModels()
			.register(RegisteredObjects.getKeyOrThrow(entry), func.get());
	}

	@Environment(EnvType.CLIENT)
	private static void registerItemModel(Item entry,
		Supplier<NonNullFunction<BakedModel, ? extends BakedModel>> func) {
		CreateClient.MODEL_SWAPPER.getCustomItemModels()
			.register(RegisteredObjects.getKeyOrThrow(entry), func.get());
	}

	@Environment(EnvType.CLIENT)
	private static void registerCTBehviour(Block entry, Supplier<ConnectedTextureBehaviour> behaviorSupplier) {
		ConnectedTextureBehaviour behavior = behaviorSupplier.get();
		CreateClient.MODEL_SWAPPER.getCustomBlockModels()
			.register(RegisteredObjects.getKeyOrThrow(entry), new CTModelProvider(behavior));
	}



	@Environment(EnvType.CLIENT)
	private static <T extends Item, P> void customRenderedItem(ItemBuilder<T, P> b,
															   Supplier<Supplier<CustomRenderedItemModelRenderer>> supplier) {
		b.onRegister(new CustomRendererRegistrationHelper(supplier));
	}

	// fabric: these records are required jank since @Environment doesn't strip lambdas

	@Environment(EnvType.CLIENT)
	private record CTModelProvider(ConnectedTextureBehaviour behavior) implements NonNullFunction<BakedModel, BakedModel> {
		@Override
		public BakedModel apply(BakedModel bakedModel) {
			return new CTModel(bakedModel, behavior);
		}
	}

	@Environment(EnvType.CLIENT)
	private record CustomRendererRegistrationHelper(Supplier<Supplier<CustomRenderedItemModelRenderer>> supplier) implements NonNullConsumer<Item> {
		@Override
		public void accept(Item entry) {
			CustomRenderedItemModelRenderer renderer = supplier.get().get();
			BuiltinItemRendererRegistry.INSTANCE.register(entry, renderer);
			CustomRenderedItems.register(entry);
		}
	}
}<|MERGE_RESOLUTION|>--- conflicted
+++ resolved
@@ -48,17 +48,6 @@
 import net.minecraft.world.level.block.Block;
 import net.minecraft.world.level.block.entity.BlockEntity;
 import net.minecraft.world.level.block.state.BlockBehaviour.Properties;
-<<<<<<< HEAD
-=======
-import net.minecraftforge.api.distmarker.Dist;
-import net.minecraftforge.api.distmarker.OnlyIn;
-import net.minecraftforge.client.extensions.common.IClientFluidTypeExtensions;
-import net.minecraftforge.eventbus.api.IEventBus;
-import net.minecraftforge.fluids.FluidType;
-import net.minecraftforge.fluids.ForgeFlowingFluid;
-import net.minecraftforge.fml.DistExecutor;
-import net.minecraftforge.registries.RegistryObject;
->>>>>>> 26fc820c
 
 public class CreateRegistrate extends AbstractRegistrate<CreateRegistrate> {
 	@Nullable
@@ -83,18 +72,7 @@
 	}
 
 	@Override
-<<<<<<< HEAD
 	protected <R , T extends R> RegistryEntry<T> accept(String name, ResourceKey<? extends Registry<R>> type, Builder<R, T, ?, ?> builder, NonNullSupplier<? extends T> creator, NonNullFunction<RegistryObject<T>, ? extends RegistryEntry<T>> entryFactory) {
-=======
-	public CreateRegistrate registerEventListeners(IEventBus bus) {
-		return super.registerEventListeners(bus);
-	}
-
-	@Override
-	protected <R, T extends R> RegistryEntry<T> accept(String name, ResourceKey<? extends Registry<R>> type,
-		Builder<R, T, ?, ?> builder, NonNullSupplier<? extends T> creator,
-		NonNullFunction<RegistryObject<T>, ? extends RegistryEntry<T>> entryFactory) {
->>>>>>> 26fc820c
 		RegistryEntry<T> entry = super.accept(name, type, builder, creator, entryFactory);
 		if (type.equals(Registry.ITEM_REGISTRY)) {
 			if (currentTooltipModifierFactory != null) {
@@ -162,13 +140,12 @@
 
 	/* Fluids */
 
-<<<<<<< HEAD
 	public <T extends SimpleFlowableFluid> FluidBuilder<T, CreateRegistrate> virtualFluid(String name,
 //		BiFunction<FluidAttributes.Builder, Fluid, FluidAttributes> attributesFactory,
 		NonNullFunction<SimpleFlowableFluid.Properties, T> factory) {
 		return entry(name,
 			c -> new VirtualFluidBuilder<>(self(), self(), name, c, new ResourceLocation(getModid(), "fluid/" + name + "_still"),
-				new ResourceLocation(getModid(), "fluid/" + name + "_flow"), /*attributesFactory, */factory));
+				new ResourceLocation(getModid(), "fluid/" + name + "_flow"), /*typeFactory, */factory));
 	}
 
 	public <T extends SimpleFlowableFluid> FluidBuilder<T, CreateRegistrate> virtualFluid(String name, ResourceLocation still, ResourceLocation flow,
@@ -177,24 +154,10 @@
 		return entry(name,
 				c -> new VirtualFluidBuilder<>(self(), self(), name, c, still,
 						flow, factory));
-=======
-	public <T extends ForgeFlowingFluid> FluidBuilder<T, CreateRegistrate> virtualFluid(String name,
-		FluidBuilder.FluidTypeFactory typeFactory, NonNullFunction<ForgeFlowingFluid.Properties, T> factory) {
-		return entry(name,
-			c -> new VirtualFluidBuilder<>(self(), self(), name, c, new ResourceLocation(getModid(), "fluid/" + name + "_still"),
-				new ResourceLocation(getModid(), "fluid/" + name + "_flow"), typeFactory, factory));
-	}
-
-	public <T extends ForgeFlowingFluid> FluidBuilder<T, CreateRegistrate> virtualFluid(String name,
-		ResourceLocation still, ResourceLocation flow, FluidBuilder.FluidTypeFactory typeFactory,
-		NonNullFunction<ForgeFlowingFluid.Properties, T> factory) {
-		return entry(name, c -> new VirtualFluidBuilder<>(self(), self(), name, c, still, flow, typeFactory, factory));
->>>>>>> 26fc820c
 	}
 
 	public FluidBuilder<VirtualFluid, CreateRegistrate> virtualFluid(String name) {
 		return entry(name,
-<<<<<<< HEAD
 			c -> new VirtualFluidBuilder<>(self(), self(), name, c, new ResourceLocation(getModid(), "fluid/" + name + "_still"),
 				new ResourceLocation(getModid(), "fluid/" + name + "_flow"), /*null, */VirtualFluid::new));
 	}
@@ -203,17 +166,6 @@
 		return entry(name,
 				c -> new VirtualFluidBuilder<>(self(), self(), name, c, still,
 						flow, VirtualFluid::new));
-=======
-			c -> new VirtualFluidBuilder<VirtualFluid, CreateRegistrate>(self(), self(), name, c,
-				new ResourceLocation(getModid(), "fluid/" + name + "_still"), new ResourceLocation(getModid(), "fluid/" + name + "_flow"),
-				CreateRegistrate::defaultFluidType, VirtualFluid::new));
-	}
-
-	public FluidBuilder<VirtualFluid, CreateRegistrate> virtualFluid(String name, ResourceLocation still,
-		ResourceLocation flow) {
-		return entry(name, c -> new VirtualFluidBuilder<>(self(), self(), name, c, still, flow,
-			CreateRegistrate::defaultFluidType, VirtualFluid::new));
->>>>>>> 26fc820c
 	}
 
 	public FluidBuilder<SimpleFlowableFluid.Flowing, CreateRegistrate> standardFluid(String name) {
@@ -225,8 +177,6 @@
 		FluidBuilder.FluidTypeFactory typeFactory) {
 		return fluid(name, new ResourceLocation(getModid(), "fluid/" + name + "_still"), new ResourceLocation(getModid(), "fluid/" + name + "_flow"),
 			typeFactory);
-<<<<<<< HEAD
-=======
 	}
 
 	public static FluidType defaultFluidType(FluidType.Properties properties, ResourceLocation stillTexture,
@@ -247,27 +197,6 @@
 				});
 			}
 		};
->>>>>>> 26fc820c
-	}
-
-	public static FluidType defaultFluidType(FluidType.Properties properties, ResourceLocation stillTexture,
-		ResourceLocation flowingTexture) {
-		return new FluidType(properties) {
-			@Override
-			public void initializeClient(Consumer<IClientFluidTypeExtensions> consumer) {
-				consumer.accept(new IClientFluidTypeExtensions() {
-					@Override
-					public ResourceLocation getStillTexture() {
-						return stillTexture;
-					}
-
-					@Override
-					public ResourceLocation getFlowingTexture() {
-						return flowingTexture;
-					}
-				});
-			}
-		};
 	}
 */
 	/* Util */
