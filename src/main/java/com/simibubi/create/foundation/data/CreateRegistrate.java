package com.simibubi.create.foundation.data;

import static com.simibubi.create.AllTags.pickaxeOnly;

import java.util.Collection;
import java.util.IdentityHashMap;
import java.util.Map;
import java.util.Map.Entry;
import java.util.function.BiConsumer;
import java.util.function.Consumer;
import java.util.function.Supplier;
import java.util.stream.Collectors;

import com.simibubi.create.Create;
import com.simibubi.create.CreateClient;
import com.simibubi.create.content.AllSections;
import com.simibubi.create.content.contraptions.fluids.VirtualFluid;
import com.simibubi.create.content.contraptions.relays.encased.CasingConnectivity;
import com.simibubi.create.foundation.block.connected.CTModel;
import com.simibubi.create.foundation.block.connected.ConnectedTextureBehaviour;
import com.simibubi.create.foundation.item.render.CustomRenderedItemModelRenderer;
import com.simibubi.create.foundation.utility.RegisteredObjects;
import com.tterrag.registrate.AbstractRegistrate;
import com.tterrag.registrate.builders.BlockBuilder;
import com.tterrag.registrate.builders.BlockEntityBuilder.BlockEntityFactory;
import com.tterrag.registrate.builders.Builder;
import com.tterrag.registrate.builders.FluidBuilder;
import com.tterrag.registrate.builders.ItemBuilder;
import com.tterrag.registrate.fabric.EnvExecutor;
import com.tterrag.registrate.fabric.RegistryObject;
import com.tterrag.registrate.fabric.SimpleFlowableFluid;
import com.tterrag.registrate.util.entry.RegistryEntry;
import com.tterrag.registrate.util.nullness.NonNullConsumer;
import com.tterrag.registrate.util.nullness.NonNullFunction;
import com.tterrag.registrate.util.nullness.NonNullSupplier;
import com.tterrag.registrate.util.nullness.NonNullUnaryOperator;

import net.fabricmc.api.EnvType;
import net.fabricmc.api.Environment;
import net.fabricmc.fabric.api.client.rendering.v1.BuiltinItemRendererRegistry;
import net.minecraft.client.resources.model.BakedModel;
import net.minecraft.core.Registry;
import net.minecraft.resources.ResourceKey;
import net.minecraft.resources.ResourceLocation;
import net.minecraft.tags.BlockTags;
import net.minecraft.world.entity.Entity;
import net.minecraft.world.entity.EntityType;
import net.minecraft.world.entity.MobCategory;
import net.minecraft.world.item.Item;
import net.minecraft.world.level.block.Block;
import net.minecraft.world.level.block.entity.BlockEntity;
<<<<<<< HEAD
import net.minecraft.world.level.block.state.BlockBehaviour;
import net.minecraft.world.level.material.Fluid;
=======
import net.minecraft.world.level.block.state.BlockBehaviour.Properties;
import net.minecraftforge.api.distmarker.Dist;
import net.minecraftforge.api.distmarker.OnlyIn;
import net.minecraftforge.client.extensions.common.IClientFluidTypeExtensions;
import net.minecraftforge.fluids.FluidType;
import net.minecraftforge.fluids.ForgeFlowingFluid;
import net.minecraftforge.fml.DistExecutor;
import net.minecraftforge.fml.javafmlmod.FMLJavaModLoadingContext;
import net.minecraftforge.registries.RegistryObject;
>>>>>>> 80ae80b3

public class CreateRegistrate extends AbstractRegistrate<CreateRegistrate> {

	protected CreateRegistrate(String modid) {
		super(modid);
	}

	public static NonNullSupplier<CreateRegistrate> lazy(String modid) {
		return NonNullSupplier
			.lazy(() -> new CreateRegistrate(modid));
	}

	/* Section Tracking */

	private static Map<RegistryEntry<?>, AllSections> sectionLookup = new IdentityHashMap<>();
	private AllSections section;

	public CreateRegistrate startSection(AllSections section) {
		this.section = section;
		return this;
	}

	public AllSections currentSection() {
		return section;
	}

	@Override
<<<<<<< HEAD
	protected <R, T extends R> RegistryEntry<T> accept(String name,
		ResourceKey<? extends Registry<R>> type, Builder<R, T, ?, ?> builder, NonNullSupplier<? extends T> creator,
=======
	protected <R, T extends R> RegistryEntry<T> accept(String name, ResourceKey<? extends Registry<R>> type,
		Builder<R, T, ?, ?> builder, NonNullSupplier<? extends T> creator,
>>>>>>> 80ae80b3
		NonNullFunction<RegistryObject<T>, ? extends RegistryEntry<T>> entryFactory) {
		RegistryEntry<T> ret = super.accept(name, type, builder, creator, entryFactory);
		sectionLookup.put(ret, currentSection());
		return ret;
	}

	public void addToSection(RegistryEntry<?> entry, AllSections section) {
		sectionLookup.put(entry, section);
	}

	public AllSections getSection(RegistryEntry<?> entry) {
		return sectionLookup.getOrDefault(entry, AllSections.UNASSIGNED);
	}

	public AllSections getSection(Object entry) {
		return sectionLookup.entrySet()
			.stream()
			.filter(e -> e.getKey()
				.get() == entry)
			.map(Entry::getValue)
			.findFirst()
			.orElse(AllSections.UNASSIGNED);
	}

	public <R> Collection<RegistryEntry<R>> getAll(AllSections section,
		ResourceKey<? extends Registry<R>> registryType) {
		return this.getAll(registryType)
			.stream()
			.filter(e -> getSection(e) == section)
			.collect(Collectors.toList());
	}

	public <T extends BlockEntity> CreateTileEntityBuilder<T, CreateRegistrate> tileEntity(String name,
		BlockEntityFactory<T> factory) {
		return this.tileEntity(this.self(), name, factory);
	}

	public <T extends BlockEntity, P> CreateTileEntityBuilder<T, P> tileEntity(P parent, String name,
		BlockEntityFactory<T> factory) {
		return (CreateTileEntityBuilder<T, P>) this.entry(name,
			(callback) -> CreateTileEntityBuilder.create(this, parent, name, callback, factory));
	}

	@Override
	public <T extends Entity> CreateEntityBuilder<T, CreateRegistrate> entity(String name,
		EntityType.EntityFactory<T> factory, MobCategory classification) {
		return this.entity(self(), name, factory, classification);
	}

	@Override
	public <T extends Entity, P> CreateEntityBuilder<T,  P> entity(P parent, String name,
		EntityType.EntityFactory<T> factory, MobCategory classification) {
		return (CreateEntityBuilder<T, P>) this.entry(name, (callback) -> {
			return CreateEntityBuilder.create(this, parent, name, callback, factory, classification);
		});
	}

	/* Palettes */

	public <T extends Block> BlockBuilder<T, CreateRegistrate> paletteStoneBlock(String name,
		NonNullFunction<BlockBehaviour.Properties, T> factory, NonNullSupplier<Block> propertiesFrom, boolean worldGenStone) {
		BlockBuilder<T, CreateRegistrate> builder = super.block(name, factory).initialProperties(propertiesFrom)
			.transform(pickaxeOnly())
			.blockstate((c, p) -> {
				final String location = "block/palettes/stone_types/" + c.getName();
				p.simpleBlock(c.get(), p.models()
					.cubeAll(c.getName(), p.modLoc(location)));
			})
			.tag(BlockTags.DRIPSTONE_REPLACEABLE)
			.tag(BlockTags.AZALEA_ROOT_REPLACEABLE)
			.tag(BlockTags.MOSS_REPLACEABLE)
			.tag(BlockTags.LUSH_GROUND_REPLACEABLE)
			.item()
			.build();
		return builder;
	}

	public BlockBuilder<Block, CreateRegistrate> paletteStoneBlock(String name, NonNullSupplier<Block> propertiesFrom,
		boolean worldGenStone) {
		return paletteStoneBlock(name, Block::new, propertiesFrom, worldGenStone);
	}

	/* Fluids */

<<<<<<< HEAD
	public <T extends SimpleFlowableFluid> FluidBuilder<T, CreateRegistrate> virtualFluid(String name,
//		BiFunction<FluidAttributes.Builder, Fluid, FluidAttributes> attributesFactory,
		NonNullFunction<SimpleFlowableFluid.Properties, T> factory) {
		return entry(name,
			c -> new VirtualFluidBuilder<>(self(), self(), name, c, Create.asResource("fluid/" + name + "_still"),
				Create.asResource("fluid/" + name + "_flow"), /*attributesFactory, */factory));
	}

	public <T extends SimpleFlowableFluid> FluidBuilder<T, CreateRegistrate> virtualFluid(String name, ResourceLocation still, ResourceLocation flow,
//																						BiFunction<FluidAttributes.Builder, Fluid, FluidAttributes> attributesFactory,
																						NonNullFunction<SimpleFlowableFluid.Properties, T> factory) {
		return entry(name,
				c -> new VirtualFluidBuilder<>(self(), self(), name, c, still,
						flow, factory));
=======
	public <T extends ForgeFlowingFluid> FluidBuilder<T, CreateRegistrate> virtualFluid(String name,
		FluidBuilder.FluidTypeFactory typeFactory, NonNullFunction<ForgeFlowingFluid.Properties, T> factory) {
		return entry(name,
			c -> new VirtualFluidBuilder<>(self(), self(), name, c, Create.asResource("fluid/" + name + "_still"),
				Create.asResource("fluid/" + name + "_flow"), typeFactory, factory));
	}

	public <T extends ForgeFlowingFluid> FluidBuilder<T, CreateRegistrate> virtualFluid(String name,
		ResourceLocation still, ResourceLocation flow, FluidBuilder.FluidTypeFactory typeFactory,
		NonNullFunction<ForgeFlowingFluid.Properties, T> factory) {
		return entry(name, c -> new VirtualFluidBuilder<>(self(), self(), name, c, still, flow, typeFactory, factory));
>>>>>>> 80ae80b3
	}

	public FluidBuilder<VirtualFluid, CreateRegistrate> virtualFluid(String name) {
		return entry(name,
<<<<<<< HEAD
			c -> new VirtualFluidBuilder<>(self(), self(), name, c, Create.asResource("fluid/" + name + "_still"),
				Create.asResource("fluid/" + name + "_flow"), /*null, */VirtualFluid::new));
	}

	public FluidBuilder<VirtualFluid, CreateRegistrate> virtualFluid(String name, ResourceLocation still, ResourceLocation flow) {
		return entry(name,
				c -> new VirtualFluidBuilder<>(self(), self(), name, c, still,
						flow, VirtualFluid::new));
=======
			c -> new VirtualFluidBuilder<VirtualFluid, CreateRegistrate>(self(), self(), name, c,
				Create.asResource("fluid/" + name + "_still"), Create.asResource("fluid/" + name + "_flow"),
				CreateRegistrate::defaultFluidType, VirtualFluid::new));
	}

	public FluidBuilder<VirtualFluid, CreateRegistrate> virtualFluid(String name, ResourceLocation still,
		ResourceLocation flow) {
		return entry(name, c -> new VirtualFluidBuilder<>(self(), self(), name, c, still, flow,
			CreateRegistrate::defaultFluidType, VirtualFluid::new));
>>>>>>> 80ae80b3
	}

	public FluidBuilder<SimpleFlowableFluid.Flowing, CreateRegistrate> standardFluid(String name) {
		return fluid(name, Create.asResource("fluid/" + name + "_still"), Create.asResource("fluid/" + name + "_flow"));
	}
<<<<<<< HEAD
/*
	public FluidBuilder<SimpleFlowableFluid.Flowing, CreateRegistrate> standardFluid(String name,
		NonNullBiFunction<FluidAttributes.Builder, Fluid, FluidAttributes> attributesFactory) {
=======

	public FluidBuilder<ForgeFlowingFluid.Flowing, CreateRegistrate> standardFluid(String name,
		FluidBuilder.FluidTypeFactory typeFactory) {
>>>>>>> 80ae80b3
		return fluid(name, Create.asResource("fluid/" + name + "_still"), Create.asResource("fluid/" + name + "_flow"),
			typeFactory);
	}

	public static FluidType defaultFluidType(FluidType.Properties properties, ResourceLocation stillTexture,
		ResourceLocation flowingTexture) {
		return new FluidType(properties) {
			@Override
			public void initializeClient(Consumer<IClientFluidTypeExtensions> consumer) {
				consumer.accept(new IClientFluidTypeExtensions() {
					@Override
					public ResourceLocation getStillTexture() {
						return stillTexture;
					}

					@Override
					public ResourceLocation getFlowingTexture() {
						return flowingTexture;
					}
				});
			}
		};
	}
*/
	/* Util */

	public static <T extends Block> NonNullConsumer<? super T> casingConnectivity(
		BiConsumer<T, CasingConnectivity> consumer) {
		return entry -> onClient(() -> () -> registerCasingConnectivity(entry, consumer));
	}

	public static <T extends Block> NonNullConsumer<? super T> blockModel(
		Supplier<NonNullFunction<BakedModel, ? extends BakedModel>> func) {
		return entry -> onClient(() -> () -> registerBlockModel(entry, func));
	}

	public static <T extends Item> NonNullConsumer<? super T> itemModel(
		Supplier<NonNullFunction<BakedModel, ? extends BakedModel>> func) {
		return entry -> onClient(() -> () -> registerItemModel(entry, func));
	}

	public static <T extends Block> NonNullConsumer<? super T> connectedTextures(
			Supplier<ConnectedTextureBehaviour> behavior) {
		return entry -> onClient(() -> () -> registerCTBehviour(entry, behavior));
	}

	public static <T extends Item, P> NonNullUnaryOperator<ItemBuilder<T, P>> customRenderedItem(
			Supplier<Supplier<CustomRenderedItemModelRenderer<?>>> supplier) {
		return b -> {
			onClient(() -> () -> customRenderedItem(b, supplier));
			return b;
		};
	}

	protected static void onClient(Supplier<Runnable> toRun) {
		EnvExecutor.runWhenOn(EnvType.CLIENT, toRun);
	}

	@Environment(EnvType.CLIENT)
	private static <T extends Block> void registerCasingConnectivity(T entry,
		BiConsumer<T, CasingConnectivity> consumer) {
		consumer.accept(entry, CreateClient.CASING_CONNECTIVITY);
	}

	@Environment(EnvType.CLIENT)
	private static void registerBlockModel(Block entry,
		Supplier<NonNullFunction<BakedModel, ? extends BakedModel>> func) {
		CreateClient.MODEL_SWAPPER.getCustomBlockModels()
			.register(RegisteredObjects.getKeyOrThrow(entry), func.get());
	}

	@Environment(EnvType.CLIENT)
	private static void registerItemModel(Item entry,
		Supplier<NonNullFunction<BakedModel, ? extends BakedModel>> func) {
		CreateClient.MODEL_SWAPPER.getCustomItemModels()
			.register(RegisteredObjects.getKeyOrThrow(entry), func.get());
	}

	@Environment(EnvType.CLIENT)
	private static void registerCTBehviour(Block entry, Supplier<ConnectedTextureBehaviour> behaviorSupplier) {
		ConnectedTextureBehaviour behavior = behaviorSupplier.get();
		CreateClient.MODEL_SWAPPER.getCustomBlockModels()
			.register(RegisteredObjects.getKeyOrThrow(entry), new CTModelProvider(behavior));
	}



	@Environment(EnvType.CLIENT)
	private static <T extends Item, P> void customRenderedItem(ItemBuilder<T, P> b,
															   Supplier<Supplier<CustomRenderedItemModelRenderer<?>>> supplier) {
		b.onRegister(new CustomRendererRegistrationHelper(supplier));
	}

	@Environment(EnvType.CLIENT)
	private static void registerCustomRenderedItem(Item entry, CustomRenderedItemModelRenderer<?> renderer) {
		CreateClient.MODEL_SWAPPER.getCustomRenderedItems()
				.register(RegisteredObjects.getKeyOrThrow(entry), renderer::createModel);
	}

	// fabric: these records are required jank since @Environment doesn't strip lambdas
	@Environment(EnvType.CLIENT)
	private record CTModelProvider(ConnectedTextureBehaviour behavior) implements NonNullFunction<BakedModel, BakedModel> {
		@Override
		public BakedModel apply(BakedModel bakedModel) {
			return new CTModel(bakedModel, behavior);
		}
	}

	@Environment(EnvType.CLIENT)
	private record CustomRendererRegistrationHelper(Supplier<Supplier<CustomRenderedItemModelRenderer<?>>> supplier) implements NonNullConsumer<Item> {
		@Override
		public void accept(Item entry) {
			CustomRenderedItemModelRenderer<?> renderer = supplier.get().get();
			BuiltinItemRendererRegistry.INSTANCE.register(entry, renderer);
			registerCustomRenderedItem(entry, renderer);
		}
	}
}<|MERGE_RESOLUTION|>--- conflicted
+++ resolved
@@ -49,20 +49,8 @@
 import net.minecraft.world.item.Item;
 import net.minecraft.world.level.block.Block;
 import net.minecraft.world.level.block.entity.BlockEntity;
-<<<<<<< HEAD
-import net.minecraft.world.level.block.state.BlockBehaviour;
+import net.minecraft.world.level.block.state.BlockBehaviour.Properties;
 import net.minecraft.world.level.material.Fluid;
-=======
-import net.minecraft.world.level.block.state.BlockBehaviour.Properties;
-import net.minecraftforge.api.distmarker.Dist;
-import net.minecraftforge.api.distmarker.OnlyIn;
-import net.minecraftforge.client.extensions.common.IClientFluidTypeExtensions;
-import net.minecraftforge.fluids.FluidType;
-import net.minecraftforge.fluids.ForgeFlowingFluid;
-import net.minecraftforge.fml.DistExecutor;
-import net.minecraftforge.fml.javafmlmod.FMLJavaModLoadingContext;
-import net.minecraftforge.registries.RegistryObject;
->>>>>>> 80ae80b3
 
 public class CreateRegistrate extends AbstractRegistrate<CreateRegistrate> {
 
@@ -90,13 +78,8 @@
 	}
 
 	@Override
-<<<<<<< HEAD
 	protected <R, T extends R> RegistryEntry<T> accept(String name,
 		ResourceKey<? extends Registry<R>> type, Builder<R, T, ?, ?> builder, NonNullSupplier<? extends T> creator,
-=======
-	protected <R, T extends R> RegistryEntry<T> accept(String name, ResourceKey<? extends Registry<R>> type,
-		Builder<R, T, ?, ?> builder, NonNullSupplier<? extends T> creator,
->>>>>>> 80ae80b3
 		NonNullFunction<RegistryObject<T>, ? extends RegistryEntry<T>> entryFactory) {
 		RegistryEntry<T> ret = super.accept(name, type, builder, creator, entryFactory);
 		sectionLookup.put(ret, currentSection());
@@ -157,7 +140,7 @@
 	/* Palettes */
 
 	public <T extends Block> BlockBuilder<T, CreateRegistrate> paletteStoneBlock(String name,
-		NonNullFunction<BlockBehaviour.Properties, T> factory, NonNullSupplier<Block> propertiesFrom, boolean worldGenStone) {
+		NonNullFunction<Properties, T> factory, NonNullSupplier<Block> propertiesFrom, boolean worldGenStone) {
 		BlockBuilder<T, CreateRegistrate> builder = super.block(name, factory).initialProperties(propertiesFrom)
 			.transform(pickaxeOnly())
 			.blockstate((c, p) -> {
@@ -181,7 +164,6 @@
 
 	/* Fluids */
 
-<<<<<<< HEAD
 	public <T extends SimpleFlowableFluid> FluidBuilder<T, CreateRegistrate> virtualFluid(String name,
 //		BiFunction<FluidAttributes.Builder, Fluid, FluidAttributes> attributesFactory,
 		NonNullFunction<SimpleFlowableFluid.Properties, T> factory) {
@@ -196,24 +178,10 @@
 		return entry(name,
 				c -> new VirtualFluidBuilder<>(self(), self(), name, c, still,
 						flow, factory));
-=======
-	public <T extends ForgeFlowingFluid> FluidBuilder<T, CreateRegistrate> virtualFluid(String name,
-		FluidBuilder.FluidTypeFactory typeFactory, NonNullFunction<ForgeFlowingFluid.Properties, T> factory) {
-		return entry(name,
-			c -> new VirtualFluidBuilder<>(self(), self(), name, c, Create.asResource("fluid/" + name + "_still"),
-				Create.asResource("fluid/" + name + "_flow"), typeFactory, factory));
-	}
-
-	public <T extends ForgeFlowingFluid> FluidBuilder<T, CreateRegistrate> virtualFluid(String name,
-		ResourceLocation still, ResourceLocation flow, FluidBuilder.FluidTypeFactory typeFactory,
-		NonNullFunction<ForgeFlowingFluid.Properties, T> factory) {
-		return entry(name, c -> new VirtualFluidBuilder<>(self(), self(), name, c, still, flow, typeFactory, factory));
->>>>>>> 80ae80b3
 	}
 
 	public FluidBuilder<VirtualFluid, CreateRegistrate> virtualFluid(String name) {
 		return entry(name,
-<<<<<<< HEAD
 			c -> new VirtualFluidBuilder<>(self(), self(), name, c, Create.asResource("fluid/" + name + "_still"),
 				Create.asResource("fluid/" + name + "_flow"), /*null, */VirtualFluid::new));
 	}
@@ -222,31 +190,15 @@
 		return entry(name,
 				c -> new VirtualFluidBuilder<>(self(), self(), name, c, still,
 						flow, VirtualFluid::new));
-=======
-			c -> new VirtualFluidBuilder<VirtualFluid, CreateRegistrate>(self(), self(), name, c,
-				Create.asResource("fluid/" + name + "_still"), Create.asResource("fluid/" + name + "_flow"),
-				CreateRegistrate::defaultFluidType, VirtualFluid::new));
-	}
-
-	public FluidBuilder<VirtualFluid, CreateRegistrate> virtualFluid(String name, ResourceLocation still,
-		ResourceLocation flow) {
-		return entry(name, c -> new VirtualFluidBuilder<>(self(), self(), name, c, still, flow,
-			CreateRegistrate::defaultFluidType, VirtualFluid::new));
->>>>>>> 80ae80b3
 	}
 
 	public FluidBuilder<SimpleFlowableFluid.Flowing, CreateRegistrate> standardFluid(String name) {
 		return fluid(name, Create.asResource("fluid/" + name + "_still"), Create.asResource("fluid/" + name + "_flow"));
 	}
-<<<<<<< HEAD
+
 /*
-	public FluidBuilder<SimpleFlowableFluid.Flowing, CreateRegistrate> standardFluid(String name,
-		NonNullBiFunction<FluidAttributes.Builder, Fluid, FluidAttributes> attributesFactory) {
-=======
-
 	public FluidBuilder<ForgeFlowingFluid.Flowing, CreateRegistrate> standardFluid(String name,
 		FluidBuilder.FluidTypeFactory typeFactory) {
->>>>>>> 80ae80b3
 		return fluid(name, Create.asResource("fluid/" + name + "_still"), Create.asResource("fluid/" + name + "_flow"),
 			typeFactory);
 	}
