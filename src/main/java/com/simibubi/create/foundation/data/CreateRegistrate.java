package com.simibubi.create.foundation.data;

import static com.simibubi.create.AllTags.pickaxeOnly;

import java.util.Collection;
import java.util.IdentityHashMap;
import java.util.Map;
import java.util.Map.Entry;
import java.util.function.BiConsumer;
import java.util.function.BiFunction;
import java.util.function.Supplier;
import java.util.stream.Collectors;

import com.simibubi.create.Create;
import com.simibubi.create.CreateClient;
import com.simibubi.create.content.AllSections;
import com.simibubi.create.content.contraptions.fluids.VirtualFluid;
import com.simibubi.create.content.contraptions.relays.encased.CasingConnectivity;
import com.simibubi.create.foundation.block.connected.CTModel;
import com.simibubi.create.foundation.block.connected.ConnectedTextureBehaviour;
import com.simibubi.create.foundation.item.render.CustomRenderedItemModelRenderer;
import com.tterrag.registrate.AbstractRegistrate;
import com.tterrag.registrate.builders.BlockBuilder;
import com.tterrag.registrate.builders.BlockEntityBuilder.BlockEntityFactory;
import com.tterrag.registrate.builders.Builder;
import com.tterrag.registrate.builders.FluidBuilder;
import com.tterrag.registrate.builders.ItemBuilder;
import com.tterrag.registrate.fabric.EnvExecutor;
import com.tterrag.registrate.fabric.RegistryObject;
import com.tterrag.registrate.fabric.SimpleFlowableFluid;
import com.tterrag.registrate.util.entry.RegistryEntry;
import com.tterrag.registrate.util.nullness.NonNullConsumer;
import com.tterrag.registrate.util.nullness.NonNullFunction;
import com.tterrag.registrate.util.nullness.NonNullSupplier;
import com.tterrag.registrate.util.nullness.NonNullUnaryOperator;

import io.github.fabricators_of_create.porting_lib.util.FluidAttributes;
import net.fabricmc.api.EnvType;
import net.fabricmc.api.Environment;
import net.fabricmc.fabric.api.client.rendering.v1.BuiltinItemRendererRegistry;
import net.fabricmc.fabric.api.object.builder.v1.entity.FabricEntityTypeBuilder;
import net.minecraft.client.resources.model.BakedModel;
import net.minecraft.resources.ResourceLocation;
import net.minecraft.tags.BlockTags;
import net.minecraft.world.entity.Entity;
import net.minecraft.world.entity.EntityType;
import net.minecraft.world.entity.MobCategory;
import net.minecraft.world.item.Item;
import net.minecraft.world.level.block.Block;
import net.minecraft.world.level.block.entity.BlockEntity;
import net.minecraft.world.level.block.state.BlockBehaviour;
import net.minecraft.world.level.material.Fluid;

public class CreateRegistrate extends AbstractRegistrate<CreateRegistrate> {

	protected CreateRegistrate(String modid) {
		super(modid);
	}

	public static NonNullSupplier<CreateRegistrate> lazy(String modid) {
		return NonNullSupplier
			.lazy(() -> new CreateRegistrate(modid));
	}

	/* Section Tracking */

	private static Map<RegistryEntry<?>, AllSections> sectionLookup = new IdentityHashMap<>();
	private AllSections section;

	public CreateRegistrate startSection(AllSections section) {
		this.section = section;
		return this;
	}

	public AllSections currentSection() {
		return section;
	}

	@Override
	protected <R, T extends R> RegistryEntry<T> accept(String name,
		Class<? super R> type, Builder<R, T, ?, ?> builder, NonNullSupplier<? extends T> creator,
		NonNullFunction<RegistryObject<T>, ? extends RegistryEntry<T>> entryFactory) {
		RegistryEntry<T> ret = super.accept(name, type, builder, creator, entryFactory);
		sectionLookup.put(ret, currentSection());
		return ret;
	}

	public void addToSection(RegistryEntry<?> entry, AllSections section) {
		sectionLookup.put(entry, section);
	}

	public AllSections getSection(RegistryEntry<?> entry) {
		return sectionLookup.getOrDefault(entry, AllSections.UNASSIGNED);
	}

	public AllSections getSection(Object entry) {
		return sectionLookup.entrySet()
			.stream()
			.filter(e -> e.getKey()
				.get() == entry)
			.map(Entry::getValue)
			.findFirst()
			.orElse(AllSections.UNASSIGNED);
	}

	public <R> Collection<RegistryEntry<R>> getAll(AllSections section,
		Class<? super R> registryType) {
		return this.<R>getAll(registryType)
			.stream()
			.filter(e -> getSection(e) == section)
			.collect(Collectors.toList());
	}

	public <T extends BlockEntity> CreateTileEntityBuilder<T, CreateRegistrate> tileEntity(String name,
		BlockEntityFactory<T> factory) {
		return this.tileEntity(this.self(), name, factory);
	}

	public <T extends BlockEntity, P> CreateTileEntityBuilder<T, P> tileEntity(P parent, String name,
		BlockEntityFactory<T> factory) {
		return (CreateTileEntityBuilder<T, P>) this.entry(name,
			(callback) -> CreateTileEntityBuilder.create(this, parent, name, callback, factory));
	}

	@Override
	public <T extends Entity> CreateEntityBuilder<T, CreateRegistrate> entity(String name,
		EntityType.EntityFactory<T> factory, MobCategory classification) {
		return this.entity(self(), name, factory, classification);
	}

<<<<<<< HEAD
	public <T extends Entity, P> CreateEntityBuilder<T,  P> entity(P parent, String name,
=======
	@Override
	public <T extends Entity, P> CreateEntityBuilder<T, P> entity(P parent, String name,
>>>>>>> d59e748c
		EntityType.EntityFactory<T> factory, MobCategory classification) {
		return (CreateEntityBuilder<T, P>) this.entry(name, (callback) -> {
			return CreateEntityBuilder.create(this, parent, name, callback, factory, classification);
		});
	}

	/* Palettes */

	public <T extends Block> BlockBuilder<T, CreateRegistrate> paletteStoneBlock(String name,
		NonNullFunction<BlockBehaviour.Properties, T> factory, NonNullSupplier<Block> propertiesFrom, boolean worldGenStone) {
		BlockBuilder<T, CreateRegistrate> builder = super.block(name, factory).initialProperties(propertiesFrom)
			.transform(pickaxeOnly())
			.blockstate((c, p) -> {
				final String location = "block/palettes/stone_types/" + c.getName();
				p.simpleBlock(c.get(), p.models()
					.cubeAll(c.getName(), p.modLoc(location)));
			})
			.tag(BlockTags.DRIPSTONE_REPLACEABLE)
			.tag(BlockTags.AZALEA_ROOT_REPLACEABLE)
			.tag(BlockTags.MOSS_REPLACEABLE)
			.tag(BlockTags.LUSH_GROUND_REPLACEABLE)
			.item()
			.build();
		return builder;
	}

	public BlockBuilder<Block, CreateRegistrate> paletteStoneBlock(String name, NonNullSupplier<Block> propertiesFrom,
		boolean worldGenStone) {
		return paletteStoneBlock(name, Block::new, propertiesFrom, worldGenStone);
	}

	/* Fluids */

	public <T extends SimpleFlowableFluid> FluidBuilder<T, CreateRegistrate> virtualFluid(String name,
//		BiFunction<FluidAttributes.Builder, Fluid, FluidAttributes> attributesFactory,
		NonNullFunction<SimpleFlowableFluid.Properties, T> factory) {
		return entry(name,
			c -> new VirtualFluidBuilder<>(self(), self(), name, c, Create.asResource("fluid/" + name + "_still"),
				Create.asResource("fluid/" + name + "_flow"), /*attributesFactory, */factory));
	}

	public <T extends SimpleFlowableFluid> FluidBuilder<T, CreateRegistrate> virtualFluid(String name, ResourceLocation still, ResourceLocation flow,
//																						BiFunction<FluidAttributes.Builder, Fluid, FluidAttributes> attributesFactory,
																						NonNullFunction<SimpleFlowableFluid.Properties, T> factory) {
		return entry(name,
				c -> new VirtualFluidBuilder<>(self(), self(), name, c, still,
						flow, factory));
	}

	public FluidBuilder<VirtualFluid, CreateRegistrate> virtualFluid(String name) {
		return entry(name,
			c -> new VirtualFluidBuilder<>(self(), self(), name, c, Create.asResource("fluid/" + name + "_still"),
				Create.asResource("fluid/" + name + "_flow"), /*null, */VirtualFluid::new));
	}

	public FluidBuilder<VirtualFluid, CreateRegistrate> virtualFluid(String name, ResourceLocation still, ResourceLocation flow) {
		return entry(name,
				c -> new VirtualFluidBuilder<>(self(), self(), name, c, still,
						flow, VirtualFluid::new));
	}

	public FluidBuilder<SimpleFlowableFluid.Flowing, CreateRegistrate> standardFluid(String name) {
		return fluid(name, Create.asResource("fluid/" + name + "_still"), Create.asResource("fluid/" + name + "_flow"));
	}
/*
	public FluidBuilder<SimpleFlowableFluid.Flowing, CreateRegistrate> standardFluid(String name,
		NonNullBiFunction<FluidAttributes.Builder, Fluid, FluidAttributes> attributesFactory) {
		return fluid(name, Create.asResource("fluid/" + name + "_still"), Create.asResource("fluid/" + name + "_flow"),
			attributesFactory);
	}
*/
	/* Util */

	public static <T extends Block> NonNullConsumer<? super T> connectedTextures(
		Supplier<ConnectedTextureBehaviour> behavior) {
		return entry -> onClient(() -> () -> ClientMethods.registerCTBehviour(entry, behavior));
	}

	public static <T extends Block> NonNullConsumer<? super T> casingConnectivity(
		BiConsumer<T, CasingConnectivity> consumer) {
		return entry -> onClient(() -> () -> ClientMethods.registerCasingConnectivity(entry, consumer));
	}

	public static <T extends Block> NonNullConsumer<? super T> blockModel(
		Supplier<NonNullFunction<BakedModel, ? extends BakedModel>> func) {
		return entry -> onClient(() -> () -> ClientMethods.registerBlockModel(entry, func));
	}

	public static <T extends Item> NonNullConsumer<? super T> itemModel(
		Supplier<NonNullFunction<BakedModel, ? extends BakedModel>> func) {
		return entry -> onClient(() -> () -> ClientMethods.registerItemModel(entry, func));
	}

	public static <T extends Item, P> NonNullUnaryOperator<ItemBuilder<T, P>> customRenderedItem(
			Supplier<Supplier<CustomRenderedItemModelRenderer<?>>> supplier) {
		return b -> {
			onClient(() -> () -> ClientMethods.customRenderedItem(b, supplier));
			return b;
		};
	}

	protected static void onClient(Supplier<Runnable> toRun) {
		EnvExecutor.runWhenOn(EnvType.CLIENT, toRun);
	}

	@Environment(EnvType.CLIENT)
	private static class ClientMethods {

	private static void registerCTBehviour(Block entry, Supplier<ConnectedTextureBehaviour> behaviorSupplier) {
		ConnectedTextureBehaviour behavior = behaviorSupplier.get();
		CreateClient.MODEL_SWAPPER.getCustomBlockModels()
			.register(() -> entry/*.delegate*/, model -> new CTModel(model, behavior));
	}

	@Environment(EnvType.CLIENT)
	private static <T extends Block> void registerCasingConnectivity(T entry,
		BiConsumer<T, CasingConnectivity> consumer) {
		consumer.accept(entry, CreateClient.CASING_CONNECTIVITY);
	}

		@Environment(EnvType.CLIENT)
	private static void registerBlockModel(Block entry,
		Supplier<NonNullFunction<BakedModel, ? extends BakedModel>> func) {
		CreateClient.MODEL_SWAPPER.getCustomBlockModels()
			.register(() -> entry/*.delegate*/, func.get());
	}

	@Environment(EnvType.CLIENT)
	private static void registerItemModel(Item entry,
		Supplier<NonNullFunction<BakedModel, ? extends BakedModel>> func) {
		CreateClient.MODEL_SWAPPER.getCustomItemModels()
			.register(() -> entry/*.delegate*/, func.get());
	}

	@Environment(EnvType.CLIENT)
	private static <T extends Item, P> void customRenderedItem(ItemBuilder<T, P> b,
		Supplier<Supplier<CustomRenderedItemModelRenderer<?>>> supplier) {
		b.onRegister(entry -> {
			CustomRenderedItemModelRenderer<?> renderer = supplier.get().get();
			BuiltinItemRendererRegistry.INSTANCE.register(entry, renderer);
			registerCustomRenderedItem(entry, renderer);
		});
	}

	@Environment(EnvType.CLIENT)
	private static void registerCustomRenderedItem(Item entry, CustomRenderedItemModelRenderer<?> renderer) {
		CreateClient.MODEL_SWAPPER.getCustomRenderedItems()
				.register(() -> entry, renderer::createModel);
	}

	}

}<|MERGE_RESOLUTION|>--- conflicted
+++ resolved
@@ -128,12 +128,8 @@
 		return this.entity(self(), name, factory, classification);
 	}
 
-<<<<<<< HEAD
+	@Override
 	public <T extends Entity, P> CreateEntityBuilder<T,  P> entity(P parent, String name,
-=======
-	@Override
-	public <T extends Entity, P> CreateEntityBuilder<T, P> entity(P parent, String name,
->>>>>>> d59e748c
 		EntityType.EntityFactory<T> factory, MobCategory classification) {
 		return (CreateEntityBuilder<T, P>) this.entry(name, (callback) -> {
 			return CreateEntityBuilder.create(this, parent, name, callback, factory, classification);
