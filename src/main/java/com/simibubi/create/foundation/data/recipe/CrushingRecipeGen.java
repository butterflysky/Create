--- conflicted
+++ resolved
@@ -211,11 +211,7 @@
 			.output(result.get(), amount)
 			.output(.75f, AllItems.EXP_NUGGET.get(), amount));
 	}
-<<<<<<< HEAD
-
-	public CrushingRecipeGen(FabricDataGenerator p_i48262_1_) {
-=======
-	
+
 	protected GeneratedRecipe moddedRawOre(String name, Supplier<ItemLike> result, int amount) {
 		return create("raw_" + name + (amount == 1 ? "_ore" : "_block"), b -> {
 			String prefix = amount == 1 ? "raw_ores/" : "raw_blocks/";
@@ -226,9 +222,8 @@
 				.output(.75f, AllItems.EXP_NUGGET.get(), amount);
 		});
 	}
-	
-	public CrushingRecipeGen(DataGenerator p_i48262_1_) {
->>>>>>> 2a4cfef7
+
+	public CrushingRecipeGen(FabricDataGenerator p_i48262_1_) {
 		super(p_i48262_1_);
 	}
 
