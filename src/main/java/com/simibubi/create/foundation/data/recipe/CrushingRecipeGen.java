--- conflicted
+++ resolved
@@ -22,11 +22,7 @@
 import com.simibubi.create.content.processing.recipe.ProcessingRecipeBuilder;
 import com.simibubi.create.foundation.utility.Lang;
 
-<<<<<<< HEAD
-import net.fabricmc.fabric.api.datagen.v1.FabricDataGenerator;
-=======
 import io.github.fabricators_of_create.porting_lib.tags.Tags;
->>>>>>> 47764352
 import net.fabricmc.fabric.api.datagen.v1.FabricDataOutput;
 import net.fabricmc.fabric.api.resource.conditions.v1.DefaultResourceConditions;
 import net.minecraft.core.registries.BuiltInRegistries;
@@ -476,15 +472,6 @@
 		return rawOre(metalName, input, result, false, xpMult);
 	}
 
-<<<<<<< HEAD
-	protected GeneratedRecipe moddedRawOre(CompatMetals metal, Supplier<ItemLike> result, int amount) {
-		String name = metal.getName();
-		return create("raw_" + name + (amount == 1 ? "_ore" : "_block"), b -> {
-			String suffix = amount == 1 ? "_ores" : "_blocks";
-			return b.duration(400)
-				.withCondition(DefaultResourceConditions.tagsPopulated(AllTags.forgeItemTag("raw_" + name + suffix)))
-				.require(AllTags.forgeItemTag("raw_" + name + suffix))
-=======
 	protected GeneratedRecipe rawOreBlock(String metalName, Supplier<TagKey<Item>> input, Supplier<ItemLike> result, int xpMult) {
 		return rawOre(metalName, input, result, true, xpMult);
 	}
@@ -494,7 +481,6 @@
 			int amount = block ? 9 : 1;
 			return b.duration(400)
 				.require(input.get())
->>>>>>> 47764352
 				.output(result.get(), amount)
 				.output(.75f, AllItems.EXP_NUGGET.get(), amount * xpMult);
 		});
@@ -510,19 +496,6 @@
 
 	protected GeneratedRecipe moddedRawOre(CompatMetals metal, Supplier<ItemLike> result, boolean block) {
 		String name = metal.getName();
-<<<<<<< HEAD
-		return create(name + "_ore", b -> {
-			String suffix = "_ores";
-			return b.duration(400)
-				.withCondition(DefaultResourceConditions.tagsPopulated(AllTags.forgeItemTag(name + suffix)))
-				.require(AllTags.forgeItemTag(name + suffix))
-				.output(result.get(), 1)
-				.output(.75f, result.get(), 1)
-				.output(.75f, AllItems.EXP_NUGGET.get(), 1);
-		});
-	}
-
-=======
 		return create("raw_" + name + (block ? "_block" : ""), b -> {
 			int amount = block ? 9 : 1;
 			String tagPath = (block ? "storage_blocks/raw_" : "raw_materials/") + name;
@@ -631,7 +604,6 @@
 		return null;
 	}
 
->>>>>>> 47764352
 	public CrushingRecipeGen(FabricDataOutput output) {
 		super(output);
 	}
