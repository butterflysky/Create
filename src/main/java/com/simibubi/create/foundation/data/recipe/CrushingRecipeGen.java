package com.simibubi.create.foundation.data.recipe;

import static com.simibubi.create.foundation.data.recipe.CompatMetals.ALUMINUM;
import static com.simibubi.create.foundation.data.recipe.CompatMetals.LEAD;
import static com.simibubi.create.foundation.data.recipe.CompatMetals.NICKEL;
import static com.simibubi.create.foundation.data.recipe.CompatMetals.OSMIUM;
import static com.simibubi.create.foundation.data.recipe.CompatMetals.PLATINUM;
import static com.simibubi.create.foundation.data.recipe.CompatMetals.QUICKSILVER;
import static com.simibubi.create.foundation.data.recipe.CompatMetals.SILVER;
import static com.simibubi.create.foundation.data.recipe.CompatMetals.TIN;
import static com.simibubi.create.foundation.data.recipe.CompatMetals.URANIUM;

import java.util.function.Supplier;
import java.util.function.UnaryOperator;

import com.simibubi.create.AllBlocks;
import com.simibubi.create.AllItems;
import com.simibubi.create.AllRecipeTypes;
import com.simibubi.create.AllTags;
import com.simibubi.create.content.contraptions.processing.ProcessingRecipe;
import com.simibubi.create.content.contraptions.processing.ProcessingRecipeBuilder;
import com.simibubi.create.content.palettes.AllPaletteStoneTypes;
import com.simibubi.create.foundation.utility.Lang;

import net.fabricmc.fabric.api.datagen.v1.FabricDataGenerator;
import net.fabricmc.fabric.api.resource.conditions.v1.DefaultResourceConditions;
import net.minecraft.tags.ItemTags;
import net.minecraft.util.Mth;
import net.minecraft.world.item.Items;
import net.minecraft.world.level.ItemLike;
import net.minecraft.world.level.block.Blocks;

public class CrushingRecipeGen extends ProcessingRecipeGen {

	GeneratedRecipe

	BLAZE_ROD = create(() -> Items.BLAZE_ROD, b -> b.duration(100)
		.output(Items.BLAZE_POWDER, 3)
		.output(.25f, Items.BLAZE_POWDER, 3)),

		PRISMARINE_CRYSTALS = create(() -> Items.PRISMARINE_CRYSTALS, b -> b.duration(150)
			.output(1f, Items.QUARTZ, 1)
			.output(.5f, Items.QUARTZ, 2)
			.output(.1f, Items.GLOWSTONE_DUST, 2)),

		OBSIDIAN = create(() -> Blocks.OBSIDIAN, b -> b.duration(500)
			.output(AllItems.POWDERED_OBSIDIAN.get())
			.output(.75f, Blocks.OBSIDIAN)),

		WOOL = create("wool", b -> b.duration(100)
			.require(ItemTags.WOOL)
			.output(Items.STRING, 2)
			.output(.5f, Items.STRING)),

		DIORITE = mineralRecycling(AllPaletteStoneTypes.DIORITE, b -> b.duration(350)
			.output(.25f, Items.QUARTZ, 1)),

		CRIMSITE =
			mineralRecycling(AllPaletteStoneTypes.CRIMSITE, AllItems.CRUSHED_IRON::get, () -> Items.IRON_NUGGET, .4f),

		VERIDIUM = mineralRecycling(AllPaletteStoneTypes.VERIDIUM, AllItems.CRUSHED_COPPER::get,
			() -> AllItems.COPPER_NUGGET::get, .8f),

		ASURINE = mineralRecycling(AllPaletteStoneTypes.ASURINE, AllItems.CRUSHED_ZINC::get,
			() -> AllItems.ZINC_NUGGET::get, .3f),

		OCHRUM =
			mineralRecycling(AllPaletteStoneTypes.OCHRUM, AllItems.CRUSHED_GOLD::get, () -> Items.GOLD_NUGGET, .2f),

		TUFF = mineralRecycling(AllPaletteStoneTypes.TUFF, b -> b.duration(350)
			.output(.25f, Items.FLINT, 1)
			.output(.1f, Items.GOLD_NUGGET, 1)
			.output(.1f, AllItems.COPPER_NUGGET.get(), 1)
			.output(.1f, AllItems.ZINC_NUGGET.get(), 1)
			.output(.1f, Items.IRON_NUGGET, 1)),

		COPPER_ORE = stoneOre(() -> Items.COPPER_ORE, AllItems.CRUSHED_COPPER::get, 5.25f, 250),
		ZINC_ORE = stoneOre(AllBlocks.ZINC_ORE::get, AllItems.CRUSHED_ZINC::get, 1.75f, 250),
		IRON_ORE = stoneOre(() -> Items.IRON_ORE, () -> AllItems.CRUSHED_IRON::get, 1.75f, 250),
		GOLD_ORE = stoneOre(() -> Items.GOLD_ORE, AllItems.CRUSHED_GOLD::get, 1.75f, 250),
		DIAMOND_ORE = stoneOre(() -> Items.DIAMOND_ORE, () -> Items.DIAMOND, 1.75f, 350),
		EMERALD_ORE = stoneOre(() -> Items.EMERALD_ORE, () -> Items.EMERALD, 1.75f, 350),
		COAL_ORE = stoneOre(() -> Items.COAL_ORE, () -> Items.COAL, 1.75f, 150),
		REDSTONE_ORE = stoneOre(() -> Items.REDSTONE_ORE, () -> Items.REDSTONE, 6.5f, 250),
		LAPIS_ORE = stoneOre(() -> Items.LAPIS_ORE, () -> Items.LAPIS_LAZULI, 10.5f, 250),

		DEEP_COPPER_ORE = deepslateOre(() -> Items.DEEPSLATE_COPPER_ORE, AllItems.CRUSHED_COPPER::get, 7.25f, 350),
		DEEP_ZINC_ORE = deepslateOre(AllBlocks.DEEPSLATE_ZINC_ORE::get, AllItems.CRUSHED_ZINC::get, 2.25f, 350),
		DEEP_IRON_ORE = deepslateOre(() -> Items.DEEPSLATE_IRON_ORE, AllItems.CRUSHED_IRON::get, 2.25f, 350),
		DEEP_GOLD_ORE = deepslateOre(() -> Items.DEEPSLATE_GOLD_ORE, AllItems.CRUSHED_GOLD::get, 2.25f, 350),
		DEEP_DIAMOND_ORE = deepslateOre(() -> Items.DEEPSLATE_DIAMOND_ORE, () -> Items.DIAMOND, 2.25f, 450),
		DEEP_EMERALD_ORE = stoneOre(() -> Items.DEEPSLATE_EMERALD_ORE, () -> Items.EMERALD, 2.25f, 450),
		DEEP_COAL_ORE = deepslateOre(() -> Items.DEEPSLATE_COAL_ORE, () -> Items.COAL, 1.75f, 250),
		DEEP_REDSTONE_ORE = deepslateOre(() -> Items.DEEPSLATE_REDSTONE_ORE, () -> Items.REDSTONE, 7.5f, 350),
		DEEP_LAPIS_ORE = deepslateOre(() -> Items.DEEPSLATE_LAPIS_ORE, () -> Items.LAPIS_LAZULI, 12.5f, 350),

		NETHER_GOLD_ORE = netherOre(() -> Items.NETHER_GOLD_ORE, () -> Items.GOLD_NUGGET, 7.5f, 350),
		NETHER_QUARTZ_ORE = netherOre(() -> Items.NETHER_QUARTZ_ORE, () -> Items.QUARTZ, 2.25f, 350),

		RAW_COPPER_ORE = rawOre(() -> Items.RAW_COPPER, AllItems.CRUSHED_COPPER::get, 1),
		RAW_ZINC_ORE = rawOre(AllItems.RAW_ZINC::get, AllItems.CRUSHED_ZINC::get, 1),
		RAW_IRON_ORE = rawOre(() -> Items.RAW_IRON, AllItems.CRUSHED_IRON::get, 1),
		RAW_GOLD_ORE = rawOre(() -> Items.RAW_GOLD, AllItems.CRUSHED_GOLD::get, 1),

		OSMIUM_RAW_ORE = moddedRawOre(OSMIUM, AllItems.CRUSHED_OSMIUM::get, 1),
		PLATINUM_RAW_ORE = moddedRawOre(PLATINUM, AllItems.CRUSHED_PLATINUM::get, 1),
		SILVER_RAW_ORE = moddedRawOre(SILVER, AllItems.CRUSHED_SILVER::get, 1),
		TIN_RAW_ORE = moddedRawOre(TIN, AllItems.CRUSHED_TIN::get, 1),
		QUICKSILVER_RAW_ORE = moddedRawOre(QUICKSILVER, AllItems.CRUSHED_QUICKSILVER::get, 1),
		LEAD_RAW_ORE = moddedRawOre(LEAD, AllItems.CRUSHED_LEAD::get, 1),
		ALUMINUM_RAW_ORE = moddedRawOre(ALUMINUM, AllItems.CRUSHED_BAUXITE::get, 1),
		URANIUM_RAW_ORE = moddedRawOre(URANIUM, AllItems.CRUSHED_URANIUM::get, 1),
		NICKEL_RAW_ORE = moddedRawOre(NICKEL, AllItems.CRUSHED_NICKEL::get, 1),

		RAW_COPPER_BLOCK = rawOre(() -> Items.RAW_COPPER_BLOCK,AllItems.CRUSHED_COPPER::get, 9),
		RAW_ZINC_BLOCK = rawOre(AllBlocks.RAW_ZINC_BLOCK::get, AllItems.CRUSHED_ZINC::get, 9),
		RAW_IRON_BLOCK = rawOre(() -> Items.RAW_IRON_BLOCK, AllItems.CRUSHED_IRON::get, 9),
		RAW_GOLD_BLOCK = rawOre(() -> Items.RAW_GOLD_BLOCK, AllItems.CRUSHED_GOLD::get, 9),

		OSMIUM_RAW_BLOCK = moddedRawOre(OSMIUM, AllItems.CRUSHED_OSMIUM::get, 9),
		PLATINUM_RAW_BLOCK = moddedRawOre(PLATINUM, AllItems.CRUSHED_PLATINUM::get, 9),
		SILVER_RAW_BLOCK = moddedRawOre(SILVER, AllItems.CRUSHED_SILVER::get, 9),
		TIN_RAW_BLOCK = moddedRawOre(TIN, AllItems.CRUSHED_TIN::get, 9),
		QUICKSILVER_RAW_BLOCK = moddedRawOre(QUICKSILVER, AllItems.CRUSHED_QUICKSILVER::get, 9),
		LEAD_RAW_BLOCK = moddedRawOre(LEAD, AllItems.CRUSHED_LEAD::get, 9),
		ALUMINUM_RAW_BLOCK = moddedRawOre(ALUMINUM, AllItems.CRUSHED_BAUXITE::get, 9),
		URANIUM_RAW_BLOCK = moddedRawOre(URANIUM, AllItems.CRUSHED_URANIUM::get, 9),
		NICKEL_RAW_BLOCK = moddedRawOre(NICKEL, AllItems.CRUSHED_NICKEL::get, 9),

		NETHER_WART = create("nether_wart_block", b -> b.duration(150)
			.require(Blocks.NETHER_WART_BLOCK)
			.output(.25f, Items.NETHER_WART, 1)),

		AMETHYST_CLUSTER = create(() -> Blocks.AMETHYST_CLUSTER, b -> b.duration(150)
			.output(Items.AMETHYST_SHARD, 7)
			.output(.5f, Items.AMETHYST_SHARD)),

		GLOWSTONE = create(() -> Blocks.GLOWSTONE, b -> b.duration(150)
			.output(Items.GLOWSTONE_DUST, 3)
			.output(.5f, Items.GLOWSTONE_DUST)),

		LEATHER_HORSE_ARMOR = create(() -> Items.LEATHER_HORSE_ARMOR, b -> b.duration(200)
			.output(Items.LEATHER, 2)
			.output(.5f, Items.LEATHER, 2)),

		IRON_HORSE_ARMOR = create(() -> Items.IRON_HORSE_ARMOR, b -> b.duration(200)
			.output(Items.IRON_INGOT, 2)
			.output(.5f, Items.LEATHER, 1)
			.output(.5f, Items.IRON_INGOT, 1)
			.output(.25f, Items.STRING, 2)
			.output(.25f, Items.IRON_NUGGET, 4)),

		GOLDEN_HORSE_ARMOR = create(() -> Items.GOLDEN_HORSE_ARMOR, b -> b.duration(200)
			.output(Items.GOLD_INGOT, 2)
			.output(.5f, Items.LEATHER, 2)
			.output(.5f, Items.GOLD_INGOT, 2)
			.output(.25f, Items.STRING, 2)
			.output(.25f, Items.GOLD_NUGGET, 8)),

		DIAMOND_HORSE_ARMOR = create(() -> Items.DIAMOND_HORSE_ARMOR, b -> b.duration(200)
			.output(Items.DIAMOND, 1)
			.output(.5f, Items.LEATHER, 2)
			.output(.1f, Items.DIAMOND, 3)
			.output(.25f, Items.STRING, 2)),

		GRAVEL = create(() -> Blocks.GRAVEL, b -> b.duration(250)
			.output(Blocks.SAND)
			.output(.1f, Items.FLINT)
			.output(.05f, Items.CLAY_BALL)),

		NETHERRACK = create(() -> Blocks.NETHERRACK, b -> b.duration(250)
			.output(AllItems.CINDER_FLOUR.get())
			.output(.5f, AllItems.CINDER_FLOUR.get()))

	;

	protected GeneratedRecipe stoneOre(Supplier<ItemLike> ore, Supplier<ItemLike> raw, float expectedAmount,
		int duration) {
		return ore(Blocks.COBBLESTONE, ore, raw, expectedAmount, duration);
	}

	protected GeneratedRecipe deepslateOre(Supplier<ItemLike> ore, Supplier<ItemLike> raw, float expectedAmount,
		int duration) {
		return ore(Blocks.COBBLED_DEEPSLATE, ore, raw, expectedAmount, duration);
	}

	protected GeneratedRecipe netherOre(Supplier<ItemLike> ore, Supplier<ItemLike> raw, float expectedAmount,
		int duration) {
		return ore(Blocks.NETHERRACK, ore, raw, expectedAmount, duration);
	}

	protected GeneratedRecipe mineralRecycling(AllPaletteStoneTypes type, Supplier<ItemLike> crushed,
		Supplier<ItemLike> nugget, float chance) {
		return mineralRecycling(type, b -> b.duration(250)
			.output(chance, crushed.get(), 1)
			.output(chance, nugget.get(), 1));
	}

	protected GeneratedRecipe mineralRecycling(AllPaletteStoneTypes type,
		UnaryOperator<ProcessingRecipeBuilder<ProcessingRecipe<?>>> transform) {
		create(Lang.asId(type.name()) + "_recycling", b -> transform.apply(b.require(type.materialTag)));
		return create(type.getBaseBlock()::get, transform);
	}

	protected GeneratedRecipe ore(ItemLike stoneType, Supplier<ItemLike> ore, Supplier<ItemLike> raw,
		float expectedAmount, int duration) {
		return create(ore, b -> {
			ProcessingRecipeBuilder<ProcessingRecipe<?>> builder = b.duration(duration)
				.output(raw.get(), Mth.floor(expectedAmount));
			float extra = expectedAmount - Mth.floor(expectedAmount);
			if (extra > 0)
				builder.output(extra, raw.get(), 1);
			builder.output(.75f, AllItems.EXP_NUGGET.get(), 1);
			return builder.output(.125f, stoneType);
		});
	}

	protected GeneratedRecipe rawOre(Supplier<ItemLike> input, Supplier<ItemLike> result, int amount) {
		return create(input, b -> b.duration(400)
			.output(result.get(), amount)
			.output(.75f, AllItems.EXP_NUGGET.get(), amount));
	}

<<<<<<< HEAD
	protected GeneratedRecipe moddedRawOre(String name, Supplier<ItemLike> result, int amount) {
=======
	protected GeneratedRecipe moddedRawOre(CompatMetals metal, Supplier<ItemLike> result, int amount) {
		String name = metal.getName();
>>>>>>> 3c87044d
		return create("raw_" + name + (amount == 1 ? "_ore" : "_block"), b -> {
			String prefix = amount == 1 ? "raw_ores/" : "raw_blocks/";
			return b.duration(400)
				.withCondition(DefaultResourceConditions.itemTagsPopulated(AllTags.forgeItemTag(prefix + name)))
				.require(AllTags.forgeItemTag(prefix + name))
				.output(result.get(), amount)
				.output(.75f, AllItems.EXP_NUGGET.get(), amount);
		});
	}

<<<<<<< HEAD
	public CrushingRecipeGen(FabricDataGenerator p_i48262_1_) {
		super(p_i48262_1_);
=======
	public CrushingRecipeGen(DataGenerator dataGenerator) {
		super(dataGenerator);
>>>>>>> 3c87044d
	}

	@Override
	protected AllRecipeTypes getRecipeType() {
		return AllRecipeTypes.CRUSHING;
	}

}<|MERGE_RESOLUTION|>--- conflicted
+++ resolved
@@ -221,12 +221,8 @@
 			.output(.75f, AllItems.EXP_NUGGET.get(), amount));
 	}
 
-<<<<<<< HEAD
-	protected GeneratedRecipe moddedRawOre(String name, Supplier<ItemLike> result, int amount) {
-=======
 	protected GeneratedRecipe moddedRawOre(CompatMetals metal, Supplier<ItemLike> result, int amount) {
 		String name = metal.getName();
->>>>>>> 3c87044d
 		return create("raw_" + name + (amount == 1 ? "_ore" : "_block"), b -> {
 			String prefix = amount == 1 ? "raw_ores/" : "raw_blocks/";
 			return b.duration(400)
@@ -237,13 +233,8 @@
 		});
 	}
 
-<<<<<<< HEAD
 	public CrushingRecipeGen(FabricDataGenerator p_i48262_1_) {
 		super(p_i48262_1_);
-=======
-	public CrushingRecipeGen(DataGenerator dataGenerator) {
-		super(dataGenerator);
->>>>>>> 3c87044d
 	}
 
 	@Override
