--- conflicted
+++ resolved
@@ -509,10 +509,6 @@
 		});
 	}
 
-<<<<<<< HEAD
-	public CrushingRecipeGen(FabricDataOutput output) {
-		super(output);
-=======
 	protected GeneratedRecipe sgStoneOres(String... types) {
 		for (String type : types) {
 			create(Mods.SILENT_GEMS.recipeId(type + "_ore"), b -> b.duration(350)
@@ -610,9 +606,8 @@
 		return null;
 	}
 
-	public CrushingRecipeGen(FabricDataGenerator p_i48262_1_) {
-		super(p_i48262_1_);
->>>>>>> 52960a4a
+	public CrushingRecipeGen(FabricDataOutput output) {
+		super(output);
 	}
 
 	@Override
