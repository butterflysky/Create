package com.simibubi.create.foundation.data.recipe;

import static com.simibubi.create.foundation.data.recipe.CompatMetals.ALUMINUM;
import static com.simibubi.create.foundation.data.recipe.CompatMetals.LEAD;
import static com.simibubi.create.foundation.data.recipe.CompatMetals.NICKEL;
import static com.simibubi.create.foundation.data.recipe.CompatMetals.OSMIUM;
import static com.simibubi.create.foundation.data.recipe.CompatMetals.PLATINUM;
import static com.simibubi.create.foundation.data.recipe.CompatMetals.QUICKSILVER;
import static com.simibubi.create.foundation.data.recipe.CompatMetals.SILVER;
import static com.simibubi.create.foundation.data.recipe.CompatMetals.TIN;
import static com.simibubi.create.foundation.data.recipe.CompatMetals.URANIUM;

import java.util.function.Supplier;
import java.util.function.UnaryOperator;

import com.simibubi.create.AllBlocks;
import com.simibubi.create.AllItems;
import com.simibubi.create.AllRecipeTypes;
import com.simibubi.create.AllTags;
import com.simibubi.create.content.decoration.palettes.AllPaletteStoneTypes;
import com.simibubi.create.content.processing.recipe.ProcessingRecipe;
import com.simibubi.create.content.processing.recipe.ProcessingRecipeBuilder;
import com.simibubi.create.foundation.utility.Lang;

import me.alphamode.forgetags.Tags;
import net.fabricmc.fabric.api.datagen.v1.FabricDataGenerator;
import net.fabricmc.fabric.api.resource.conditions.v1.DefaultResourceConditions;
import net.minecraft.core.Registry;
import net.minecraft.resources.ResourceLocation;
import net.minecraft.tags.ItemTags;
import net.minecraft.tags.TagKey;
import net.minecraft.util.Mth;
import net.minecraft.world.item.Item;
import net.minecraft.world.item.Items;
import net.minecraft.world.level.ItemLike;
import net.minecraft.world.level.block.Blocks;

public class CrushingRecipeGen extends ProcessingRecipeGen {

	GeneratedRecipe

	BLAZE_ROD = create(() -> Items.BLAZE_ROD, b -> b.duration(100)
		.output(Items.BLAZE_POWDER, 3)
		.output(.25f, Items.BLAZE_POWDER, 3)),

		PRISMARINE_CRYSTALS = create(() -> Items.PRISMARINE_CRYSTALS, b -> b.duration(150)
			.output(1f, Items.QUARTZ, 1)
			.output(.5f, Items.QUARTZ, 2)
			.output(.1f, Items.GLOWSTONE_DUST, 2)),

		LEATHER_HORSE_ARMOR = create(() -> Items.LEATHER_HORSE_ARMOR, b -> b.duration(200)
			.output(Items.LEATHER, 2)
			.output(.5f, Items.LEATHER, 2)),

		IRON_HORSE_ARMOR = create(() -> Items.IRON_HORSE_ARMOR, b -> b.duration(200)
			.output(Items.IRON_INGOT, 2)
			.output(.5f, Items.LEATHER, 1)
			.output(.5f, Items.IRON_INGOT, 1)
			.output(.25f, Items.STRING, 2)
			.output(.25f, Items.IRON_NUGGET, 4)),

		GOLDEN_HORSE_ARMOR = create(() -> Items.GOLDEN_HORSE_ARMOR, b -> b.duration(200)
			.output(Items.GOLD_INGOT, 2)
			.output(.5f, Items.LEATHER, 2)
			.output(.5f, Items.GOLD_INGOT, 2)
			.output(.25f, Items.STRING, 2)
			.output(.25f, Items.GOLD_NUGGET, 8)),

		DIAMOND_HORSE_ARMOR = create(() -> Items.DIAMOND_HORSE_ARMOR, b -> b.duration(200)
			.output(Items.DIAMOND, 1)
			.output(.5f, Items.LEATHER, 2)
			.output(.1f, Items.DIAMOND, 3)
			.output(.25f, Items.STRING, 2)),

		WOOL = create("wool", b -> b.duration(100)
			.require(ItemTags.WOOL)
			.output(Items.STRING, 2)
			.output(.5f, Items.STRING)),

		NETHER_WART = create("nether_wart_block", b -> b.duration(150)
			.require(Blocks.NETHER_WART_BLOCK)
			.output(.25f, Items.NETHER_WART, 1)),

		AMETHYST_CLUSTER = create(() -> Blocks.AMETHYST_CLUSTER, b -> b.duration(150)
			.output(Items.AMETHYST_SHARD, 7)
			.output(.5f, Items.AMETHYST_SHARD)),

		GLOWSTONE = create(() -> Blocks.GLOWSTONE, b -> b.duration(150)
			.output(Items.GLOWSTONE_DUST, 3)
			.output(.5f, Items.GLOWSTONE_DUST)),

		AMETHYST_BLOCK = create(() -> Blocks.AMETHYST_BLOCK, b -> b.duration(150)
			.output(Items.AMETHYST_SHARD, 3)
			.output(.5f, Items.AMETHYST_SHARD)),

		GRAVEL = create(() -> Blocks.GRAVEL, b -> b.duration(250)
			.output(Blocks.SAND)
			.output(.1f, Items.FLINT)
			.output(.05f, Items.CLAY_BALL)),

		NETHERRACK = create(() -> Blocks.NETHERRACK, b -> b.duration(250)
			.output(AllItems.CINDER_FLOUR.get())
			.output(.5f, AllItems.CINDER_FLOUR.get())
			.whenModMissing(Mods.ENS.getId())),

		OBSIDIAN = create(() -> Blocks.OBSIDIAN, b -> b.duration(500)
			.output(AllItems.POWDERED_OBSIDIAN.get())
			.output(.75f, Blocks.OBSIDIAN)),

		DIORITE = ensMineralRecycling(AllPaletteStoneTypes.DIORITE, b -> b.duration(350)
			.output(.25f, Items.QUARTZ, 1)),

		CRIMSITE =
			mineralRecycling(AllPaletteStoneTypes.CRIMSITE, AllItems.CRUSHED_IRON::get, () -> Items.IRON_NUGGET, .4f),

		VERIDIUM = mineralRecycling(AllPaletteStoneTypes.VERIDIUM, AllItems.CRUSHED_COPPER::get,
			() -> AllItems.COPPER_NUGGET::get, .8f),

		ASURINE = mineralRecycling(AllPaletteStoneTypes.ASURINE, AllItems.CRUSHED_ZINC::get,
			() -> AllItems.ZINC_NUGGET::get, .3f),

		OCHRUM =
			mineralRecycling(AllPaletteStoneTypes.OCHRUM, AllItems.CRUSHED_GOLD::get, () -> Items.GOLD_NUGGET, .2f),

		TUFF = mineralRecycling(AllPaletteStoneTypes.TUFF, b -> b.duration(350)
			.output(.25f, Items.FLINT, 1)
			.output(.1f, Items.GOLD_NUGGET, 1)
			.output(.1f, AllItems.COPPER_NUGGET.get(), 1)
			.output(.1f, AllItems.ZINC_NUGGET.get(), 1)
			.output(.1f, Items.IRON_NUGGET, 1)),

		COAL_ORE = stoneOre(() -> Items.COAL_ORE, () -> Items.COAL, 1.75f, 150),
		IRON_ORE = stoneOre(() -> Items.IRON_ORE, AllItems.CRUSHED_IRON::get, 1.75f, 250),
		COPPER_ORE = stoneOre(() -> Items.COPPER_ORE, AllItems.CRUSHED_COPPER::get, 5.25f, 250),
		GOLD_ORE = stoneOre(() -> Items.GOLD_ORE, AllItems.CRUSHED_GOLD::get, 1.75f, 250),
		REDSTONE_ORE = stoneOre(() -> Items.REDSTONE_ORE, () -> Items.REDSTONE, 6.5f, 250),
		EMERALD_ORE = stoneOre(() -> Items.EMERALD_ORE, () -> Items.EMERALD, 1.75f, 350),
		LAPIS_ORE = stoneOre(() -> Items.LAPIS_ORE, () -> Items.LAPIS_LAZULI, 10.5f, 250),
		DIAMOND_ORE = stoneOre(() -> Items.DIAMOND_ORE, () -> Items.DIAMOND, 1.75f, 350),
		ZINC_ORE = stoneOre(AllBlocks.ZINC_ORE::get, AllItems.CRUSHED_ZINC::get, 1.75f, 250),

		DEEP_COAL_ORE = deepslateOre(() -> Items.DEEPSLATE_COAL_ORE, () -> Items.COAL, 2.25f, 300),
		DEEP_IRON_ORE = deepslateOre(() -> Items.DEEPSLATE_IRON_ORE, AllItems.CRUSHED_IRON::get, 2.25f, 350),
		DEEP_COPPER_ORE = deepslateOre(() -> Items.DEEPSLATE_COPPER_ORE, AllItems.CRUSHED_COPPER::get, 7.25f, 350),
		DEEP_GOLD_ORE = deepslateOre(() -> Items.DEEPSLATE_GOLD_ORE, AllItems.CRUSHED_GOLD::get, 2.25f, 350),
		DEEP_REDSTONE_ORE = deepslateOre(() -> Items.DEEPSLATE_REDSTONE_ORE, () -> Items.REDSTONE, 7.5f, 350),
		DEEP_EMERALD_ORE = deepslateOre(() -> Items.DEEPSLATE_EMERALD_ORE, () -> Items.EMERALD, 2.25f, 450),
		DEEP_LAPIS_ORE = deepslateOre(() -> Items.DEEPSLATE_LAPIS_ORE, () -> Items.LAPIS_LAZULI, 12.5f, 350),
		DEEP_DIAMOND_ORE = deepslateOre(() -> Items.DEEPSLATE_DIAMOND_ORE, () -> Items.DIAMOND, 2.25f, 450),
		DEEP_ZINC_ORE = deepslateOre(AllBlocks.DEEPSLATE_ZINC_ORE::get, AllItems.CRUSHED_ZINC::get, 2.25f, 350),

		NETHER_GOLD_ORE = netherOre(() -> Items.NETHER_GOLD_ORE, () -> Items.GOLD_NUGGET, 18, 350),
		NETHER_QUARTZ_ORE = netherOre(() -> Items.NETHER_QUARTZ_ORE, () -> Items.QUARTZ, 2.25f, 350),

		GILDED_BLACKSTONE = ore(Items.BLACKSTONE, () -> Items.GILDED_BLACKSTONE, () -> Items.GOLD_NUGGET, 18, 400),

		OSMIUM_ORE = moddedOre(OSMIUM, AllItems.CRUSHED_OSMIUM::get),
		PLATINUM_ORE = moddedOre(PLATINUM, AllItems.CRUSHED_PLATINUM::get),
		SILVER_ORE = moddedOre(SILVER, AllItems.CRUSHED_SILVER::get),
		TIN_ORE = moddedOre(TIN, AllItems.CRUSHED_TIN::get),
		QUICKSILVER_ORE = moddedOre(QUICKSILVER, AllItems.CRUSHED_QUICKSILVER::get),
		LEAD_ORE = moddedOre(LEAD, AllItems.CRUSHED_LEAD::get),
		ALUMINUM_ORE = moddedOre(ALUMINUM, AllItems.CRUSHED_BAUXITE::get),
		URANIUM_ORE = moddedOre(URANIUM, AllItems.CRUSHED_URANIUM::get),
		NICKEL_ORE = moddedOre(NICKEL, AllItems.CRUSHED_NICKEL::get),

		RAW_IRON_ORE = rawOre("iron", () -> Tags.Items.RAW_MATERIALS_IRON, AllItems.CRUSHED_IRON::get, 1),
		RAW_COPPER_ORE = rawOre("copper", () -> Tags.Items.RAW_MATERIALS_COPPER, AllItems.CRUSHED_COPPER::get, 1),
		RAW_GOLD_ORE = rawOre("gold", () -> Tags.Items.RAW_MATERIALS_GOLD, AllItems.CRUSHED_GOLD::get, 2),
		RAW_ZINC_ORE = rawOre("zinc", () -> AllTags.forgeItemTag("raw_materials/zinc"), AllItems.CRUSHED_ZINC::get, 1),

		OSMIUM_RAW_ORE = moddedRawOre(OSMIUM, AllItems.CRUSHED_OSMIUM::get),
		PLATINUM_RAW_ORE = moddedRawOre(PLATINUM, AllItems.CRUSHED_PLATINUM::get),
		SILVER_RAW_ORE = moddedRawOre(SILVER, AllItems.CRUSHED_SILVER::get),
		TIN_RAW_ORE = moddedRawOre(TIN, AllItems.CRUSHED_TIN::get),
		QUICKSILVER_RAW_ORE = moddedRawOre(QUICKSILVER, AllItems.CRUSHED_QUICKSILVER::get),
		LEAD_RAW_ORE = moddedRawOre(LEAD, AllItems.CRUSHED_LEAD::get),
		ALUMINUM_RAW_ORE = moddedRawOre(ALUMINUM, AllItems.CRUSHED_BAUXITE::get),
		URANIUM_RAW_ORE = moddedRawOre(URANIUM, AllItems.CRUSHED_URANIUM::get),
		NICKEL_RAW_ORE = moddedRawOre(NICKEL, AllItems.CRUSHED_NICKEL::get),

		RAW_IRON_BLOCK = rawOreBlock("iron", () -> Tags.Items.STORAGE_BLOCKS_RAW_IRON, AllItems.CRUSHED_IRON::get, 1),
		RAW_COPPER_BLOCK = rawOreBlock("copper", () -> Tags.Items.STORAGE_BLOCKS_RAW_COPPER, AllItems.CRUSHED_COPPER::get, 1),
		RAW_GOLD_BLOCK = rawOreBlock("gold", () -> Tags.Items.STORAGE_BLOCKS_RAW_GOLD, AllItems.CRUSHED_GOLD::get, 2),
		RAW_ZINC_BLOCK = rawOreBlock("zinc", () -> AllTags.forgeItemTag("storage_blocks/raw_zinc"), AllItems.CRUSHED_ZINC::get, 1),

		OSMIUM_RAW_BLOCK = moddedRawOreBlock(OSMIUM, AllItems.CRUSHED_OSMIUM::get),
		PLATINUM_RAW_BLOCK = moddedRawOreBlock(PLATINUM, AllItems.CRUSHED_PLATINUM::get),
		SILVER_RAW_BLOCK = moddedRawOreBlock(SILVER, AllItems.CRUSHED_SILVER::get),
		TIN_RAW_BLOCK = moddedRawOreBlock(TIN, AllItems.CRUSHED_TIN::get),
		QUICKSILVER_RAW_BLOCK = moddedRawOreBlock(QUICKSILVER, AllItems.CRUSHED_QUICKSILVER::get),
		LEAD_RAW_BLOCK = moddedRawOreBlock(LEAD, AllItems.CRUSHED_LEAD::get),
		ALUMINUM_RAW_BLOCK = moddedRawOreBlock(ALUMINUM, AllItems.CRUSHED_BAUXITE::get),
		URANIUM_RAW_BLOCK = moddedRawOreBlock(URANIUM, AllItems.CRUSHED_URANIUM::get),
		NICKEL_RAW_BLOCK = moddedRawOreBlock(NICKEL, AllItems.CRUSHED_NICKEL::get),

		// AE2
		AE2_DEEPSLATE_ORE = create(Mods.AE2.recipeId("deepslate_quartz_ore"), b -> b.duration(300)
				.require(Mods.AE2, "deepslate_quartz_ore")
				.output(Mods.AE2, "certus_quartz_crystal")
				.output(1f, Mods.AE2, "certus_quartz_dust", 4)
				.output(.5f, Mods.AE2, "certus_quartz_dust", 1)
				.output(.125f, Items.COBBLED_DEEPSLATE)
				.whenModLoaded(Mods.AE2.getId())),

		AE2_ORE = create(Mods.AE2.recipeId("quartz_ore"), b -> b.duration(300)
				.require(Mods.AE2, "quartz_ore")
				.output(Mods.AE2, "certus_quartz_crystal")
				.output(1f, Mods.AE2, "certus_quartz_dust", 4)
				.output(.5f, Mods.AE2, "certus_quartz_dust", 1)
				.output(.125f, Items.COBBLESTONE)
				.whenModLoaded(Mods.AE2.getId())),

		// Oh The Biomes You'll Go
		BYG_AMETRINE_ORE = create(Mods.BYG.recipeId("ametrine_ore"), b -> b.duration(500)
				.require(AllTags.optionalTag(Registry.ITEM,
						new ResourceLocation("forge", "ores/ametrine")))
				.output(1f, Mods.BYG, "ametrine_gems", 2)
				.output(.25f, Mods.BYG, "ametrine_gems", 1)
				.output(.75f, AllItems.EXP_NUGGET.get(), 1)
				.output(.125f, Mods.BYG, "cobbled_ether_stone", 1)
				.whenModLoaded(Mods.BYG.getId())),

		BYG_ANTHRACITE_ORE = create(Mods.BYG.recipeId("anthracite_ore"), b -> b.duration(150)
				.require(AllTags.optionalTag(Registry.ITEM,
						new ResourceLocation("forge", "ores/anthracite")))
				.output(1f, Mods.BYG, "anthracite", 2)
				.output(.5f, Mods.BYG, "anthracite", 1)
				.output(.75f, AllItems.EXP_NUGGET.get(), 1)
				.output(.125f, Mods.BYG, "brimstone", 1)
				.whenModLoaded(Mods.BYG.getId())),

		BYG_BLUE_GOLD_ORE = create(Mods.BYG.recipeId("blue_nether_gold_ore"), b -> b.duration(350)
				.require(Mods.BYG, "blue_nether_gold_ore")
				.output(1f, Items.GOLD_NUGGET, 18)
				.output(.75f, AllItems.EXP_NUGGET.get(), 1)
				.output(.125f, Mods.BYG, "blue_netherrack", 1)
				.whenModLoaded(Mods.BYG.getId())),

		BYG_BLUE_QUARTZ_ORE = create(Mods.BYG.recipeId("blue_nether_quartz_ore"), b -> b.duration(350)
				.require(Mods.BYG, "blue_nether_quartz_ore")
				.output(1f, Items.QUARTZ, 2)
				.output(.25f, Items.QUARTZ, 1)
				.output(.75f, AllItems.EXP_NUGGET.get(), 1)
				.output(.125f, Mods.BYG, "blue_netherrack", 1)
				.whenModLoaded(Mods.BYG.getId())),

		BYG_BRIMSTONE_GOLD_ORE = create(Mods.BYG.recipeId("brimstone_nether_gold_ore"), b -> b.duration(350)
				.require(Mods.BYG, "brimstone_nether_gold_ore")
				.output(1f, Items.GOLD_NUGGET, 18)
				.output(.75f, AllItems.EXP_NUGGET.get(), 1)
				.output(.125f, Mods.BYG, "brimstone", 1)
				.whenModLoaded(Mods.BYG.getId())),

		BYG_BRIMSTONE_QUARTZ_ORE = create(Mods.BYG.recipeId("brimstone_nether_quartz_ore"), b -> b.duration(350)
				.require(Mods.BYG, "brimstone_nether_quartz_ore")
				.output(1f, Items.QUARTZ, 2)
				.output(.25f, Items.QUARTZ, 1)
				.output(.75f, AllItems.EXP_NUGGET.get(), 1)
				.output(.125f, Mods.BYG, "brimstone", 1)
				.whenModLoaded(Mods.BYG.getId())),

		BYG_REDSTONE_ORE = create(Mods.BYG.recipeId("cryptic_redstone_ore"), b -> b.duration(250)
				.require(Mods.BYG, "cryptic_redstone_ore")
				.output(1f, Items.REDSTONE, 6)
				.output(.5f, Items.REDSTONE, 1)
				.output(.75f, AllItems.EXP_NUGGET.get(), 1)
				.output(.125f, Mods.BYG, "cryptic_stone", 1)
				.whenModLoaded(Mods.BYG.getId())),

		BYG_EMERALDITE_ORE = create(Mods.BYG.recipeId("emeraldite_ore"), b -> b.duration(500)
				.require(AllTags.forgeItemTag("ores/emeraldite"))
				.output(1f,Mods.BYG, "emeraldite_shards", 2)
				.output(.25f, Mods.BYG, "emeraldite_shards", 1)
				.output(.75f, AllItems.EXP_NUGGET.get(), 1)
				.output(.125f, Mods.BYG, "scoria_cobblestone", 1)
				.whenModLoaded(Mods.BYG.getId())),

		BYG_LIGNITE_ORE = create(Mods.BYG.recipeId("lignite_ore"), b -> b.duration(300)
				.require(AllTags.forgeItemTag("ores/lignite"))
				.output(1f,Mods.BYG, "lignite", 2)
				.output(.5f, Mods.BYG, "lignite", 2)
				.output(.75f, AllItems.EXP_NUGGET.get(), 1)
				.output(.125f, Mods.BYG, "cobbled_ether_stone", 1)
				.whenModLoaded(Mods.BYG.getId())),

		BYG_NETHERRACK_ORE = create(Mods.BYG.recipeId("pervaded_netherrack"), b -> b.duration(150)
				.require(AllTags.forgeItemTag("ores/emeraldite"))
				.output(1f, Items.GLOWSTONE, 2)
				.output(.5f, Items.GLOWSTONE, 1)
				.output(.75f, AllItems.EXP_NUGGET.get(), 1)
				.output(.125f, Items.NETHERRACK, 1)
				.whenModLoaded(Mods.BYG.getId())),

		BYG_RED_ROCK_ORE = create(Mods.BYG.recipeId("red_rock"), b -> b.duration(150)
				.require(Mods.BYG, "red_rock")
				.output(1f, Items.RED_SAND, 1)
				.whenModLoaded(Mods.BYG.getId())),

		// Druidcraft

		DC_AMBER_ORE = create(Mods.DRUIDCRAFT.recipeId("amber_ore"), b -> b.duration(300)
				.require(Mods.DRUIDCRAFT, "amber_ore")
				.output(1f, Mods.DRUIDCRAFT, "amber", 2)
				.output(.5f, Mods.DRUIDCRAFT, "amber", 1)
				.output(.125f, Items.COBBLESTONE, 1)
				.whenModLoaded(Mods.DRUIDCRAFT.getId())),

		DC_FIERY_GLASS_ORE = create(Mods.DRUIDCRAFT.recipeId("fiery_glass_ore"), b -> b.duration(300)
				.require(Mods.DRUIDCRAFT, "fiery_glass_ore")
				.output(1f, Mods.DRUIDCRAFT, "fiery_glass", 8)
				.output(.25f, Mods.DRUIDCRAFT, "fiery_glass", 6)
				.output(.125f, Items.COBBLESTONE, 1)
				.whenModLoaded(Mods.DRUIDCRAFT.getId())),

		DC_MOONSTONE_ORE = create(Mods.DRUIDCRAFT.recipeId("moonstone_ore"), b -> b.duration(300)
				.require(Mods.DRUIDCRAFT, "moonstone_ore")
				.output(1f, Mods.DRUIDCRAFT, "moonstone", 2)
				.output(.5f, Mods.DRUIDCRAFT, "moonstone", 1)
				.output(.125f, Items.COBBLESTONE, 1)
				.whenModLoaded(Mods.DRUIDCRAFT.getId())),

		// Neapolitan

		NEA_ICE = create(Mods.NEA.recipeId("ice"), b -> b.duration(100)
				.require(Items.ICE)
				.output(1f, Mods.NEA, "ice_cubes", 3)
				.output(.25f, Mods.NEA, "ice_cubes", 3)
				.whenModLoaded(Mods.NEA.getId())),

		// Quark

		Q_MOSS = create(Mods.Q.recipeId("moss_block"), b -> b.duration(50)
				.require(Items.MOSS_BLOCK)
				.output(1f, Mods.Q, "moss_paste", 2)
				.output(.1f, Mods.Q, "moss_paste", 1)
				.whenModLoaded(Mods.Q.getId())),

		// Silent Gems

		SG_STONE = sgStoneOres("agate", "amber", "amethyst", "aquamarine", "garnet", "green_sapphire",
				"helidor", "morganite", "onyx", "opal", "peridot", "phosphophyllite", "ruby", "sapphire",
				"tanzite", "topaz"),

		SG_NETHER = sgNetherOres("alexandrite", "ametrine", "beniotite", "black_diamond", "carnelian",
				"citrine", "eculase", "iolite", "jasper", "lepidolite", "malachite", "moldavite", "moonstone",
				"spinel", "turquoise", "zircon"),

		SG_END = sgEndOres("ammolite", "apatite", "cats_eye", "chrysoprase", "coral", "flourite",
				"jade", "kunzite", "kyanite", "pearl", "pyrope", "rose_quartz", "sodalite", "sunstone",
				"tektite", "yellow_diamond"),

		// Simple Farming

		SF = sfPlants("barley", "oat", "rice", "rye"),

		// Thermal Expansion

		TH = thOres("apatite", "cinnabar", "niter", "sulfur"),

		//Galosphere

		GS_ALLURITE = create(Mods.GS.recipeId("allurite"), b -> b.duration(300)
				.require(AllTags.AllItemTags.ALLURITE.tag)
				.output(.8f, Mods.GS, "allurite_shard", 4)
				.whenModLoaded(Mods.GS.getId())),

		GS_LUMIERE = create(Mods.GS.recipeId("lumiere"), b -> b.duration(300)
				.require(AllTags.AllItemTags.LUMIERE.tag)
				.output(.8f, Mods.GS, "lumiere_shard", 4)
				.whenModLoaded(Mods.GS.getId())),

		GS_AMETHYST = create(Mods.GS.recipeId("amethyst"), b -> b.duration(300)
				.require(AllTags.AllItemTags.AMETHYST.tag)
				.output(.8f, Items.AMETHYST_SHARD, 4)
				.whenModLoaded(Mods.GS.getId())),

		//Elementary Ores
		EO_COAL_NETHER = eoNetherOre("coal", Items.COAL, 1),
		EO_COPPER_NETHER = eoNetherOre("copper", AllItems.CRUSHED_COPPER.get(), 5),
		EO_IRON_NETHER = eoNetherOre("iron", AllItems.CRUSHED_IRON.get(), 1),
		EO_EMERALD_NETHER = eoNetherOre("emerald", Items.EMERALD, 1),
		EO_LAPIS_NETHER = eoNetherOre("lapis", Items.LAPIS_LAZULI, 10),
		EO_DIAMOND_NETHER = eoNetherOre("diamond", Items.DIAMOND, 1),
		EO_REDSTONE_NETHER = eoNetherOre("redstone", Items.REDSTONE, 6),
		EO_GHAST_NETHER = eoNetherOre("ghast", Items.GHAST_TEAR, 1),
		EO_COAL_END = eoEndOre("coal", Items.COAL, 1),
		EO_COPPER_END = eoEndOre("copper", AllItems.CRUSHED_COPPER.get(), 5),
		EO_IRON_END = eoEndOre("iron", AllItems.CRUSHED_IRON.get(), 1),
		EO_EMERALD_END = eoEndOre("emerald", Items.EMERALD, 1),
		EO_LAPIS_END = eoEndOre("lapis", Items.LAPIS_LAZULI, 10),
		EO_DIAMOND_END = eoEndOre("diamond", Items.DIAMOND, 1),
		EO_REDSTONE_END = eoEndOre("redstone", Items.REDSTONE, 6),
		EO_ENDER_END = eoEndOre("ender", Items.ENDER_PEARL, 1),

		// Ex Nihilo: Sequentia

		ENS_STONES = ensStones("andesite", "diorite", "end_stone", "granite", "netherrack"),

		ENS_DUST = create(Mods.ENS.recipeId("dust"), b -> b.duration(200)
				.require(Blocks.SAND).output(Mods.ENS, "dust")
				.whenModLoaded(Mods.ENS.getId())),

		ENS_NETHERRACK = create(Mods.ENS.recipeId("crushed_netherrack"), b -> b.duration(100)
				.require(Mods.ENS, "crushed_netherrack")
				.output(AllItems.CINDER_FLOUR.get())
				.output(.5f, AllItems.CINDER_FLOUR.get())
				.whenModLoaded(Mods.ENS.getId())),

		ENS_DIORITE = create(Mods.ENS.recipeId("crushed_diorite"), b -> b.duration(100)
				.require(Mods.ENS, "crushed_diorite")
				.output(.25f, Items.QUARTZ, 1)
				.whenModLoaded(Mods.ENS.getId())),

		// Aether

		AET_ZANITE = create(Mods.AET.recipeId("zanite_ore"), b -> b.duration(350)
				.require(Mods.AET, "zanite_ore")
				.output(Mods.AET, "zanite_gemstone")
				.output(0.75f, Mods.AET, "zanite_gemstone", 1)
				.output(0.125f, Mods.AET, "holystone", 1)
				.output(0.75f, AllItems.EXP_NUGGET.get())
				.whenModLoaded(Mods.AET.getId())),

		AET_AMBROSIUM = create(Mods.AET.recipeId("ambrosium_ore"), b -> b.duration(150)
				.require(Mods.AET, "ambrosium_ore")
				.output(Mods.AET, "ambrosium_shard")
				.output(0.75f, Mods.AET, "ambrosium_shard", 1)
				.output(0.125f, Mods.AET, "holystone", 1)
				.output(0.75f, AllItems.EXP_NUGGET.get())
				.whenModLoaded(Mods.AET.getId()))


	;

	protected GeneratedRecipe mineralRecycling(AllPaletteStoneTypes type, Supplier<ItemLike> crushed,
		Supplier<ItemLike> nugget, float chance) {
		return mineralRecycling(type, b -> b.duration(250)
			.output(chance, crushed.get(), 1)
			.output(chance, nugget.get(), 1));
	}

	protected GeneratedRecipe mineralRecycling(AllPaletteStoneTypes type,
		UnaryOperator<ProcessingRecipeBuilder<ProcessingRecipe<?>>> transform) {
		create(Lang.asId(type.name()) + "_recycling", b -> transform.apply(b.require(type.materialTag)));
		return create(type.getBaseBlock()::get, transform);
	}

	protected GeneratedRecipe ensMineralRecycling(AllPaletteStoneTypes type,
											   UnaryOperator<ProcessingRecipeBuilder<ProcessingRecipe<?>>> transform) {
		create(Lang.asId(type.name()) + "_recycling", b -> transform.apply(b.require(type.materialTag)));
		return create(type.getBaseBlock()::get, b -> transform.apply(b.whenModMissing(Mods.ENS.getId())));
	}

	protected GeneratedRecipe stoneOre(Supplier<ItemLike> ore, Supplier<ItemLike> raw, float expectedAmount,
		int duration) {
		return ore(Blocks.COBBLESTONE, ore, raw, expectedAmount, duration);
	}

	protected GeneratedRecipe deepslateOre(Supplier<ItemLike> ore, Supplier<ItemLike> raw, float expectedAmount,
		int duration) {
		return ore(Blocks.COBBLED_DEEPSLATE, ore, raw, expectedAmount, duration);
	}

	protected GeneratedRecipe netherOre(Supplier<ItemLike> ore, Supplier<ItemLike> raw, float expectedAmount,
		int duration) {
		return ore(Blocks.NETHERRACK, ore, raw, expectedAmount, duration);
	}

	protected GeneratedRecipe ore(ItemLike stoneType, Supplier<ItemLike> ore, Supplier<ItemLike> raw,
		float expectedAmount, int duration) {
		return create(ore, b -> {
			ProcessingRecipeBuilder<ProcessingRecipe<?>> builder = b.duration(duration)
				.output(raw.get(), Mth.floor(expectedAmount));
			float extra = expectedAmount - Mth.floor(expectedAmount);
			if (extra > 0)
				builder.output(extra, raw.get(), 1);
			builder.output(.75f, AllItems.EXP_NUGGET.get(), raw.get() == AllItems.CRUSHED_GOLD.get() ? 2 : 1);
			return builder.output(.125f, stoneType);
		});
	}

<<<<<<< HEAD
	protected GeneratedRecipe rawOre(Supplier<ItemLike> input, Supplier<ItemLike> result, int amount) {
		return create(input, b -> b.duration(400)
			.output(result.get(), amount)
			.output(.75f, AllItems.EXP_NUGGET.get(), (result.get() == AllItems.CRUSHED_GOLD.get() ? 2 : 1) * amount));
	}

	protected GeneratedRecipe moddedRawOre(CompatMetals metal, Supplier<ItemLike> result, int amount) {
		String name = metal.getName();
		return create("raw_" + name + (amount == 1 ? "_ore" : "_block"), b -> {
			String suffix = amount == 1 ? "_ores" : "_blocks";
			return b.duration(400)
				.withCondition(DefaultResourceConditions.tagsPopulated(AllTags.forgeItemTag("raw_" + name + suffix)))
				.require(AllTags.forgeItemTag("raw_" + name + suffix))
				.output(result.get(), amount)
				.output(.75f, AllItems.EXP_NUGGET.get(), amount);
		});
	}

=======
>>>>>>> fad5ab84
	protected GeneratedRecipe moddedOre(CompatMetals metal, Supplier<ItemLike> result) {
		String name = metal.getName();
		return create(name + "_ore", b -> {
			String suffix = "_ores";
			return b.duration(400)
				.withCondition(DefaultResourceConditions.tagsPopulated(AllTags.forgeItemTag(name + suffix)))
				.require(AllTags.forgeItemTag(name + suffix))
				.output(result.get(), 1)
				.output(.75f, result.get(), 1)
				.output(.75f, AllItems.EXP_NUGGET.get());
		});
	}

	protected GeneratedRecipe rawOre(String metalName, Supplier<TagKey<Item>> input, Supplier<ItemLike> result, int xpMult) {
		return rawOre(metalName, input, result, false, xpMult);
	}

	protected GeneratedRecipe rawOreBlock(String metalName, Supplier<TagKey<Item>> input, Supplier<ItemLike> result, int xpMult) {
		return rawOre(metalName, input, result, true, xpMult);
	}

	protected GeneratedRecipe rawOre(String metalName, Supplier<TagKey<Item>> input, Supplier<ItemLike> result, boolean block, int xpMult) {
		return create("raw_" + metalName + (block ? "_block" : ""), b -> {
			int amount = block ? 9 : 1;
			return b.duration(400)
				.require(input.get())
				.output(result.get(), amount)
				.output(.75f, AllItems.EXP_NUGGET.get(), amount * xpMult);
		});
	}

	protected GeneratedRecipe moddedRawOre(CompatMetals metal, Supplier<ItemLike> result) {
		return moddedRawOre(metal, result, false);
	}

	protected GeneratedRecipe moddedRawOreBlock(CompatMetals metal, Supplier<ItemLike> result) {
		return moddedRawOre(metal, result, true);
	}

	protected GeneratedRecipe moddedRawOre(CompatMetals metal, Supplier<ItemLike> result, boolean block) {
		String name = metal.getName();
		return create("raw_" + name + (block ? "_block" : ""), b -> {
			int amount = block ? 9 : 1;
			String tagPath = (block ? "storage_blocks/raw_" : "raw_materials/") + name;
			return b.duration(400)
				.withCondition(DefaultResourceConditions.itemTagsPopulated(AllTags.forgeItemTag(tagPath)))
				.require(AllTags.forgeItemTag(tagPath))
				.output(result.get(), amount)
				.output(.75f, AllItems.EXP_NUGGET.get(), amount);
		});
	}

	protected GeneratedRecipe sgStoneOres(String... types) {
		for (String type : types) {
			create(Mods.SILENT_GEMS.recipeId(type + "_ore"), b -> b.duration(350)
					.require(Mods.SILENT_GEMS, type + "_ore")
					.output(1f, Mods.SILENT_GEMS, type, 2)
					.output(.25f, Mods.SILENT_GEMS, type, 1)
					.output(.75f, AllItems.EXP_NUGGET.get())
					.output(.12f, Items.COBBLESTONE)
					.whenModLoaded(Mods.SILENT_GEMS.getId()));
		}
		return null;
	}

	protected GeneratedRecipe sgNetherOres(String... types) {
		for (String type : types) {
			create(Mods.SILENT_GEMS.recipeId(type + "_ore"), b -> b.duration(350)
					.require(Mods.SILENT_GEMS, type + "_ore")
					.output(1f, Mods.SILENT_GEMS, type, 2)
					.output(.25f, Mods.SILENT_GEMS, type, 1)
					.output(.75f, AllItems.EXP_NUGGET.get())
					.output(.12f, Items.NETHERRACK)
					.whenModLoaded(Mods.SILENT_GEMS.getId()));
		}
		return null;
	}

	protected GeneratedRecipe sgEndOres(String... types) {
		for (String type : types) {
			create(Mods.SILENT_GEMS.recipeId(type + "_ore"), b -> b.duration(350)
					.require(Mods.SILENT_GEMS, type + "_ore")
					.output(1f, Mods.SILENT_GEMS, type, 2)
					.output(.25f, Mods.SILENT_GEMS, type, 1)
					.output(.75f, AllItems.EXP_NUGGET.get())
					.output(.12f, Items.END_STONE)
					.whenModLoaded(Mods.SILENT_GEMS.getId()));
		}
		return null;
	}

	protected GeneratedRecipe sfPlants(String... types) {
		for (String type : types) {
			create(Mods.SF.recipeId(type), b -> b.duration(150)
					.require(Mods.SF, type)
					.output(1f, AllItems.WHEAT_FLOUR.get(), 1)
					.output(.25f, AllItems.WHEAT_FLOUR.get(), 2)
					.output(.25f, Mods.SF, type + "_seeds", 1)
					.whenModLoaded(Mods.SF.getId()));
		}
		return null;
	}

	protected GeneratedRecipe thOres(String... types) {
		for (String type : types) {
			create(Mods.TH.recipeId(type + "_ore"), b -> b.duration(350)
					.require(Mods.TH, type + "_ore")
					.output(1f, Mods.TH, type, 2)
					.output(.25f, Mods.TH, type, 1)
					.output(.12f, Items.COBBLESTONE)
					.output(.75f, AllItems.EXP_NUGGET.get())
					.whenModLoaded(Mods.TH.getId()));
		}
		return null;
	}

	protected GeneratedRecipe eoNetherOre(String material, ItemLike result, int count){
		String oreName = "ore_" + material + "_nether";
		return create(Mods.EO.recipeId(oreName), b -> b.duration(350)
				.require(Mods.EO, oreName)
				.output(1f, result, count)
				.output(.25f, result)
				.output(.75f, AllItems.EXP_NUGGET.get())
				.output(.12f, Items.NETHERRACK)
				.whenModLoaded(Mods.EO.getId()));
	}

	protected GeneratedRecipe eoEndOre(String material, ItemLike result, int count){
		String oreName = "ore_" + material + "_end";
		return create(Mods.EO.recipeId(oreName), b -> b.duration(350)
				.require(Mods.EO, oreName)
				.output(1f, result, count)
				.output(.25f, result)
				.output(.75f, AllItems.EXP_NUGGET.get())
				.output(.12f, Items.END_STONE)
				.whenModLoaded(Mods.EO.getId()));
	}

	protected GeneratedRecipe ensStones(String... stones) {
		for (String stone : stones) {
			String crushed = "crushed_" + stone;
			create(Mods.ENS.recipeId(stone), b -> b.duration(350)
					.require(Mods.MC, stone)
					.output(Mods.ENS, crushed)
					.whenModLoaded(Mods.ENS.getId()));
		}
		return null;
	}

	public CrushingRecipeGen(FabricDataGenerator p_i48262_1_) {
		super(p_i48262_1_);
	}

	@Override
	protected AllRecipeTypes getRecipeType() {
		return AllRecipeTypes.CRUSHING;
	}

}<|MERGE_RESOLUTION|>--- conflicted
+++ resolved
@@ -480,27 +480,6 @@
 		});
 	}
 
-<<<<<<< HEAD
-	protected GeneratedRecipe rawOre(Supplier<ItemLike> input, Supplier<ItemLike> result, int amount) {
-		return create(input, b -> b.duration(400)
-			.output(result.get(), amount)
-			.output(.75f, AllItems.EXP_NUGGET.get(), (result.get() == AllItems.CRUSHED_GOLD.get() ? 2 : 1) * amount));
-	}
-
-	protected GeneratedRecipe moddedRawOre(CompatMetals metal, Supplier<ItemLike> result, int amount) {
-		String name = metal.getName();
-		return create("raw_" + name + (amount == 1 ? "_ore" : "_block"), b -> {
-			String suffix = amount == 1 ? "_ores" : "_blocks";
-			return b.duration(400)
-				.withCondition(DefaultResourceConditions.tagsPopulated(AllTags.forgeItemTag("raw_" + name + suffix)))
-				.require(AllTags.forgeItemTag("raw_" + name + suffix))
-				.output(result.get(), amount)
-				.output(.75f, AllItems.EXP_NUGGET.get(), amount);
-		});
-	}
-
-=======
->>>>>>> fad5ab84
 	protected GeneratedRecipe moddedOre(CompatMetals metal, Supplier<ItemLike> result) {
 		String name = metal.getName();
 		return create(name + "_ore", b -> {
