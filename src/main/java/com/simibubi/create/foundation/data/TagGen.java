--- conflicted
+++ resolved
@@ -16,12 +16,9 @@
 import com.tterrag.registrate.providers.RegistrateTagsProvider;
 import com.tterrag.registrate.util.nullness.NonNullFunction;
 
-<<<<<<< HEAD
 import me.alphamode.forgetags.Tags;
-=======
 import net.minecraft.core.Holder;
 import net.minecraft.data.tags.TagsProvider;
->>>>>>> e6759d8e
 import net.minecraft.data.tags.TagsProvider.TagAppender;
 import net.minecraft.resources.ResourceKey;
 import net.minecraft.tags.BlockTags;
@@ -83,19 +80,15 @@
 		Create.REGISTRATE.addDataGenerator(ProviderType.ENTITY_TAGS, TagGen::genEntityTags);
 	}
 
-<<<<<<< HEAD
 	// fabric: addTag -> forceAddTag
 	// tag gen checks that all added tags are part of the generator
 	// vanilla tags of course aren't. This is supposed to be supported based on javadoc, but doesn't work.
 	// forge mitigates it with an extra filter using ExistingFileHelper
 	// here, since we know these tags will always exist, just force them
 
-	private static void genBlockTags(RegistrateTagsProvider<Block> prov) {
-=======
 	private static void genBlockTags(RegistrateTagsProvider<Block> provIn) {
 		CreateTagsProvider<Block> prov = new CreateTagsProvider<>(provIn, Block::builtInRegistryHolder);
-		
->>>>>>> e6759d8e
+
 		prov.tag(AllBlockTags.BRITTLE.tag)
 			.add(Blocks.BELL, Blocks.COCOA, Blocks.FLOWER_POT)
 			.forceAddTag(BlockTags.BEDS)
@@ -163,7 +156,7 @@
 
 	private static void genItemTags(RegistrateTagsProvider<Item> provIn) {
 		CreateTagsProvider<Item> prov = new CreateTagsProvider<>(provIn, Item::builtInRegistryHolder);
-		
+
 		prov.tag(AllItemTags.SLEEPERS.tag)
 			.add(Items.STONE_SLAB, Items.SMOOTH_STONE_SLAB, Items.ANDESITE_SLAB);
 
@@ -263,7 +256,7 @@
 
 	private static void genEntityTags(RegistrateTagsProvider<EntityType<?>> provIn) {
 		CreateTagsProvider<EntityType<?>> prov = new CreateTagsProvider<>(provIn, EntityType::builtInRegistryHolder);
-		
+
 		// VALIDATE
 
 		for (AllEntityTags tag : AllEntityTags.values()) {
