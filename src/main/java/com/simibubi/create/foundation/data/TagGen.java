--- conflicted
+++ resolved
@@ -78,21 +78,11 @@
 	private static void genBlockTags(RegistrateTagsProvider<Block> prov) {
 		prov.tag(AllBlockTags.BRITTLE.tag)
 			.add(Blocks.BELL, Blocks.COCOA, Blocks.FLOWER_POT)
-<<<<<<< HEAD
 			.forceAddTag(BlockTags.BEDS)
 			.forceAddTag(BlockTags.DOORS);
-
 		prov.tag(AllBlockTags.MOVABLE_EMPTY_COLLIDER.tag)
-				.add(Blocks.COBWEB, Blocks.POWDER_SNOW)
+				.add(Blocks.COBWEB, Blocks.POWDER_SNOW, Blocks.TRIPWIRE, Blocks.TRIPWIRE_HOOK)
 				.forceAddTag(BlockTags.FENCE_GATES);
-=======
-			.addTag(BlockTags.BEDS)
-			.addTag(BlockTags.DOORS);
-
-		prov.tag(AllBlockTags.MOVABLE_EMPTY_COLLIDER.tag)
-			.add(Blocks.COBWEB, Blocks.POWDER_SNOW, Blocks.TRIPWIRE, Blocks.TRIPWIRE_HOOK)
-			.addTag(BlockTags.FENCE_GATES);
->>>>>>> 03feeb71
 
 		prov.tag(AllBlockTags.FAN_TRANSPARENT.tag)
 			.add(Blocks.IRON_BARS)
