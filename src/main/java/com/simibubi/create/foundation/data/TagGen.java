--- conflicted
+++ resolved
@@ -77,28 +77,18 @@
 	private static void genBlockTags(RegistrateTagsProvider<Block> prov) {
 		prov.tag(AllBlockTags.BRITTLE.tag)
 			.add(Blocks.BELL, Blocks.COCOA, Blocks.FLOWER_POT)
-<<<<<<< HEAD
 			.forceAddTag(BlockTags.BEDS)
 			.forceAddTag(BlockTags.DOORS);
+
+		prov.tag(AllBlockTags.MOVABLE_EMPTY_COLLIDER.tag)
+				.add(Blocks.COBWEB, Blocks.POWDER_SNOW)
+				.forceAddTag(BlockTags.FENCE_GATES);
 
 		prov.tag(AllBlockTags.FAN_TRANSPARENT.tag)
 			.add(Blocks.IRON_BARS)
 			.forceAddTag(BlockTags.CAMPFIRES)
-			.forceAddTag(BlockTags.FENCES);
-=======
-			.addTag(BlockTags.BEDS)
-			.addTag(BlockTags.DOORS);
-		
-		prov.tag(AllBlockTags.MOVABLE_EMPTY_COLLIDER.tag)
-			.add(Blocks.COBWEB, Blocks.POWDER_SNOW)
-			.addTag(BlockTags.FENCE_GATES);
-
-		prov.tag(AllBlockTags.FAN_TRANSPARENT.tag)
-			.add(Blocks.IRON_BARS)
-			.addTag(BlockTags.CAMPFIRES)
-			.addTag(BlockTags.FENCES)
-			.addTag(BlockTags.LEAVES);
->>>>>>> 8d89080b
+			.forceAddTag(BlockTags.FENCES)
+			.forceAddTag(BlockTags.LEAVES);
 
 		prov.tag(AllBlockTags.ORE_OVERRIDE_STONE.tag)
 			.forceAddTag(BlockTags.STONE_ORE_REPLACEABLES);
