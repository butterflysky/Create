--- conflicted
+++ resolved
@@ -86,16 +86,10 @@
 
 		prov.tag(AllBlockTags.FAN_TRANSPARENT.tag)
 			.add(Blocks.IRON_BARS)
-<<<<<<< HEAD
+			.add(Blocks.MANGROVE_ROOTS)
 			.forceAddTag(BlockTags.CAMPFIRES)
 			.forceAddTag(BlockTags.FENCES)
 			.forceAddTag(BlockTags.LEAVES);
-=======
-			.add(Blocks.MANGROVE_ROOTS)
-			.addTag(BlockTags.CAMPFIRES)
-			.addTag(BlockTags.FENCES)
-			.addTag(BlockTags.LEAVES);
->>>>>>> 7ed2f71a
 
 		prov.tag(AllBlockTags.ORE_OVERRIDE_STONE.tag)
 			.forceAddTag(BlockTags.STONE_ORE_REPLACEABLES);
