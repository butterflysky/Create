package com.simibubi.create.foundation.data;

import com.simibubi.create.AllTags;
import com.simibubi.create.foundation.data.recipe.Mods;
import com.tterrag.registrate.builders.BlockBuilder;
import com.tterrag.registrate.builders.ItemBuilder;
import com.tterrag.registrate.util.nullness.NonNullFunction;

import me.alphamode.forgetags.Tags;
import net.minecraft.data.tags.TagsProvider.TagAppender;
import net.minecraft.tags.BlockTags;
import net.minecraft.tags.FluidTags;
import net.minecraft.tags.ItemTags;
import net.minecraft.world.entity.EntityType;
import net.minecraft.world.item.BlockItem;
import net.minecraft.world.level.block.Block;
import net.minecraft.world.level.block.Blocks;
import net.minecraft.world.level.material.Fluid;
import net.minecraft.world.level.material.Fluids;

public class TagGen {
	public static <T extends Block, P> NonNullFunction<BlockBuilder<T, P>, BlockBuilder<T, P>> axeOrPickaxe() {
		return b -> b.tag(BlockTags.MINEABLE_WITH_AXE)
			.tag(BlockTags.MINEABLE_WITH_PICKAXE);
	}

	public static <T extends Block, P> NonNullFunction<BlockBuilder<T, P>, BlockBuilder<T, P>> axeOnly() {
		return b -> b.tag(BlockTags.MINEABLE_WITH_AXE);
	}

	public static <T extends Block, P> NonNullFunction<BlockBuilder<T, P>, BlockBuilder<T, P>> pickaxeOnly() {
		return b -> b.tag(BlockTags.MINEABLE_WITH_PICKAXE);
	}

	public static <T extends Block, P> NonNullFunction<BlockBuilder<T, P>, ItemBuilder<BlockItem, BlockBuilder<T, P>>> tagBlockAndItem(
		String... path) {
		return b -> {
			for (String p : path)
				b.tag(AllTags.forgeBlockTag(p));
			ItemBuilder<BlockItem, BlockBuilder<T, P>> item = b.item();
			for (String p : path)
				item.tag(AllTags.forgeItemTag(p));
			return item;
		};
	}

	public static <T extends TagAppender<?>> T addOptional(T appender, Mods mod, String id) {
		appender.addOptional(mod.asResource(id));
		return appender;
	}

	public static <T extends TagAppender<?>> T addOptional(T appender, Mods mod, String... ids) {
		for (String id : ids) {
			appender.addOptional(mod.asResource(id));
		}
		return appender;
	}

<<<<<<< HEAD
	public static void datagen() {
		Create.REGISTRATE.addDataGenerator(ProviderType.BLOCK_TAGS, TagGen::genBlockTags);
		Create.REGISTRATE.addDataGenerator(ProviderType.ITEM_TAGS, TagGen::genItemTags);
		Create.REGISTRATE.addDataGenerator(ProviderType.FLUID_TAGS, TagGen::genFluidTags);
		Create.REGISTRATE.addDataGenerator(ProviderType.ENTITY_TAGS, TagGen::genEntityTags);
	}

	private static void genBlockTags(RegistrateTagsProvider<Block> prov) {
		prov.tag(AllBlockTags.BRITTLE.tag)
			.add(Blocks.BELL, Blocks.COCOA, Blocks.FLOWER_POT)
			.addTag(BlockTags.BEDS)
			.addTag(BlockTags.DOORS);

		prov.tag(AllBlockTags.MOVABLE_EMPTY_COLLIDER.tag)
			.add(Blocks.COBWEB, Blocks.POWDER_SNOW, Blocks.TRIPWIRE, Blocks.TRIPWIRE_HOOK)
			.addTag(BlockTags.FENCE_GATES);

		prov.tag(AllBlockTags.FAN_TRANSPARENT.tag)
			.add(Blocks.IRON_BARS)
			.add(Blocks.MANGROVE_ROOTS)
			.addTag(BlockTags.CAMPFIRES)
			.addTag(BlockTags.FENCES)
			.addTag(BlockTags.LEAVES);

		prov.tag(AllBlockTags.ORE_OVERRIDE_STONE.tag)
			.addTag(BlockTags.STONE_ORE_REPLACEABLES);

		prov.tag(AllBlockTags.PASSIVE_BOILER_HEATERS.tag)
			.add(Blocks.MAGMA_BLOCK, Blocks.LAVA)
			.addTag(BlockTags.CAMPFIRES)
			.addTag(BlockTags.FIRE);

		prov.tag(AllBlockTags.SAFE_NBT.tag)
			.addTag(BlockTags.BANNERS)
			.addTag(BlockTags.SIGNS);

		prov.tag(AllBlockTags.TREE_ATTACHMENTS.tag)
			.add(Blocks.BEE_NEST, Blocks.COCOA, Blocks.MANGROVE_PROPAGULE, Blocks.MOSS_CARPET, Blocks.SHROOMLIGHT, Blocks.VINE);

		prov.tag(AllBlockTags.WINDMILL_SAILS.tag)
			.addTag(BlockTags.WOOL);

		prov.tag(AllBlockTags.WRENCH_PICKUP.tag)
			.add(Blocks.REDSTONE_WIRE, Blocks.REDSTONE_TORCH, Blocks.REPEATER, Blocks.LEVER,
					Blocks.COMPARATOR, Blocks.OBSERVER, Blocks.REDSTONE_WALL_TORCH, Blocks.PISTON, Blocks.STICKY_PISTON,
					Blocks.TRIPWIRE, Blocks.TRIPWIRE_HOOK, Blocks.DAYLIGHT_DETECTOR, Blocks.TARGET, Blocks.HOPPER)
			.addTag(BlockTags.BUTTONS)
			.addTag(BlockTags.PRESSURE_PLATES)
			.addTag(BlockTags.RAILS);

		prov.tag(AllBlockTags.COPYCAT_ALLOW.tag)
			.add(Blocks.BARREL);
		prov.tag(AllBlockTags.COPYCAT_DENY.tag)
			.addTag(BlockTags.CAULDRONS)
			.addTag(BlockTags.SAPLINGS)
			.addTag(BlockTags.CLIMBABLE);

		// COMPAT

		addOptional(prov.tag(AllBlockTags.NON_MOVABLE.tag), Mods.IE,
				"connector_lv", "connector_lv_relay", "connector_mv", "connector_mv_relay",
				"connector_hv", "connector_hv_relay", "connector_bundled", "connector_structural",
				"connector_redstone", "connector_probe", "breaker_switch");

		// VALIDATE

		for (AllBlockTags tag : AllBlockTags.values()) {
			if (tag.alwaysDatagen) {
				prov.getOrCreateRawBuilder(tag.tag);
			}
		}
	}

	private static void genItemTags(RegistrateTagsProvider<Item> prov) {
		prov.tag(AllItemTags.SLEEPERS.tag)
			.add(Items.STONE_SLAB, Items.SMOOTH_STONE_SLAB, Items.ANDESITE_SLAB);

		prov.tag(AllItemTags.STRIPPED_LOGS.tag)
			.addTag(AllItemTags.VANILLA_STRIPPED_LOGS.tag)
			.addTag(AllItemTags.MODDED_STRIPPED_LOGS.tag);

		prov.tag(AllItemTags.STRIPPED_WOOD.tag)
			.addTag(AllItemTags.VANILLA_STRIPPED_WOOD.tag)
			.addTag(AllItemTags.MODDED_STRIPPED_WOOD.tag);

		prov.tag(AllItemTags.DEPLOYABLE_DRINK.tag)
			.add(Items.MILK_BUCKET, Items.POTION);

		prov.tag(AllItemTags.UPRIGHT_ON_BELT.tag)
			.add(Items.GLASS_BOTTLE, Items.POTION, Items.SPLASH_POTION, Items.LINGERING_POTION,
					Items.HONEY_BOTTLE, Items.CAKE);

		prov.tag(AllItemTags.CONTRAPTION_CONTROLLED.tag)
			.add(Items.BELL, Items.CAMPFIRE, Items.SOUL_CAMPFIRE, Items.DISPENSER, Items.DROPPER);

		prov.tag(AllItemTags.VANILLA_STRIPPED_LOGS.tag)
			.add(Items.STRIPPED_ACACIA_LOG, Items.STRIPPED_BIRCH_LOG, Items.STRIPPED_CRIMSON_STEM,
					Items.STRIPPED_DARK_OAK_LOG, Items.STRIPPED_JUNGLE_LOG, Items.STRIPPED_MANGROVE_LOG,
					Items.STRIPPED_OAK_LOG, Items.STRIPPED_SPRUCE_LOG, Items.STRIPPED_WARPED_STEM);

		prov.tag(AllItemTags.VANILLA_STRIPPED_WOOD.tag)
			.add(Items.STRIPPED_ACACIA_WOOD, Items.STRIPPED_BIRCH_WOOD, Items.STRIPPED_CRIMSON_HYPHAE,
					Items.STRIPPED_DARK_OAK_WOOD, Items.STRIPPED_JUNGLE_WOOD, Items.STRIPPED_MANGROVE_WOOD,
					Items.STRIPPED_OAK_WOOD, Items.STRIPPED_SPRUCE_WOOD, Items.STRIPPED_WARPED_HYPHAE);

		prov.tag(ItemTags.BEACON_PAYMENT_ITEMS)
			.addTag(AllItemTags.CREATE_INGOTS.tag);

		prov.tag(Tags.Items.INGOTS)
			.addTag(AllItemTags.CREATE_INGOTS.tag);

		// COMPAT

		genStrippedWood(prov);

		// VALIDATE

		for (AllItemTags tag : AllItemTags.values()) {
			if (tag.alwaysDatagen) {
				prov.getOrCreateRawBuilder(tag.tag);
			}
		}
	}

	private static void genStrippedWood(RegistrateTagsProvider<Item> prov) {
		TagAppender<Item> logAppender = prov.tag(AllItemTags.MODDED_STRIPPED_LOGS.tag);
		TagAppender<Item> woodAppender = prov.tag(AllItemTags.MODDED_STRIPPED_WOOD.tag);
		StrippedWoodHelper helper = new StrippedWoodHelper(logAppender, woodAppender);

		helper.add(Mods.ARS_N, "blue_archwood", "purple_archwood", "green_archwood", "red_archwood");
		helper.add(Mods.BTN, "livingwood", "dreamwood");
		helper.add(Mods.FA, "cherrywood", "mysterywood");
		helper.add(Mods.HEX, "akashic");
		helper.add(Mods.ID, "menril");
		helper.add(Mods.BYG, "aspen", "baobab", "enchanted", "cherry", "cika", "cypress", "ebony", "ether",
			"fir", "green_enchanted", "holly", "jacaranda", "lament", "mahogany", "mangrove", "maple", "nightshade",
			"palm", "palo_verde", "pine", "rainbow_eucalyptus", "redwood", "skyris", "willow", "witch_hazel",
			"zelkova");
		helper.add(Mods.SG, "netherwood");
		helper.add(Mods.TF, "twilight_oak", "canopy", "mangrove", "dark", "time", "transformation", "mining",
			"sorting");
		helper.add(Mods.TIC, "greenheart", "skyroot", "bloodshroom");
		helper.add(Mods.AP, "twisted");
		helper.add(Mods.Q, "azalea", "blossom");
		helper.add(Mods.ECO, "coconut", "walnut", "azalea");
		helper.add(Mods.BOP, "fir", "redwood", "cherry", "mahogany", "jacaranda", "palm", "willow", "dead",
			"magic", "umbran", "hellbark");
		helper.add(Mods.BSK, "bluebright", "starlit", "frostbright", "lunar", "dusk", "maple", "cherry");

		addOptional(logAppender, Mods.BYG, "stripped_bulbis_stem");
		addOptional(woodAppender, Mods.BYG, "stripped_bulbis_wood");
	}

	private static void genFluidTags(RegistrateTagsProvider<Fluid> prov) {
		prov.tag(AllFluidTags.BOTTOMLESS_ALLOW.tag)
			.add(Fluids.WATER, Fluids.LAVA);

		// VALIDATE

		for (AllFluidTags tag : AllFluidTags.values()) {
			if (tag.alwaysDatagen) {
				prov.getOrCreateRawBuilder(tag.tag);
			}
		}
	}

	private static void genEntityTags(RegistrateTagsProvider<EntityType<?>> prov) {

		// VALIDATE

		for (AllEntityTags tag : AllEntityTags.values()) {
			if (tag.alwaysDatagen) {
				prov.getOrCreateRawBuilder(tag.tag);
			}
		}
	}

	private static class StrippedWoodHelper {
		protected final TagAppender<Item> logAppender;
		protected final TagAppender<Item> woodAppender;

		public StrippedWoodHelper(TagAppender<Item> logAppender, TagAppender<Item> woodAppender) {
			this.logAppender = logAppender;
			this.woodAppender = woodAppender;
		}

		public void add(Mods mod, String... woodTypes) {
			for (String type : woodTypes) {
				String strippedPre = mod.strippedIsSuffix ? "" : "stripped_";
				String strippedPost = mod.strippedIsSuffix ? "_stripped" : "";
				addOptional(logAppender, mod, strippedPre + type + "_log" + strippedPost);
				addOptional(woodAppender, mod, strippedPre + type + (mod.omitWoodSuffix ? "" : "_wood") + strippedPost);
			}
		}
	}
=======
>>>>>>> fb322c86
}<|MERGE_RESOLUTION|>--- conflicted
+++ resolved
@@ -56,202 +56,4 @@
 		return appender;
 	}
 
-<<<<<<< HEAD
-	public static void datagen() {
-		Create.REGISTRATE.addDataGenerator(ProviderType.BLOCK_TAGS, TagGen::genBlockTags);
-		Create.REGISTRATE.addDataGenerator(ProviderType.ITEM_TAGS, TagGen::genItemTags);
-		Create.REGISTRATE.addDataGenerator(ProviderType.FLUID_TAGS, TagGen::genFluidTags);
-		Create.REGISTRATE.addDataGenerator(ProviderType.ENTITY_TAGS, TagGen::genEntityTags);
-	}
-
-	private static void genBlockTags(RegistrateTagsProvider<Block> prov) {
-		prov.tag(AllBlockTags.BRITTLE.tag)
-			.add(Blocks.BELL, Blocks.COCOA, Blocks.FLOWER_POT)
-			.addTag(BlockTags.BEDS)
-			.addTag(BlockTags.DOORS);
-
-		prov.tag(AllBlockTags.MOVABLE_EMPTY_COLLIDER.tag)
-			.add(Blocks.COBWEB, Blocks.POWDER_SNOW, Blocks.TRIPWIRE, Blocks.TRIPWIRE_HOOK)
-			.addTag(BlockTags.FENCE_GATES);
-
-		prov.tag(AllBlockTags.FAN_TRANSPARENT.tag)
-			.add(Blocks.IRON_BARS)
-			.add(Blocks.MANGROVE_ROOTS)
-			.addTag(BlockTags.CAMPFIRES)
-			.addTag(BlockTags.FENCES)
-			.addTag(BlockTags.LEAVES);
-
-		prov.tag(AllBlockTags.ORE_OVERRIDE_STONE.tag)
-			.addTag(BlockTags.STONE_ORE_REPLACEABLES);
-
-		prov.tag(AllBlockTags.PASSIVE_BOILER_HEATERS.tag)
-			.add(Blocks.MAGMA_BLOCK, Blocks.LAVA)
-			.addTag(BlockTags.CAMPFIRES)
-			.addTag(BlockTags.FIRE);
-
-		prov.tag(AllBlockTags.SAFE_NBT.tag)
-			.addTag(BlockTags.BANNERS)
-			.addTag(BlockTags.SIGNS);
-
-		prov.tag(AllBlockTags.TREE_ATTACHMENTS.tag)
-			.add(Blocks.BEE_NEST, Blocks.COCOA, Blocks.MANGROVE_PROPAGULE, Blocks.MOSS_CARPET, Blocks.SHROOMLIGHT, Blocks.VINE);
-
-		prov.tag(AllBlockTags.WINDMILL_SAILS.tag)
-			.addTag(BlockTags.WOOL);
-
-		prov.tag(AllBlockTags.WRENCH_PICKUP.tag)
-			.add(Blocks.REDSTONE_WIRE, Blocks.REDSTONE_TORCH, Blocks.REPEATER, Blocks.LEVER,
-					Blocks.COMPARATOR, Blocks.OBSERVER, Blocks.REDSTONE_WALL_TORCH, Blocks.PISTON, Blocks.STICKY_PISTON,
-					Blocks.TRIPWIRE, Blocks.TRIPWIRE_HOOK, Blocks.DAYLIGHT_DETECTOR, Blocks.TARGET, Blocks.HOPPER)
-			.addTag(BlockTags.BUTTONS)
-			.addTag(BlockTags.PRESSURE_PLATES)
-			.addTag(BlockTags.RAILS);
-
-		prov.tag(AllBlockTags.COPYCAT_ALLOW.tag)
-			.add(Blocks.BARREL);
-		prov.tag(AllBlockTags.COPYCAT_DENY.tag)
-			.addTag(BlockTags.CAULDRONS)
-			.addTag(BlockTags.SAPLINGS)
-			.addTag(BlockTags.CLIMBABLE);
-
-		// COMPAT
-
-		addOptional(prov.tag(AllBlockTags.NON_MOVABLE.tag), Mods.IE,
-				"connector_lv", "connector_lv_relay", "connector_mv", "connector_mv_relay",
-				"connector_hv", "connector_hv_relay", "connector_bundled", "connector_structural",
-				"connector_redstone", "connector_probe", "breaker_switch");
-
-		// VALIDATE
-
-		for (AllBlockTags tag : AllBlockTags.values()) {
-			if (tag.alwaysDatagen) {
-				prov.getOrCreateRawBuilder(tag.tag);
-			}
-		}
-	}
-
-	private static void genItemTags(RegistrateTagsProvider<Item> prov) {
-		prov.tag(AllItemTags.SLEEPERS.tag)
-			.add(Items.STONE_SLAB, Items.SMOOTH_STONE_SLAB, Items.ANDESITE_SLAB);
-
-		prov.tag(AllItemTags.STRIPPED_LOGS.tag)
-			.addTag(AllItemTags.VANILLA_STRIPPED_LOGS.tag)
-			.addTag(AllItemTags.MODDED_STRIPPED_LOGS.tag);
-
-		prov.tag(AllItemTags.STRIPPED_WOOD.tag)
-			.addTag(AllItemTags.VANILLA_STRIPPED_WOOD.tag)
-			.addTag(AllItemTags.MODDED_STRIPPED_WOOD.tag);
-
-		prov.tag(AllItemTags.DEPLOYABLE_DRINK.tag)
-			.add(Items.MILK_BUCKET, Items.POTION);
-
-		prov.tag(AllItemTags.UPRIGHT_ON_BELT.tag)
-			.add(Items.GLASS_BOTTLE, Items.POTION, Items.SPLASH_POTION, Items.LINGERING_POTION,
-					Items.HONEY_BOTTLE, Items.CAKE);
-
-		prov.tag(AllItemTags.CONTRAPTION_CONTROLLED.tag)
-			.add(Items.BELL, Items.CAMPFIRE, Items.SOUL_CAMPFIRE, Items.DISPENSER, Items.DROPPER);
-
-		prov.tag(AllItemTags.VANILLA_STRIPPED_LOGS.tag)
-			.add(Items.STRIPPED_ACACIA_LOG, Items.STRIPPED_BIRCH_LOG, Items.STRIPPED_CRIMSON_STEM,
-					Items.STRIPPED_DARK_OAK_LOG, Items.STRIPPED_JUNGLE_LOG, Items.STRIPPED_MANGROVE_LOG,
-					Items.STRIPPED_OAK_LOG, Items.STRIPPED_SPRUCE_LOG, Items.STRIPPED_WARPED_STEM);
-
-		prov.tag(AllItemTags.VANILLA_STRIPPED_WOOD.tag)
-			.add(Items.STRIPPED_ACACIA_WOOD, Items.STRIPPED_BIRCH_WOOD, Items.STRIPPED_CRIMSON_HYPHAE,
-					Items.STRIPPED_DARK_OAK_WOOD, Items.STRIPPED_JUNGLE_WOOD, Items.STRIPPED_MANGROVE_WOOD,
-					Items.STRIPPED_OAK_WOOD, Items.STRIPPED_SPRUCE_WOOD, Items.STRIPPED_WARPED_HYPHAE);
-
-		prov.tag(ItemTags.BEACON_PAYMENT_ITEMS)
-			.addTag(AllItemTags.CREATE_INGOTS.tag);
-
-		prov.tag(Tags.Items.INGOTS)
-			.addTag(AllItemTags.CREATE_INGOTS.tag);
-
-		// COMPAT
-
-		genStrippedWood(prov);
-
-		// VALIDATE
-
-		for (AllItemTags tag : AllItemTags.values()) {
-			if (tag.alwaysDatagen) {
-				prov.getOrCreateRawBuilder(tag.tag);
-			}
-		}
-	}
-
-	private static void genStrippedWood(RegistrateTagsProvider<Item> prov) {
-		TagAppender<Item> logAppender = prov.tag(AllItemTags.MODDED_STRIPPED_LOGS.tag);
-		TagAppender<Item> woodAppender = prov.tag(AllItemTags.MODDED_STRIPPED_WOOD.tag);
-		StrippedWoodHelper helper = new StrippedWoodHelper(logAppender, woodAppender);
-
-		helper.add(Mods.ARS_N, "blue_archwood", "purple_archwood", "green_archwood", "red_archwood");
-		helper.add(Mods.BTN, "livingwood", "dreamwood");
-		helper.add(Mods.FA, "cherrywood", "mysterywood");
-		helper.add(Mods.HEX, "akashic");
-		helper.add(Mods.ID, "menril");
-		helper.add(Mods.BYG, "aspen", "baobab", "enchanted", "cherry", "cika", "cypress", "ebony", "ether",
-			"fir", "green_enchanted", "holly", "jacaranda", "lament", "mahogany", "mangrove", "maple", "nightshade",
-			"palm", "palo_verde", "pine", "rainbow_eucalyptus", "redwood", "skyris", "willow", "witch_hazel",
-			"zelkova");
-		helper.add(Mods.SG, "netherwood");
-		helper.add(Mods.TF, "twilight_oak", "canopy", "mangrove", "dark", "time", "transformation", "mining",
-			"sorting");
-		helper.add(Mods.TIC, "greenheart", "skyroot", "bloodshroom");
-		helper.add(Mods.AP, "twisted");
-		helper.add(Mods.Q, "azalea", "blossom");
-		helper.add(Mods.ECO, "coconut", "walnut", "azalea");
-		helper.add(Mods.BOP, "fir", "redwood", "cherry", "mahogany", "jacaranda", "palm", "willow", "dead",
-			"magic", "umbran", "hellbark");
-		helper.add(Mods.BSK, "bluebright", "starlit", "frostbright", "lunar", "dusk", "maple", "cherry");
-
-		addOptional(logAppender, Mods.BYG, "stripped_bulbis_stem");
-		addOptional(woodAppender, Mods.BYG, "stripped_bulbis_wood");
-	}
-
-	private static void genFluidTags(RegistrateTagsProvider<Fluid> prov) {
-		prov.tag(AllFluidTags.BOTTOMLESS_ALLOW.tag)
-			.add(Fluids.WATER, Fluids.LAVA);
-
-		// VALIDATE
-
-		for (AllFluidTags tag : AllFluidTags.values()) {
-			if (tag.alwaysDatagen) {
-				prov.getOrCreateRawBuilder(tag.tag);
-			}
-		}
-	}
-
-	private static void genEntityTags(RegistrateTagsProvider<EntityType<?>> prov) {
-
-		// VALIDATE
-
-		for (AllEntityTags tag : AllEntityTags.values()) {
-			if (tag.alwaysDatagen) {
-				prov.getOrCreateRawBuilder(tag.tag);
-			}
-		}
-	}
-
-	private static class StrippedWoodHelper {
-		protected final TagAppender<Item> logAppender;
-		protected final TagAppender<Item> woodAppender;
-
-		public StrippedWoodHelper(TagAppender<Item> logAppender, TagAppender<Item> woodAppender) {
-			this.logAppender = logAppender;
-			this.woodAppender = woodAppender;
-		}
-
-		public void add(Mods mod, String... woodTypes) {
-			for (String type : woodTypes) {
-				String strippedPre = mod.strippedIsSuffix ? "" : "stripped_";
-				String strippedPost = mod.strippedIsSuffix ? "_stripped" : "";
-				addOptional(logAppender, mod, strippedPre + type + "_log" + strippedPost);
-				addOptional(woodAppender, mod, strippedPre + type + (mod.omitWoodSuffix ? "" : "_wood") + strippedPost);
-			}
-		}
-	}
-=======
->>>>>>> fb322c86
 }