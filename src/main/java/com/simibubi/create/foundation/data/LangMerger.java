package com.simibubi.create.foundation.data;

import java.io.BufferedReader;
import java.io.ByteArrayOutputStream;
import java.io.IOException;
import java.io.OutputStreamWriter;
import java.io.Writer;
import java.nio.charset.StandardCharsets;
import java.nio.file.Files;
import java.nio.file.Path;
import java.util.ArrayList;
import java.util.HashSet;
import java.util.List;
import java.util.Set;

import org.apache.commons.lang3.mutable.MutableBoolean;
import org.apache.commons.lang3.mutable.MutableObject;

import com.google.common.hash.Hashing;
import com.google.common.hash.HashingOutputStream;
import com.google.gson.Gson;
import com.google.gson.GsonBuilder;
import com.google.gson.JsonObject;
import com.simibubi.create.Create;
import com.simibubi.create.foundation.ponder.PonderScene;

import net.minecraft.data.CachedOutput;
import net.minecraft.data.DataGenerator;
import net.minecraft.data.DataProvider;
import net.minecraft.util.GsonHelper;

public class LangMerger implements DataProvider {

	private static final Gson GSON = new GsonBuilder().setPrettyPrinting()
			.disableHtmlEscaping()
			.create();
	private static final String CATEGORY_HEADER = "\t\"_\": \"->------------------------]  %s  [------------------------<-\",";

	private DataGenerator gen;
	private final String modid;
	private final String displayName;
	private final LangPartial[] langPartials;

	private List<Object> mergedLangData;
	private List<String> langIgnore;

	public <T extends LangPartial> LangMerger(DataGenerator gen, String modid, String displayName, T[] langPartials) {
		this.gen = gen;
		this.modid = modid;
		this.displayName = displayName;
		this.langPartials = langPartials;
		this.mergedLangData = new ArrayList<>();
		this.langIgnore = new ArrayList<>();
		populateLangIgnore();
	}

	protected void populateLangIgnore() {
		// Key prefixes added here will NOT be transferred to lang templates
		langIgnore.add("create.ponder.debug_"); // Ponder debug scene text
		langIgnore.add("create.gui.chromatic_projector");
	}

	private boolean shouldIgnore(String key) {
		for (String string : langIgnore)
			if (key.startsWith(string))
				return true;
		return false;
	}

	@Override
	public String getName() {
		return displayName + "'s lang merger";
	}

	@Override
	public void run(CachedOutput cache) throws IOException {
		Path path = this.gen.getOutputFolder()
				.resolve("assets/" + modid + "/lang/" + "en_us.json");

		collectExistingEntries(path);
		collectEntries();
		if (mergedLangData.isEmpty())
			return;
		save(cache, mergedLangData, path, "Merging en_us.json with hand-written lang entries...");
	}

	private void collectExistingEntries(Path path) throws IOException {
		if (!Files.exists(path)) {
			Create.LOGGER.warn("Nothing to merge! It appears no lang was generated before me.");
			return;
		}

		try (BufferedReader reader = Files.newBufferedReader(path)) {
			JsonObject jsonobject = GsonHelper.fromJson(GSON, reader, JsonObject.class);

			/*
			 * Erase additional sections from previous lang in case registrate did not
			 * create a new one (this assumes advancements to be the first section after
			 * game elements)
			 */
			Set<String> keysToRemove = new HashSet<>();
			MutableBoolean startErasing = new MutableBoolean();
			jsonobject.entrySet()
				.stream()
				.forEachOrdered(entry -> {
					String key = entry.getKey();
					if (key.startsWith("advancement"))
						startErasing.setTrue();
					if (startErasing.isFalse())
						return;
					keysToRemove.add(key);
				});
			jsonobject.remove("_");
			keysToRemove.forEach(jsonobject::remove);
<<<<<<< HEAD

=======
			
>>>>>>> 7ed2f71a
			addAll("Game Elements", jsonobject);
			reader.close();
		}
	}

	protected void addAll(String header, JsonObject jsonobject) {
		if (jsonobject == null)
			return;
		header = String.format(CATEGORY_HEADER, header);

		writeData("\n");
		writeData(header);
		writeData("\n\n");

		MutableObject<String> previousKey = new MutableObject<>("");
		jsonobject.entrySet()
				.stream()
				.forEachOrdered(entry -> {
					String key = entry.getKey();
					if (shouldIgnore(key))
						return;
					String value = entry.getValue()
							.getAsString();
					if (!previousKey.getValue()
							.isEmpty() && shouldAddLineBreak(key, previousKey.getValue()))
						writeData("\n");
					writeEntry(key, value);
					previousKey.setValue(key);
				});

		writeData("\n");
	}

	private void writeData(String data) {
		mergedLangData.add(data);
	}

	private void writeEntry(String key, String value) {
		mergedLangData.add(new LangEntry(key, value));
	}

	protected boolean shouldAddLineBreak(String key, String previousKey) {
		// Always put tooltips and ponder scenes in their own paragraphs
		if (key.endsWith(".tooltip"))
			return true;
		if (key.startsWith(modid + ".ponder") && key.endsWith(PonderScene.TITLE_KEY))
			return true;

		key = key.replaceFirst("\\.", "");
		previousKey = previousKey.replaceFirst("\\.", "");

		String[] split = key.split("\\.");
		String[] split2 = previousKey.split("\\.");
		if (split.length == 0 || split2.length == 0)
			return false;

		// Start new paragraph if keys before second point do not match
		return !split[0].equals(split2[0]);
	}

	private void collectEntries() {
		for (LangPartial partial : langPartials)
			addAll(partial.getDisplayName(), partial.provide()
					.getAsJsonObject());
	}

	@SuppressWarnings("deprecation")
	private void save(CachedOutput cache, List<Object> dataIn, Path target, String message)
		throws IOException {
<<<<<<< HEAD
		Create.LOGGER.info(message);

		ByteArrayOutputStream bytearrayoutputstream = new ByteArrayOutputStream();
		HashingOutputStream hashingoutputstream = new HashingOutputStream(Hashing.sha1(), bytearrayoutputstream);

		Writer writer = new OutputStreamWriter(hashingoutputstream, StandardCharsets.UTF_8);
		writer.append(createString(dataIn));
		writer.close();

=======

		ByteArrayOutputStream bytearrayoutputstream = new ByteArrayOutputStream();
		HashingOutputStream hashingoutputstream = new HashingOutputStream(Hashing.sha1(), bytearrayoutputstream);

		Writer writer = new OutputStreamWriter(hashingoutputstream, StandardCharsets.UTF_8);
		writer.append(createString(dataIn));
		writer.close();

>>>>>>> 7ed2f71a
		cache.writeIfNeeded(target, bytearrayoutputstream.toByteArray(), hashingoutputstream.hash());
	}

	protected String createString(List<Object> data) {
		StringBuilder builder = new StringBuilder();
		builder.append("{\n");
		data.forEach(builder::append);
		builder.append("\t\"_\": \"Thank you for translating ").append(displayName).append("!\"\n\n");
		builder.append("}");
		return builder.toString();
	}

	private class LangEntry {
		static final String ENTRY_FORMAT = "\t\"%s\": %s,\n";

		private String key;
		private String value;

		LangEntry(String key, String value) {
			this.key = key;
			this.value = value;
		}

		@Override
		public String toString() {
			return String.format(ENTRY_FORMAT, key, GSON.toJson(value, String.class));
		}

	}

}<|MERGE_RESOLUTION|>--- conflicted
+++ resolved
@@ -112,11 +112,7 @@
 				});
 			jsonobject.remove("_");
 			keysToRemove.forEach(jsonobject::remove);
-<<<<<<< HEAD
-
-=======
-			
->>>>>>> 7ed2f71a
+
 			addAll("Game Elements", jsonobject);
 			reader.close();
 		}
@@ -186,8 +182,6 @@
 	@SuppressWarnings("deprecation")
 	private void save(CachedOutput cache, List<Object> dataIn, Path target, String message)
 		throws IOException {
-<<<<<<< HEAD
-		Create.LOGGER.info(message);
 
 		ByteArrayOutputStream bytearrayoutputstream = new ByteArrayOutputStream();
 		HashingOutputStream hashingoutputstream = new HashingOutputStream(Hashing.sha1(), bytearrayoutputstream);
@@ -196,16 +190,6 @@
 		writer.append(createString(dataIn));
 		writer.close();
 
-=======
-
-		ByteArrayOutputStream bytearrayoutputstream = new ByteArrayOutputStream();
-		HashingOutputStream hashingoutputstream = new HashingOutputStream(Hashing.sha1(), bytearrayoutputstream);
-
-		Writer writer = new OutputStreamWriter(hashingoutputstream, StandardCharsets.UTF_8);
-		writer.append(createString(dataIn));
-		writer.close();
-
->>>>>>> 7ed2f71a
 		cache.writeIfNeeded(target, bytearrayoutputstream.toByteArray(), hashingoutputstream.hash());
 	}
 
