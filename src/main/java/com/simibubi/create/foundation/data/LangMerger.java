--- conflicted
+++ resolved
@@ -40,17 +40,10 @@
 
 public class LangMerger implements DataProvider {
 
-<<<<<<< HEAD
-	private static final Gson GSON = (new GsonBuilder()).setPrettyPrinting()
+	private static final Gson GSON = new GsonBuilder().setPrettyPrinting()
 			.disableHtmlEscaping()
 			.create();
-	static final String CATEGORY_HEADER = "\t\"_\": \"->------------------------]  %s  [------------------------<-\",";
-=======
-	private static final Gson GSON = new GsonBuilder().setPrettyPrinting()
-		.disableHtmlEscaping()
-		.create();
 	private static final String CATEGORY_HEADER = "\t\"_\": \"->------------------------]  %s  [------------------------<-\",";
->>>>>>> f3a97414
 
 	private DataGenerator gen;
 	private final String modid;
@@ -98,11 +91,7 @@
 	@Override
 	public void run(CachedOutput cache) throws IOException {
 		Path path = this.gen.getOutputFolder()
-<<<<<<< HEAD
-				.resolve("assets/" + Create.ID + "/lang/" + "en_us.json");
-=======
-			.resolve("assets/" + modid + "/lang/" + "en_us.json");
->>>>>>> f3a97414
+				.resolve("assets/" + modid + "/lang/" + "en_us.json");
 
 		for (Pair<String, JsonElement> pair : getAllLocalizationFiles()) {
 			if (!pair.getRight()
@@ -136,11 +125,7 @@
 		for (Entry<String, List<Object>> localization : populatedLangData.entrySet()) {
 			String key = localization.getKey();
 			Path populatedLangPath = this.gen.getOutputFolder()
-<<<<<<< HEAD
-					.resolve("assets/" + Create.ID + "/lang/unfinished/" + key);
-=======
-				.resolve("assets/" + modid + "/lang/unfinished/" + key);
->>>>>>> f3a97414
+					.resolve("assets/" + modid + "/lang/unfinished/" + key);
 			save(cache, localization.getValue(), missingTranslationTally.get(key)
 					.intValue(), populatedLangPath, "Populating " + key + " with missing entries...");
 		}
@@ -268,21 +253,14 @@
 	}
 
 	private void collectEntries() {
-<<<<<<< HEAD
-		for (AllLangPartials partial : AllLangPartials.values())
-			addAll(partial.getDisplay(), partial.provide()
-					.getAsJsonObject());
-=======
 		for (LangPartial partial : langPartials)
 			addAll(partial.getDisplayName(), partial.provide()
-				.getAsJsonObject());
->>>>>>> f3a97414
+					.getAsJsonObject());
 	}
 
 	@SuppressWarnings("deprecation")
 	private void save(CachedOutput cache, List<Object> dataIn, int missingKeys, Path target, String message)
 		throws IOException {
-<<<<<<< HEAD
 		Create.LOGGER.info(message);
 
 		ByteArrayOutputStream bytearrayoutputstream = new ByteArrayOutputStream();
@@ -291,21 +269,6 @@
 		Writer writer = new OutputStreamWriter(hashingoutputstream, StandardCharsets.UTF_8);
 		writer.append(createString(dataIn, missingKeys));
 		writer.close();
-=======
-		String data = createString(dataIn, missingKeys);
-//		data = JavaUnicodeEscaper.outsideOf(0, 0x7f)
-//			.translate(data);
-		String hash = DataProvider.SHA1.hashUnencodedChars(data)
-			.toString();
-		if (!Objects.equals(cache.getHash(target), hash) || !Files.exists(target)) {
-			Files.createDirectories(target.getParent());
-
-			try (BufferedWriter bufferedwriter = Files.newBufferedWriter(target)) {
-				Create.LOGGER.info(message);
-				bufferedwriter.write(data);
-			}
-		}
->>>>>>> f3a97414
 
 		cache.writeIfNeeded(target, bytearrayoutputstream.toByteArray(), hashingoutputstream.hash());
 	}
