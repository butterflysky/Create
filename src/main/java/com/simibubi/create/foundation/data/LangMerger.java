package com.simibubi.create.foundation.data;

import java.io.BufferedReader;
import java.io.ByteArrayOutputStream;
import java.io.IOException;
import java.io.OutputStreamWriter;
import java.io.Writer;
import java.nio.charset.StandardCharsets;
import java.nio.file.Files;
import java.nio.file.Path;
import java.util.ArrayList;
import java.util.HashSet;
import java.util.List;
import java.util.Map;
import java.util.Map.Entry;
import java.util.Set;
import java.util.concurrent.CompletableFuture;

import org.apache.commons.lang3.mutable.MutableBoolean;
import org.apache.commons.lang3.mutable.MutableObject;

import com.google.common.hash.HashCode;
import com.google.gson.Gson;
import com.google.gson.GsonBuilder;
import com.google.gson.JsonObject;
import com.simibubi.create.Create;
import com.simibubi.create.foundation.ponder.PonderScene;
import com.tterrag.registrate.providers.RegistrateDataProvider;

import net.minecraft.Util;
import net.minecraft.data.CachedOutput;
import net.minecraft.data.DataGenerator;
import net.minecraft.data.DataProvider;
import net.minecraft.data.PackOutput;
import net.minecraft.resources.ResourceLocation;
import net.minecraft.util.GsonHelper;
import net.minecraftforge.fml.util.ObfuscationReflectionHelper;

public class LangMerger implements DataProvider {

	static final Gson GSON = new GsonBuilder().setPrettyPrinting()
<<<<<<< HEAD
			.disableHtmlEscaping()
			.create();
	private static final String CATEGORY_HEADER = "\t\"_\": \"->------------------------]  %s  [------------------------<-\",";
=======
		.disableHtmlEscaping()
		.create();
	private static final String CATEGORY_HEADER =
		"\t\"_\": \"->------------------------]  %s  [------------------------<-\",";
>>>>>>> e6759d8e

	private final String modid;
	private final String displayName;
	private final LangPartial[] langPartials;

	private List<Object> mergedLangData;
	private List<String> langIgnore;
	private PackOutput output;

	public <T extends LangPartial> LangMerger(PackOutput output, String modid, String displayName,
		AllLangPartials[] allLangPartials) {
		this.output = output;
		this.modid = modid;
		this.displayName = displayName;
		this.langPartials = allLangPartials;
		this.mergedLangData = new ArrayList<>();
		this.langIgnore = new ArrayList<>();
		populateLangIgnore();
	}

	public static void attachToRegistrateProvider(DataGenerator gen, PackOutput output) {
		Map<String, DataProvider> providers =
			ObfuscationReflectionHelper.getPrivateValue(DataGenerator.class, gen, "providersToRun");
		Entry<String, DataProvider> entryToReplace = null;
		for (Entry<String, DataProvider> entry : providers.entrySet())
			if (entry.getValue() instanceof RegistrateDataProvider rdp)
				entryToReplace = entry;
		if (entryToReplace != null)
			providers.put(entryToReplace.getKey(), new ChainedDataProvider(entryToReplace.getValue(),
				new LangMerger(output, Create.ID, Create.NAME, AllLangPartials.values())));
	}

	protected void populateLangIgnore() {
		// Key prefixes added here will NOT be transferred to lang templates
		langIgnore.add("create.ponder.debug_"); // Ponder debug scene text
		langIgnore.add("create.gui.chromatic_projector");
	}

	private boolean shouldIgnore(String key) {
		for (String string : langIgnore)
			if (key.startsWith(string))
				return true;
		return false;
	}

	@Override
	public String getName() {
		return displayName + "'s lang merger";
	}

	@Override
<<<<<<< HEAD
	public void run(CachedOutput cache) throws IOException {
		Path path = this.gen.getOutputFolder()
				.resolve("assets/" + modid + "/lang/" + "en_us.json");
=======
	public CompletableFuture<?> run(CachedOutput pOutput) {
		Path path = output.createPathProvider(PackOutput.Target.RESOURCE_PACK, "lang")
			.json(new ResourceLocation(modid, "en_us"));

		return CompletableFuture.runAsync(() -> {
			try {
				collectExistingEntries(path);
				collectEntries();
				if (mergedLangData.isEmpty())
					return;
				save(pOutput, mergedLangData, path,
					"Merging en_us.json with hand-written lang entries...");
>>>>>>> e6759d8e

			} catch (IOException ioexception) {
				LOGGER.error("Failed to run LangMerger", ioexception);
			}

		}, Util.backgroundExecutor());
	}

	private void collectExistingEntries(Path path) throws IOException {
		if (!Files.exists(path)) {
			Create.LOGGER.warn("Nothing to merge! It appears no lang was generated before me.");
			return;
		}

		try (BufferedReader reader = Files.newBufferedReader(path)) {
			JsonObject jsonobject = GsonHelper.fromJson(GSON, reader, JsonObject.class);

			/*
			 * Erase additional sections from previous lang in case registrate did not
			 * create a new one (this assumes advancements to be the first section after
			 * game elements)
			 */
			Set<String> keysToRemove = new HashSet<>();
			MutableBoolean startErasing = new MutableBoolean();
			jsonobject.entrySet()
				.stream()
				.forEachOrdered(entry -> {
					String key = entry.getKey();
					if (key.startsWith("advancement"))
						startErasing.setTrue();
					if (startErasing.isFalse())
						return;
					keysToRemove.add(key);
				});
			jsonobject.remove("_");
			keysToRemove.forEach(jsonobject::remove);

			addAll("Game Elements", jsonobject);
			reader.close();
		}
	}

	protected void addAll(String header, JsonObject jsonobject) {
		if (jsonobject == null)
			return;
		header = String.format(CATEGORY_HEADER, header);

		writeData("\n");
		writeData(header);
		writeData("\n\n");

		MutableObject<String> previousKey = new MutableObject<>("");
		jsonobject.entrySet()
				.stream()
				.forEachOrdered(entry -> {
					String key = entry.getKey();
					if (shouldIgnore(key))
						return;
					String value = entry.getValue()
							.getAsString();
					if (!previousKey.getValue()
							.isEmpty() && shouldAddLineBreak(key, previousKey.getValue()))
						writeData("\n");
					writeEntry(key, value);
					previousKey.setValue(key);
				});

		writeData("\n");
	}

	private void writeData(String data) {
		mergedLangData.add(data);
	}

	private void writeEntry(String key, String value) {
		mergedLangData.add(new LangEntry(key, value));
	}

	protected boolean shouldAddLineBreak(String key, String previousKey) {
		// Always put tooltips and ponder scenes in their own paragraphs
		if (key.endsWith(".tooltip"))
			return true;
		if (key.startsWith(modid + ".ponder") && key.endsWith(PonderScene.TITLE_KEY))
			return true;

		key = key.replaceFirst("\\.", "");
		previousKey = previousKey.replaceFirst("\\.", "");

		String[] split = key.split("\\.");
		String[] split2 = previousKey.split("\\.");
		if (split.length == 0 || split2.length == 0)
			return false;

		// Start new paragraph if keys before second point do not match
		return !split[0].equals(split2[0]);
	}

	private void collectEntries() {
		for (LangPartial partial : langPartials)
			addAll(partial.getDisplayName(), partial.provide()
					.getAsJsonObject());
	}

	private void save(CachedOutput cache, List<Object> dataIn, Path target, String message) throws IOException {
		ByteArrayOutputStream bytearrayoutputstream = new ByteArrayOutputStream();
		Writer writer = new OutputStreamWriter(bytearrayoutputstream, StandardCharsets.UTF_8);
		writer.append(createString(dataIn));
		writer.close();

		CachedOutput.NO_CACHE.writeIfNeeded(target, bytearrayoutputstream.toByteArray(), HashCode.fromInt(0));
		Create.LOGGER.info(message);
	}

	protected String createString(List<Object> data) {
		StringBuilder builder = new StringBuilder();
		builder.append("{\n");
		data.forEach(builder::append);
		builder.append("\t\"_\": \"Thank you for translating ")
			.append(displayName)
			.append("!\"\n\n");
		builder.append("}");
		return builder.toString();
	}

}<|MERGE_RESOLUTION|>--- conflicted
+++ resolved
@@ -39,16 +39,10 @@
 public class LangMerger implements DataProvider {
 
 	static final Gson GSON = new GsonBuilder().setPrettyPrinting()
-<<<<<<< HEAD
 			.disableHtmlEscaping()
 			.create();
-	private static final String CATEGORY_HEADER = "\t\"_\": \"->------------------------]  %s  [------------------------<-\",";
-=======
-		.disableHtmlEscaping()
-		.create();
 	private static final String CATEGORY_HEADER =
 		"\t\"_\": \"->------------------------]  %s  [------------------------<-\",";
->>>>>>> e6759d8e
 
 	private final String modid;
 	private final String displayName;
@@ -100,14 +94,9 @@
 	}
 
 	@Override
-<<<<<<< HEAD
-	public void run(CachedOutput cache) throws IOException {
-		Path path = this.gen.getOutputFolder()
-				.resolve("assets/" + modid + "/lang/" + "en_us.json");
-=======
 	public CompletableFuture<?> run(CachedOutput pOutput) {
 		Path path = output.createPathProvider(PackOutput.Target.RESOURCE_PACK, "lang")
-			.json(new ResourceLocation(modid, "en_us"));
+				.json(new ResourceLocation(modid, "en_us"));
 
 		return CompletableFuture.runAsync(() -> {
 			try {
@@ -117,7 +106,6 @@
 					return;
 				save(pOutput, mergedLangData, path,
 					"Merging en_us.json with hand-written lang entries...");
->>>>>>> e6759d8e
 
 			} catch (IOException ioexception) {
 				LOGGER.error("Failed to run LangMerger", ioexception);
