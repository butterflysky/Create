--- conflicted
+++ resolved
@@ -3,7 +3,6 @@
 import java.io.BufferedReader;
 import java.io.ByteArrayOutputStream;
 import java.io.IOException;
-<<<<<<< HEAD
 import java.io.InputStream;
 import java.io.InputStreamReader;
 import java.io.OutputStreamWriter;
@@ -15,20 +14,10 @@
 import java.util.HashMap;
 import java.util.HashSet;
 import java.util.List;
-import java.util.Map;
-import java.util.Map.Entry;
 import java.util.Set;
 
 import org.apache.commons.lang3.mutable.MutableBoolean;
 import org.apache.commons.lang3.mutable.MutableInt;
-=======
-import java.nio.file.Files;
-import java.nio.file.Path;
-import java.util.ArrayList;
-import java.util.List;
-import java.util.Objects;
-
->>>>>>> c061242d
 import org.apache.commons.lang3.mutable.MutableObject;
 
 import com.google.common.hash.Hashing;
@@ -92,49 +81,11 @@
 		Path path = this.gen.getOutputFolder()
 				.resolve("assets/" + modid + "/lang/" + "en_us.json");
 
-<<<<<<< HEAD
-		for (Pair<String, JsonElement> pair : getAllLocalizationFiles()) {
-			if (!pair.getRight()
-					.isJsonObject())
-				continue;
-			Map<String, String> localizedEntries = new HashMap<>();
-			JsonObject jsonobject = pair.getRight()
-					.getAsJsonObject();
-			jsonobject.entrySet()
-					.stream()
-					.forEachOrdered(entry -> {
-						String key = entry.getKey();
-						if (key.startsWith("_"))
-							return;
-						String value = entry.getValue()
-								.getAsString();
-						localizedEntries.put(key, value);
-					});
-			String key = pair.getKey();
-			allLocalizedEntries.put(key, localizedEntries);
-			populatedLangData.put(key, new ArrayList<>());
-			missingTranslationTally.put(key, new MutableInt(0));
-		}
-
-=======
->>>>>>> c061242d
 		collectExistingEntries(path);
 		collectEntries();
 		if (mergedLangData.isEmpty())
 			return;
-<<<<<<< HEAD
-
-		save(cache, mergedLangData, -1, path, "Merging en_us.json with hand-written lang entries...");
-		for (Entry<String, List<Object>> localization : populatedLangData.entrySet()) {
-			String key = localization.getKey();
-			Path populatedLangPath = this.gen.getOutputFolder()
-					.resolve("assets/" + modid + "/lang/unfinished/" + key);
-			save(cache, localization.getValue(), missingTranslationTally.get(key)
-					.intValue(), populatedLangPath, "Populating " + key + " with missing entries...");
-		}
-=======
 		save(cache, mergedLangData, path, "Merging en_us.json with hand-written lang entries...");
->>>>>>> c061242d
 	}
 
 	private void collectExistingEntries(Path path) throws IOException {
@@ -201,25 +152,10 @@
 
 	private void writeData(String data) {
 		mergedLangData.add(data);
-<<<<<<< HEAD
-		populatedLangData.values()
-				.forEach(l -> l.add(data));
-=======
->>>>>>> c061242d
 	}
 
 	private void writeEntry(String key, String value) {
 		mergedLangData.add(new LangEntry(key, value));
-<<<<<<< HEAD
-		populatedLangData.forEach((k, l) -> {
-			ForeignLangEntry entry = new ForeignLangEntry(key, value, allLocalizedEntries.get(k));
-			if (entry.isMissing())
-				missingTranslationTally.get(k)
-						.increment();
-			l.add(entry);
-		});
-=======
->>>>>>> c061242d
 	}
 
 	protected boolean shouldAddLineBreak(String key, String previousKey) {
@@ -247,9 +183,8 @@
 					.getAsJsonObject());
 	}
 
-<<<<<<< HEAD
 	@SuppressWarnings("deprecation")
-	private void save(CachedOutput cache, List<Object> dataIn, int missingKeys, Path target, String message)
+	private void save(CachedOutput cache, List<Object> dataIn, Path target, String message)
 		throws IOException {
 		Create.LOGGER.info(message);
 
@@ -259,21 +194,6 @@
 		Writer writer = new OutputStreamWriter(hashingoutputstream, StandardCharsets.UTF_8);
 		writer.append(createString(dataIn, missingKeys));
 		writer.close();
-=======
-	private void save(HashCache cache, List<Object> dataIn, Path target, String message)
-		throws IOException {
-		String data = createString(dataIn);
-		String hash = DataProvider.SHA1.hashUnencodedChars(data)
-			.toString();
-		if (!Objects.equals(cache.getHash(target), hash) || !Files.exists(target)) {
-			Files.createDirectories(target.getParent());
-
-			try (BufferedWriter bufferedwriter = Files.newBufferedWriter(target)) {
-				Create.LOGGER.info(message);
-				bufferedwriter.write(data);
-			}
-		}
->>>>>>> c061242d
 
 		cache.writeIfNeeded(target, bytearrayoutputstream.toByteArray(), hashingoutputstream.hash());
 	}
