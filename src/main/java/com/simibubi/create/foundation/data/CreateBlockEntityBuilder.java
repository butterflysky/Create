package com.simibubi.create.foundation.data;

import java.util.ArrayList;
import java.util.Collection;
import java.util.function.BiFunction;
import java.util.function.Predicate;
import java.util.function.Supplier;

import javax.annotation.Nullable;

import com.jozufozu.flywheel.api.MaterialManager;
import com.jozufozu.flywheel.backend.instancing.InstancedRenderRegistry;
import com.jozufozu.flywheel.backend.instancing.blockentity.BlockEntityInstance;
import com.simibubi.create.AllBlockEntityTypes;
import com.simibubi.create.Create;
import com.tterrag.registrate.AbstractRegistrate;
import com.tterrag.registrate.builders.BlockEntityBuilder;
import com.tterrag.registrate.builders.BuilderCallback;
import com.tterrag.registrate.fabric.EnvExecutor;
import com.tterrag.registrate.util.nullness.NonNullSupplier;

import net.fabricmc.api.EnvType;
import net.minecraft.world.level.block.Block;
import net.minecraft.world.level.block.entity.BlockEntity;
import net.minecraft.world.level.block.entity.BlockEntityType;

public class CreateBlockEntityBuilder<T extends BlockEntity, P> extends BlockEntityBuilder<T, P> {

	@Nullable
	private NonNullSupplier<BiFunction<MaterialManager, T, BlockEntityInstance<? super T>>> instanceFactory;
	private Predicate<T> renderNormally;

	private Collection<NonNullSupplier<? extends Collection<NonNullSupplier<? extends Block>>>> deferredValidBlocks =
		new ArrayList<>();

	public static <T extends BlockEntity, P> BlockEntityBuilder<T, P> create(AbstractRegistrate<?> owner, P parent,
		String name, BuilderCallback callback, BlockEntityFactory<T> factory) {
		return new CreateBlockEntityBuilder<>(owner, parent, name, callback, factory);
	}

	protected CreateBlockEntityBuilder(AbstractRegistrate<?> owner, P parent, String name, BuilderCallback callback,
		BlockEntityFactory<T> factory) {
		super(owner, parent, name, callback, factory);
	}

	public CreateBlockEntityBuilder<T, P> validBlocksDeferred(
		NonNullSupplier<? extends Collection<NonNullSupplier<? extends Block>>> blocks) {
		deferredValidBlocks.add(blocks);
		return this;
	}

	@Override
	protected BlockEntityType<T> createEntry() {
		deferredValidBlocks.stream()
			.map(Supplier::get)
			.flatMap(Collection::stream)
			.forEach(this::validBlock);
		return super.createEntry();
	}

	public CreateBlockEntityBuilder<T, P> instance(
		NonNullSupplier<BiFunction<MaterialManager, T, BlockEntityInstance<? super T>>> instanceFactory) {
		return instance(instanceFactory, true);
	}

	public CreateBlockEntityBuilder<T, P> instance(
		NonNullSupplier<BiFunction<MaterialManager, T, BlockEntityInstance<? super T>>> instanceFactory,
		boolean renderNormally) {
		return instance(instanceFactory, be -> renderNormally);
	}

	public CreateBlockEntityBuilder<T, P> instance(
		NonNullSupplier<BiFunction<MaterialManager, T, BlockEntityInstance<? super T>>> instanceFactory,
		Predicate<T> renderNormally) {
		if (this.instanceFactory == null) {
			EnvExecutor.runWhenOn(EnvType.CLIENT, () -> this::registerInstance);
		}

		this.instanceFactory = instanceFactory;
		this.renderNormally = renderNormally;

		return this;
	}

	protected void registerInstance() {
<<<<<<< HEAD
		onRegister(entry ->
				InstancedRenderRegistry.configure(entry)
						.factory(instanceFactory.get())
						.skipRender(be -> !renderNormally.test(be))
						.apply()
		);
=======
		OneTimeEventReceiver.addModListener(Create.REGISTRATE, FMLClientSetupEvent.class, $ -> {
			NonNullSupplier<BiFunction<MaterialManager, T, BlockEntityInstance<? super T>>> instanceFactory =
				this.instanceFactory;
			if (instanceFactory != null) {
				NonNullPredicate<T> renderNormally = this.renderNormally;
				InstancedRenderRegistry.configure(getEntry())
					.factory(instanceFactory.get())
					.skipRender(be -> !renderNormally.test(be))
					.apply();
			}
		});
>>>>>>> e6759d8e
	}
}<|MERGE_RESOLUTION|>--- conflicted
+++ resolved
@@ -83,25 +83,11 @@
 	}
 
 	protected void registerInstance() {
-<<<<<<< HEAD
 		onRegister(entry ->
 				InstancedRenderRegistry.configure(entry)
 						.factory(instanceFactory.get())
 						.skipRender(be -> !renderNormally.test(be))
 						.apply()
 		);
-=======
-		OneTimeEventReceiver.addModListener(Create.REGISTRATE, FMLClientSetupEvent.class, $ -> {
-			NonNullSupplier<BiFunction<MaterialManager, T, BlockEntityInstance<? super T>>> instanceFactory =
-				this.instanceFactory;
-			if (instanceFactory != null) {
-				NonNullPredicate<T> renderNormally = this.renderNormally;
-				InstancedRenderRegistry.configure(getEntry())
-					.factory(instanceFactory.get())
-					.skipRender(be -> !renderNormally.test(be))
-					.apply();
-			}
-		});
->>>>>>> e6759d8e
 	}
 }