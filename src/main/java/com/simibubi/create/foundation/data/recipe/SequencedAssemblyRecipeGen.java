package com.simibubi.create.foundation.data.recipe;

import java.util.function.UnaryOperator;
import java.util.stream.Stream;

import com.simibubi.create.AllBlocks;
import com.simibubi.create.AllItems;
import com.simibubi.create.AllTags.AllItemTags;
import com.simibubi.create.Create;
import com.simibubi.create.content.contraptions.components.deployer.DeployerApplicationRecipe;
import com.simibubi.create.content.contraptions.components.press.PressingRecipe;
import com.simibubi.create.content.contraptions.fluids.actors.FillingRecipe;
import com.simibubi.create.content.contraptions.itemAssembly.SequencedAssemblyRecipeBuilder;

import io.github.fabricators_of_create.porting_lib.mixin.common.accessor.TagValueAccessor;
import net.fabricmc.fabric.api.datagen.v1.FabricDataGenerator;
import net.fabricmc.fabric.api.transfer.v1.fluid.FluidConstants;
import net.minecraft.world.item.Items;
import net.minecraft.world.item.crafting.Ingredient;
import net.minecraft.world.level.material.Fluids;

public class SequencedAssemblyRecipeGen extends CreateRecipeProvider {

	GeneratedRecipe

//	TEST = create("test", b -> b.require(I.goldSheet())
//		.transitionTo(AllItems.INCOMPLETE_CLOCKWORK_COMPONENT.get())
//		.addOutput(AllItems.CLOCKWORK_COMPONENT.get(), 10)
//		.addOutput(AllItems.GOLDEN_SHEET.get(), 5)
//		.addOutput(AllItems.ANDESITE_ALLOY.get(), 2)
//		.addOutput(AllBlocks.COGWHEEL.get(), 1)
//		.loops(5)
//		.addStep(DeployerApplicationRecipe::new, rb -> rb.require(I.cog()))
//		.addStep(PressingRecipe::new, rb -> rb)
//		.addStep(FillingRecipe::new, rb -> rb.require(Fluids.LAVA, 500))
//		.addStep(CuttingRecipe::new, rb -> rb.averageProcessingDuration())
//		.addStep(FillingRecipe::new, rb -> rb.require(Fluids.WATER, 100))
//		)

	PRECISION_MECHANISM = create("precision_mechanism", b -> b.require(I.goldSheet())
		.transitionTo(AllItems.INCOMPLETE_PRECISION_MECHANISM.get())
		.addOutput(AllItems.PRECISION_MECHANISM.get(), 120)
		.addOutput(AllItems.GOLDEN_SHEET.get(), 8)
		.addOutput(AllItems.ANDESITE_ALLOY.get(), 8)
		.addOutput(AllBlocks.COGWHEEL.get(), 5)
		.addOutput(Items.GOLD_NUGGET, 3)
		.addOutput(AllBlocks.SHAFT.get(), 2)
		.addOutput(AllItems.CRUSHED_GOLD.get(), 2)
		.addOutput(Items.IRON_INGOT, 1)
		.addOutput(Items.CLOCK, 1)
		.loops(5)
		.addStep(DeployerApplicationRecipe::new, rb -> rb.require(I.cog()))
		.addStep(DeployerApplicationRecipe::new, rb -> rb.require(I.largeCog()))
		.addStep(DeployerApplicationRecipe::new, rb -> rb.require(I.ironNugget()))),

		REINFORCED_SHEET = create("sturdy_sheet", b -> b.require(AllItems.POWDERED_OBSIDIAN.get())
			.transitionTo(AllItems.INCOMPLETE_REINFORCED_SHEET.get())
			.addOutput(AllItems.STURDY_SHEET.get(), 1)
			.loops(1)
<<<<<<< HEAD
			.addStep(FillingRecipe::new, rb -> rb.require(Fluids.LAVA, 40500))
=======
			.addStep(FillingRecipe::new, rb -> rb.require(Fluids.LAVA, FluidConstants.BUCKET / 2))
>>>>>>> 5e1ceadb
			.addStep(PressingRecipe::new, rb -> rb)
			.addStep(PressingRecipe::new, rb -> rb)),

		TRACK = create("track", b -> b.require(AllItemTags.SLEEPERS.tag)
			.transitionTo(AllItems.INCOMPLETE_TRACK.get())
			.addOutput(AllBlocks.TRACK.get(), 1)
			.loops(1)
			.addStep(DeployerApplicationRecipe::new,
				rb -> rb.require(Ingredient.fromValues(
					Stream.of(TagValueAccessor.createTagValue(I.ironNugget()), TagValueAccessor.createTagValue(I.zincNugget())))))
			.addStep(DeployerApplicationRecipe::new,
				rb -> rb.require(Ingredient.fromValues(
					Stream.of(TagValueAccessor.createTagValue(I.ironNugget()), TagValueAccessor.createTagValue(I.zincNugget())))))
			.addStep(PressingRecipe::new, rb -> rb))

	;

	public SequencedAssemblyRecipeGen(FabricDataGenerator p_i48262_1_) {
		super(p_i48262_1_);
	}

	protected GeneratedRecipe create(String name, UnaryOperator<SequencedAssemblyRecipeBuilder> transform) {
		GeneratedRecipe generatedRecipe =
			c -> transform.apply(new SequencedAssemblyRecipeBuilder(Create.asResource(name)))
				.build(c);
		all.add(generatedRecipe);
		return generatedRecipe;
	}

	@Override
	public String getName() {
		return "Create's Sequenced Assembly Recipes";
	}

}<|MERGE_RESOLUTION|>--- conflicted
+++ resolved
@@ -57,11 +57,7 @@
 			.transitionTo(AllItems.INCOMPLETE_REINFORCED_SHEET.get())
 			.addOutput(AllItems.STURDY_SHEET.get(), 1)
 			.loops(1)
-<<<<<<< HEAD
-			.addStep(FillingRecipe::new, rb -> rb.require(Fluids.LAVA, 40500))
-=======
 			.addStep(FillingRecipe::new, rb -> rb.require(Fluids.LAVA, FluidConstants.BUCKET / 2))
->>>>>>> 5e1ceadb
 			.addStep(PressingRecipe::new, rb -> rb)
 			.addStep(PressingRecipe::new, rb -> rb)),
 
