--- conflicted
+++ resolved
@@ -232,51 +232,6 @@
 			});
 	}
 
-<<<<<<< HEAD
-	public static NonNullBiConsumer<DataGenContext<Block, BeltObserverBlock>, RegistrateBlockstateProvider> beltObserver() {
-		return (c, p) -> {
-
-			Map<BeltObserverBlock.Mode, Map<String, ModelFile>> models = new IdentityHashMap<>();
-			Map<String, ResourceLocation> baseModels = new HashMap<>();
-
-			for (boolean powered : Iterate.trueAndFalse) {
-				for (boolean belt : Iterate.trueAndFalse) {
-					String suffix = (belt ? "_belt" : "") + (powered ? "_powered" : "");
-					baseModels.put(suffix, p.modLoc("block/belt_observer/base" + suffix));
-				}
-			}
-
-			for (BeltObserverBlock.Mode mode : BeltObserverBlock.Mode.values()) {
-				String modeName = mode.getString();
-				HashMap<String, ModelFile> map = new HashMap<>();
-				for (boolean powered : Iterate.trueAndFalse) {
-					for (boolean belt : Iterate.trueAndFalse) {
-						String suffix = (belt ? "_belt" : "") + (powered ? "_powered" : "");
-						map.put(suffix, p.models()
-							.withExistingParent("block/belt_observer/" + modeName + suffix, baseModels.get(suffix))
-							.texture("texture",
-								p.modLoc("block/belt_observer_" + modeName + (powered ? "_powered" : ""))));
-					}
-				}
-				models.put(mode, map);
-			}
-
-			p.getVariantBuilder(c.get())
-				.forAllStates(state -> {
-					String suffix = (state.get(BeltObserverBlock.BELT) ? "_belt" : "")
-						+ (state.get(BeltObserverBlock.POWERED) ? "_powered" : "");
-					return ConfiguredModel.builder()
-						.modelFile(models.get(state.get(BeltObserverBlock.MODE))
-							.get(suffix))
-						.rotationY((int) state.get(BeltObserverBlock.HORIZONTAL_FACING)
-							.getHorizontalAngle())
-						.build();
-				});
-		};
-	}
-
-=======
->>>>>>> b14e9492
 	public static <B extends LinearChassisBlock> NonNullBiConsumer<DataGenContext<Block, B>, RegistrateBlockstateProvider> linearChassis() {
 		return (c, p) -> {
 			ResourceLocation side = p.modLoc("block/" + c.getName() + "_side");
