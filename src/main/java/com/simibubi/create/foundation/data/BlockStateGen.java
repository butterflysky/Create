--- conflicted
+++ resolved
@@ -218,13 +218,8 @@
 				return ConfiguredModel.builder()
 					.modelFile(p.models()
 						.getExistingFile(p
-<<<<<<< HEAD
 							.modLoc("block/" + c.getName() + "/block_" + type.getString() + (powered ? "_powered" : ""))))
-					.rotationY(shape == RailShape.EAST_WEST ? 90 : 0)
-=======
-							.modLoc("block/" + c.getName() + "/block_" + type.getName() + (powered ? "_powered" : ""))))
 					.rotationY(yRotation % 360)
->>>>>>> 32b0a01c
 					.build();
 			});
 	}
