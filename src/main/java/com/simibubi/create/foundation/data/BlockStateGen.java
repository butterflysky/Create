
package com.simibubi.create.foundation.data;

import java.util.HashMap;
import java.util.IdentityHashMap;
import java.util.List;
import java.util.Map;
import java.util.Vector;
import java.util.function.BiFunction;
import java.util.function.Function;

import org.apache.commons.lang3.tuple.Pair;

import com.google.common.collect.ImmutableList;
import com.google.common.collect.ImmutableMap;
import com.simibubi.create.content.contraptions.base.DirectionalAxisKineticBlock;
import com.simibubi.create.content.contraptions.components.structureMovement.chassis.LinearChassisBlock;
import com.simibubi.create.content.contraptions.components.structureMovement.chassis.RadialChassisBlock;
import com.simibubi.create.content.contraptions.components.structureMovement.mounted.CartAssembleRailType;
import com.simibubi.create.content.contraptions.components.structureMovement.mounted.CartAssemblerBlock;
import com.simibubi.create.content.contraptions.components.tracks.ReinforcedRailBlock;
import com.simibubi.create.content.contraptions.fluids.pipes.FluidPipeBlock;
import com.simibubi.create.content.contraptions.processing.burner.BlazeBurnerBlock;
import com.simibubi.create.content.palettes.PavedBlock;
import com.simibubi.create.foundation.utility.Iterate;
import com.simibubi.create.foundation.utility.Pointing;
import com.simibubi.create.foundation.worldgen.OxidizingBlock;
import com.tterrag.registrate.builders.BlockBuilder;
import com.tterrag.registrate.providers.DataGenContext;
import com.tterrag.registrate.providers.RegistrateBlockstateProvider;
import com.tterrag.registrate.util.nullness.NonNullBiConsumer;
import com.tterrag.registrate.util.nullness.NonNullUnaryOperator;

import net.minecraft.block.Block;
import net.minecraft.block.BlockState;
import net.minecraft.state.BooleanProperty;
import net.minecraft.state.properties.BlockStateProperties;
import net.minecraft.state.properties.RailShape;
import net.minecraft.util.Direction;
import net.minecraft.util.Direction.Axis;
import net.minecraft.util.Direction.AxisDirection;
import net.minecraft.util.ResourceLocation;
import net.minecraftforge.client.model.generators.ConfiguredModel;
import net.minecraftforge.client.model.generators.ModelFile;
import net.minecraftforge.client.model.generators.MultiPartBlockStateBuilder;

public class BlockStateGen {

	// Functions

	public static <T extends Block> NonNullBiConsumer<DataGenContext<Block, T>, RegistrateBlockstateProvider> axisBlockProvider(
		boolean customItem) {
		return (c, p) -> axisBlock(c, p, getBlockModel(customItem, c, p));
	}

	public static <T extends Block> NonNullBiConsumer<DataGenContext<Block, T>, RegistrateBlockstateProvider> directionalBlockProvider(
		boolean customItem) {
		return (c, p) -> p.directionalBlock(c.get(), getBlockModel(customItem, c, p));
	}

	public static <T extends Block> NonNullBiConsumer<DataGenContext<Block, T>, RegistrateBlockstateProvider> directionalBlockProviderIgnoresWaterlogged(
		boolean customItem) {
		return (c, p) -> directionalBlockIgnoresWaterlogged(c, p, getBlockModel(customItem, c, p));
	}

	public static <T extends Block> NonNullBiConsumer<DataGenContext<Block, T>, RegistrateBlockstateProvider> horizontalBlockProvider(
		boolean customItem) {
		return (c, p) -> p.horizontalBlock(c.get(), getBlockModel(customItem, c, p));
	}

	public static <T extends Block> NonNullBiConsumer<DataGenContext<Block, T>, RegistrateBlockstateProvider> horizontalAxisBlockProvider(
		boolean customItem) {
		return (c, p) -> horizontalAxisBlock(c, p, getBlockModel(customItem, c, p));
	}

	public static <T extends DirectionalAxisKineticBlock> NonNullBiConsumer<DataGenContext<Block, T>, RegistrateBlockstateProvider> directionalAxisBlockProvider() {
		return (c, p) -> directionalAxisBlock(c, p, ($, vertical) -> p.models()
			.getExistingFile(p.modLoc("block/" + c.getName() + "/" + (vertical ? "vertical" : "horizontal"))));
	}

	public static <T extends Block> NonNullBiConsumer<DataGenContext<Block, T>, RegistrateBlockstateProvider> horizontalWheelProvider(
		boolean customItem) {
		return (c, p) -> horizontalWheel(c, p, getBlockModel(customItem, c, p));
	}

	public static <P> NonNullUnaryOperator<BlockBuilder<OxidizingBlock, P>> oxidizedBlockstate() {
		return b -> b.blockstate((ctx, prov) -> prov.getVariantBuilder(ctx.getEntry())
			.forAllStates(state -> {
				String name = AssetLookup.getOxidizedModel(ctx.getName(), state.get(OxidizingBlock.OXIDIZATION));
				return ConfiguredModel.builder()
					.modelFile(prov.models()
						.cubeAll(name, prov.modLoc(name)))
					.build();
			}));
	}

	// Utility

	private static <T extends Block> Function<BlockState, ModelFile> getBlockModel(boolean customItem,
		DataGenContext<Block, T> c, RegistrateBlockstateProvider p) {
		return $ -> customItem ? AssetLookup.partialBaseModel(c, p) : AssetLookup.standardModel(c, p);
	}

	// Generators

	public static <T extends Block> void directionalBlockIgnoresWaterlogged(DataGenContext<Block, T> ctx,
		RegistrateBlockstateProvider prov, Function<BlockState, ModelFile> modelFunc) {
		prov.getVariantBuilder(ctx.getEntry())
			.forAllStatesExcept(state -> {
				Direction dir = state.get(BlockStateProperties.FACING);
				return ConfiguredModel.builder()
					.modelFile(modelFunc.apply(state))
					.rotationX(dir == Direction.DOWN ? 180
						: dir.getAxis()
							.isHorizontal() ? 90 : 0)
					.rotationY(dir.getAxis()
						.isVertical() ? 0 : (((int) dir.getHorizontalAngle()) + 180) % 360)
					.build();
			}, BlockStateProperties.WATERLOGGED);
	}

	public static <T extends Block> void axisBlock(DataGenContext<Block, T> ctx, RegistrateBlockstateProvider prov,
		Function<BlockState, ModelFile> modelFunc) {
		prov.getVariantBuilder(ctx.getEntry())
			.forAllStatesExcept(state -> {
				Axis axis = state.get(BlockStateProperties.AXIS);
				return ConfiguredModel.builder()
					.modelFile(modelFunc.apply(state))
					.rotationX(axis == Axis.Y ? 0 : 90)
					.rotationY(axis == Axis.X ? 90 : axis == Axis.Z ? 180 : 0)
					.build();
			}, BlockStateProperties.WATERLOGGED);
	}

	public static <T extends Block> void horizontalAxisBlock(DataGenContext<Block, T> ctx,
		RegistrateBlockstateProvider prov, Function<BlockState, ModelFile> modelFunc) {
		prov.getVariantBuilder(ctx.getEntry())
			.forAllStates(state -> {
				Axis axis = state.get(BlockStateProperties.HORIZONTAL_AXIS);
				return ConfiguredModel.builder()
					.modelFile(modelFunc.apply(state))
					.rotationY(axis == Axis.X ? 90 : 0)
					.build();
			});
	}

	public static <T extends DirectionalAxisKineticBlock> void directionalAxisBlock(DataGenContext<Block, T> ctx,
		RegistrateBlockstateProvider prov, BiFunction<BlockState, Boolean, ModelFile> modelFunc) {
		prov.getVariantBuilder(ctx.getEntry())
			.forAllStates(state -> {

				boolean alongFirst = state.get(DirectionalAxisKineticBlock.AXIS_ALONG_FIRST_COORDINATE);
				Direction direction = state.get(DirectionalAxisKineticBlock.FACING);
				boolean vertical = direction.getAxis()
					.isHorizontal() && (direction.getAxis() == Axis.X) == alongFirst;
				int xRot = direction == Direction.DOWN ? 270 : direction == Direction.UP ? 90 : 0;
				int yRot = direction.getAxis()
					.isVertical() ? alongFirst ? 0 : 90 : (int) direction.getHorizontalAngle();

				return ConfiguredModel.builder()
					.modelFile(modelFunc.apply(state, vertical))
					.rotationX(xRot)
					.rotationY(yRot)
					.build();
			});
	}

	public static <T extends Block> void horizontalWheel(DataGenContext<Block, T> ctx,
		RegistrateBlockstateProvider prov, Function<BlockState, ModelFile> modelFunc) {
		prov.getVariantBuilder(ctx.get())
			.forAllStates(state -> ConfiguredModel.builder()
				.modelFile(modelFunc.apply(state))
				.rotationX(90)
				.rotationY(((int) state.get(BlockStateProperties.HORIZONTAL_FACING)
					.getHorizontalAngle() + 180) % 360)
				.build());
	}

	public static <T extends Block> void cubeAll(DataGenContext<Block, T> ctx, RegistrateBlockstateProvider prov,
		String textureSubDir) {
		cubeAll(ctx, prov, textureSubDir, ctx.getName());
	}

	public static <T extends Block> void cubeAll(DataGenContext<Block, T> ctx, RegistrateBlockstateProvider prov,
		String textureSubDir, String name) {
		String texturePath = "block/" + textureSubDir + name;
		prov.simpleBlock(ctx.get(), prov.models()
			.cubeAll(ctx.getName(), prov.modLoc(texturePath)));
	}

	public static <T extends Block> void pavedBlock(DataGenContext<Block, T> ctx, RegistrateBlockstateProvider prov,
		ModelFile top, ModelFile covered) {
		prov.getVariantBuilder(ctx.getEntry())
			.forAllStates(state -> ConfiguredModel.builder()
				.modelFile(state.get(PavedBlock.COVERED) ? covered : top)
				.build());
	}

	public static NonNullBiConsumer<DataGenContext<Block, CartAssemblerBlock>, RegistrateBlockstateProvider> cartAssembler() {
		return (c, p) -> p.getVariantBuilder(c.get())
			.forAllStates(state -> {
				CartAssembleRailType type = state.get(CartAssemblerBlock.RAIL_TYPE);
				Boolean powered = state.get(CartAssemblerBlock.POWERED);
				RailShape shape = state.get(CartAssemblerBlock.RAIL_SHAPE);

				return ConfiguredModel.builder()
					.modelFile(p.models()
						.getExistingFile(p
							.modLoc("block/" + c.getName() + "/block_" + type.getString() + (powered ? "_powered" : ""))))
					.rotationY(shape == RailShape.EAST_WEST ? 90 : 0)
					.build();
			});
	}

	public static NonNullBiConsumer<DataGenContext<Block, BlazeBurnerBlock>, RegistrateBlockstateProvider> blazeHeater() {
		return (c, p) -> ConfiguredModel.builder()
			.modelFile(p.models()
				.getExistingFile(p.modLoc("block/" + c.getName() + "/block")))
			.build();
	}

	public static NonNullBiConsumer<DataGenContext<Block, ReinforcedRailBlock>, RegistrateBlockstateProvider> reinforcedRail() {
		return (c, p) -> p.getVariantBuilder(c.get())
			.forAllStates(state -> {
				return ConfiguredModel.builder()
					.modelFile(p.models()
						.getExistingFile(p.modLoc(
							"block/" + c.getName() + "/block" + (state.get(ReinforcedRailBlock.CONNECTS_S) ? "_s" : "")
								+ (state.get(ReinforcedRailBlock.CONNECTS_N) ? "_n" : ""))))
					.rotationY(state.get(ReinforcedRailBlock.RAIL_SHAPE) == RailShape.EAST_WEST ? 90 : 0)
					.build();
			});
	}

	public static <B extends LinearChassisBlock> NonNullBiConsumer<DataGenContext<Block, B>, RegistrateBlockstateProvider> linearChassis() {
		return (c, p) -> {
			ResourceLocation side = p.modLoc("block/" + c.getName() + "_side");
			ResourceLocation top = p.modLoc("block/linear_chassis_end");
			ResourceLocation top_sticky = p.modLoc("block/linear_chassis_end_sticky");

			Vector<ModelFile> models = new Vector<>(4);
			for (boolean isTopSticky : Iterate.trueAndFalse)
				for (boolean isBottomSticky : Iterate.trueAndFalse)
					models.add(p.models()
						.withExistingParent(
							c.getName() + (isTopSticky ? "_top" : "") + (isBottomSticky ? "_bottom" : ""),
							"block/cube_bottom_top")
						.texture("side", side)
						.texture("bottom", isBottomSticky ? top_sticky : top)
						.texture("top", isTopSticky ? top_sticky : top));
			BiFunction<Boolean, Boolean, ModelFile> modelFunc = (t, b) -> models.get((t ? 0 : 2) + (b ? 0 : 1));

			axisBlock(c, p, state -> modelFunc.apply(state.get(LinearChassisBlock.STICKY_TOP),
				state.get(LinearChassisBlock.STICKY_BOTTOM)));
		};
	}

	public static <B extends RadialChassisBlock> NonNullBiConsumer<DataGenContext<Block, B>, RegistrateBlockstateProvider> radialChassis() {
		return (c, p) -> {
			String path = "block/" + c.getName();
			ResourceLocation side = p.modLoc(path + "_side");
			ResourceLocation side_sticky = p.modLoc(path + "_side_sticky");

			String templateModelPath = "block/radial_chassis";
			ModelFile base = p.models()
				.getExistingFile(p.modLoc(templateModelPath + "/base"));
			Vector<ModelFile> faces = new Vector<>(3);
			Vector<ModelFile> stickyFaces = new Vector<>(3);

			for (Axis axis : Iterate.axes) {
				String suffix = "side_" + axis.getString();
				faces.add(p.models()
					.withExistingParent("block/" + c.getName() + "_" + suffix,
						p.modLoc(templateModelPath + "/" + suffix))
					.texture("side", side));
			}
			for (Axis axis : Iterate.axes) {
				String suffix = "side_" + axis.getString();
				stickyFaces.add(p.models()
					.withExistingParent("block/" + c.getName() + "_" + suffix + "_sticky",
						p.modLoc(templateModelPath + "/" + suffix))
					.texture("side", side_sticky));
			}

			MultiPartBlockStateBuilder builder = p.getMultipartBuilder(c.get());
			BlockState propertyGetter = c.get()
				.getDefaultState()
				.with(RadialChassisBlock.AXIS, Axis.Y);

			for (Axis axis : Iterate.axes)
				builder.part()
					.modelFile(base)
					.rotationX(axis != Axis.Y ? 90 : 0)
					.rotationY(axis != Axis.X ? 0 : 90)
					.addModel()
					.condition(RadialChassisBlock.AXIS, axis)
					.end();

			for (Direction face : Iterate.horizontalDirections) {
				for (boolean sticky : Iterate.trueAndFalse) {
					for (Axis axis : Iterate.axes) {
						int horizontalAngle = (int) (face.getHorizontalAngle());
						int index = axis.ordinal();
						int xRot = 0;
						int yRot = 0;

						if (axis == Axis.X)
							xRot = -horizontalAngle + 180;
						if (axis == Axis.Y)
							yRot = horizontalAngle;
						if (axis == Axis.Z) {
							yRot = -horizontalAngle + 270;

							// blockstates can't have zRot, so here we are
							if (face.getAxis() == Axis.Z) {
								index = 0;
								xRot = horizontalAngle + 180;
								yRot = 90;
							}
						}

						builder.part()
							.modelFile((sticky ? stickyFaces : faces).get(index))
							.rotationX((xRot + 360) % 360)
							.rotationY((yRot + 360) % 360)
							.addModel()
							.condition(RadialChassisBlock.AXIS, axis)
							.condition(c.get()
								.getGlueableSide(propertyGetter, face), sticky)
							.end();
					}
				}
			}
		};
	}

	public static <P extends FluidPipeBlock> NonNullBiConsumer<DataGenContext<Block, P>, RegistrateBlockstateProvider> pipe() {
		return (c, p) -> {
			String path = "block/" + c.getName();

			String LU = "lu";
			String RU = "ru";
			String LD = "ld";
			String RD = "rd";
			String LR = "lr";
			String UD = "ud";
			String NONE = "none";

			List<String> orientations = ImmutableList.of(LU, RU, LD, RD, LR, UD, NONE);
			Map<String, Pair<Integer, Integer>> uvs = ImmutableMap.<String, Pair<Integer, Integer>>builder()
				.put(LU, Pair.of(8, 12))
				.put(RU, Pair.of(0, 12))
				.put(LD, Pair.of(12, 8))
				.put(RD, Pair.of(8, 8))
				.put(LR, Pair.of(4, 12))
				.put(UD, Pair.of(0, 8))
				.put(NONE, Pair.of(12, 12))
				.build();

			Map<Axis, ResourceLocation> coreTemplates = new IdentityHashMap<>();
			Map<Pair<String, Axis>, ModelFile> coreModels = new HashMap<>();

			for (Axis axis : Iterate.axes)
				coreTemplates.put(axis, p.modLoc(path + "/core_" + axis.getString()));
			ModelFile end = AssetLookup.partialBaseModel(c, p, "end");

			for (Axis axis : Iterate.axes) {
				ResourceLocation parent = coreTemplates.get(axis);
				for (String s : orientations) {
					Pair<String, Axis> key = Pair.of(s, axis);
					String modelName = path + "/" + s + "_" + axis.getString();
					coreModels.put(key, p.models()
						.withExistingParent(modelName, parent)
						.element()
						.from(4, 4, 4)
						.to(12, 12, 12)
						.face(Direction.getFacingFromAxis(AxisDirection.POSITIVE, axis))
						.end()
						.face(Direction.getFacingFromAxis(AxisDirection.NEGATIVE, axis))
						.end()
						.faces((d, builder) -> {
							Pair<Integer, Integer> pair = uvs.get(s);
							float u = pair.getKey();
							float v = pair.getValue();
							if (d == Direction.UP)
								builder.uvs(u, v + 4, u + 4, v);
							else if (d.getAxisDirection() == AxisDirection.POSITIVE)
								builder.uvs(u + 4, v, u, v + 4);
							else
								builder.uvs(u, v, u + 4, v + 4);
							builder.texture("#0");
						})
						.end());
				}
			}

			MultiPartBlockStateBuilder builder = p.getMultipartBuilder(c.get());
			for (Direction d : Iterate.directions)
				builder.part()
					.modelFile(end)
					.rotationX(d == Direction.UP ? 0 : d == Direction.DOWN ? 180 : 90)
					.rotationY((int) (d.getHorizontalAngle() + 180) % 360)
					.addModel()
					.condition(FluidPipeBlock.FACING_TO_PROPERTY_MAP.get(d), true)
					.end();

			for (Axis axis : Iterate.axes) {
				putPart(coreModels, builder, axis, LU, true, false, true, false);
				putPart(coreModels, builder, axis, RU, true, false, false, true);
				putPart(coreModels, builder, axis, LD, false, true, true, false);
				putPart(coreModels, builder, axis, RD, false, true, false, true);
				putPart(coreModels, builder, axis, UD, true, true, false, false);
				putPart(coreModels, builder, axis, UD, true, false, false, false);
				putPart(coreModels, builder, axis, UD, false, true, false, false);
				putPart(coreModels, builder, axis, LR, false, false, true, true);
				putPart(coreModels, builder, axis, LR, false, false, true, false);
				putPart(coreModels, builder, axis, LR, false, false, false, true);
				putPart(coreModels, builder, axis, NONE, false, false, false, false);
			}
		};
	}

	private static void putPart(Map<Pair<String, Axis>, ModelFile> coreModels, MultiPartBlockStateBuilder builder,
		Axis axis, String s, boolean up, boolean down, boolean left, boolean right) {
		Direction positiveAxis = Direction.getFacingFromAxis(AxisDirection.POSITIVE, axis);
		Map<Direction, BooleanProperty> propertyMap = FluidPipeBlock.FACING_TO_PROPERTY_MAP;
		builder.part()
			.modelFile(coreModels.get(Pair.of(s, axis)))
			.addModel()
			.condition(propertyMap.get(Pointing.UP.getCombinedDirection(positiveAxis)), up)
			.condition(propertyMap.get(Pointing.LEFT.getCombinedDirection(positiveAxis)), left)
			.condition(propertyMap.get(Pointing.RIGHT.getCombinedDirection(positiveAxis)), right)
			.condition(propertyMap.get(Pointing.DOWN.getCombinedDirection(positiveAxis)), down)
			.end();
	}
<<<<<<< HEAD

	public static NonNullBiConsumer<DataGenContext<Block, ControllerRailBlock>, RegistrateBlockstateProvider> controllerRail() {
		return (c, p) -> p.getVariantBuilder(c.get())
			.forAllStates(state -> {
				int power = state.get(ControllerRailBlock.POWER);
				boolean backwards = state.get(ControllerRailBlock.BACKWARDS);
				String powerStr = power == 0 ? "off" : (power == 15 ? "on" : "analog");
				RailShape shape = state.get(ControllerRailBlock.SHAPE);
				String shapeName = shape.isAscending() ? RailShape.ASCENDING_NORTH.getString() : RailShape.NORTH_SOUTH.getString();
				int rotation = 0;

				switch (shape) {
					case EAST_WEST:
						rotation += 270;
						shapeName = RailShape.NORTH_SOUTH.getString();
						break;
					case ASCENDING_EAST:
						rotation += 90;
						break;
					case ASCENDING_SOUTH:
						rotation += 180;
						break;
					case ASCENDING_WEST:
						rotation += 270;
						break;
					default:
						break;
				}

				if (backwards) {
					rotation += 180;
					shapeName = shape.isAscending() ? RailShape.ASCENDING_SOUTH.getString() : RailShape.NORTH_SOUTH.getString();
				}


				return ConfiguredModel.builder()
					.modelFile(p.models()
						.getExistingFile(p.modLoc(
							"block/" + c.getName() + "/block_" + shapeName + "_" +
								powerStr)))
					.rotationY(rotation % 360)
					.build();
			});
	}
=======
>>>>>>> da5ae87b
}<|MERGE_RESOLUTION|>--- conflicted
+++ resolved
@@ -433,51 +433,5 @@
 			.condition(propertyMap.get(Pointing.DOWN.getCombinedDirection(positiveAxis)), down)
 			.end();
 	}
-<<<<<<< HEAD
-
-	public static NonNullBiConsumer<DataGenContext<Block, ControllerRailBlock>, RegistrateBlockstateProvider> controllerRail() {
-		return (c, p) -> p.getVariantBuilder(c.get())
-			.forAllStates(state -> {
-				int power = state.get(ControllerRailBlock.POWER);
-				boolean backwards = state.get(ControllerRailBlock.BACKWARDS);
-				String powerStr = power == 0 ? "off" : (power == 15 ? "on" : "analog");
-				RailShape shape = state.get(ControllerRailBlock.SHAPE);
-				String shapeName = shape.isAscending() ? RailShape.ASCENDING_NORTH.getString() : RailShape.NORTH_SOUTH.getString();
-				int rotation = 0;
-
-				switch (shape) {
-					case EAST_WEST:
-						rotation += 270;
-						shapeName = RailShape.NORTH_SOUTH.getString();
-						break;
-					case ASCENDING_EAST:
-						rotation += 90;
-						break;
-					case ASCENDING_SOUTH:
-						rotation += 180;
-						break;
-					case ASCENDING_WEST:
-						rotation += 270;
-						break;
-					default:
-						break;
-				}
-
-				if (backwards) {
-					rotation += 180;
-					shapeName = shape.isAscending() ? RailShape.ASCENDING_SOUTH.getString() : RailShape.NORTH_SOUTH.getString();
-				}
-
-
-				return ConfiguredModel.builder()
-					.modelFile(p.models()
-						.getExistingFile(p.modLoc(
-							"block/" + c.getName() + "/block_" + shapeName + "_" +
-								powerStr)))
-					.rotationY(rotation % 360)
-					.build();
-			});
-	}
-=======
->>>>>>> da5ae87b
+
 }