--- conflicted
+++ resolved
@@ -3,11 +3,7 @@
 import com.simibubi.create.AllItems;
 import com.simibubi.create.AllRecipeTypes;
 
-<<<<<<< HEAD
 import net.fabricmc.fabric.api.datagen.v1.FabricDataGenerator;
-=======
-import net.minecraft.data.PackOutput;
->>>>>>> e6759d8e
 
 public class PolishingRecipeGen extends ProcessingRecipeGen {
 
@@ -17,13 +13,8 @@
 
 	;
 
-<<<<<<< HEAD
-	public PolishingRecipeGen(FabricDataGenerator p_i48262_1_) {
-		super(p_i48262_1_);
-=======
-	public PolishingRecipeGen(PackOutput output) {
+	public PolishingRecipeGen(FabricDataOutput output) {
 		super(output);
->>>>>>> e6759d8e
 	}
 
 	@Override
