--- conflicted
+++ resolved
@@ -51,10 +51,6 @@
             });
         }
 
-<<<<<<< HEAD
-        ContraptionRenderDispatcher.notifyLightUpdate((IBlockDisplayReader) thi.getWorld(), type, pos);
-=======
         LightUpdater.getInstance().onLightUpdate(world, type, pos.asLong());
->>>>>>> 1233ecfe
     }
 }