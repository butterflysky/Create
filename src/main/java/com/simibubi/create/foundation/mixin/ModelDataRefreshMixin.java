--- conflicted
+++ resolved
@@ -1,5 +1,5 @@
-package com.simibubi.create.foundation.mixin;
-
+//package com.simibubi.create.foundation.mixin;
+//
 //import org.spongepowered.asm.mixin.Mixin;
 //import org.spongepowered.asm.mixin.injection.At;
 //import org.spongepowered.asm.mixin.injection.Inject;
@@ -10,50 +10,27 @@
 //import net.minecraft.client.Minecraft;
 //import net.minecraft.world.level.Level;
 //import net.minecraft.world.level.block.entity.BlockEntity;
-//import net.fabricmc.api.EnvType;
-//import net.fabricmc.api.Environment;
+//import net.minecraftforge.api.distmarker.Dist;
+//import net.minecraftforge.api.distmarker.OnlyIn;
 //import net.minecraftforge.client.model.ModelDataManager;
-
-//@Environment(EnvType.CLIENT) // fabric: forge mixin, unneeded
+//
+//@OnlyIn(Dist.CLIENT) // fabric: forge mixin, unneeded
 //@Mixin(ModelDataManager.class)
 //public class ModelDataRefreshMixin {
-
+//
 //	/**
-//	 * Normally ModelDataManager will throw an exception if a tile entity tries
+//	 * Normally ModelDataManager will throw an exception if a block entity tries
 //	 * to refresh its model data from a world the client isn't currently in,
-//	 * but we need that to not happen for tile entities in fake schematic
+//	 * but we need that to not happen for block entities in fake schematic
 //	 * worlds, so in those cases just do nothing instead.
 //	 */
 //	@Inject(at = @At("HEAD"), method = "requestModelDataRefresh", cancellable = true, remap = false)
-//	private static void requestModelDataRefresh(BlockEntity te, CallbackInfo ci) {
-//		if (te != null) {
-//			Level world = te.getLevel();
+//	private static void requestModelDataRefresh(BlockEntity be, CallbackInfo ci) {
+//		if (be != null) {
+//			Level world = be.getLevel();
 //			if (world != Minecraft.getInstance().level && world instanceof SchematicWorld)
 //				ci.cancel();
 //		}
 //	}
-
-<<<<<<< HEAD
-//}
-=======
-@OnlyIn(Dist.CLIENT)
-@Mixin(ModelDataManager.class)
-public class ModelDataRefreshMixin {
-
-	/**
-	 * Normally ModelDataManager will throw an exception if a block entity tries
-	 * to refresh its model data from a world the client isn't currently in,
-	 * but we need that to not happen for block entities in fake schematic
-	 * worlds, so in those cases just do nothing instead.
-	 */
-	@Inject(at = @At("HEAD"), method = "requestModelDataRefresh", cancellable = true, remap = false)
-	private static void requestModelDataRefresh(BlockEntity be, CallbackInfo ci) {
-		if (be != null) {
-			Level world = be.getLevel();
-			if (world != Minecraft.getInstance().level && world instanceof SchematicWorld)
-				ci.cancel();
-		}
-	}
-
-}
->>>>>>> 03feeb71
+//
+//}