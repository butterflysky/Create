package com.simibubi.create.foundation.mixin.client;

import java.util.Iterator;

import org.joml.Matrix4f;
import org.spongepowered.asm.mixin.Mixin;
import org.spongepowered.asm.mixin.Shadow;
import org.spongepowered.asm.mixin.injection.At;
import org.spongepowered.asm.mixin.injection.Inject;
import org.spongepowered.asm.mixin.injection.callback.CallbackInfo;
import org.spongepowered.asm.mixin.injection.callback.LocalCapture;

import com.mojang.blaze3d.vertex.PoseStack;
import com.mojang.blaze3d.vertex.VertexConsumer;
import com.simibubi.create.foundation.map.CustomRenderedMapDecoration;

import net.minecraft.client.gui.MapRenderer;
import net.minecraft.client.renderer.MultiBufferSource;
import net.minecraft.world.level.saveddata.maps.MapDecoration;
import net.minecraft.world.level.saveddata.maps.MapItemSavedData;

// fabric: we have an AW for it, and compiler complains if specified by string
@Mixin(value = MapRenderer.MapInstance.class, priority = 1100) // apply after porting lib's current busted mixin here
public class MapRendererMapInstanceMixin {
	@Shadow
	private MapItemSavedData data;

//	@Group(name = "custom_decoration_rendering", min = 1, max = 1)
<<<<<<< HEAD
	@Inject(method = "draw(Lcom/mojang/blaze3d/vertex/PoseStack;Lnet/minecraft/client/renderer/MultiBufferSource;ZI)V", at = @At(value = "INVOKE", target = "Lcom/mojang/blaze3d/vertex/PoseStack;pushPose()V", ordinal = 0), locals = LocalCapture.CAPTURE_FAILHARD)
	private void onDraw(PoseStack poseStack, MultiBufferSource bufferSource, boolean active, int packedLight, CallbackInfo ci, int i, int j, float f, Matrix4f matrix4f, VertexConsumer vertexConsumer, int index, Iterator<MapDecoration> iterator, MapDecoration decoration) {
		if (decoration instanceof CustomRenderedMapDecoration renderer) {
=======
	@Inject(method = "draw(Lcom/mojang/blaze3d/vertex/PoseStack;Lnet/minecraft/client/renderer/MultiBufferSource;ZI)V", at = @At(value = "INVOKE", target = "Ljava/util/Iterator;hasNext()Z"), locals = LocalCapture.CAPTURE_FAILHARD)
	// fabric: we inject in a different place to call our method before porting lib returns
	private void onDraw(PoseStack poseStack, MultiBufferSource bufferSource, boolean active, int packedLight, CallbackInfo ci, int i, int j, float f, Matrix4f matrix4f, VertexConsumer vertexConsumer, int index, Iterator<MapDecoration> iterator) {
		if (iterator.next() instanceof CustomRenderedMapDecoration renderer) {
>>>>>>> fde82cfe
			renderer.render(poseStack, bufferSource, active, packedLight, data, index);
		}
	}

	// fabric: optifine is not supported
//	@Group(name = "custom_decoration_rendering")
//	@Inject(method = "draw(Lcom/mojang/blaze3d/vertex/PoseStack;Lnet/minecraft/client/renderer/MultiBufferSource;ZI)V", at = @At(value = "FIELD", target = "net/optifine/reflect/Reflector.ForgeMapDecoration_render:Lnet/optifine/reflect/ReflectorMethod;", opcode = Opcodes.GETSTATIC, ordinal = 1, remap = false), locals = LocalCapture.CAPTURE_FAILHARD)
//	private void onDrawOptifine(PoseStack poseStack, MultiBufferSource bufferSource, boolean active, int packedLight, CallbackInfo ci, int i, int j, float f, Matrix4f matrix4f, VertexConsumer vertexConsumer, int index, Iterator<MapDecoration> iterator, MapDecoration decoration) {
//		if (decoration instanceof CustomRenderedMapDecoration renderer) {
//			renderer.render(poseStack, bufferSource, active, packedLight, data, index);
//		}
//	}
}<|MERGE_RESOLUTION|>--- conflicted
+++ resolved
@@ -26,16 +26,10 @@
 	private MapItemSavedData data;
 
 //	@Group(name = "custom_decoration_rendering", min = 1, max = 1)
-<<<<<<< HEAD
-	@Inject(method = "draw(Lcom/mojang/blaze3d/vertex/PoseStack;Lnet/minecraft/client/renderer/MultiBufferSource;ZI)V", at = @At(value = "INVOKE", target = "Lcom/mojang/blaze3d/vertex/PoseStack;pushPose()V", ordinal = 0), locals = LocalCapture.CAPTURE_FAILHARD)
-	private void onDraw(PoseStack poseStack, MultiBufferSource bufferSource, boolean active, int packedLight, CallbackInfo ci, int i, int j, float f, Matrix4f matrix4f, VertexConsumer vertexConsumer, int index, Iterator<MapDecoration> iterator, MapDecoration decoration) {
-		if (decoration instanceof CustomRenderedMapDecoration renderer) {
-=======
 	@Inject(method = "draw(Lcom/mojang/blaze3d/vertex/PoseStack;Lnet/minecraft/client/renderer/MultiBufferSource;ZI)V", at = @At(value = "INVOKE", target = "Ljava/util/Iterator;hasNext()Z"), locals = LocalCapture.CAPTURE_FAILHARD)
 	// fabric: we inject in a different place to call our method before porting lib returns
 	private void onDraw(PoseStack poseStack, MultiBufferSource bufferSource, boolean active, int packedLight, CallbackInfo ci, int i, int j, float f, Matrix4f matrix4f, VertexConsumer vertexConsumer, int index, Iterator<MapDecoration> iterator) {
 		if (iterator.next() instanceof CustomRenderedMapDecoration renderer) {
->>>>>>> fde82cfe
 			renderer.render(poseStack, bufferSource, active, packedLight, data, index);
 		}
 	}
