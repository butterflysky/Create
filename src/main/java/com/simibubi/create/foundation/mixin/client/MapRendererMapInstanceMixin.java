package com.simibubi.create.foundation.mixin.client;

import java.util.Iterator;

import com.google.common.collect.Iterators;
import com.llamalad7.mixinextras.injector.ModifyExpressionValue;

import com.llamalad7.mixinextras.sugar.Local;

import org.spongepowered.asm.mixin.Mixin;
import org.spongepowered.asm.mixin.Shadow;
import org.spongepowered.asm.mixin.injection.At;
import org.spongepowered.asm.mixin.injection.Inject;

import com.mojang.blaze3d.vertex.PoseStack;
import com.simibubi.create.foundation.map.CustomRenderedMapDecoration;

import net.minecraft.client.gui.MapRenderer;
import net.minecraft.client.renderer.MultiBufferSource;
import net.minecraft.world.level.saveddata.maps.MapDecoration;
import net.minecraft.world.level.saveddata.maps.MapItemSavedData;

import org.spongepowered.asm.mixin.injection.callback.CallbackInfo;

// fabric: we have an AW for it, and compiler complains if specified by string
@Mixin(MapRenderer.MapInstance.class)
public class MapRendererMapInstanceMixin {
	@Shadow
	private MapItemSavedData data;

<<<<<<< HEAD
//	@Group(name = "custom_decoration_rendering", min = 1, max = 1)
	// fabric: we inject in a different place to call our method before porting lib returns
	@Inject(method = "draw(Lcom/mojang/blaze3d/vertex/PoseStack;Lnet/minecraft/client/renderer/MultiBufferSource;ZI)V", at = @At(value = "INVOKE", target = "Ljava/util/Iterator;hasNext()Z"), locals = LocalCapture.CAPTURE_FAILHARD)
	private void onDraw(PoseStack poseStack, MultiBufferSource bufferSource, boolean active, int packedLight, CallbackInfo ci, int i, int j, float f, Matrix4f matrix4f, VertexConsumer vertexConsumer, int index, Iterator<MapDecoration> iterator) {
		if (iterator.next() instanceof CustomRenderedMapDecoration renderer) {
			renderer.render(poseStack, bufferSource, active, packedLight, data, index);
		}
	}

	// fabric: optifine is not supported
//	@Group(name = "custom_decoration_rendering")
//	@Inject(method = "draw(Lcom/mojang/blaze3d/vertex/PoseStack;Lnet/minecraft/client/renderer/MultiBufferSource;ZI)V", at = @At(value = "FIELD", target = "net/optifine/reflect/Reflector.ForgeMapDecoration_render:Lnet/optifine/reflect/ReflectorMethod;", opcode = Opcodes.GETSTATIC, ordinal = 1, remap = false), locals = LocalCapture.CAPTURE_FAILHARD)
//	private void onDrawOptifine(PoseStack poseStack, MultiBufferSource bufferSource, boolean active, int packedLight, CallbackInfo ci, int i, int j, float f, Matrix4f matrix4f, VertexConsumer vertexConsumer, int index, Iterator<MapDecoration> iterator, MapDecoration decoration) {
//		if (decoration instanceof CustomRenderedMapDecoration renderer) {
//			renderer.render(poseStack, bufferSource, active, packedLight, data, index);
//		}
//	}
=======
	// fabric: completely redone

	@ModifyExpressionValue(
		method = "draw",
		at = @At(
				value = "INVOKE",
				target = "Ljava/lang/Iterable;iterator()Ljava/util/Iterator;"
		)
	)
	private Iterator<MapDecoration> wrapIterator(Iterator<MapDecoration> original) {
		// skip rendering custom ones in the main loop
		return Iterators.filter(original, decoration -> !(decoration instanceof CustomRenderedMapDecoration));
	}

	@Inject(method = "draw", at = @At("TAIL"))
	private void renderCustomDecorations(PoseStack poseStack, MultiBufferSource bufferSource, boolean active,
										 int packedLight, CallbackInfo ci, @Local(ordinal = 3) int index) { // ignore error, works
		// render custom ones in second loop
		for (MapDecoration decoration : this.data.getDecorations()) {
			if (decoration instanceof CustomRenderedMapDecoration renderer) {
				renderer.render(poseStack, bufferSource, active, packedLight, data, index);
			}
		}
	}
>>>>>>> 2ebe2e0b
}<|MERGE_RESOLUTION|>--- conflicted
+++ resolved
@@ -28,25 +28,6 @@
 	@Shadow
 	private MapItemSavedData data;
 
-<<<<<<< HEAD
-//	@Group(name = "custom_decoration_rendering", min = 1, max = 1)
-	// fabric: we inject in a different place to call our method before porting lib returns
-	@Inject(method = "draw(Lcom/mojang/blaze3d/vertex/PoseStack;Lnet/minecraft/client/renderer/MultiBufferSource;ZI)V", at = @At(value = "INVOKE", target = "Ljava/util/Iterator;hasNext()Z"), locals = LocalCapture.CAPTURE_FAILHARD)
-	private void onDraw(PoseStack poseStack, MultiBufferSource bufferSource, boolean active, int packedLight, CallbackInfo ci, int i, int j, float f, Matrix4f matrix4f, VertexConsumer vertexConsumer, int index, Iterator<MapDecoration> iterator) {
-		if (iterator.next() instanceof CustomRenderedMapDecoration renderer) {
-			renderer.render(poseStack, bufferSource, active, packedLight, data, index);
-		}
-	}
-
-	// fabric: optifine is not supported
-//	@Group(name = "custom_decoration_rendering")
-//	@Inject(method = "draw(Lcom/mojang/blaze3d/vertex/PoseStack;Lnet/minecraft/client/renderer/MultiBufferSource;ZI)V", at = @At(value = "FIELD", target = "net/optifine/reflect/Reflector.ForgeMapDecoration_render:Lnet/optifine/reflect/ReflectorMethod;", opcode = Opcodes.GETSTATIC, ordinal = 1, remap = false), locals = LocalCapture.CAPTURE_FAILHARD)
-//	private void onDrawOptifine(PoseStack poseStack, MultiBufferSource bufferSource, boolean active, int packedLight, CallbackInfo ci, int i, int j, float f, Matrix4f matrix4f, VertexConsumer vertexConsumer, int index, Iterator<MapDecoration> iterator, MapDecoration decoration) {
-//		if (decoration instanceof CustomRenderedMapDecoration renderer) {
-//			renderer.render(poseStack, bufferSource, active, packedLight, data, index);
-//		}
-//	}
-=======
 	// fabric: completely redone
 
 	@ModifyExpressionValue(
@@ -71,5 +52,4 @@
 			}
 		}
 	}
->>>>>>> 2ebe2e0b
 }