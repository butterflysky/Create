package com.simibubi.create.foundation.mixin.client;

import java.util.Iterator;

import org.spongepowered.asm.mixin.Mixin;
import org.spongepowered.asm.mixin.Shadow;
import org.spongepowered.asm.mixin.injection.At;
import org.spongepowered.asm.mixin.injection.Inject;
import org.spongepowered.asm.mixin.injection.callback.CallbackInfo;
import org.spongepowered.asm.mixin.injection.callback.LocalCapture;

import com.mojang.blaze3d.vertex.PoseStack;
import com.mojang.blaze3d.vertex.VertexConsumer;
import com.mojang.math.Matrix4f;
import com.simibubi.create.foundation.map.CustomRenderedMapDecoration;

import net.minecraft.client.gui.MapRenderer;
import net.minecraft.client.renderer.MultiBufferSource;
import net.minecraft.world.level.saveddata.maps.MapDecoration;
import net.minecraft.world.level.saveddata.maps.MapItemSavedData;

// fabric: we have an AW for it, and compiler complains if specified by string
@Mixin(value = MapRenderer.MapInstance.class, priority = 1100) // apply after porting lib's current busted mixin here
public class MapRendererMapInstanceMixin {
	@Shadow
	private MapItemSavedData data;

//	@Group(name = "custom_decoration_rendering", min = 1, max = 1)
<<<<<<< HEAD
	@Inject(method = "draw(Lcom/mojang/blaze3d/vertex/PoseStack;Lnet/minecraft/client/renderer/MultiBufferSource;ZI)V", at = @At(value = "INVOKE", target = "Lcom/mojang/blaze3d/vertex/PoseStack;pushPose()V", ordinal = 0), locals = LocalCapture.CAPTURE_FAILHARD)
	private void onDraw(PoseStack poseStack, MultiBufferSource bufferSource, boolean active, int packedLight, CallbackInfo ci, int i, int j, float f, Matrix4f matrix4f, VertexConsumer vertexConsumer, int index, Iterator<MapDecoration> iterator, MapDecoration decoration) {
=======
	// fabric: we inject in a different place compared to forge as otherwise porting lib will skip our rendering entirely
	// heads up the warnings aren't real, this injects in a location that exists at runtime but not compile time so mcdev will lie
	@Inject(method = "draw(Lcom/mojang/blaze3d/vertex/PoseStack;Lnet/minecraft/client/renderer/MultiBufferSource;ZI)V", at = @At(value = "INVOKE", target = "Lnet/minecraft/world/level/saveddata/maps/MapDecoration;render(I)Z", ordinal = 0), locals = LocalCapture.CAPTURE_FAILHARD)
	private void create$onDraw(PoseStack poseStack, MultiBufferSource bufferSource, boolean active, int packedLight, CallbackInfo ci, int i, int j, float f, Matrix4f matrix4f, VertexConsumer vertexConsumer, int index, Iterator<MapDecoration> iterator, MapDecoration decoration) {
>>>>>>> 2551fd4a
		if (decoration instanceof CustomRenderedMapDecoration renderer) {
			renderer.render(poseStack, bufferSource, active, packedLight, data, index);
		}
	}

	// fabric: optifine is not supported
//	@Group(name = "custom_decoration_rendering")
//	@Inject(method = "draw(Lcom/mojang/blaze3d/vertex/PoseStack;Lnet/minecraft/client/renderer/MultiBufferSource;ZI)V", at = @At(value = "FIELD", target = "net/optifine/reflect/Reflector.ForgeMapDecoration_render:Lnet/optifine/reflect/ReflectorMethod;", opcode = Opcodes.GETSTATIC, ordinal = 1, remap = false), locals = LocalCapture.CAPTURE_FAILHARD)
//	private void onDrawOptifine(PoseStack poseStack, MultiBufferSource bufferSource, boolean active, int packedLight, CallbackInfo ci, int i, int j, float f, Matrix4f matrix4f, VertexConsumer vertexConsumer, int index, Iterator<MapDecoration> iterator, MapDecoration decoration) {
//		if (decoration instanceof CustomRenderedMapDecoration renderer) {
//			renderer.render(poseStack, bufferSource, active, packedLight, data, index);
//		}
//	}
}<|MERGE_RESOLUTION|>--- conflicted
+++ resolved
@@ -26,15 +26,10 @@
 	private MapItemSavedData data;
 
 //	@Group(name = "custom_decoration_rendering", min = 1, max = 1)
-<<<<<<< HEAD
-	@Inject(method = "draw(Lcom/mojang/blaze3d/vertex/PoseStack;Lnet/minecraft/client/renderer/MultiBufferSource;ZI)V", at = @At(value = "INVOKE", target = "Lcom/mojang/blaze3d/vertex/PoseStack;pushPose()V", ordinal = 0), locals = LocalCapture.CAPTURE_FAILHARD)
-	private void onDraw(PoseStack poseStack, MultiBufferSource bufferSource, boolean active, int packedLight, CallbackInfo ci, int i, int j, float f, Matrix4f matrix4f, VertexConsumer vertexConsumer, int index, Iterator<MapDecoration> iterator, MapDecoration decoration) {
-=======
 	// fabric: we inject in a different place compared to forge as otherwise porting lib will skip our rendering entirely
 	// heads up the warnings aren't real, this injects in a location that exists at runtime but not compile time so mcdev will lie
 	@Inject(method = "draw(Lcom/mojang/blaze3d/vertex/PoseStack;Lnet/minecraft/client/renderer/MultiBufferSource;ZI)V", at = @At(value = "INVOKE", target = "Lnet/minecraft/world/level/saveddata/maps/MapDecoration;render(I)Z", ordinal = 0), locals = LocalCapture.CAPTURE_FAILHARD)
-	private void create$onDraw(PoseStack poseStack, MultiBufferSource bufferSource, boolean active, int packedLight, CallbackInfo ci, int i, int j, float f, Matrix4f matrix4f, VertexConsumer vertexConsumer, int index, Iterator<MapDecoration> iterator, MapDecoration decoration) {
->>>>>>> 2551fd4a
+	private void onDraw(PoseStack poseStack, MultiBufferSource bufferSource, boolean active, int packedLight, CallbackInfo ci, int i, int j, float f, Matrix4f matrix4f, VertexConsumer vertexConsumer, int index, Iterator<MapDecoration> iterator, MapDecoration decoration) {
 		if (decoration instanceof CustomRenderedMapDecoration renderer) {
 			renderer.render(poseStack, bufferSource, active, packedLight, data, index);
 		}
