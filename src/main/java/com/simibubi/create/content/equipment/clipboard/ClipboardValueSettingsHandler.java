package com.simibubi.create.content.equipment.clipboard;

import java.util.ArrayList;
import java.util.List;

import com.mojang.blaze3d.vertex.PoseStack;
import com.mojang.blaze3d.vertex.VertexConsumer;
import com.simibubi.create.AllBlocks;
import com.simibubi.create.CreateClient;
import com.simibubi.create.content.equipment.clipboard.ClipboardOverrides.ClipboardType;
import com.simibubi.create.content.trains.track.TrackBlockOutline;
import com.simibubi.create.foundation.blockEntity.SmartBlockEntity;
import com.simibubi.create.foundation.blockEntity.behaviour.BlockEntityBehaviour;
import com.simibubi.create.foundation.utility.AdventureUtil;
import com.simibubi.create.foundation.utility.Components;
import com.simibubi.create.foundation.utility.Lang;

import net.fabricmc.api.EnvType;
import net.fabricmc.api.Environment;
import net.minecraft.ChatFormatting;
import net.minecraft.client.Camera;
import net.minecraft.client.Minecraft;
import net.minecraft.client.renderer.LevelRenderer;
import net.minecraft.client.renderer.MultiBufferSource;
import net.minecraft.client.renderer.RenderType;
import net.minecraft.core.BlockPos;
import net.minecraft.core.Direction;
import net.minecraft.nbt.CompoundTag;
import net.minecraft.network.chat.MutableComponent;
import net.minecraft.world.InteractionHand;
import net.minecraft.world.InteractionResult;
import net.minecraft.world.entity.player.Player;
import net.minecraft.world.item.ItemStack;
import net.minecraft.world.level.Level;
import net.minecraft.world.level.block.state.BlockState;
import net.minecraft.world.phys.BlockHitResult;
import net.minecraft.world.phys.HitResult;
import net.minecraft.world.phys.Vec3;
import net.minecraft.world.phys.shapes.VoxelShape;

public class ClipboardValueSettingsHandler {

	@Environment(EnvType.CLIENT)
	public static boolean drawCustomBlockSelection(LevelRenderer context, Camera camera, HitResult hitResult, float partialTicks, PoseStack ms, MultiBufferSource buffers) {
		Minecraft mc = Minecraft.getInstance();
		BlockHitResult target = (BlockHitResult) hitResult;
		BlockPos pos = target.getBlockPos();
		BlockState blockstate = mc.level.getBlockState(pos);

		if (mc.player == null || mc.player.isSpectator())
			return false;
		if (!mc.level.getWorldBorder()
			.isWithinBounds(pos))
			return false;
		if (!AllBlocks.CLIPBOARD.isIn(mc.player.getMainHandItem()))
			return false;
		if (!(mc.level.getBlockEntity(pos) instanceof SmartBlockEntity smartBE))
			return false;
		if (!smartBE.getAllBehaviours()
			.stream()
			.anyMatch(b -> b instanceof ClipboardCloneable cc
<<<<<<< HEAD
				&& cc.writeToClipboard(new CompoundTag(), target.getDirection())))
			return false;
=======
				&& cc.writeToClipboard(new CompoundTag(), target.getDirection()))
				&& !(smartBE instanceof ClipboardCloneable))
			return;
>>>>>>> a37acd5b

		VoxelShape shape = blockstate.getShape(mc.level, pos);
		if (shape.isEmpty())
			return false;

		VertexConsumer vb = buffers
			.getBuffer(RenderType.lines());
		Vec3 camPos = camera
			.getPosition();

		ms.pushPose();
		ms.translate(pos.getX() - camPos.x, pos.getY() - camPos.y, pos.getZ() - camPos.z);
		TrackBlockOutline.renderShape(shape, ms, vb, true);

		ms.popPose();
		return true;
	}

	@Environment(EnvType.CLIENT)
	public static void clientTick() {
		Minecraft mc = Minecraft.getInstance();
		if (!(mc.hitResult instanceof BlockHitResult target))
			return;
		Player player = mc.player; // fabric: keep LocalPlayer out of lambdas
		if (!AllBlocks.CLIPBOARD.isIn(player.getMainHandItem()))
			return;
		BlockPos pos = target.getBlockPos();
		if (!(mc.level.getBlockEntity(pos) instanceof SmartBlockEntity smartBE))
			return;

		CompoundTag tagElement = player.getMainHandItem()
			.getTagElement("CopiedValues");

		boolean canCopy = smartBE.getAllBehaviours()
			.stream()
			.anyMatch(b -> b instanceof ClipboardCloneable cc
				&& cc.writeToClipboard(new CompoundTag(), target.getDirection()))
			|| smartBE instanceof ClipboardCloneable ccbe
				&& ccbe.writeToClipboard(new CompoundTag(), target.getDirection());

		boolean canPaste = tagElement != null && (smartBE.getAllBehaviours()
			.stream()
			.anyMatch(b -> b instanceof ClipboardCloneable cc && cc.readFromClipboard(
				tagElement.getCompound(cc.getClipboardKey()), player, target.getDirection(), true))
			|| smartBE instanceof ClipboardCloneable ccbe && ccbe.readFromClipboard(
				tagElement.getCompound(ccbe.getClipboardKey()), player, target.getDirection(), true));

		if (!canCopy && !canPaste)
			return;

		List<MutableComponent> tip = new ArrayList<>();
		tip.add(Lang.translateDirect("clipboard.actions"));
		if (canCopy)
			tip.add(Lang.translateDirect("clipboard.to_copy", Components.keybind("key.use")));
		if (canPaste)
			tip.add(Lang.translateDirect("clipboard.to_paste", Components.keybind("key.attack")));

		CreateClient.VALUE_SETTINGS_HANDLER.showHoverTip(tip);
	}

	public static InteractionResult rightClickToCopy(Player player, Level world, InteractionHand hand, BlockHitResult hitResult) {
		return interact(player.getItemInHand(hand), hitResult.getBlockPos(), world, player, hitResult.getDirection(), false);
	}

	public static InteractionResult leftClickToPaste(Player player, Level world, InteractionHand hand, BlockPos pos, Direction direction) {
		return interact(player.getItemInHand(hand), pos, world, player, direction, true);
	}

	private static InteractionResult interact(ItemStack itemStack, BlockPos pos, Level world, Player player, Direction face, boolean paste) {
		if (!AllBlocks.CLIPBOARD.isIn(itemStack))
			return InteractionResult.PASS;

		if (player != null && player.isSpectator() || AdventureUtil.isAdventure(player))
			return InteractionResult.PASS;
		if (player.isShiftKeyDown())
			return InteractionResult.PASS;
		if (!(world.getBlockEntity(pos) instanceof SmartBlockEntity smartBE))
			return InteractionResult.PASS;
		CompoundTag tag = itemStack.getTagElement("CopiedValues");
		if (paste && tag == null)
			return InteractionResult.PASS;
		if (!paste)
			tag = new CompoundTag();

		boolean anySuccess = false;
		boolean anyValid = false;
		for (BlockEntityBehaviour behaviour : smartBE.getAllBehaviours()) {
			if (!(behaviour instanceof ClipboardCloneable cc))
				continue;
			anyValid = true;
			String clipboardKey = cc.getClipboardKey();
			if (paste) {
				anySuccess |=
					cc.readFromClipboard(tag.getCompound(clipboardKey), player, face, world.isClientSide());
				continue;
			}
			CompoundTag compoundTag = new CompoundTag();
			boolean success = cc.writeToClipboard(compoundTag, face);
			anySuccess |= success;
			if (success)
				tag.put(clipboardKey, compoundTag);
		}

		if (smartBE instanceof ClipboardCloneable ccbe) {
			anyValid = true;
			String clipboardKey = ccbe.getClipboardKey();
			if (paste) {
				anySuccess |= ccbe.readFromClipboard(tag.getCompound(clipboardKey), player, face,
					world.isClientSide());
			} else {
				CompoundTag compoundTag = new CompoundTag();
				boolean success = ccbe.writeToClipboard(compoundTag, face);
				anySuccess |= success;
				if (success)
					tag.put(clipboardKey, compoundTag);
			}
		}

		if (!anyValid)
			return InteractionResult.PASS;

		if (world.isClientSide())
			return InteractionResult.SUCCESS;
		if (!anySuccess)
			return InteractionResult.SUCCESS;

		player.displayClientMessage(Lang
			.translate(paste ? "clipboard.pasted_to" : "clipboard.copied_from", world.getBlockState(pos)
				.getBlock()
				.getName()
				.withStyle(ChatFormatting.WHITE))
			.style(ChatFormatting.GREEN)
			.component(), true);

		if (!paste) {
			ClipboardOverrides.switchTo(ClipboardType.WRITTEN, itemStack);
			itemStack.getOrCreateTag()
				.put("CopiedValues", tag);
		}
		return InteractionResult.SUCCESS;
	}

}<|MERGE_RESOLUTION|>--- conflicted
+++ resolved
@@ -59,14 +59,9 @@
 		if (!smartBE.getAllBehaviours()
 			.stream()
 			.anyMatch(b -> b instanceof ClipboardCloneable cc
-<<<<<<< HEAD
-				&& cc.writeToClipboard(new CompoundTag(), target.getDirection())))
-			return false;
-=======
 				&& cc.writeToClipboard(new CompoundTag(), target.getDirection()))
 				&& !(smartBE instanceof ClipboardCloneable))
-			return;
->>>>>>> a37acd5b
+			return false;
 
 		VoxelShape shape = blockstate.getShape(mc.level, pos);
 		if (shape.isEmpty())
