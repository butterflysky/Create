package com.simibubi.create.content.equipment.toolbox;

import java.util.Collections;
import java.util.List;

import com.google.common.collect.ImmutableList;
import com.jozufozu.flywheel.util.transform.TransformStack;
import com.mojang.blaze3d.systems.RenderSystem;
import com.mojang.blaze3d.vertex.PoseStack;
import com.simibubi.create.AllBlocks;
import com.simibubi.create.AllPackets;
import com.simibubi.create.AllPartialModels;
import com.simibubi.create.foundation.gui.AllGuiTextures;
import com.simibubi.create.foundation.gui.AllIcons;
import com.simibubi.create.foundation.gui.element.GuiGameElement;
import com.simibubi.create.foundation.gui.menu.AbstractSimiContainerScreen;
import com.simibubi.create.foundation.gui.widget.IconButton;
import com.simibubi.create.foundation.utility.Iterate;
import com.simibubi.create.foundation.utility.Lang;

import net.minecraft.client.gui.GuiGraphics;
import net.minecraft.client.renderer.Rect2i;
import net.minecraft.network.chat.Component;
import net.minecraft.world.entity.player.Inventory;
import net.minecraft.world.inventory.Slot;
import net.minecraft.world.item.DyeColor;
import net.minecraft.world.item.ItemStack;

public class ToolboxScreen extends AbstractSimiContainerScreen<ToolboxMenu> {

	protected static final AllGuiTextures BG = AllGuiTextures.TOOLBOX;
	protected static final AllGuiTextures PLAYER = AllGuiTextures.PLAYER_INVENTORY;

	protected Slot hoveredToolboxSlot;
	private IconButton confirmButton;
	private IconButton disposeButton;
	private DyeColor color;

	private List<Rect2i> extraAreas = Collections.emptyList();

	public ToolboxScreen(ToolboxMenu menu, Inventory inv, Component title) {
		super(menu, inv, title);
//		init(); // fabric: this causes a crash with Trinkets since minecraft is null.
				// removal seems to have no effect. why is it here?
	}

	@Override
	protected void init() {
		setWindowSize(30 + BG.width, BG.height + PLAYER.height - 24);
		setWindowOffset(-11, 0);
		super.init();
		clearWidgets();

		color = menu.contentHolder.getColor();

		confirmButton = new IconButton(leftPos + 30 + BG.width - 33, topPos + BG.height - 24, AllIcons.I_CONFIRM);
		confirmButton.withCallback(() -> {
			minecraft.player.closeContainer();
		});
		addRenderableWidget(confirmButton);

		disposeButton = new IconButton(leftPos + 30 + 81, topPos + 69, AllIcons.I_TOOLBOX);
		disposeButton.withCallback(() -> {
			AllPackets.getChannel().sendToServer(new ToolboxDisposeAllPacket(menu.contentHolder.getBlockPos()));
		});
		disposeButton.setToolTip(Lang.translateDirect("toolbox.depositBox"));
		addRenderableWidget(disposeButton);

		extraAreas = ImmutableList.of(
			new Rect2i(leftPos + 30 + BG.width, topPos + BG.height - 15 - 34 - 6, 72, 68)
		);
	}

	@Override
	public void render(GuiGraphics graphics, int mouseX, int mouseY, float partialTicks) {
		menu.renderPass = true;
		super.render(graphics, mouseX, mouseY, partialTicks);
		menu.renderPass = false;
	}

	@Override
	protected void renderBg(GuiGraphics graphics, float partialTicks, int mouseX, int mouseY) {
		int x = leftPos + imageWidth - BG.width;
		int y = topPos;

		BG.render(graphics, x, y);
		graphics.drawString(font, title, x + 15, y + 4, 0x592424, false);

		int invX = leftPos;
		int invY = topPos + imageHeight - PLAYER.height;
		renderPlayerInventory(graphics, invX, invY);

		renderToolbox(graphics, x + BG.width + 50, y + BG.height + 12, partialTicks);

		PoseStack ms = graphics.pose();

		hoveredToolboxSlot = null;
		for (int compartment = 0; compartment < 8; compartment++) {
			int baseIndex = compartment * ToolboxInventory.STACKS_PER_COMPARTMENT;
			Slot slot = menu.slots.get(baseIndex);
			ItemStack itemstack = slot.getItem();
			int i = slot.x + leftPos;
			int j = slot.y + topPos;

			if (itemstack.isEmpty())
				itemstack = menu.getFilter(compartment);

			if (!itemstack.isEmpty()) {
				int count = menu.totalCountInCompartment(compartment);
				String s = String.valueOf(count);
				ms.pushPose();
				ms.translate(0, 0, 100);
				RenderSystem.enableDepthTest();
				graphics.renderItem(minecraft.player, itemstack, i, j, 0);
				graphics.renderItemDecorations(font, itemstack, i, j, s);
				ms.popPose();
			}

			if (isHovering(slot.x, slot.y, 16, 16, mouseX, mouseY)) {
				hoveredToolboxSlot = slot;
				RenderSystem.disableDepthTest();
				RenderSystem.colorMask(true, true, true, false);
<<<<<<< HEAD
				int slotColor = 0x80FFFFFF;// default in forge, never overridden. // this.getSlotColor(baseIndex);
				fillGradient(ms, i, j, i + 16, j + 16, slotColor, slotColor);
=======
				int slotColor = this.getSlotColor(baseIndex);
				graphics.fillGradient(i, j, i + 16, j + 16, slotColor, slotColor);
>>>>>>> e6759d8e
				RenderSystem.colorMask(true, true, true, true);
				RenderSystem.enableDepthTest();
			}
		}
	}

	private void renderToolbox(GuiGraphics graphics, int x, int y, float partialTicks) {
        PoseStack ms = graphics.pose();
		TransformStack.cast(ms)
			.pushPose()
			.translate(x, y, 100)
			.scale(50)
			.rotateX(-22)
			.rotateY(-202);

		GuiGameElement.of(AllBlocks.TOOLBOXES.get(color)
			.getDefaultState())
			.render(graphics);

        TransformStack.cast(ms)
			.pushPose()
			.translate(0, -6 / 16f, 12 / 16f)
			.rotateX(-105 * menu.contentHolder.lid.getValue(partialTicks))
			.translate(0, 6 / 16f, -12 / 16f);
		GuiGameElement.of(AllPartialModels.TOOLBOX_LIDS.get(color))
			.render(graphics);
		ms.popPose();

		for (int offset : Iterate.zeroAndOne) {
			ms.pushPose();
			ms.translate(0, -offset * 1 / 8f,
				menu.contentHolder.drawers.getValue(partialTicks) * -.175f * (2 - offset));
			GuiGameElement.of(AllPartialModels.TOOLBOX_DRAWER)
				.render(graphics);
			ms.popPose();
		}
		ms.popPose();
	}

	@Override
	protected void renderForeground(GuiGraphics graphics, int mouseX, int mouseY, float partialTicks) {
		if (hoveredToolboxSlot != null)
			hoveredSlot = hoveredToolboxSlot;
		super.renderForeground(graphics, mouseX, mouseY, partialTicks);
	}

	@Override
	public List<Rect2i> getExtraAreas() {
		return extraAreas;
	}

}<|MERGE_RESOLUTION|>--- conflicted
+++ resolved
@@ -120,13 +120,8 @@
 				hoveredToolboxSlot = slot;
 				RenderSystem.disableDepthTest();
 				RenderSystem.colorMask(true, true, true, false);
-<<<<<<< HEAD
 				int slotColor = 0x80FFFFFF;// default in forge, never overridden. // this.getSlotColor(baseIndex);
-				fillGradient(ms, i, j, i + 16, j + 16, slotColor, slotColor);
-=======
-				int slotColor = this.getSlotColor(baseIndex);
 				graphics.fillGradient(i, j, i + 16, j + 16, slotColor, slotColor);
->>>>>>> e6759d8e
 				RenderSystem.colorMask(true, true, true, true);
 				RenderSystem.enableDepthTest();
 			}
