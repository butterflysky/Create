package com.simibubi.create.content.equipment.armor;

import java.util.ArrayList;
import java.util.List;
import java.util.function.Function;

import com.simibubi.create.AllEnchantments;
import com.simibubi.create.AllSoundEvents;
import com.simibubi.create.AllTags;
import com.simibubi.create.foundation.utility.Components;
import com.simibubi.create.foundation.utility.Lang;
import com.simibubi.create.infrastructure.config.AllConfigs;

import io.github.fabricators_of_create.porting_lib.util.EnvExecutor;
import net.fabricmc.api.EnvType;
import net.minecraft.ChatFormatting;
import net.minecraft.client.Minecraft;
import net.minecraft.nbt.CompoundTag;
import net.minecraft.network.chat.MutableComponent;
import net.minecraft.network.protocol.game.ClientboundSetSubtitleTextPacket;
import net.minecraft.network.protocol.game.ClientboundSetTitleTextPacket;
import net.minecraft.network.protocol.game.ClientboundSetTitlesAnimationPacket;
import net.minecraft.server.level.ServerPlayer;
import net.minecraft.util.Mth;
import net.minecraft.world.entity.LivingEntity;
import net.minecraft.world.entity.player.Player;
import net.minecraft.world.item.ItemStack;
import net.minecraft.world.item.enchantment.EnchantmentHelper;

public class BacktankUtil {

<<<<<<< HEAD
	public static ItemStack get(LivingEntity entity) {
		for (ItemStack itemStack : entity.getArmorSlots())
			if (!itemStack.isEmpty() && AllTags.AllItemTags.PRESSURIZED_AIR_SOURCES.matches(itemStack))
				return itemStack;
		return ItemStack.EMPTY;
=======
	private static final List<Function<LivingEntity, List<ItemStack>>> BACKTANK_SUPPLIERS = new ArrayList<>();
	
	static {
		addBacktankSupplier(entity -> {
			List<ItemStack> stacks = new ArrayList<>();
			for (ItemStack itemStack : entity.getArmorSlots())
				if (AllTags.AllItemTags.PRESSURIZED_AIR_SOURCES.matches(itemStack))
					stacks.add(itemStack);

			return stacks;
		});
	}

	public static List<ItemStack> getAllWithAir(LivingEntity entity) {
		List<ItemStack> all = new ArrayList<>();

		for (Function<LivingEntity, List<ItemStack>> supplier : BACKTANK_SUPPLIERS) {
			List<ItemStack> result = supplier.apply(entity);

			for (ItemStack stack : result)
				if (hasAirRemaining(stack))
					all.add(stack);
		}

		// Sort with ascending order (we want to prioritize the most empty so things actually run out)
		all.sort((a, b) -> Float.compare(getAir(a), getAir(b)));

		return all;
>>>>>>> 0bfd98fc
	}

	public static boolean hasAirRemaining(ItemStack backtank) {
		return getAir(backtank) > 0;
	}

	public static float getAir(ItemStack backtank) {
		CompoundTag tag = backtank.getOrCreateTag();
		return Math.min(tag.getFloat("Air"), maxAir(backtank));
	}

	public static void consumeAir(LivingEntity entity, ItemStack backtank, float i) {
		CompoundTag tag = backtank.getOrCreateTag();
		int maxAir = maxAir(backtank);
		float air = getAir(backtank);
		float newAir = Math.max(air - i, 0);
		tag.putFloat("Air", Math.min(newAir, maxAir));
		backtank.setTag(tag);

		if (!(entity instanceof ServerPlayer player))
			return;
		
		sendWarning(player, air, newAir, maxAir / 10f);
		sendWarning(player, air, newAir, 1);
	}

	private static void sendWarning(ServerPlayer player, float air, float newAir, float threshold) {
		if (newAir > threshold)
			return;
		if (air <= threshold)
			return;

		boolean depleted = threshold == 1;
		MutableComponent component = Lang.translateDirect(depleted ? "backtank.depleted" : "backtank.low");

		AllSoundEvents.DENY.play(player.level, null, player.blockPosition(), 1, 1.25f);
		AllSoundEvents.STEAM.play(player.level, null, player.blockPosition(), .5f, .5f);

		player.connection.send(new ClientboundSetTitlesAnimationPacket(10, 40, 10));
		player.connection.send(new ClientboundSetSubtitleTextPacket(
			Components.literal("\u26A0 ").withStyle(depleted ? ChatFormatting.RED : ChatFormatting.GOLD)
				.append(component.withStyle(ChatFormatting.GRAY))));
		player.connection.send(new ClientboundSetTitleTextPacket(Components.immutableEmpty()));
	}

	public static int maxAir(ItemStack backtank) {
		return maxAir(EnchantmentHelper.getItemEnchantmentLevel(AllEnchantments.CAPACITY.get(), backtank));
	}

	public static int maxAir(int enchantLevel) {
		return AllConfigs.server().equipment.airInBacktank.get()
			+ AllConfigs.server().equipment.enchantedBacktankCapacity.get() * enchantLevel;
	}

	public static int maxAirWithoutEnchants() {
		return AllConfigs.server().equipment.airInBacktank.get();
	}

	public static boolean canAbsorbDamage(LivingEntity entity, int usesPerTank) {
		if (usesPerTank == 0)
			return true;
		if (entity instanceof Player && ((Player) entity).isCreative())
			return true;
		List<ItemStack> backtanks = getAllWithAir(entity);
		if (backtanks.isEmpty())
			return false;
		float cost = ((float) maxAirWithoutEnchants()) / usesPerTank;
		consumeAir(entity, backtanks.get(0), cost);
		return true;
	}

	// For Air-using tools

	public static boolean isBarVisible(ItemStack stack, int usesPerTank) {
		if (usesPerTank == 0)
			return false;
		Player player = EnvExecutor.callWhenOn(EnvType.CLIENT, () -> () -> Minecraft.getInstance().player);
		if (player == null)
			return false;
		List<ItemStack> backtanks = getAllWithAir(player);
		if (backtanks.isEmpty())
			return stack.isDamaged();
		return true;
	}

	public static int getBarWidth(ItemStack stack, int usesPerTank) {
		if (usesPerTank == 0)
			return 13;
		Player player = EnvExecutor.callWhenOn(EnvType.CLIENT, () -> () -> Minecraft.getInstance().player);
		if (player == null)
			return 13;

		List<ItemStack> backtanks = getAllWithAir(player);

		if (backtanks.isEmpty())
			return Math.round(13.0F - (float) stack.getDamageValue() / stack.getMaxDamage() * 13.0F);

		if (backtanks.size() == 1)
			return backtanks.get(0)
				.getItem()
				.getBarWidth(backtanks.get(0));

		// If there is more than one backtank, average the bar widths.
		int sumBarWidth = backtanks.stream()
			.map(backtank -> backtank.getItem()
				.getBarWidth(backtank))
			.reduce(0, Integer::sum);

		return Math.round((float) sumBarWidth / backtanks.size());
	}

	public static int getBarColor(ItemStack stack, int usesPerTank) {
		if (usesPerTank == 0)
			return 0;
		Player player = EnvExecutor.callWhenOn(EnvType.CLIENT, () -> () -> Minecraft.getInstance().player);
		if (player == null)
			return 0;
		List<ItemStack> backtanks = getAllWithAir(player);
		
		// Fallback colour
		if (backtanks.isEmpty())
			return Mth.hsvToRgb(Math.max(0.0F, 1.0F - (float) stack.getDamageValue() / stack.getMaxDamage()) / 3.0F,
				1.0F, 1.0F);

		// Just return the "first" backtank for the bar color since that's the one we are consuming from
		return backtanks.get(0)
			.getItem()
			.getBarColor(backtanks.get(0));
	}

	/**
	 * Use this method to add custom entry points to the backtank item stack supplier, e.g. getting them from custom
	 * slots or items.
	 */
	public static void addBacktankSupplier(Function<LivingEntity, List<ItemStack>> supplier) {
		BACKTANK_SUPPLIERS.add(supplier);
	}
}<|MERGE_RESOLUTION|>--- conflicted
+++ resolved
@@ -29,20 +29,13 @@
 
 public class BacktankUtil {
 
-<<<<<<< HEAD
-	public static ItemStack get(LivingEntity entity) {
-		for (ItemStack itemStack : entity.getArmorSlots())
-			if (!itemStack.isEmpty() && AllTags.AllItemTags.PRESSURIZED_AIR_SOURCES.matches(itemStack))
-				return itemStack;
-		return ItemStack.EMPTY;
-=======
 	private static final List<Function<LivingEntity, List<ItemStack>>> BACKTANK_SUPPLIERS = new ArrayList<>();
-	
+
 	static {
 		addBacktankSupplier(entity -> {
 			List<ItemStack> stacks = new ArrayList<>();
 			for (ItemStack itemStack : entity.getArmorSlots())
-				if (AllTags.AllItemTags.PRESSURIZED_AIR_SOURCES.matches(itemStack))
+				if (!itemStack.isEmpty() && AllTags.AllItemTags.PRESSURIZED_AIR_SOURCES.matches(itemStack))
 					stacks.add(itemStack);
 
 			return stacks;
@@ -64,7 +57,6 @@
 		all.sort((a, b) -> Float.compare(getAir(a), getAir(b)));
 
 		return all;
->>>>>>> 0bfd98fc
 	}
 
 	public static boolean hasAirRemaining(ItemStack backtank) {
@@ -86,7 +78,7 @@
 
 		if (!(entity instanceof ServerPlayer player))
 			return;
-		
+
 		sendWarning(player, air, newAir, maxAir / 10f);
 		sendWarning(player, air, newAir, 1);
 	}
@@ -183,7 +175,7 @@
 		if (player == null)
 			return 0;
 		List<ItemStack> backtanks = getAllWithAir(player);
-		
+
 		// Fallback colour
 		if (backtanks.isEmpty())
 			return Mth.hsvToRgb(Math.max(0.0F, 1.0F - (float) stack.getDamageValue() / stack.getMaxDamage()) / 3.0F,
