package com.simibubi.create.content.equipment.wrench;

import javax.annotation.Nonnull;

import net.minecraft.world.phys.BlockHitResult;

import org.jetbrains.annotations.Nullable;

import com.simibubi.create.AllItems;
import com.simibubi.create.AllSoundEvents;
import com.simibubi.create.AllTags;
import com.simibubi.create.Create;

import net.minecraft.core.BlockPos;
import net.minecraft.server.level.ServerLevel;
import net.minecraft.world.InteractionHand;
import net.minecraft.world.InteractionResult;
import net.minecraft.world.damagesource.DamageSource;
import net.minecraft.world.entity.Entity;
import net.minecraft.world.entity.player.Player;
import net.minecraft.world.entity.vehicle.AbstractMinecart;
import net.minecraft.world.item.Item;
import net.minecraft.world.item.ItemStack;
import net.minecraft.world.item.context.UseOnContext;
import net.minecraft.world.level.Level;
import net.minecraft.world.level.block.Block;
import net.minecraft.world.level.block.state.BlockState;
import net.minecraft.world.phys.EntityHitResult;

public class WrenchItem extends Item {

	public WrenchItem(Properties properties) {
		super(properties);
	}

	@Nonnull
	@Override
	public InteractionResult useOn(UseOnContext context) {
		Player player = context.getPlayer();
		if (player == null || !player.mayBuild())
			return super.useOn(context);

		BlockState state = context.getLevel()
				.getBlockState(context.getClickedPos());
		Block block = state.getBlock();

		if (!(block instanceof IWrenchable)) {
			if (canWrenchPickup(state))
				return onItemUseOnOther(context);
			return super.useOn(context);
		}

		IWrenchable actor = (IWrenchable) block;
		if (player.isShiftKeyDown())
			return actor.onSneakWrenched(state, context);
		return actor.onWrenched(state, context);
	}

	private static boolean canWrenchPickup(BlockState state) {
		return AllTags.AllBlockTags.WRENCH_PICKUP.matches(state);
	}

	private static InteractionResult onItemUseOnOther(UseOnContext context) {
		Player player = context.getPlayer();
		Level world = context.getLevel();
		BlockPos pos = context.getClickedPos();
		BlockState state = world.getBlockState(pos);
		if (!(world instanceof ServerLevel))
			return InteractionResult.SUCCESS;
		if (player != null && !player.isCreative())
			Block.getDrops(state, (ServerLevel) world, pos, world.getBlockEntity(pos), player, context.getItemInHand())
				.forEach(itemStack -> player.getInventory().placeItemBackInInventory(itemStack));
		state.spawnAfterBreak((ServerLevel) world, pos, ItemStack.EMPTY, true);
		world.destroyBlock(pos, false);
		AllSoundEvents.WRENCH_REMOVE.playOnServer(world, pos, 1, Create.RANDOM.nextFloat() * .5f + .5f);
		return InteractionResult.SUCCESS;
	}

	public static InteractionResult wrenchInstaKillsMinecarts(Player player, Level world, InteractionHand hand, Entity target, @Nullable EntityHitResult entityRayTraceResult) {
		if (!(target instanceof AbstractMinecart))
			return InteractionResult.PASS;
		ItemStack heldItem = player.getMainHandItem();
		if (!AllItems.WRENCH.isIn(heldItem))
			return InteractionResult.PASS;
		if (player.isCreative())
			return InteractionResult.PASS;
		AbstractMinecart minecart = (AbstractMinecart) target;
<<<<<<< HEAD
		minecart.hurt(DamageSource.playerAttack(player), 100);
		return InteractionResult.SUCCESS;
=======
		minecart.hurt(minecart.damageSources().playerAttack(player), 100);
>>>>>>> e6759d8e
	}

//	@Override
//	@OnlyIn(Dist.CLIENT)
//	public void initializeClient(Consumer<IClientItemExtensions> consumer) {
//		consumer.accept(SimpleCustomRenderer.create(this, new WrenchItemRenderer()));
//	}

}<|MERGE_RESOLUTION|>--- conflicted
+++ resolved
@@ -85,12 +85,8 @@
 		if (player.isCreative())
 			return InteractionResult.PASS;
 		AbstractMinecart minecart = (AbstractMinecart) target;
-<<<<<<< HEAD
-		minecart.hurt(DamageSource.playerAttack(player), 100);
+		minecart.hurt(minecart.damageSources().playerAttack(player), 100);
 		return InteractionResult.SUCCESS;
-=======
-		minecart.hurt(minecart.damageSources().playerAttack(player), 100);
->>>>>>> e6759d8e
 	}
 
 //	@Override
