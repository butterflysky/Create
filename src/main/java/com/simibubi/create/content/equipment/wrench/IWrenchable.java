package com.simibubi.create.content.equipment.wrench;

import com.simibubi.create.AllSoundEvents;
import com.simibubi.create.Create;
import com.simibubi.create.content.kinetics.base.DirectionalAxisKineticBlock;
import com.simibubi.create.content.kinetics.base.DirectionalKineticBlock;
import com.simibubi.create.content.kinetics.base.GeneratingKineticBlockEntity;
import com.simibubi.create.content.kinetics.base.HorizontalAxisKineticBlock;
import com.simibubi.create.content.kinetics.base.HorizontalKineticBlock;
import com.simibubi.create.content.kinetics.base.KineticBlockEntity;
import com.simibubi.create.content.kinetics.base.RotatedPillarKineticBlock;
import com.simibubi.create.foundation.utility.VoxelShaper;

import net.minecraft.core.BlockPos;
import net.minecraft.core.Direction;
import net.minecraft.server.level.ServerLevel;
import net.minecraft.world.InteractionResult;
import net.minecraft.world.entity.player.Player;
import net.minecraft.world.item.ItemStack;
import net.minecraft.world.item.context.UseOnContext;
import net.minecraft.world.level.Level;
import net.minecraft.world.level.block.Block;
import net.minecraft.world.level.block.entity.BlockEntity;
import net.minecraft.world.level.block.state.BlockState;
import net.minecraftforge.common.MinecraftForge;
import net.minecraftforge.event.world.BlockEvent;

public interface IWrenchable {

	default InteractionResult onWrenched(BlockState state, UseOnContext context) {
		Level world = context.getLevel();
		BlockState rotated = getRotatedBlockState(state, context.getClickedFace());
		if (!rotated.canSurvive(world, context.getClickedPos()))
			return InteractionResult.PASS;

		KineticBlockEntity.switchToBlockState(world, context.getClickedPos(), updateAfterWrenched(rotated, context));

		BlockEntity be = context.getLevel()
			.getBlockEntity(context.getClickedPos());
		if (be instanceof GeneratingKineticBlockEntity) {
			((GeneratingKineticBlockEntity) be).reActivateSource = true;
		}

		if (world.getBlockState(context.getClickedPos()) != state)
			playRotateSound(world, context.getClickedPos());

		return InteractionResult.SUCCESS;
	}

	default BlockState updateAfterWrenched(BlockState newState, UseOnContext context) {
//		return newState;
		return Block.updateFromNeighbourShapes(newState, context.getLevel(), context.getClickedPos());
	}

	default InteractionResult onSneakWrenched(BlockState state, UseOnContext context) {
		Level world = context.getLevel();
		BlockPos pos = context.getClickedPos();
		Player player = context.getPlayer();
<<<<<<< HEAD
		if (world instanceof ServerLevel) {
			if (player != null && !player.isCreative())
				Block.getDrops(state, (ServerLevel) world, pos, world.getBlockEntity(pos), player, context.getItemInHand())
					.forEach(itemStack -> {
						player.getInventory().placeItemBackInInventory(itemStack);
					});
			state.spawnAfterBreak((ServerLevel) world, pos, ItemStack.EMPTY, true);
			world.destroyBlock(pos, false);
			playRemoveSound(world, pos);
=======

		if (!(world instanceof ServerLevel serverLevel))
			return InteractionResult.SUCCESS;

		BlockEvent.BreakEvent event = new BlockEvent.BreakEvent(world, pos, world.getBlockState(pos), player);
		MinecraftForge.EVENT_BUS.post(event);
		if (event.isCanceled())
			return InteractionResult.SUCCESS;

		if (player != null && !player.isCreative()) {
			Block.getDrops(state, serverLevel, pos, world.getBlockEntity(pos), player, context.getItemInHand())
				.forEach(itemStack -> {
					player.getInventory()
						.placeItemBackInInventory(itemStack);
				});
>>>>>>> a37acd5b
		}

		state.spawnAfterBreak(serverLevel, pos, ItemStack.EMPTY);
		world.destroyBlock(pos, false);
		playRemoveSound(world, pos);
		return InteractionResult.SUCCESS;
	}

	default void playRemoveSound(Level world, BlockPos pos) {
		AllSoundEvents.WRENCH_REMOVE.playOnServer(world, pos, 1, Create.RANDOM.nextFloat() * .5f + .5f);
	}

	default void playRotateSound(Level world, BlockPos pos) {
		AllSoundEvents.WRENCH_ROTATE.playOnServer(world, pos, 1, Create.RANDOM.nextFloat() + .5f);
	}

	default BlockState getRotatedBlockState(BlockState originalState, Direction targetedFace) {
		BlockState newState = originalState;

		if (targetedFace.getAxis() == Direction.Axis.Y) {
			if (originalState.hasProperty(HorizontalAxisKineticBlock.HORIZONTAL_AXIS))
				return originalState.setValue(HorizontalAxisKineticBlock.HORIZONTAL_AXIS, VoxelShaper
					.axisAsFace(originalState.getValue(HorizontalAxisKineticBlock.HORIZONTAL_AXIS))
					.getClockWise(targetedFace.getAxis())
					.getAxis());
			if (originalState.hasProperty(HorizontalKineticBlock.HORIZONTAL_FACING))
				return originalState.setValue(HorizontalKineticBlock.HORIZONTAL_FACING, originalState
					.getValue(HorizontalKineticBlock.HORIZONTAL_FACING).getClockWise(targetedFace.getAxis()));
		}

		if (originalState.hasProperty(RotatedPillarKineticBlock.AXIS))
			return originalState.setValue(RotatedPillarKineticBlock.AXIS,
				VoxelShaper
					.axisAsFace(originalState.getValue(RotatedPillarKineticBlock.AXIS))
					.getClockWise(targetedFace.getAxis())
					.getAxis());

		if (!originalState.hasProperty(DirectionalKineticBlock.FACING))
			return originalState;

		Direction stateFacing = originalState.getValue(DirectionalKineticBlock.FACING);

		if (stateFacing.getAxis()
			.equals(targetedFace.getAxis())) {
			if (originalState.hasProperty(DirectionalAxisKineticBlock.AXIS_ALONG_FIRST_COORDINATE))
				return originalState.cycle(DirectionalAxisKineticBlock.AXIS_ALONG_FIRST_COORDINATE);
			else
				return originalState;
		} else {
			do {
				newState = newState.setValue(DirectionalKineticBlock.FACING,
					newState.getValue(DirectionalKineticBlock.FACING).getClockWise(targetedFace.getAxis()));
				if (targetedFace.getAxis() == Direction.Axis.Y
					&& newState.hasProperty(DirectionalAxisKineticBlock.AXIS_ALONG_FIRST_COORDINATE))
					newState = newState.cycle(DirectionalAxisKineticBlock.AXIS_ALONG_FIRST_COORDINATE);
			} while (newState.getValue(DirectionalKineticBlock.FACING)
				.getAxis()
				.equals(targetedFace.getAxis()));
		}
		return newState;
	}
}<|MERGE_RESOLUTION|>--- conflicted
+++ resolved
@@ -23,7 +23,7 @@
 import net.minecraft.world.level.block.entity.BlockEntity;
 import net.minecraft.world.level.block.state.BlockState;
 import net.minecraftforge.common.MinecraftForge;
-import net.minecraftforge.event.world.BlockEvent;
+import net.minecraftforge.event.level.BlockEvent;
 
 public interface IWrenchable {
 
@@ -56,17 +56,6 @@
 		Level world = context.getLevel();
 		BlockPos pos = context.getClickedPos();
 		Player player = context.getPlayer();
-<<<<<<< HEAD
-		if (world instanceof ServerLevel) {
-			if (player != null && !player.isCreative())
-				Block.getDrops(state, (ServerLevel) world, pos, world.getBlockEntity(pos), player, context.getItemInHand())
-					.forEach(itemStack -> {
-						player.getInventory().placeItemBackInInventory(itemStack);
-					});
-			state.spawnAfterBreak((ServerLevel) world, pos, ItemStack.EMPTY, true);
-			world.destroyBlock(pos, false);
-			playRemoveSound(world, pos);
-=======
 
 		if (!(world instanceof ServerLevel serverLevel))
 			return InteractionResult.SUCCESS;
@@ -82,10 +71,9 @@
 					player.getInventory()
 						.placeItemBackInInventory(itemStack);
 				});
->>>>>>> a37acd5b
 		}
 
-		state.spawnAfterBreak(serverLevel, pos, ItemStack.EMPTY);
+		state.spawnAfterBreak(serverLevel, pos, ItemStack.EMPTY, true);
 		world.destroyBlock(pos, false);
 		playRemoveSound(world, pos);
 		return InteractionResult.SUCCESS;
