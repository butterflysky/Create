--- conflicted
+++ resolved
@@ -14,18 +14,10 @@
 import net.minecraft.world.item.ItemStack;
 import net.minecraft.world.level.GameType;
 
-<<<<<<< HEAD
+import java.util.List;
+
 public class RemainingAirOverlay {
 	public static void render(PoseStack poseStack, int width, int height) {
-=======
-import java.util.List;
-
-public class RemainingAirOverlay implements IIngameOverlay {
-	public static final RemainingAirOverlay INSTANCE = new RemainingAirOverlay();
-
-	@Override
-	public void render(ForgeIngameGui gui, PoseStack poseStack, float partialTick, int width, int height) {
->>>>>>> 0bfd98fc
 		Minecraft mc = Minecraft.getInstance();
 		if (mc.options.hideGui || mc.gameMode.getPlayerMode() == GameType.SPECTATOR)
 			return;
