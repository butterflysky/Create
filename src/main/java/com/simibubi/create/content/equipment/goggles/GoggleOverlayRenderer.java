package com.simibubi.create.content.equipment.goggles;

import java.util.ArrayList;
import java.util.List;
import java.util.Map;

import com.mojang.blaze3d.platform.Window;
import com.mojang.blaze3d.vertex.PoseStack;
import com.simibubi.create.AllBlocks;
import com.simibubi.create.AllItems;
import com.simibubi.create.CreateClient;
import com.simibubi.create.compat.Mods;
import com.simibubi.create.content.contraptions.IDisplayAssemblyExceptions;
import com.simibubi.create.content.contraptions.piston.MechanicalPistonBlock;
import com.simibubi.create.content.contraptions.piston.PistonExtensionPoleBlock;
import com.simibubi.create.content.trains.entity.TrainRelocator;
import com.simibubi.create.foundation.blockEntity.behaviour.ValueBox;
import com.simibubi.create.foundation.gui.Theme;
import com.simibubi.create.foundation.gui.element.GuiGameElement;
import com.simibubi.create.foundation.mixin.accessor.MouseHandlerAccessor;
import com.simibubi.create.foundation.outliner.Outline;
import com.simibubi.create.foundation.outliner.Outliner.OutlineEntry;
import com.simibubi.create.foundation.utility.Color;
import com.simibubi.create.foundation.utility.Components;
import com.simibubi.create.foundation.utility.Iterate;
import com.simibubi.create.foundation.utility.Lang;
import com.simibubi.create.infrastructure.config.AllConfigs;
import com.simibubi.create.infrastructure.config.CClient;

import io.github.fabricators_of_create.porting_lib.util.client.ScreenUtils;
import net.minecraft.client.Minecraft;
import net.minecraft.client.MouseHandler;
import net.minecraft.client.multiplayer.ClientLevel;
import net.minecraft.core.BlockPos;
import net.minecraft.core.Direction;
import net.minecraft.network.chat.Component;
import net.minecraft.network.chat.FormattedText;
import net.minecraft.util.Mth;
import net.minecraft.world.item.ItemStack;
import net.minecraft.world.level.GameType;
import net.minecraft.world.level.Level;
import net.minecraft.world.level.block.entity.BlockEntity;
import net.minecraft.world.level.block.state.BlockState;
import net.minecraft.world.phys.BlockHitResult;
import net.minecraft.world.phys.HitResult;

public class GoggleOverlayRenderer {

	private static final Map<Object, OutlineEntry> outlines = CreateClient.OUTLINER.getOutlines();

	public static int hoverTicks = 0;
	public static BlockPos lastHovered = null;

	public static void renderOverlay(PoseStack poseStack, float partialTicks, int width, int height) {
		Minecraft mc = Minecraft.getInstance();
		if (mc.options.hideGui || mc.gameMode.getPlayerMode() == GameType.SPECTATOR)
			return;

		HitResult objectMouseOver = mc.hitResult;
		if (!(objectMouseOver instanceof BlockHitResult)) {
			lastHovered = null;
			hoverTicks = 0;
			return;
		}

		for (OutlineEntry entry : outlines.values()) {
			if (!entry.isAlive())
				continue;
			Outline outline = entry.getOutline();
			if (outline instanceof ValueBox && !((ValueBox) outline).isPassive)
				return;
		}

		BlockHitResult result = (BlockHitResult) objectMouseOver;
		ClientLevel world = mc.level;
		BlockPos pos = result.getBlockPos();

		int prevHoverTicks = hoverTicks;
		hoverTicks++;
		lastHovered = pos;

		pos = proxiedOverlayPosition(world, pos);

		BlockEntity be = world.getBlockEntity(pos);
		boolean wearingGoggles = GogglesItem.isWearingGoggles(mc.player);

		boolean hasGoggleInformation = be instanceof IHaveGoggleInformation;
		boolean hasHoveringInformation = be instanceof IHaveHoveringInformation;

		boolean goggleAddedInformation = false;
		boolean hoverAddedInformation = false;

		ItemStack item = AllItems.GOGGLES.asStack();

		List<Component> tooltip = new ArrayList<>();

		if (hasGoggleInformation && wearingGoggles) {
			boolean isShifting = mc.player.isShiftKeyDown();

			IHaveGoggleInformation gte = (IHaveGoggleInformation) be;
			goggleAddedInformation = gte.addToGoggleTooltip(tooltip, isShifting);
			item = gte.getIcon(isShifting);
		}

		if (hasHoveringInformation) {
			if (!tooltip.isEmpty())
				tooltip.add(Components.immutableEmpty());
			IHaveHoveringInformation hte = (IHaveHoveringInformation) be;
			hoverAddedInformation = hte.addToTooltip(tooltip, mc.player.isShiftKeyDown());

			if (goggleAddedInformation && !hoverAddedInformation)
				tooltip.remove(tooltip.size() - 1);
		}

		if (be instanceof IDisplayAssemblyExceptions) {
			boolean exceptionAdded = ((IDisplayAssemblyExceptions) be).addExceptionToTooltip(tooltip);
			if (exceptionAdded) {
				hasHoveringInformation = true;
				hoverAddedInformation = true;
			}
		}

		if (!hasHoveringInformation)
			if (hasHoveringInformation =
				hoverAddedInformation = TrainRelocator.addToTooltip(tooltip, mc.player.isShiftKeyDown()))
				hoverTicks = prevHoverTicks + 1;

		// break early if goggle or hover returned false when present
		if ((hasGoggleInformation && !goggleAddedInformation) && (hasHoveringInformation && !hoverAddedInformation)) {
			hoverTicks = 0;
			return;
		}

		// check for piston poles if goggles are worn
		BlockState state = world.getBlockState(pos);
		if (wearingGoggles && AllBlocks.PISTON_EXTENSION_POLE.has(state)) {
			Direction[] directions = Iterate.directionsInAxis(state.getValue(PistonExtensionPoleBlock.FACING)
				.getAxis());
			int poles = 1;
			boolean pistonFound = false;
			for (Direction dir : directions) {
				int attachedPoles = PistonExtensionPoleBlock.PlacementHelper.get()
					.attachedPoles(world, pos, dir);
				poles += attachedPoles;
				pistonFound |= world.getBlockState(pos.relative(dir, attachedPoles + 1))
					.getBlock() instanceof MechanicalPistonBlock;
			}

			if (!pistonFound) {
				hoverTicks = 0;
				return;
			}
			if (!tooltip.isEmpty())
				tooltip.add(Components.immutableEmpty());

			Lang.translate("gui.goggles.pole_length").text(" " + poles)
				.forGoggles(tooltip);
		}

		if (tooltip.isEmpty()) {
			hoverTicks = 0;
			return;
		}

		poseStack.pushPose();

		int tooltipTextWidth = 0;
		for (FormattedText textLine : tooltip) {
			int textLineWidth = mc.font.width(textLine);
			if (textLineWidth > tooltipTextWidth)
				tooltipTextWidth = textLineWidth;
		}

		int tooltipHeight = 8;
		if (tooltip.size() > 1) {
			tooltipHeight += 2; // gap between title lines and next lines
			tooltipHeight += (tooltip.size() - 1) * 10;
		}

		CClient cfg = AllConfigs.client();
		int posX = width / 2 + cfg.overlayOffsetX.get();
		int posY = height / 2 + cfg.overlayOffsetY.get();

		posX = Math.min(posX, width - tooltipTextWidth - 20);
		posY = Math.min(posY, height - tooltipHeight - 20);

		float fade = Mth.clamp((hoverTicks + partialTicks) / 24f, 0, 1);
		Boolean useCustom = cfg.overlayCustomColor.get();
		Color colorBackground = useCustom ? new Color(cfg.overlayBackgroundColor.get())
			: Theme.c(Theme.Key.VANILLA_TOOLTIP_BACKGROUND)
				.scaleAlpha(.75f);
		Color colorBorderTop = useCustom ? new Color(cfg.overlayBorderColorTop.get())
			: Theme.c(Theme.Key.VANILLA_TOOLTIP_BORDER, true)
				.copy();
		Color colorBorderBot = useCustom ? new Color(cfg.overlayBorderColorBot.get())
			: Theme.c(Theme.Key.VANILLA_TOOLTIP_BORDER, false)
				.copy();

		if (fade < 1) {
			poseStack.translate(Math.pow(1 - fade, 3) * Math.signum(cfg.overlayOffsetX.get() + .5f) * 8, 0, 0);
			colorBackground.scaleAlpha(fade);
			colorBorderTop.scaleAlpha(fade);
			colorBorderBot.scaleAlpha(fade);
		}

<<<<<<< HEAD
		ScreenUtils.drawHoveringText(poseStack, tooltip, posX, posY, mc.getWindow().getGuiScaledWidth(), mc.getWindow().getGuiScaledHeight(), -1, colorBackground.getRGB(),
			colorBorderTop.getRGB(), colorBorderBot.getRGB(), mc.font);

		ItemStack item = AllItems.GOGGLES.asStack();
=======
>>>>>>> 7e2e3b46
		GuiGameElement.of(item)
			.at(posX + 10, posY - 16, 450)
			.render(poseStack);

		if (!Mods.MODERNUI.isLoaded()) {
			// default tooltip rendering when modernUI is not loaded
			RemovedGuiUtils.drawHoveringText(poseStack, tooltip, posX, posY, width, height, -1, colorBackground.getRGB(),
				colorBorderTop.getRGB(), colorBorderBot.getRGB(), mc.font);

			poseStack.popPose();

			return;
		}

		/*
		 * special handling for modernUI
		 *
		 * their tooltip handler causes the overlay to jiggle each frame,
		 * if the mouse is moving, guiScale is anything but 1 and exactPositioning is enabled
		 *
		 * this is a workaround to fix this behavior
		 */
		MouseHandler mouseHandler = Minecraft.getInstance().mouseHandler;
		Window window = Minecraft.getInstance().getWindow();
		double guiScale = window.getGuiScale();
		double cursorX = mouseHandler.xpos();
		double cursorY = mouseHandler.ypos();
		((MouseHandlerAccessor) mouseHandler).create$setXPos(Math.round(cursorX / guiScale) * guiScale);
		((MouseHandlerAccessor) mouseHandler).create$setYPos(Math.round(cursorY / guiScale) * guiScale);

		RemovedGuiUtils.drawHoveringText(poseStack, tooltip, posX, posY, width, height, -1, colorBackground.getRGB(),
			colorBorderTop.getRGB(), colorBorderBot.getRGB(), mc.font);

		((MouseHandlerAccessor) mouseHandler).create$setXPos(cursorX);
		((MouseHandlerAccessor) mouseHandler).create$setYPos(cursorY);

		poseStack.popPose();

	}

	public static BlockPos proxiedOverlayPosition(Level level, BlockPos pos) {
		BlockState targetedState = level.getBlockState(pos);
		if (targetedState.getBlock() instanceof IProxyHoveringInformation proxy)
			return proxy.getInformationSource(level, pos, targetedState);
		return pos;
	}

}<|MERGE_RESOLUTION|>--- conflicted
+++ resolved
@@ -203,13 +203,6 @@
 			colorBorderBot.scaleAlpha(fade);
 		}
 
-<<<<<<< HEAD
-		ScreenUtils.drawHoveringText(poseStack, tooltip, posX, posY, mc.getWindow().getGuiScaledWidth(), mc.getWindow().getGuiScaledHeight(), -1, colorBackground.getRGB(),
-			colorBorderTop.getRGB(), colorBorderBot.getRGB(), mc.font);
-
-		ItemStack item = AllItems.GOGGLES.asStack();
-=======
->>>>>>> 7e2e3b46
 		GuiGameElement.of(item)
 			.at(posX + 10, posY - 16, 450)
 			.render(poseStack);
