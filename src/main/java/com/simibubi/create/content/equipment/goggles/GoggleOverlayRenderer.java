--- conflicted
+++ resolved
@@ -204,13 +204,6 @@
 			colorBorderBot.scaleAlpha(fade);
 		}
 
-<<<<<<< HEAD
-		GuiUtils.drawHoveringText(poseStack, tooltip, posX, posY, mc.getWindow().getGuiScaledWidth(), mc.getWindow().getGuiScaledHeight(), -1, colorBackground.getRGB(),
-			colorBorderTop.getRGB(), colorBorderBot.getRGB(), mc.font);
-
-		ItemStack item = AllItems.GOGGLES.asStack();
-=======
->>>>>>> a37acd5b
 		GuiGameElement.of(item)
 			.at(posX + 10, posY - 16, 450)
 			.render(poseStack);
