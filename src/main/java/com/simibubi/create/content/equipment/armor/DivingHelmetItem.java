--- conflicted
+++ resolved
@@ -1,12 +1,7 @@
 package com.simibubi.create.content.equipment.armor;
 
-<<<<<<< HEAD
 import java.util.Map;
 
-import org.jetbrains.annotations.Nullable;
-
-=======
->>>>>>> a947a062
 import com.simibubi.create.foundation.advancement.AllAdvancements;
 
 import net.minecraft.resources.ResourceLocation;
@@ -42,7 +37,6 @@
 		return super.canApplyAtEnchantingTable(stack, enchantment);
 	}
 
-<<<<<<< HEAD
 	@Override
 	public int getEnchantmentLevel(ItemStack stack, Enchantment enchantment) {
 		if (enchantment == Enchantments.AQUA_AFFINITY) {
@@ -58,18 +52,8 @@
 		return map;
 	}
 
-	public static boolean isWornBy(Entity entity, boolean fireproof) {
-		ItemStack stack = getWornItem(entity);
-		if (stack == null)
-			return false;
-		if (!stack.getItem()
-			.isFireResistant() && fireproof)
-			return false;
-		return stack.getItem() instanceof DivingHelmetItem;
-=======
 	public static boolean isWornBy(Entity entity) {
 		return !getWornItem(entity).isEmpty();
->>>>>>> a947a062
 	}
 
 	public static ItemStack getWornItem(Entity entity) {
