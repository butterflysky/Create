package com.simibubi.create.content.equipment.blueprint;

import java.util.ArrayList;
import java.util.HashMap;
import java.util.IdentityHashMap;
import java.util.List;
import java.util.Map;
import java.util.Optional;

<<<<<<< HEAD
import com.mojang.blaze3d.platform.Window;
=======
import com.google.j2objc.annotations.ReflectionSupport.Level;
>>>>>>> e6759d8e
import com.mojang.blaze3d.systems.RenderSystem;
import com.simibubi.create.AllItems;
import com.simibubi.create.content.equipment.blueprint.BlueprintEntity.BlueprintCraftingInventory;
import com.simibubi.create.content.equipment.blueprint.BlueprintEntity.BlueprintSection;
import com.simibubi.create.content.logistics.filter.AttributeFilterMenu.WhitelistMode;
import com.simibubi.create.content.logistics.filter.FilterItem;
import com.simibubi.create.content.logistics.filter.ItemAttribute;
import com.simibubi.create.content.trains.track.TrackPlacement.PlacementInfo;
import com.simibubi.create.foundation.gui.AllGuiTextures;
import com.simibubi.create.foundation.gui.element.GuiGameElement;
import com.simibubi.create.foundation.utility.AnimationTickHolder;
import com.simibubi.create.foundation.utility.Pair;

import io.github.fabricators_of_create.porting_lib.transfer.TransferUtil;
import io.github.fabricators_of_create.porting_lib.transfer.item.ItemHandlerHelper;
import io.github.fabricators_of_create.porting_lib.transfer.item.ItemStackHandler;

import net.fabricmc.fabric.api.transfer.v1.item.ItemVariant;
import net.fabricmc.fabric.api.transfer.v1.item.PlayerInventoryStorage;
import net.fabricmc.fabric.api.transfer.v1.storage.StorageUtil;
import net.fabricmc.fabric.api.transfer.v1.storage.base.ResourceAmount;
import net.fabricmc.fabric.api.transfer.v1.transaction.Transaction;
import net.minecraft.ChatFormatting;
import net.minecraft.client.Minecraft;
<<<<<<< HEAD
import net.minecraft.core.Holder;
import net.minecraft.core.Registry;
=======
import net.minecraft.client.gui.GuiGraphics;
>>>>>>> e6759d8e
import net.minecraft.nbt.CompoundTag;
import net.minecraft.nbt.ListTag;
import net.minecraft.world.inventory.CraftingContainer;
import net.minecraft.world.item.Item;
import net.minecraft.world.item.ItemStack;
import net.minecraft.world.item.Items;
import net.minecraft.world.item.crafting.CraftingRecipe;
import net.minecraft.world.item.crafting.Ingredient;
import net.minecraft.world.item.crafting.Recipe;
import net.minecraft.world.item.crafting.RecipeType;
import net.minecraft.world.level.GameType;
import net.minecraft.world.phys.EntityHitResult;
import net.minecraft.world.phys.HitResult;
import net.minecraft.world.phys.HitResult.Type;

public class BlueprintOverlayRenderer {

	static boolean active;
	static boolean empty;
	static boolean noOutput;
	static boolean lastSneakState;
	static BlueprintSection lastTargetedSection;

	static Map<ItemStack, ItemStack[]> cachedRenderedFilters = new IdentityHashMap<>();
	static List<Pair<ItemStack, Boolean>> ingredients = new ArrayList<>();
	static ItemStack result = ItemStack.EMPTY;
	static boolean resultCraftable = false;

	public static void tick() {
		Minecraft mc = Minecraft.getInstance();

		BlueprintSection last = lastTargetedSection;
		lastTargetedSection = null;
		active = false;
		noOutput = false;

		if (mc.gameMode.getPlayerMode() == GameType.SPECTATOR)
			return;

		HitResult mouseOver = mc.hitResult;
		if (mouseOver == null)
			return;
		if (mouseOver.getType() != Type.ENTITY)
			return;

		EntityHitResult entityRay = (EntityHitResult) mouseOver;
		if (!(entityRay.getEntity() instanceof BlueprintEntity))
			return;

		BlueprintEntity blueprintEntity = (BlueprintEntity) entityRay.getEntity();
		BlueprintSection sectionAt = blueprintEntity.getSectionAt(entityRay.getLocation()
			.subtract(blueprintEntity.position()));

		lastTargetedSection = last;
		active = true;

		boolean sneak = mc.player.isShiftKeyDown();
		if (sectionAt != lastTargetedSection || AnimationTickHolder.getTicks() % 10 == 0 || lastSneakState != sneak)
			rebuild(sectionAt, sneak);

		lastTargetedSection = sectionAt;
		lastSneakState = sneak;
	}

	public static void displayTrackRequirements(PlacementInfo info, ItemStack pavementItem) {
		if (active)
			return;

		active = true;
		empty = false;
		noOutput = true;
		ingredients.clear();

		int tracks = info.requiredTracks;
		while (tracks > 0) {
			ingredients.add(Pair.of(new ItemStack(info.trackMaterial.getBlock(), Math.min(64, tracks)), info.hasRequiredTracks));
			tracks -= 64;
		}

		int pavement = info.requiredPavement;
		while (pavement > 0) {
			ingredients.add(Pair.of(ItemHandlerHelper.copyStackWithSize(pavementItem, Math.min(64, pavement)),
				info.hasRequiredPavement));
			pavement -= 64;
		}
	}

	public static void rebuild(BlueprintSection sectionAt, boolean sneak) {
		cachedRenderedFilters.clear();
		ItemStackHandler items = sectionAt.getItems();
		boolean empty = true;
		for (int i = 0; i < 9; i++) {
			if (!items.getStackInSlot(i)
				.isEmpty()) {
				empty = false;
				break;
			}
		}

		BlueprintOverlayRenderer.empty = empty;
		BlueprintOverlayRenderer.result = ItemStack.EMPTY;

		if (empty)
			return;

		boolean firstPass = true;
		boolean success = true;
		Minecraft mc = Minecraft.getInstance();
		PlayerInventoryStorage playerInv = PlayerInventoryStorage.of(mc.player);

		int amountCrafted = 0;
		Optional<CraftingRecipe> recipe = Optional.empty();
		Map<Integer, ItemStack> craftingGrid = new HashMap<>();
		ingredients.clear();
		ItemStackHandler missingItems = new ItemStackHandler(64);
		ItemStackHandler availableItems = new ItemStackHandler(64);
		List<ItemStack> newlyAdded = new ArrayList<>();
		List<ItemStack> newlyMissing = new ArrayList<>();
		boolean invalid = false;

		try (Transaction t = TransferUtil.getTransaction()) {
			do {
				craftingGrid.clear();
				newlyAdded.clear();
				newlyMissing.clear();

				Search:
				for (int i = 0; i < 9; i++) {
					ItemStack requestedItem = items.getStackInSlot(i);
					if (requestedItem.isEmpty()) {
						craftingGrid.put(i, ItemStack.EMPTY);
						continue;
					}

					ResourceAmount<ItemVariant> resource = StorageUtil.findExtractableContent(
							playerInv, v -> FilterItem.test(mc.level, v.toStack(), requestedItem), t);
					if (resource != null) {
						ItemStack currentItem = resource.resource().toStack(1);
						craftingGrid.put(i, currentItem);
						newlyAdded.add(currentItem);
						continue Search;
					}

<<<<<<< HEAD
					success = false;
					newlyMissing.add(requestedItem);
				}
=======
			if (success) {
				CraftingContainer craftingInventory = new BlueprintCraftingInventory(craftingGrid);
				if (!recipe.isPresent())
					recipe = mc.level.getRecipeManager()
						.getRecipeFor(RecipeType.CRAFTING, craftingInventory, mc.level);
				ItemStack resultFromRecipe = recipe.filter(r -> r.matches(craftingInventory, mc.level))
					.map(r -> r.assemble(craftingInventory, mc.level.registryAccess()))
					.orElse(ItemStack.EMPTY);
>>>>>>> e6759d8e

				if (success) {
					CraftingContainer craftingInventory = new BlueprintCraftingInventory(craftingGrid);
					if (!recipe.isPresent())
						recipe = mc.level.getRecipeManager()
								.getRecipeFor(RecipeType.CRAFTING, craftingInventory, mc.level);
					ItemStack resultFromRecipe = recipe.filter(r -> r.matches(craftingInventory, mc.level))
							.map(r -> r.assemble(craftingInventory))
							.orElse(ItemStack.EMPTY);

					if (resultFromRecipe.isEmpty()) {
						if (!recipe.isPresent())
							invalid = true;
						success = false;
					} else if (resultFromRecipe.getCount() + amountCrafted > 64) {
						success = false;
					} else {
						amountCrafted += resultFromRecipe.getCount();
						if (result.isEmpty())
							result = resultFromRecipe.copy();
						else
							result.grow(resultFromRecipe.getCount());
						resultCraftable = true;
						firstPass = false;
					}
				}

				if (success || firstPass) {
					newlyAdded.forEach(s -> availableItems.insert(ItemVariant.of(s), s.getCount(), t));
					newlyMissing.forEach(s -> missingItems.insert(ItemVariant.of(s), s.getCount(), t));
				}

				if (!success) {
					if (firstPass) {
						result = invalid ? ItemStack.EMPTY : items.getStackInSlot(9);
						resultCraftable = false;
					}
					break;
				}

				if (!sneak)
					break;

			} while (success);
			t.commit();
		}

		for (int i = 0; i < 9; i++) {
			ItemStack available = availableItems.getStackInSlot(i);
			if (available.isEmpty())
				continue;
			ingredients.add(Pair.of(available, true));
		}
		for (int i = 0; i < 9; i++) {
			ItemStack missing = missingItems.getStackInSlot(i);
			if (missing.isEmpty())
				continue;
			ingredients.add(Pair.of(missing, false));
		}
	}

<<<<<<< HEAD
	public static void renderOverlay(PoseStack poseStack, float partialTicks, Window window) {
=======
	public static void renderOverlay(ForgeGui gui, GuiGraphics graphics, float partialTicks, int width,
		int height) {
>>>>>>> e6759d8e
		Minecraft mc = Minecraft.getInstance();
		if (mc.options.hideGui)
			return;
		if (!active || empty)
			return;

		int w = 21 * ingredients.size();

		if (!noOutput)
			w += 51;

		int x = (window.getGuiScaledWidth() - w) / 2;
		int y = (int) (window.getGuiScaledHeight() - 100);

		for (Pair<ItemStack, Boolean> pair : ingredients) {
			RenderSystem.enableBlend();
			(pair.getSecond() ? AllGuiTextures.HOTSLOT_ACTIVE : AllGuiTextures.HOTSLOT).render(graphics, x, y);
			ItemStack itemStack = pair.getFirst();
			String count = pair.getSecond() ? null : ChatFormatting.GOLD.toString() + itemStack.getCount();
			drawItemStack(graphics, mc, x, y, itemStack, count);
			x += 21;
		}

		if (noOutput)
			return;

		x += 5;
		RenderSystem.enableBlend();
		AllGuiTextures.HOTSLOT_ARROW.render(graphics, x, y + 4);
		x += 25;

		if (result.isEmpty()) {
			AllGuiTextures.HOTSLOT.render(graphics, x, y);
			GuiGameElement.of(Items.BARRIER)
				.at(x + 3, y + 3)
				.render(graphics);
		} else {
			(resultCraftable ? AllGuiTextures.HOTSLOT_SUPER_ACTIVE : AllGuiTextures.HOTSLOT).render(graphics,
				resultCraftable ? x - 1 : x, resultCraftable ? y - 1 : y);
			drawItemStack(graphics, mc, x, y, result, null);
		}
		RenderSystem.disableBlend();
	}

	public static void drawItemStack(GuiGraphics graphics, Minecraft mc, int x, int y, ItemStack itemStack, String count) {
		if (itemStack.getItem() instanceof FilterItem) {
			int step = AnimationTickHolder.getTicks(mc.level) / 10;
			ItemStack[] itemsMatchingFilter = getItemsMatchingFilter(itemStack);
			if (itemsMatchingFilter.length > 0)
				itemStack = itemsMatchingFilter[step % itemsMatchingFilter.length];
		}

		GuiGameElement.of(itemStack)
			.at(x + 3, y + 3)
			.render(graphics);
		graphics.renderItemDecorations(mc.font, itemStack, x + 3, y + 3, count);
	}

	private static ItemStack[] getItemsMatchingFilter(ItemStack filter) {
		return cachedRenderedFilters.computeIfAbsent(filter, itemStack -> {
			CompoundTag tag = itemStack.getOrCreateTag();

			if (AllItems.FILTER.isIn(itemStack) && !tag.getBoolean("Blacklist")) {
				ItemStackHandler filterItems = FilterItem.getFilterItems(itemStack);
				List<ItemStack> list = new ArrayList<>();
				for (int slot = 0; slot < filterItems.getSlots(); slot++) {
					ItemStack stackInSlot = filterItems.getStackInSlot(slot);
					if (!stackInSlot.isEmpty())
						list.add(stackInSlot);
				}
				return list.toArray(new ItemStack[list.size()]);
			}

			if (AllItems.ATTRIBUTE_FILTER.isIn(itemStack)) {
				WhitelistMode whitelistMode = WhitelistMode.values()[tag.getInt("WhitelistMode")];
				ListTag attributes = tag.getList("MatchedAttributes", net.minecraft.nbt.Tag.TAG_COMPOUND);
				if (whitelistMode == WhitelistMode.WHITELIST_DISJ && attributes.size() == 1) {
					ItemAttribute fromNBT = ItemAttribute.fromNBT((CompoundTag) attributes.get(0));
					if (fromNBT instanceof ItemAttribute.InTag inTag) {
						if (Registry.ITEM.isKnownTagName(inTag.tag)) {
							List<ItemStack> stacks = new ArrayList<>();
							for (Holder<Item> holder : Registry.ITEM.getTagOrEmpty(inTag.tag)) {
								stacks.add(new ItemStack(holder.value()));
							}
							return stacks.toArray(ItemStack[]::new);
						}
					}
				}
			}

			return new ItemStack[0];
		});
	}

}<|MERGE_RESOLUTION|>--- conflicted
+++ resolved
@@ -7,11 +7,7 @@
 import java.util.Map;
 import java.util.Optional;
 
-<<<<<<< HEAD
 import com.mojang.blaze3d.platform.Window;
-=======
-import com.google.j2objc.annotations.ReflectionSupport.Level;
->>>>>>> e6759d8e
 import com.mojang.blaze3d.systems.RenderSystem;
 import com.simibubi.create.AllItems;
 import com.simibubi.create.content.equipment.blueprint.BlueprintEntity.BlueprintCraftingInventory;
@@ -36,12 +32,9 @@
 import net.fabricmc.fabric.api.transfer.v1.transaction.Transaction;
 import net.minecraft.ChatFormatting;
 import net.minecraft.client.Minecraft;
-<<<<<<< HEAD
 import net.minecraft.core.Holder;
 import net.minecraft.core.Registry;
-=======
 import net.minecraft.client.gui.GuiGraphics;
->>>>>>> e6759d8e
 import net.minecraft.nbt.CompoundTag;
 import net.minecraft.nbt.ListTag;
 import net.minecraft.world.inventory.CraftingContainer;
@@ -185,20 +178,9 @@
 						continue Search;
 					}
 
-<<<<<<< HEAD
 					success = false;
 					newlyMissing.add(requestedItem);
 				}
-=======
-			if (success) {
-				CraftingContainer craftingInventory = new BlueprintCraftingInventory(craftingGrid);
-				if (!recipe.isPresent())
-					recipe = mc.level.getRecipeManager()
-						.getRecipeFor(RecipeType.CRAFTING, craftingInventory, mc.level);
-				ItemStack resultFromRecipe = recipe.filter(r -> r.matches(craftingInventory, mc.level))
-					.map(r -> r.assemble(craftingInventory, mc.level.registryAccess()))
-					.orElse(ItemStack.EMPTY);
->>>>>>> e6759d8e
 
 				if (success) {
 					CraftingContainer craftingInventory = new BlueprintCraftingInventory(craftingGrid);
@@ -206,7 +188,7 @@
 						recipe = mc.level.getRecipeManager()
 								.getRecipeFor(RecipeType.CRAFTING, craftingInventory, mc.level);
 					ItemStack resultFromRecipe = recipe.filter(r -> r.matches(craftingInventory, mc.level))
-							.map(r -> r.assemble(craftingInventory))
+							.map(r -> r.assemble(craftingInventory, mc.level.registryAccess()))
 							.orElse(ItemStack.EMPTY);
 
 					if (resultFromRecipe.isEmpty()) {
@@ -260,12 +242,7 @@
 		}
 	}
 
-<<<<<<< HEAD
-	public static void renderOverlay(PoseStack poseStack, float partialTicks, Window window) {
-=======
-	public static void renderOverlay(ForgeGui gui, GuiGraphics graphics, float partialTicks, int width,
-		int height) {
->>>>>>> e6759d8e
+	public static void renderOverlay(GuiGraphics graphics, float partialTicks, Window window) {
 		Minecraft mc = Minecraft.getInstance();
 		if (mc.options.hideGui)
 			return;
