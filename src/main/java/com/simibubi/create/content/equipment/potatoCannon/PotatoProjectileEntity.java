--- conflicted
+++ resolved
@@ -323,11 +323,7 @@
 	}
 
 	private DamageSource causePotatoDamage() {
-<<<<<<< HEAD
-		return CreateDamageSources.potatoCannon(level(), getOwner(), this);
-=======
 		return CreateDamageSources.potatoCannon(level(), this, getOwner());
->>>>>>> 47764352
 	}
 
 	@SuppressWarnings("unchecked")
