package com.simibubi.create.content.equipment.goggles;

import com.mojang.blaze3d.vertex.PoseStack;
import com.simibubi.create.AllPartialModels;
import io.github.fabricators_of_create.porting_lib.render.TransformTypeDependentItemBakedModel;

import net.fabricmc.fabric.api.renderer.v1.model.ForwardingBakedModel;
import net.minecraft.client.renderer.block.model.ItemTransforms.TransformType;
import net.minecraft.client.resources.model.BakedModel;

public class GogglesModel extends ForwardingBakedModel implements TransformTypeDependentItemBakedModel {

	public GogglesModel(BakedModel template) {
		wrapped = template;
	}

	@Override
<<<<<<< HEAD
	public BakedModel handlePerspective(TransformType cameraTransformType, PoseStack matrices) {
		if (cameraTransformType == TransformType.HEAD)
			return AllPartialModels.GOGGLES.get();
		return this;
=======
	public BakedModel applyTransform(TransformType cameraTransformType, PoseStack mat, boolean leftHanded) {
		if (cameraTransformType == TransformType.HEAD)
			return AllPartialModels.GOGGLES.get()
				.applyTransform(cameraTransformType, mat, leftHanded);
		return super.applyTransform(cameraTransformType, mat, leftHanded);
>>>>>>> 3f72ce0a
	}

}<|MERGE_RESOLUTION|>--- conflicted
+++ resolved
@@ -15,18 +15,11 @@
 	}
 
 	@Override
-<<<<<<< HEAD
-	public BakedModel handlePerspective(TransformType cameraTransformType, PoseStack matrices) {
-		if (cameraTransformType == TransformType.HEAD)
-			return AllPartialModels.GOGGLES.get();
-		return this;
-=======
 	public BakedModel applyTransform(TransformType cameraTransformType, PoseStack mat, boolean leftHanded) {
 		if (cameraTransformType == TransformType.HEAD)
 			return AllPartialModels.GOGGLES.get()
 				.applyTransform(cameraTransformType, mat, leftHanded);
 		return super.applyTransform(cameraTransformType, mat, leftHanded);
->>>>>>> 3f72ce0a
 	}
 
 }