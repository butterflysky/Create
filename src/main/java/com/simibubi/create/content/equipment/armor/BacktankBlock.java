--- conflicted
+++ resolved
@@ -117,18 +117,10 @@
 		if (stack == null)
 			return;
 		withBlockEntityDo(worldIn, pos, be -> {
-<<<<<<< HEAD
 			be.setCapacityEnchantLevel(stack.getEnchantmentLevel(AllEnchantments.CAPACITY.get()));
 			be.setAirLevel(stack.getOrCreateTag()
 				.getInt("Air"));
-			if (stack.isEnchanted())
-				be.setEnchantmentTag(stack.getEnchantmentTags());
-=======
-			be.setCapacityEnchantLevel(
-				EnchantmentHelper.getItemEnchantmentLevel(AllEnchantments.CAPACITY.get(), stack));
 			CompoundTag vanillaTag = stack.getOrCreateTag();
-			be.setAirLevel(vanillaTag.getInt("Air"));
->>>>>>> a37acd5b
 			if (stack.hasCustomHoverName())
 				be.setCustomName(stack.getHoverName());
 
