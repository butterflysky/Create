--- conflicted
+++ resolved
@@ -82,13 +82,8 @@
 	}
 
 	@Override
-<<<<<<< HEAD
-	public BlockState updateShape(BlockState state, Direction direction, BlockState neighbourState,
-		LevelAccessor world, BlockPos pos, BlockPos neighbourPos) {
-=======
 	public BlockState updateShape(BlockState state, Direction direction, BlockState neighbourState, LevelAccessor world,
 		BlockPos pos, BlockPos neighbourPos) {
->>>>>>> a37acd5b
 		if (state.getValue(BlockStateProperties.WATERLOGGED))
 			world.scheduleTick(pos, Fluids.WATER, Fluids.WATER.getTickDelay(world));
 		return state;
@@ -126,18 +121,11 @@
 			be.setAirLevel(vanillaTag.getInt("Air"));
 			if (stack.hasCustomHoverName())
 				be.setCustomName(stack.getHoverName());
-<<<<<<< HEAD
 			// fabric: forge mangles item placement logic, so this isn't needed there.
 			// here, we need to do this manually so neighboring blocks are updated (comparators, #1396)
 			// this isn't needed for other items with block entity data (ex. chests) since they use the BlockEntityTag
 			// nbt, and that system calls this after updating it.
 			be.setChanged();
-=======
-
-			CompoundTag nbt = stack.serializeNBT();
-			CompoundTag forgeCapsTag = nbt.contains("ForgeCaps") ? nbt.getCompound("ForgeCaps") : null;
-			be.setTags(vanillaTag, forgeCapsTag);
->>>>>>> a37acd5b
 		});
 	}
 
