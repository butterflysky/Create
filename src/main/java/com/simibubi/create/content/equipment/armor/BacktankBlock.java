--- conflicted
+++ resolved
@@ -115,19 +115,10 @@
 		if (stack == null)
 			return;
 		withBlockEntityDo(worldIn, pos, be -> {
-<<<<<<< HEAD
 			int level = EnchantmentHelper.getItemEnchantmentLevel(AllEnchantments.CAPACITY.get(), stack);
 			be.setCapacityEnchantLevel(level);
-			be.setAirLevel(stack.getOrCreateTag()
-				.getInt("Air"));
-			if (stack.isEnchanted())
-				be.setEnchantmentTag(stack.getEnchantmentTags());
-=======
-			be.setCapacityEnchantLevel(
-				EnchantmentHelper.getItemEnchantmentLevel(AllEnchantments.CAPACITY.get(), stack));
 			CompoundTag vanillaTag = stack.getOrCreateTag();
 			be.setAirLevel(vanillaTag.getInt("Air"));
->>>>>>> 7e2e3b46
 			if (stack.hasCustomHoverName())
 				be.setCustomName(stack.getHoverName());
 
