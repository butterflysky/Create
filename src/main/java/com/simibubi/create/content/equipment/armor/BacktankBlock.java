--- conflicted
+++ resolved
@@ -62,12 +62,6 @@
 		builder.add(BlockStateProperties.WATERLOGGED);
 		super.createBlockStateDefinition(builder);
 	}
-<<<<<<< HEAD
-@Override
-	public void fillItemCategory(CreativeModeTab pTab, NonNullList<ItemStack> pItems) {}
-=======
-
->>>>>>> e6759d8e
 	@Override
 	public boolean hasAnalogOutputSignal(BlockState p_149740_1_) {
 		return true;
