package com.simibubi.create.content.equipment.symmetryWand;

<<<<<<< HEAD
import com.jozufozu.flywheel.fabric.model.DefaultLayerFilteringBakedModel;
=======
import java.util.Random;

import org.joml.Vector3f;

>>>>>>> e6759d8e
import com.mojang.blaze3d.vertex.PoseStack;
import com.mojang.blaze3d.vertex.VertexConsumer;
import com.simibubi.create.AllItems;
import com.simibubi.create.content.equipment.symmetryWand.mirror.EmptyMirror;
import com.simibubi.create.content.equipment.symmetryWand.mirror.SymmetryMirror;
import com.simibubi.create.foundation.utility.AdventureUtil;
import com.simibubi.create.foundation.utility.AnimationTickHolder;

import net.fabricmc.api.EnvType;
import net.fabricmc.api.Environment;
import net.fabricmc.fabric.api.client.rendering.v1.WorldRenderContext;
import net.minecraft.client.Camera;
import net.minecraft.client.Minecraft;
import net.minecraft.client.player.LocalPlayer;
import net.minecraft.client.renderer.MultiBufferSource;
import net.minecraft.client.renderer.RenderType;
import net.minecraft.client.renderer.texture.OverlayTexture;
import net.minecraft.client.resources.model.BakedModel;
import net.minecraft.core.BlockPos;
import net.minecraft.core.particles.DustParticleOptions;
import net.minecraft.core.particles.ParticleTypes;
import net.minecraft.util.Mth;
import net.minecraft.util.RandomSource;
import net.minecraft.world.InteractionResult;
import net.minecraft.world.entity.player.Inventory;
import net.minecraft.world.entity.player.Player;
import net.minecraft.world.item.BlockItem;
import net.minecraft.world.item.Item;
import net.minecraft.world.item.ItemStack;
import net.minecraft.world.item.context.BlockPlaceContext;
import net.minecraft.world.level.Level;
import net.minecraft.world.level.block.Blocks;
import net.minecraft.world.level.block.entity.BlockEntity;
import net.minecraft.world.level.block.state.BlockState;
import net.minecraft.world.phys.Vec3;
<<<<<<< HEAD

=======
import net.minecraftforge.api.distmarker.Dist;
import net.minecraftforge.api.distmarker.OnlyIn;
import net.minecraftforge.client.event.RenderLevelStageEvent;
import net.minecraftforge.client.event.RenderLevelStageEvent.Stage;
import net.minecraftforge.client.model.data.ModelData;
import net.minecraftforge.event.TickEvent.ClientTickEvent;
import net.minecraftforge.event.TickEvent.Phase;
import net.minecraftforge.event.level.BlockEvent.BreakEvent;
import net.minecraftforge.event.level.BlockEvent.EntityPlaceEvent;
import net.minecraftforge.eventbus.api.EventPriority;
import net.minecraftforge.eventbus.api.SubscribeEvent;
import net.minecraftforge.fml.common.Mod.EventBusSubscriber;
import net.minecraftforge.fml.common.Mod.EventBusSubscriber.Bus;

@EventBusSubscriber(bus = Bus.FORGE)
>>>>>>> e6759d8e
public class SymmetryHandler {

	private static int tickCounter = 0;
	private static boolean handlingSymmetry = false; // fabric: prevent infinite recursion in break event listening

	public static void onBlockPlaced(BlockPlaceContext context) {
		if (context.getLevel()
			.isClientSide())
			return;

		Item held = context.getItemInHand().getItem();
		if (!(held instanceof BlockItem block))
			return;

		Player player = context.getPlayer();
		if (player == null || AdventureUtil.isAdventure(player))
			return;
		Inventory inv = player.getInventory();
		for (int i = 0; i < Inventory.getSelectionSize(); i++) {
			if (!inv.getItem(i)
				.isEmpty()
				&& inv.getItem(i)
					.getItem() == AllItems.WAND_OF_SYMMETRY.get()) {
<<<<<<< HEAD
				SymmetryWandItem.apply(player.level, inv.getItem(i), player, context.getClickedPos(), block.getBlock().getStateForPlacement(context));
=======
				SymmetryWandItem.apply(player.level(), inv.getItem(i), player, event.getPos(), event.getPlacedBlock());
>>>>>>> e6759d8e
			}
		}
	}

	public static boolean onBlockDestroyed(Level world, Player player, BlockPos pos, BlockState state, /* Nullable */ BlockEntity blockEntity) {
		if (handlingSymmetry && AdventureUtil.isAdventure(player))
			return true;

		if (world
			.isClientSide())
			return true;

		if (player.isSpectator())
			return true;

//		Player player = event.getPlayer();
		Inventory inv = player.getInventory();
		handlingSymmetry = true;
		for (int i = 0; i < Inventory.getSelectionSize(); i++) {
			if (!inv.getItem(i)
				.isEmpty() && AllItems.WAND_OF_SYMMETRY.isIn(inv.getItem(i))) {
<<<<<<< HEAD
				SymmetryWandItem.remove(player.level, inv.getItem(i), player, pos, state);
=======
				SymmetryWandItem.remove(player.level(), inv.getItem(i), player, event.getPos());
>>>>>>> e6759d8e
			}
		}
		handlingSymmetry = false;
		return true;
	}

<<<<<<< HEAD
	@Environment(EnvType.CLIENT)
	public static void render(WorldRenderContext context) {
=======
	@OnlyIn(Dist.CLIENT)
	@SubscribeEvent
	public static void onRenderWorld(RenderLevelStageEvent event) {
		if (event.getStage() != Stage.AFTER_PARTICLES)
			return;
		
>>>>>>> e6759d8e
		Minecraft mc = Minecraft.getInstance();
		LocalPlayer player = mc.player;
		RandomSource random = RandomSource.create();

		for (int i = 0; i < Inventory.getSelectionSize(); i++) {
			ItemStack stackInSlot = player.getInventory()
				.getItem(i);
			if (!AllItems.WAND_OF_SYMMETRY.isIn(stackInSlot))
				continue;
			if (!SymmetryWandItem.isEnabled(stackInSlot))
				continue;
			SymmetryMirror mirror = SymmetryWandItem.getMirror(stackInSlot);
			if (mirror instanceof EmptyMirror)
				continue;

			BlockPos pos = BlockPos.containing(mirror.getPosition());

			float yShift = 0;
			double speed = 1 / 16d;
			yShift = Mth.sin((float) (AnimationTickHolder.getRenderTime() * speed)) / 5f;

			MultiBufferSource.BufferSource buffer = mc.renderBuffers()
				.bufferSource();
			Camera info = mc.gameRenderer.getMainCamera();
			Vec3 view = info.getPosition();

			PoseStack ms = context.matrixStack();
			ms.pushPose();
			ms.translate(pos.getX() - view.x(), pos.getY() - view.y(), pos.getZ() - view.z());
			ms.translate(0, yShift + .2f, 0);
			mirror.applyModelTransform(ms);
			BakedModel model = mirror.getModel()
				.get();
			VertexConsumer builder = buffer.getBuffer(RenderType.solid());

			model = DefaultLayerFilteringBakedModel.wrap(model);
			mc.getBlockRenderer()
				.getModelRenderer()
<<<<<<< HEAD
				.tesselateBlock(player.level, model, Blocks.AIR.defaultBlockState(), pos, ms, builder, true,
					random, Mth.getSeed(pos), OverlayTexture.NO_OVERLAY);
=======
				.tesselateBlock(player.level(), model, Blocks.AIR.defaultBlockState(), pos, ms, builder, true,
					random, Mth.getSeed(pos), OverlayTexture.NO_OVERLAY, ModelData.EMPTY, RenderType.solid());
>>>>>>> e6759d8e

			ms.popPose();
			buffer.endBatch();
		}
	}

	@Environment(EnvType.CLIENT)
	public static void onClientTick(Minecraft client) {
//		if (event.phase == Phase.START)
//			return;
		Minecraft mc = Minecraft.getInstance();
		LocalPlayer player = mc.player;

		if (mc.level == null)
			return;
		if (mc.isPaused())
			return;

		tickCounter++;

		if (tickCounter % 10 == 0) {
			for (int i = 0; i < Inventory.getSelectionSize(); i++) {
				ItemStack stackInSlot = player.getInventory()
					.getItem(i);

				if (stackInSlot != null && AllItems.WAND_OF_SYMMETRY.isIn(stackInSlot)
					&& SymmetryWandItem.isEnabled(stackInSlot)) {

					SymmetryMirror mirror = SymmetryWandItem.getMirror(stackInSlot);
					if (mirror instanceof EmptyMirror)
						continue;

					RandomSource r = RandomSource.create();
					double offsetX = (r.nextDouble() - 0.5) * 0.3;
					double offsetZ = (r.nextDouble() - 0.5) * 0.3;

					Vec3 pos = mirror.getPosition()
						.add(0.5 + offsetX, 1 / 4d, 0.5 + offsetZ);
					Vec3 speed = new Vec3(0, r.nextDouble() * 1 / 8f, 0);
					mc.level.addParticle(ParticleTypes.END_ROD, pos.x, pos.y, pos.z, speed.x, speed.y, speed.z);
				}
			}
		}

	}

	public static void drawEffect(BlockPos from, BlockPos to) {
		double density = 0.8f;
		Vec3 start = Vec3.atLowerCornerOf(from)
			.add(0.5, 0.5, 0.5);
		Vec3 end = Vec3.atLowerCornerOf(to)
			.add(0.5, 0.5, 0.5);
		Vec3 diff = end.subtract(start);

		Vec3 step = diff.normalize()
			.scale(density);
		int steps = (int) (diff.length() / step.length());

		RandomSource r = RandomSource.create();
		for (int i = 3; i < steps - 1; i++) {
			Vec3 pos = start.add(step.scale(i));
			Vec3 speed = new Vec3(0, r.nextDouble() * -40f, 0);

			Minecraft.getInstance().level.addParticle(new DustParticleOptions(new Vector3f(1, 1, 1), 1), pos.x, pos.y,
				pos.z, speed.x, speed.y, speed.z);
		}

		Vec3 speed = new Vec3(0, r.nextDouble() * 1 / 32f, 0);
		Vec3 pos = start.add(step.scale(2));
		Minecraft.getInstance().level.addParticle(ParticleTypes.END_ROD, pos.x, pos.y, pos.z, speed.x, speed.y,
			speed.z);

		speed = new Vec3(0, r.nextDouble() * 1 / 32f, 0);
		pos = start.add(step.scale(steps));
		Minecraft.getInstance().level.addParticle(ParticleTypes.END_ROD, pos.x, pos.y, pos.z, speed.x, speed.y,
			speed.z);
	}

}<|MERGE_RESOLUTION|>--- conflicted
+++ resolved
@@ -1,13 +1,9 @@
 package com.simibubi.create.content.equipment.symmetryWand;
 
-<<<<<<< HEAD
-import com.jozufozu.flywheel.fabric.model.DefaultLayerFilteringBakedModel;
-=======
 import java.util.Random;
 
 import org.joml.Vector3f;
 
->>>>>>> e6759d8e
 import com.mojang.blaze3d.vertex.PoseStack;
 import com.mojang.blaze3d.vertex.VertexConsumer;
 import com.simibubi.create.AllItems;
@@ -43,25 +39,7 @@
 import net.minecraft.world.level.block.entity.BlockEntity;
 import net.minecraft.world.level.block.state.BlockState;
 import net.minecraft.world.phys.Vec3;
-<<<<<<< HEAD
-
-=======
-import net.minecraftforge.api.distmarker.Dist;
-import net.minecraftforge.api.distmarker.OnlyIn;
-import net.minecraftforge.client.event.RenderLevelStageEvent;
-import net.minecraftforge.client.event.RenderLevelStageEvent.Stage;
-import net.minecraftforge.client.model.data.ModelData;
-import net.minecraftforge.event.TickEvent.ClientTickEvent;
-import net.minecraftforge.event.TickEvent.Phase;
-import net.minecraftforge.event.level.BlockEvent.BreakEvent;
-import net.minecraftforge.event.level.BlockEvent.EntityPlaceEvent;
-import net.minecraftforge.eventbus.api.EventPriority;
-import net.minecraftforge.eventbus.api.SubscribeEvent;
-import net.minecraftforge.fml.common.Mod.EventBusSubscriber;
-import net.minecraftforge.fml.common.Mod.EventBusSubscriber.Bus;
-
-@EventBusSubscriber(bus = Bus.FORGE)
->>>>>>> e6759d8e
+
 public class SymmetryHandler {
 
 	private static int tickCounter = 0;
@@ -85,11 +63,7 @@
 				.isEmpty()
 				&& inv.getItem(i)
 					.getItem() == AllItems.WAND_OF_SYMMETRY.get()) {
-<<<<<<< HEAD
-				SymmetryWandItem.apply(player.level, inv.getItem(i), player, context.getClickedPos(), block.getBlock().getStateForPlacement(context));
-=======
-				SymmetryWandItem.apply(player.level(), inv.getItem(i), player, event.getPos(), event.getPlacedBlock());
->>>>>>> e6759d8e
+				SymmetryWandItem.apply(player.level(), inv.getItem(i), player, context.getClickedPos(), block.getBlock().getStateForPlacement(context));
 			}
 		}
 	}
@@ -111,28 +85,16 @@
 		for (int i = 0; i < Inventory.getSelectionSize(); i++) {
 			if (!inv.getItem(i)
 				.isEmpty() && AllItems.WAND_OF_SYMMETRY.isIn(inv.getItem(i))) {
-<<<<<<< HEAD
-				SymmetryWandItem.remove(player.level, inv.getItem(i), player, pos, state);
-=======
-				SymmetryWandItem.remove(player.level(), inv.getItem(i), player, event.getPos());
->>>>>>> e6759d8e
+				SymmetryWandItem.remove(player.level(), inv.getItem(i), player, pos, state);
 			}
 		}
 		handlingSymmetry = false;
 		return true;
 	}
 
-<<<<<<< HEAD
+	// TODO PORT 1.20
 	@Environment(EnvType.CLIENT)
 	public static void render(WorldRenderContext context) {
-=======
-	@OnlyIn(Dist.CLIENT)
-	@SubscribeEvent
-	public static void onRenderWorld(RenderLevelStageEvent event) {
-		if (event.getStage() != Stage.AFTER_PARTICLES)
-			return;
-		
->>>>>>> e6759d8e
 		Minecraft mc = Minecraft.getInstance();
 		LocalPlayer player = mc.player;
 		RandomSource random = RandomSource.create();
@@ -171,13 +133,8 @@
 			model = DefaultLayerFilteringBakedModel.wrap(model);
 			mc.getBlockRenderer()
 				.getModelRenderer()
-<<<<<<< HEAD
-				.tesselateBlock(player.level, model, Blocks.AIR.defaultBlockState(), pos, ms, builder, true,
+				.tesselateBlock(player.level(), model, Blocks.AIR.defaultBlockState(), pos, ms, builder, true,
 					random, Mth.getSeed(pos), OverlayTexture.NO_OVERLAY);
-=======
-				.tesselateBlock(player.level(), model, Blocks.AIR.defaultBlockState(), pos, ms, builder, true,
-					random, Mth.getSeed(pos), OverlayTexture.NO_OVERLAY, ModelData.EMPTY, RenderType.solid());
->>>>>>> e6759d8e
 
 			ms.popPose();
 			buffer.endBatch();
