package com.simibubi.create.content.equipment.symmetryWand;

import java.util.ArrayList;
import java.util.HashMap;
import java.util.List;
import java.util.Map;

import javax.annotation.Nonnull;

import com.simibubi.create.AllBlocks;
import com.simibubi.create.AllPackets;
import com.simibubi.create.content.contraptions.mounted.CartAssemblerBlock;
import com.simibubi.create.content.equipment.symmetryWand.mirror.CrossPlaneMirror;
import com.simibubi.create.content.equipment.symmetryWand.mirror.EmptyMirror;
import com.simibubi.create.content.equipment.symmetryWand.mirror.PlaneMirror;
import com.simibubi.create.content.equipment.symmetryWand.mirror.SymmetryMirror;
import com.simibubi.create.foundation.gui.ScreenOpener;
import com.simibubi.create.foundation.utility.BlockHelper;
import com.simibubi.create.foundation.utility.Iterate;
import com.simibubi.create.infrastructure.config.AllConfigs;

import io.github.fabricators_of_create.porting_lib.util.EnvExecutor;
import net.fabricmc.api.EnvType;
import net.fabricmc.api.Environment;
import net.fabricmc.fabric.api.event.player.PlayerBlockBreakEvents;
import net.minecraft.core.BlockPos;
import net.minecraft.core.Direction;
import net.minecraft.nbt.CompoundTag;
import net.minecraft.world.InteractionHand;
import net.minecraft.world.InteractionResult;
import net.minecraft.world.InteractionResultHolder;
import net.minecraft.world.entity.player.Player;
import net.minecraft.world.item.BlockItem;
import net.minecraft.world.item.Item;
import net.minecraft.world.item.ItemStack;
import net.minecraft.world.item.context.UseOnContext;
import net.minecraft.world.level.Level;
import net.minecraft.world.level.block.Block;
import net.minecraft.world.level.block.Blocks;
import net.minecraft.world.level.block.entity.BlockEntity;
import net.minecraft.world.level.block.state.BlockState;
import net.minecraft.world.level.material.FluidState;
import net.minecraft.world.phys.Vec3;
import net.minecraft.world.phys.shapes.CollisionContext;

public class SymmetryWandItem extends Item {

	public static final String SYMMETRY = "symmetry";
	private static final String ENABLE = "enable";

	public SymmetryWandItem(Properties properties) {
		super(properties);
	}

	@Nonnull
	@Override
	public InteractionResult useOn(UseOnContext context) {
		Player player = context.getPlayer();
		BlockPos pos = context.getClickedPos();
		if (player == null)
			return InteractionResult.PASS;
		player.getCooldowns()
			.addCooldown(this, 5);
		ItemStack wand = player.getItemInHand(context.getHand());
		checkNBT(wand);

		// Shift -> open GUI
		if (player.isShiftKeyDown()) {
<<<<<<< HEAD
			if (player.level.isClientSide) {
				EnvExecutor.runWhenOn(EnvType.CLIENT, () -> () -> {
=======
			if (player.level().isClientSide) {
				DistExecutor.unsafeRunWhenOn(Dist.CLIENT, () -> () -> {
>>>>>>> e6759d8e
					openWandGUI(wand, context.getHand());
				});
				player.getCooldowns()
					.addCooldown(this, 5);
			}
			return InteractionResult.SUCCESS;
		}

		if (context.getLevel().isClientSide || context.getHand() != InteractionHand.MAIN_HAND)
			return InteractionResult.SUCCESS;

		CompoundTag compound = wand.getTag()
			.getCompound(SYMMETRY);
		pos = pos.relative(context.getClickedFace());
		SymmetryMirror previousElement = SymmetryMirror.fromNBT(compound);

		// No Shift -> Make / Move Mirror
		wand.getTag()
			.putBoolean(ENABLE, true);
		Vec3 pos3d = new Vec3(pos.getX(), pos.getY(), pos.getZ());
		SymmetryMirror newElement = new PlaneMirror(pos3d);

		if (previousElement instanceof EmptyMirror) {
			newElement.setOrientation(
				(player.getDirection() == Direction.NORTH || player.getDirection() == Direction.SOUTH)
					? PlaneMirror.Align.XY.ordinal()
					: PlaneMirror.Align.YZ.ordinal());
			newElement.enable = true;
			wand.getTag()
				.putBoolean(ENABLE, true);

		} else {
			previousElement.setPosition(pos3d);

			if (previousElement instanceof PlaneMirror) {
				previousElement.setOrientation(
					(player.getDirection() == Direction.NORTH || player.getDirection() == Direction.SOUTH)
						? PlaneMirror.Align.XY.ordinal()
						: PlaneMirror.Align.YZ.ordinal());
			}

			if (previousElement instanceof CrossPlaneMirror) {
				float rotation = player.getYHeadRot();
				float abs = Math.abs(rotation % 90);
				boolean diagonal = abs > 22 && abs < 45 + 22;
				previousElement
					.setOrientation(diagonal ? CrossPlaneMirror.Align.D.ordinal() : CrossPlaneMirror.Align.Y.ordinal());
			}

			newElement = previousElement;
		}

		compound = newElement.writeToNbt();
		wand.getTag()
			.put(SYMMETRY, compound);

		player.setItemInHand(context.getHand(), wand);
		return InteractionResult.SUCCESS;
	}

	@Override
	public InteractionResultHolder<ItemStack> use(Level worldIn, Player playerIn, InteractionHand handIn) {
		ItemStack wand = playerIn.getItemInHand(handIn);
		checkNBT(wand);

		// Shift -> Open GUI
		if (playerIn.isShiftKeyDown()) {
			if (worldIn.isClientSide) {
				EnvExecutor.runWhenOn(EnvType.CLIENT, () -> () -> {
					openWandGUI(playerIn.getItemInHand(handIn), handIn);
				});
				playerIn.getCooldowns()
					.addCooldown(this, 5);
			}
			return new InteractionResultHolder<ItemStack>(InteractionResult.SUCCESS, wand);
		}

		// No Shift -> Clear Mirror
		wand.getTag()
			.putBoolean(ENABLE, false);
		return new InteractionResultHolder<ItemStack>(InteractionResult.SUCCESS, wand);
	}

	@Environment(EnvType.CLIENT)
	private void openWandGUI(ItemStack wand, InteractionHand hand) {
		ScreenOpener.open(new SymmetryWandScreen(wand, hand));
	}

	private static void checkNBT(ItemStack wand) {
		if (!wand.hasTag() || !wand.getTag()
			.contains(SYMMETRY)) {
			wand.setTag(new CompoundTag());
			wand.getTag()
				.put(SYMMETRY, new EmptyMirror(new Vec3(0, 0, 0)).writeToNbt());
			wand.getTag()
				.putBoolean(ENABLE, false);
		}
	}

	public static boolean isEnabled(ItemStack stack) {
		checkNBT(stack);
		CompoundTag tag = stack.getTag();
		return tag.getBoolean(ENABLE) && !tag.getBoolean("Simulate");
	}

	public static SymmetryMirror getMirror(ItemStack stack) {
		checkNBT(stack);
		return SymmetryMirror.fromNBT(stack.getTag()
			.getCompound(SYMMETRY));
	}

	public static void configureSettings(ItemStack stack, SymmetryMirror mirror) {
		checkNBT(stack);
		stack.getTag().put(SYMMETRY, mirror.writeToNbt());
	}

	public static void apply(Level world, ItemStack wand, Player player, BlockPos pos, BlockState block) {
		checkNBT(wand);
		if (!isEnabled(wand))
			return;
		if (!BlockItem.BY_BLOCK.containsKey(block.getBlock()))
			return;

		Map<BlockPos, BlockState> blockSet = new HashMap<>();
		blockSet.put(pos, block);
		SymmetryMirror symmetry = SymmetryMirror.fromNBT((CompoundTag) wand.getTag()
			.getCompound(SYMMETRY));

		Vec3 mirrorPos = symmetry.getPosition();
		if (mirrorPos.distanceTo(Vec3.atLowerCornerOf(pos)) > AllConfigs.server().equipment.maxSymmetryWandRange.get())
			return;
		if (!player.isCreative() && isHoldingBlock(player, block)
			&& BlockHelper.simulateFindAndRemoveInInventory(block, player, 1) == 0) // fabric: simulate since the first block will already be removed
			return;

		symmetry.process(blockSet);
		BlockPos to = BlockPos.containing(mirrorPos);
		List<BlockPos> targets = new ArrayList<>();
		targets.add(pos);

		for (BlockPos position : blockSet.keySet()) {
			if (position.equals(pos))
				continue;

			if (world.isUnobstructed(block, position, CollisionContext.of(player))) {
				BlockState blockState = blockSet.get(position);
				for (Direction face : Iterate.directions)
					blockState = blockState.updateShape(face, world.getBlockState(position.relative(face)), world,
						position, position.relative(face));

				if (player.isCreative()) {
					world.setBlockAndUpdate(position, blockState);
					targets.add(position);
					continue;
				}

				BlockState toReplace = world.getBlockState(position);
				if (!toReplace.canBeReplaced())
					continue;
				if (toReplace.getDestroySpeed(world, position) == -1)
					continue;

				if (AllBlocks.CART_ASSEMBLER.has(blockState)) {
					BlockState railBlock = CartAssemblerBlock.getRailBlock(blockState);
					if (BlockHelper.findAndRemoveInInventory(railBlock, player, 1) == 0)
						continue;
					if (BlockHelper.findAndRemoveInInventory(blockState, player, 1) == 0)
						blockState = railBlock;
				} else {
					if (BlockHelper.findAndRemoveInInventory(blockState, player, 1) == 0)
						continue;
				}

//				BlockSnapshot blocksnapshot = BlockSnapshot.create(world.dimension(), world, position);
				BlockState cachedState = world.getBlockState(position);
				FluidState ifluidstate = world.getFluidState(position);
				world.setBlock(position, ifluidstate.createLegacyBlock(), Block.UPDATE_KNOWN_SHAPE);
				world.setBlockAndUpdate(position, blockState);

				CompoundTag wandNbt = wand.getOrCreateTag();
				wandNbt.putBoolean("Simulate", true);
				boolean placeInterrupted = !world.isUnobstructed(cachedState, position, CollisionContext.empty());//ForgeEventFactory.onBlockPlace(player, blocksnapshot, Direction.UP);
				wandNbt.putBoolean("Simulate", false);

				if (placeInterrupted) {
//					blocksnapshot.restore(true, false);
					world.setBlockAndUpdate(position, cachedState);
					continue;
				}
				targets.add(position);
			}
		}

		AllPackets.getChannel().sendToClientsTrackingAndSelf(new SymmetryEffectPacket(to, targets), player);
	}

	private static boolean isHoldingBlock(Player player, BlockState block) {
		ItemStack itemBlock = BlockHelper.getRequiredItem(block);
		return player.isHolding(itemBlock.getItem());
	}

	public static void remove(Level world, ItemStack wand, Player player, BlockPos pos, BlockState ogBlock) {
		BlockState air = Blocks.AIR.defaultBlockState();
		checkNBT(wand);
		if (!isEnabled(wand))
			return;

		Map<BlockPos, BlockState> blockSet = new HashMap<>();
		blockSet.put(pos, air);
		SymmetryMirror symmetry = SymmetryMirror.fromNBT((CompoundTag) wand.getTag()
			.getCompound(SYMMETRY));

		Vec3 mirrorPos = symmetry.getPosition();
		if (mirrorPos.distanceTo(Vec3.atLowerCornerOf(pos)) > AllConfigs.server().equipment.maxSymmetryWandRange.get())
			return;

		symmetry.process(blockSet);

		BlockPos to = BlockPos.containing(mirrorPos);
		List<BlockPos> targets = new ArrayList<>();

		targets.add(pos);
		for (BlockPos position : blockSet.keySet()) {
			BlockState blockstate = world.getBlockState(position);
			if (!player.isCreative() && ogBlock.getBlock() != blockstate
				.getBlock())
				continue;
			if (position.equals(pos))
				continue;

<<<<<<< HEAD
			if (blockstate.getMaterial() != Material.AIR) {
				BlockEntity be = blockstate.hasBlockEntity() ? world.getBlockEntity(pos) : null;
				if (handlePreEvent(world, player, position, blockstate, be))
					continue;
=======
			BlockState blockstate = world.getBlockState(position);
			if (!blockstate.isAir()) {
>>>>>>> e6759d8e
				targets.add(position);
				world.levelEvent(2001, position, Block.getId(blockstate));
				world.setBlock(position, air, 3);

				if (!player.isCreative()) {
					if (!player.getMainHandItem()
						.isEmpty())
						player.getMainHandItem()
							.mineBlock(world, blockstate, position, player);
					BlockEntity blockEntity = blockstate.hasBlockEntity() ? world.getBlockEntity(position) : null;
					Block.dropResources(blockstate, world, pos, blockEntity, player, player.getMainHandItem()); // Add fortune, silk touch and other loot modifiers
				}
				handlePostEvent(world, player, position, blockstate, be);
			}
		}

		AllPackets.getChannel().sendToClientsTrackingAndSelf(new SymmetryEffectPacket(to, targets), player);
	}

	/**
	 * Handling firing events before the wand changes blocks.
	 * @return true if canceled
	 */
	public static boolean handlePreEvent(Level world, Player player, BlockPos pos, BlockState state, BlockEntity be) {
		if (PlayerBlockBreakEvents.BEFORE.invoker().beforeBlockBreak(world, player, pos, state, be)) {
			return false;
		}
		PlayerBlockBreakEvents.CANCELED.invoker().onBlockBreakCanceled(world, player, pos, state, be);
		return true;
	}

	public static void handlePostEvent(Level world, Player player, BlockPos pos, BlockState state, BlockEntity be) {
		PlayerBlockBreakEvents.AFTER.invoker().afterBlockBreak(world, player, pos, state, be);
	}

//	@Override
//	@Environment(EnvType.CLIENT)
//	public void initializeClient(Consumer<IItemRenderProperties> consumer) {
//		consumer.accept(SimpleCustomRenderer.create(this, new SymmetryWandItemRenderer()));
//	}

}<|MERGE_RESOLUTION|>--- conflicted
+++ resolved
@@ -66,13 +66,8 @@
 
 		// Shift -> open GUI
 		if (player.isShiftKeyDown()) {
-<<<<<<< HEAD
-			if (player.level.isClientSide) {
+			if (player.level().isClientSide) {
 				EnvExecutor.runWhenOn(EnvType.CLIENT, () -> () -> {
-=======
-			if (player.level().isClientSide) {
-				DistExecutor.unsafeRunWhenOn(Dist.CLIENT, () -> () -> {
->>>>>>> e6759d8e
 					openWandGUI(wand, context.getHand());
 				});
 				player.getCooldowns()
@@ -303,15 +298,10 @@
 			if (position.equals(pos))
 				continue;
 
-<<<<<<< HEAD
-			if (blockstate.getMaterial() != Material.AIR) {
-				BlockEntity be = blockstate.hasBlockEntity() ? world.getBlockEntity(pos) : null;
-				if (handlePreEvent(world, player, position, blockstate, be))
-					continue;
-=======
 			BlockState blockstate = world.getBlockState(position);
 			if (!blockstate.isAir()) {
->>>>>>> e6759d8e
+				if (handlePreEvent(world, player, position, blockstate, be))
+					continue;
 				targets.add(position);
 				world.levelEvent(2001, position, Block.getId(blockstate));
 				world.setBlock(position, air, 3);
