--- conflicted
+++ resolved
@@ -124,47 +124,6 @@
 				.addTransientAttributeModifiers(rangeModifier.get());
 	}
 
-<<<<<<< HEAD
-=======
-//	@SubscribeEvent
-	@Environment(EnvType.CLIENT)
-	public static void dontMissEntitiesWhenYouHaveHighReachDistance(/*ClickInputEvent event*/) {
-		Minecraft mc = Minecraft.getInstance();
-		LocalPlayer player = mc.player;
-		if (mc.level == null || player == null)
-			return;
-		if (!isHoldingExtendoGrip(player))
-			return;
-		if (mc.hitResult instanceof BlockHitResult && mc.hitResult.getType() != Type.MISS)
-			return;
-
-		// Modified version of GameRenderer#getMouseOver
-		double d0 = player.getAttribute(ReachEntityAttributes.REACH)
-			.getValue();
-		if (!player.isCreative())
-			d0 -= 0.5f;
-		Vec3 Vector3d = player.getEyePosition(AnimationTickHolder.getPartialTicks());
-		Vec3 Vector3d1 = player.getViewVector(1.0F);
-		Vec3 Vector3d2 = Vector3d.add(Vector3d1.x * d0, Vector3d1.y * d0, Vector3d1.z * d0);
-		AABB AABB = player.getBoundingBox()
-			.expandTowards(Vector3d1.scale(d0))
-			.inflate(1.0D, 1.0D, 1.0D);
-		EntityHitResult entityraytraceresult =
-			ProjectileUtil.getEntityHitResult(player, Vector3d, Vector3d2, AABB, (e) -> {
-				return !e.isSpectator() && e.isPickable();
-			}, d0 * d0);
-		if (entityraytraceresult != null) {
-			Entity entity1 = entityraytraceresult.getEntity();
-			Vec3 Vector3d3 = entityraytraceresult.getLocation();
-			double d2 = Vector3d.distanceToSqr(Vector3d3);
-			if (d2 < d0 * d0 || mc.hitResult == null || mc.hitResult.getType() == Type.MISS) {
-				mc.hitResult = entityraytraceresult;
-				if (entity1 instanceof LivingEntity || entity1 instanceof ItemFrame)
-					mc.crosshairPickEntity = entity1;
-			}
-		}
-	}
-
 	public static void consumeDurabilityOnBlockBreak(Level level, Player player, BlockPos blockPos, BlockState blockState, BlockEntity blockEntity) {
 		findAndDamageExtendoGrip(player);
 	}
@@ -173,7 +132,6 @@
 		findAndDamageExtendoGrip(blockPlaceContext.getPlayer());
 	}
 
->>>>>>> 812fea0e
 	private static void findAndDamageExtendoGrip(Player player) {
 		if (player == null)
 			return;
