--- conflicted
+++ resolved
@@ -19,13 +19,6 @@
 import net.fabricmc.fabric.api.transfer.v1.transaction.Transaction;
 import net.minecraft.ChatFormatting;
 import net.minecraft.network.chat.Component;
-<<<<<<< HEAD
-=======
-import net.minecraft.world.item.ItemStack;
-import net.minecraftforge.common.util.LazyOptional;
-import net.minecraftforge.fluids.FluidStack;
-import net.minecraftforge.fluids.capability.IFluidHandler;
->>>>>>> a37acd5b
 
 /*
 * Implement this Interface in the BlockEntity class that wants to add info to the screen
@@ -54,10 +47,6 @@
 		return false;
 	}
 
-<<<<<<< HEAD
-	default boolean containedFluidTooltip(List<Component> tooltip, boolean isPlayerSneaking, Storage<FluidVariant> handler) {
-		if (handler == null)
-=======
 	/**
 	 * this method will be called when looking at a BlockEntity that implemented this
 	 * interface
@@ -69,15 +58,8 @@
 		return AllItems.GOGGLES.asStack();
 	}
 
-	default boolean containedFluidTooltip(List<Component> tooltip, boolean isPlayerSneaking,
-		LazyOptional<IFluidHandler> handler) {
-		Optional<IFluidHandler> resolve = handler.resolve();
-		if (!resolve.isPresent())
-			return false;
-
-		IFluidHandler tank = resolve.get();
-		if (tank.getTanks() == 0)
->>>>>>> a37acd5b
+	default boolean containedFluidTooltip(List<Component> tooltip, boolean isPlayerSneaking, Storage<FluidVariant> handler) {
+		if (handler == null)
 			return false;
 		FluidUnit unit = AllConfigs.client().fluidUnitType.get();
 		boolean simplify = AllConfigs.client().simplifyFluidUnit.get();
