--- conflicted
+++ resolved
@@ -193,11 +193,9 @@
 			return false;
 		if (!(fluid.getFluid() instanceof FlowingFluid))
 			return false;
-<<<<<<< HEAD
+		if (!(fluid.getFluid() instanceof FlowingFluid))
+			return false;
 		if (!FluidHelper.hasBlockState(fluid.getFluid()) || fluid.getFluid().is(Milk.MILK_FLUID_TAG)) // fabric: milk logic is different
-=======
-		if (!FluidHelper.hasBlockState(fluid.getFluid()))
->>>>>>> e40b844a
 			return true;
 
 		// fabric: note - this is possibly prone to issues but follows what forge does.
