package com.simibubi.create.content.fluids.potion;

import java.util.List;
import java.util.Map;
import java.util.Map.Entry;

import com.google.common.collect.Lists;
import com.simibubi.create.content.fluids.potion.PotionFluid.BottleType;
import com.simibubi.create.foundation.fluid.FluidHelper;
import com.simibubi.create.foundation.fluid.FluidIngredient;
import com.simibubi.create.foundation.utility.Components;
import com.simibubi.create.foundation.utility.NBTHelper;
import com.simibubi.create.foundation.utility.Pair;
import io.github.fabricators_of_create.porting_lib.util.FluidStack;

import net.fabricmc.api.EnvType;
import net.fabricmc.api.Environment;
import net.fabricmc.fabric.api.transfer.v1.fluid.FluidConstants;
import net.fabricmc.fabric.api.transfer.v1.fluid.FluidVariant;
import net.minecraft.ChatFormatting;
import net.minecraft.nbt.CompoundTag;
import net.minecraft.network.chat.Component;
import net.minecraft.network.chat.MutableComponent;
import net.minecraft.util.Tuple;
import net.minecraft.world.effect.MobEffect;
import net.minecraft.world.effect.MobEffectInstance;
import net.minecraft.world.effect.MobEffectUtil;
import net.minecraft.world.entity.ai.attributes.Attribute;
import net.minecraft.world.entity.ai.attributes.AttributeModifier;
import net.minecraft.world.item.BucketItem;
import net.minecraft.world.item.Item;
import net.minecraft.world.item.ItemStack;
import net.minecraft.world.item.Items;
import net.minecraft.world.item.PotionItem;
import net.minecraft.world.item.alchemy.Potion;
import net.minecraft.world.item.alchemy.PotionUtils;
import net.minecraft.world.item.alchemy.Potions;
import net.minecraft.world.level.ItemLike;
import net.minecraft.world.level.material.Fluids;

public class PotionFluidHandler {

	public static boolean isPotionItem(ItemStack stack) {
<<<<<<< HEAD
		return stack.getItem() instanceof PotionItem && !(stack.getRecipeRemainder()
=======
		return stack.getItem() instanceof PotionItem && !(stack.getCraftingRemainingItem()
>>>>>>> 24cc53c9
			.getItem() instanceof BucketItem);
	}

	public static Pair<FluidStack, ItemStack> emptyPotion(ItemStack stack, boolean simulate) {
		FluidStack fluid = getFluidFromPotionItem(stack);
		if (!simulate)
			stack.shrink(1);
		return Pair.of(fluid, new ItemStack(Items.GLASS_BOTTLE));
	}

	public static FluidIngredient potionIngredient(Potion potion, long amount) {
		return FluidIngredient.fromFluidStack(FluidHelper.copyStackWithAmount(PotionFluidHandler
			.getFluidFromPotionItem(PotionUtils.setPotion(new ItemStack(Items.POTION), potion)), amount));
	}

	public static FluidStack getFluidFromPotionItem(ItemStack stack) {
		Potion potion = PotionUtils.getPotion(stack);
		List<MobEffectInstance> list = PotionUtils.getCustomEffects(stack);
		BottleType bottleTypeFromItem = bottleTypeFromItem(stack.getItem());
		if (potion == Potions.EMPTY)
			return FluidStack.EMPTY;
		if (potion == Potions.WATER && list.isEmpty() && bottleTypeFromItem == BottleType.REGULAR)
			return new FluidStack(Fluids.WATER, FluidConstants.BOTTLE);
		FluidStack fluid = PotionFluid.withEffects(FluidConstants.BOTTLE, potion, list);
		CompoundTag tagInfo = fluid.getTag();
		NBTHelper.writeEnum(tagInfo, "Bottle", bottleTypeFromItem);
		FluidVariant variant = FluidVariant.of(fluid.getFluid(), tagInfo);
		return new FluidStack(variant, fluid.getAmount(), tagInfo);
	}

	public static FluidStack getFluidFromPotion(Potion potion, BottleType bottleType, long amount) {
		if (potion == Potions.WATER && bottleType == BottleType.REGULAR)
			return new FluidStack(Fluids.WATER, amount);
		FluidStack fluid = PotionFluid.of(amount, potion);
		NBTHelper.writeEnum(fluid.getOrCreateTag(), "Bottle", bottleType);
		return new FluidStack(fluid.getFluid(), fluid.getAmount(), fluid.getTag());
	}

	public static BottleType bottleTypeFromItem(Item item) {
		if (item == Items.LINGERING_POTION)
			return BottleType.LINGERING;
		if (item == Items.SPLASH_POTION)
			return BottleType.SPLASH;
		return BottleType.REGULAR;
	}

	public static ItemLike itemFromBottleType(BottleType type) {
		switch (type) {
		case LINGERING:
			return Items.LINGERING_POTION;
		case SPLASH:
			return Items.SPLASH_POTION;
		case REGULAR:
		default:
			return Items.POTION;
		}
	}

	public static long getRequiredAmountForFilledBottle(ItemStack stack, FluidStack availableFluid) {
		return FluidConstants.BOTTLE;
	}

	public static ItemStack fillBottle(ItemStack stack, FluidStack availableFluid) {
		CompoundTag tag = availableFluid.getOrCreateTag();
		ItemStack potionStack = new ItemStack(itemFromBottleType(NBTHelper.readEnum(tag, "Bottle", BottleType.class)));
		PotionUtils.setPotion(potionStack, PotionUtils.getPotion(tag));
		PotionUtils.setCustomEffects(potionStack, PotionUtils.getCustomEffects(tag));
		return potionStack;
	}

	// Modified version of PotionUtils#addPotionTooltip
	@Environment(EnvType.CLIENT)
	public static void addPotionTooltip(FluidStack fs, List<Component> tooltip, float p_185182_2_) {
		addPotionTooltip(fs.getType(), tooltip, p_185182_2_);
	}

	@Environment(EnvType.CLIENT)
	public static void addPotionTooltip(FluidVariant fs, List<Component> tooltip, float p_185182_2_) {
		List<MobEffectInstance> list = PotionUtils.getAllEffects(fs.getNbt());
		List<Tuple<String, AttributeModifier>> list1 = Lists.newArrayList();
		if (list.isEmpty()) {
			tooltip.add((Components.translatable("effect.none")).withStyle(ChatFormatting.GRAY));
		} else {
			for (MobEffectInstance effectinstance : list) {
				MutableComponent textcomponent = Components.translatable(effectinstance.getDescriptionId());
				MobEffect effect = effectinstance.getEffect();
				Map<Attribute, AttributeModifier> map = effect.getAttributeModifiers();
				if (!map.isEmpty()) {
					for (Entry<Attribute, AttributeModifier> entry : map.entrySet()) {
						AttributeModifier attributemodifier = entry.getValue();
						AttributeModifier attributemodifier1 = new AttributeModifier(attributemodifier.getName(),
							effect.getAttributeModifierValue(effectinstance.getAmplifier(), attributemodifier),
							attributemodifier.getOperation());
						list1.add(new Tuple<>(
							entry.getKey().getDescriptionId(),
							attributemodifier1));
					}
				}

				if (effectinstance.getAmplifier() > 0) {
					textcomponent.append(" ")
						.append(Components.translatable("potion.potency." + effectinstance.getAmplifier()).getString());
				}

				if (effectinstance.getDuration() > 20) {
					textcomponent.append(" (")
						.append(MobEffectUtil.formatDuration(effectinstance, p_185182_2_))
						.append(")");
				}

				tooltip.add(textcomponent.withStyle(effect.getCategory()
					.getTooltipFormatting()));
			}
		}

		if (!list1.isEmpty()) {
			tooltip.add(Components.immutableEmpty());
			tooltip.add((Components.translatable("potion.whenDrank")).withStyle(ChatFormatting.DARK_PURPLE));

			for (Tuple<String, AttributeModifier> tuple : list1) {
				AttributeModifier attributemodifier2 = tuple.getB();
				double d0 = attributemodifier2.getAmount();
				double d1;
				if (attributemodifier2.getOperation() != AttributeModifier.Operation.MULTIPLY_BASE
					&& attributemodifier2.getOperation() != AttributeModifier.Operation.MULTIPLY_TOTAL) {
					d1 = attributemodifier2.getAmount();
				} else {
					d1 = attributemodifier2.getAmount() * 100.0D;
				}

				if (d0 > 0.0D) {
					tooltip.add((Components.translatable(
						"attribute.modifier.plus." + attributemodifier2.getOperation()
							.toValue(),
						ItemStack.ATTRIBUTE_MODIFIER_FORMAT.format(d1),
						Components.translatable(tuple.getA())))
							.withStyle(ChatFormatting.BLUE));
				} else if (d0 < 0.0D) {
					d1 = d1 * -1.0D;
					tooltip.add((Components.translatable(
						"attribute.modifier.take." + attributemodifier2.getOperation()
							.toValue(),
						ItemStack.ATTRIBUTE_MODIFIER_FORMAT.format(d1),
						Components.translatable(tuple.getA())))
							.withStyle(ChatFormatting.RED));
				}
			}
		}

	}

}<|MERGE_RESOLUTION|>--- conflicted
+++ resolved
@@ -41,11 +41,7 @@
 public class PotionFluidHandler {
 
 	public static boolean isPotionItem(ItemStack stack) {
-<<<<<<< HEAD
-		return stack.getItem() instanceof PotionItem && !(stack.getRecipeRemainder()
-=======
 		return stack.getItem() instanceof PotionItem && !(stack.getCraftingRemainingItem()
->>>>>>> 24cc53c9
 			.getItem() instanceof BucketItem);
 	}
 
