--- conflicted
+++ resolved
@@ -36,12 +36,6 @@
 import net.minecraft.world.level.block.entity.BlockEntity;
 import net.minecraft.world.level.block.state.BlockState;
 import net.minecraft.world.level.block.state.properties.BlockStateProperties;
-<<<<<<< HEAD
-=======
-import net.minecraftforge.common.capabilities.ForgeCapabilities;
-import net.minecraftforge.common.util.LazyOptional;
-import net.minecraftforge.fluids.capability.IFluidHandler;
->>>>>>> e6759d8e
 
 public class FluidPropagator {
 
@@ -185,14 +179,8 @@
 			return false;
 		if (hasFluidCapability(reader, connectedPos, side.getOpposite()))
 			return false;
-<<<<<<< HEAD
-		if (!(connectedState.getMaterial()
-				.isReplaceable() && connectedState.getDestroySpeed(reader, connectedPos) != -1)
+		if (!(connectedState.canBeReplaced() && connectedState.getDestroySpeed(reader, connectedPos) != -1)
 				&& !connectedState.hasProperty(BlockStateProperties.WATERLOGGED))
-=======
-		if (!(connectedState.canBeReplaced() && connectedState.getDestroySpeed(reader, connectedPos) != -1)
-			&& !connectedState.hasProperty(BlockStateProperties.WATERLOGGED))
->>>>>>> e6759d8e
 			return false;
 		return true;
 	}
@@ -210,16 +198,7 @@
 	}
 
 	public static boolean hasFluidCapability(BlockGetter world, BlockPos pos, Direction side) {
-<<<<<<< HEAD
 		return world instanceof Level level && FluidStorage.SIDED.find(level, pos, side) != null;
-=======
-		BlockEntity blockEntity = world.getBlockEntity(pos);
-		if (blockEntity == null)
-			return false;
-		LazyOptional<IFluidHandler> capability =
-			blockEntity.getCapability(ForgeCapabilities.FLUID_HANDLER, side);
-		return capability.isPresent();
->>>>>>> e6759d8e
 	}
 
 	@Nullable
