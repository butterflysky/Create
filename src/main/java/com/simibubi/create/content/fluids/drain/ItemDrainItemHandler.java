package com.simibubi.create.content.fluids.drain;

import com.simibubi.create.content.fluids.transfer.GenericItemEmptying;
import com.simibubi.create.content.kinetics.belt.transport.TransportedItemStack;
import com.simibubi.create.foundation.item.ItemHelper;

import net.fabricmc.fabric.api.transfer.v1.item.ItemVariant;
import net.fabricmc.fabric.api.transfer.v1.storage.base.SingleSlotStorage;
import net.fabricmc.fabric.api.transfer.v1.transaction.TransactionContext;
import net.fabricmc.fabric.api.transfer.v1.transaction.base.SnapshotParticipant;
import net.minecraft.core.Direction;
import net.minecraft.util.Unit;
import net.minecraft.world.item.ItemStack;

public class ItemDrainItemHandler extends SnapshotParticipant<Unit> implements SingleSlotStorage<ItemVariant> {

	private ItemDrainBlockEntity blockEntity;
	private Direction side;

	public ItemDrainItemHandler(ItemDrainBlockEntity be, Direction side) {
		this.blockEntity = be;
		this.side = side;
	}

	@Override
	public long insert(ItemVariant resource, long maxAmount, TransactionContext transaction) {
		if (!blockEntity.getHeldItemStack().isEmpty())
			return 0;

		ItemStack stack = resource.toStack();
		int toInsert = GenericItemEmptying.canItemBeEmptied(blockEntity.getLevel(), stack)
				? 1
				: Math.min((int) maxAmount, resource.getItem().getMaxStackSize());
		stack.setCount(toInsert);
		TransportedItemStack heldItem = new TransportedItemStack(stack);
		heldItem.prevBeltPosition = 0;
		blockEntity.snapshotParticipant.updateSnapshots(transaction);
		blockEntity.setHeldItem(heldItem, side.getOpposite());
		return toInsert;
	}

	@Override
	public long extract(ItemVariant resource, long maxAmount, TransactionContext transaction) {
		TransportedItemStack held = blockEntity.heldItem;
		if (held == null)
			return 0;

		int toExtract = Math.min((int) maxAmount, held.stack.getCount());
		ItemStack stack = held.stack.copy();
		stack.shrink(toExtract);
		blockEntity.snapshotParticipant.updateSnapshots(transaction);
		blockEntity.heldItem.stack = stack;
		if (stack.isEmpty())
			blockEntity.heldItem = null;
		return toExtract;
	}

	@Override
	public boolean isResourceBlank() {
		return getResource().isBlank();
	}

	@Override
	public ItemVariant getResource() {
		return ItemVariant.of(getStack());
	}

	@Override
<<<<<<< HEAD
	public long getAmount() {
		ItemStack stack = getStack();
		return stack.isEmpty() ? 0 : stack.getCount();
=======
	public ItemStack insertItem(int slot, ItemStack stack, boolean simulate) {
		if (!blockEntity.getHeldItemStack()
			.isEmpty())
			return stack;
		
		ItemStack returned = ItemStack.EMPTY;
		if (stack.getCount() > 1 && GenericItemEmptying.canItemBeEmptied(blockEntity.getLevel(), stack)) {
			returned = ItemHandlerHelper.copyStackWithSize(stack, stack.getCount() - 1);
			stack = ItemHandlerHelper.copyStackWithSize(stack, 1);
		} else
			returned = ItemHelper.limitCountToMaxStackSize(stack, simulate);
		
		if (!simulate) {
			TransportedItemStack heldItem = new TransportedItemStack(stack);
			heldItem.prevBeltPosition = 0;
			blockEntity.setHeldItem(heldItem, side.getOpposite());
			blockEntity.notifyUpdate();
		}
		
		return returned;
>>>>>>> 2828c88d
	}

	@Override
	public long getCapacity() {
		return getStack().getMaxStackSize();
	}

	public ItemStack getStack() {
		TransportedItemStack held = blockEntity.heldItem;
		if (held == null || held.stack == null || held.stack.isEmpty())
			return ItemStack.EMPTY;
		return held.stack;
	}

	@Override
	protected Unit createSnapshot() {
		return Unit.INSTANCE;
	}

	@Override
	protected void readSnapshot(Unit snapshot) {
	}

	@Override
	protected void onFinalCommit() {
		super.onFinalCommit();
		blockEntity.notifyUpdate();
	}
}<|MERGE_RESOLUTION|>--- conflicted
+++ resolved
@@ -66,32 +66,9 @@
 	}
 
 	@Override
-<<<<<<< HEAD
 	public long getAmount() {
 		ItemStack stack = getStack();
 		return stack.isEmpty() ? 0 : stack.getCount();
-=======
-	public ItemStack insertItem(int slot, ItemStack stack, boolean simulate) {
-		if (!blockEntity.getHeldItemStack()
-			.isEmpty())
-			return stack;
-		
-		ItemStack returned = ItemStack.EMPTY;
-		if (stack.getCount() > 1 && GenericItemEmptying.canItemBeEmptied(blockEntity.getLevel(), stack)) {
-			returned = ItemHandlerHelper.copyStackWithSize(stack, stack.getCount() - 1);
-			stack = ItemHandlerHelper.copyStackWithSize(stack, 1);
-		} else
-			returned = ItemHelper.limitCountToMaxStackSize(stack, simulate);
-		
-		if (!simulate) {
-			TransportedItemStack heldItem = new TransportedItemStack(stack);
-			heldItem.prevBeltPosition = 0;
-			blockEntity.setHeldItem(heldItem, side.getOpposite());
-			blockEntity.notifyUpdate();
-		}
-		
-		return returned;
->>>>>>> 2828c88d
 	}
 
 	@Override
