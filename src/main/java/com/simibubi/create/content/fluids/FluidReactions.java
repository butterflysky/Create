--- conflicted
+++ resolved
@@ -16,14 +16,6 @@
 import net.minecraft.world.level.material.Fluid;
 import net.minecraft.world.level.material.FluidState;
 import net.minecraft.world.level.material.Fluids;
-<<<<<<< HEAD
-=======
-import net.minecraftforge.common.MinecraftForge;
-import net.minecraftforge.eventbus.api.EventPriority;
-import net.minecraftforge.eventbus.api.SubscribeEvent;
-import net.minecraftforge.fluids.FluidStack;
-import net.minecraftforge.fml.common.Mod.EventBusSubscriber;
->>>>>>> 2201d87d
 
 @EventBusSubscriber
 public class FluidReactions {
@@ -36,20 +28,11 @@
 		BlockHelper.destroyBlock(level, pos, 1);
 
 		PipeCollisionEvent.Flow event = new PipeCollisionEvent.Flow(level, pos, f1, f2, null);
-<<<<<<< HEAD
 		PipeCollisionEvent.FLOW.invoker().handleFlow(event);
 		if (event.getState() != null)
 			level.setBlockAndUpdate(pos, event.getState());
 	}
 
-=======
-		MinecraftForge.EVENT_BUS.post(event);
-		if (event.getState() != null)
-			level.setBlockAndUpdate(pos, event.getState());
-	}
-	
-	@SubscribeEvent(priority = EventPriority.HIGH)
->>>>>>> 2201d87d
 	public static void handlePipeFlowCollisionFallback(PipeCollisionEvent.Flow event) {
 		Fluid f1 = event.getFirstFluid();
 		Fluid f2 = event.getSecondFluid();
@@ -74,21 +57,12 @@
 		Fluid wf = worldFluid.getType();
 
 		PipeCollisionEvent.Spill event = new PipeCollisionEvent.Spill(level, pos, wf, pf, null);
-<<<<<<< HEAD
 		PipeCollisionEvent.SPILL.invoker().handleSpill(event);
-=======
-		MinecraftForge.EVENT_BUS.post(event);
->>>>>>> 2201d87d
 		if (event.getState() != null) {
 			level.setBlockAndUpdate(pos, event.getState());
 		}
 	}
-<<<<<<< HEAD
 
-=======
-	
-	@SubscribeEvent(priority = EventPriority.HIGH)
->>>>>>> 2201d87d
 	public static void handlePipeSpillCollisionFallback(PipeCollisionEvent.Spill event) {
 		Fluid pf = event.getPipeFluid();
 		Fluid wf = event.getWorldFluid();
