--- conflicted
+++ resolved
@@ -117,11 +117,7 @@
 			ms.scale(.5f, .5f, .5f);
 			if (!blockItem && !renderUpright)
 				msr.rotateX(90);
-<<<<<<< HEAD
-			itemRenderer.renderStatic(itemStack, ItemDisplayContext.FIXED, light, overlay, ms, buffer, be.getLevel(), 0);
-=======
 			itemRenderer.render(itemStack, TransformType.FIXED, false, ms, buffer, light, overlay, bakedModel);
->>>>>>> 52960a4a
 			ms.popPose();
 
 			if (!renderUpright) {
