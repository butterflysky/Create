--- conflicted
+++ resolved
@@ -318,11 +318,7 @@
 	// From FlowingFluidBlock#isBlocked
 	protected boolean canBeReplacedByFluid(BlockGetter world, BlockPos pos, BlockState pState) {
 		Block block = pState.getBlock();
-<<<<<<< HEAD
-		if (!(block instanceof DoorBlock) && !pState.is(BlockTags.SIGNS) && !pState.is(Blocks.LADDER)
-=======
 		if (!(block instanceof DoorBlock) && !pState.is(BlockTags.ALL_SIGNS) && !pState.is(Blocks.LADDER)
->>>>>>> 47764352
 			&& !pState.is(Blocks.SUGAR_CANE) && !pState.is(Blocks.BUBBLE_COLUMN)) {
 			if (!pState.is(Blocks.NETHER_PORTAL) && !pState.is(Blocks.END_PORTAL) && !pState.is(Blocks.END_GATEWAY)
 				&& !pState.is(Blocks.STRUCTURE_VOID)) {
