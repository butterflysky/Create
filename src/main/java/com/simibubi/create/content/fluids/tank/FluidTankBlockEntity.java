package com.simibubi.create.content.fluids.tank;

import static java.lang.Math.abs;

import java.util.List;

import javax.annotation.Nullable;

import com.simibubi.create.api.connectivity.ConnectivityHandler;
import com.simibubi.create.content.equipment.goggles.IHaveGoggleInformation;
import com.simibubi.create.content.fluids.tank.FluidTankBlock.Shape;
import com.simibubi.create.foundation.advancement.AllAdvancements;
import com.simibubi.create.foundation.blockEntity.IMultiBlockEntityContainer;
import com.simibubi.create.foundation.blockEntity.SmartBlockEntity;
import com.simibubi.create.foundation.blockEntity.behaviour.BlockEntityBehaviour;
import com.simibubi.create.foundation.fluid.SmartFluidTank;
import com.simibubi.create.foundation.utility.animation.LerpedFloat;
import com.simibubi.create.foundation.utility.animation.LerpedFloat.Chaser;
import com.simibubi.create.infrastructure.config.AllConfigs;

import io.github.fabricators_of_create.porting_lib.block.CustomRenderBoundingBoxBlockEntity;
import io.github.fabricators_of_create.porting_lib.transfer.TransferUtil;
import io.github.fabricators_of_create.porting_lib.transfer.fluid.FluidTank;
import io.github.fabricators_of_create.porting_lib.util.FluidStack;
import net.fabricmc.fabric.api.transfer.v1.fluid.FluidConstants;
import net.fabricmc.fabric.api.transfer.v1.fluid.FluidVariant;
import net.fabricmc.fabric.api.transfer.v1.fluid.FluidVariantAttributeHandler;
import net.fabricmc.fabric.api.transfer.v1.fluid.FluidVariantAttributes;
import net.fabricmc.fabric.api.transfer.v1.storage.Storage;
import net.fabricmc.fabric.api.transfer.v1.storage.base.SidedStorageBlockEntity;
import net.fabricmc.fabric.api.transfer.v1.transaction.Transaction;
import net.minecraft.core.BlockPos;
import net.minecraft.core.Direction;
import net.minecraft.nbt.CompoundTag;
import net.minecraft.nbt.NbtUtils;
import net.minecraft.network.chat.Component;
import net.minecraft.world.level.block.entity.BlockEntity;
import net.minecraft.world.level.block.entity.BlockEntityType;
import net.minecraft.world.level.block.state.BlockState;
import net.minecraft.world.phys.AABB;
<<<<<<< HEAD

public class FluidTankBlockEntity extends SmartBlockEntity implements IHaveGoggleInformation, IMultiBlockEntityContainer.Fluid, CustomRenderBoundingBoxBlockEntity, SidedStorageBlockEntity {
=======
import net.minecraftforge.common.capabilities.Capability;
import net.minecraftforge.common.util.LazyOptional;
import net.minecraftforge.fluids.FluidStack;
import net.minecraftforge.fluids.FluidType;
import net.minecraftforge.fluids.IFluidTank;
import net.minecraftforge.fluids.capability.CapabilityFluidHandler;
import net.minecraftforge.fluids.capability.IFluidHandler;
import net.minecraftforge.fluids.capability.IFluidHandler.FluidAction;
import net.minecraftforge.fluids.capability.templates.FluidTank;

public class FluidTankBlockEntity extends SmartBlockEntity implements IHaveGoggleInformation, IMultiBlockEntityContainer.Fluid {
>>>>>>> 3f72ce0a

	private static final int MAX_SIZE = 3;

	protected boolean forceFluidLevelUpdate;
	protected SmartFluidTank tankInventory;
	protected FluidTank exposedTank;
	protected BlockPos controller;
	protected BlockPos lastKnownPos;
	protected boolean updateConnectivity;
	protected boolean window;
	protected int luminosity;
	protected int width;
	protected int height;

	public BoilerData boiler;

	private static final int SYNC_RATE = 8;
	protected int syncCooldown;
	protected boolean queuedSync;

	// For rendering purposes only
	private LerpedFloat fluidLevel;

	public FluidTankBlockEntity(BlockEntityType<?> type, BlockPos pos, BlockState state) {
		super(type, pos, state);
		tankInventory = createInventory();
		forceFluidLevelUpdate = true;
		updateConnectivity = false;
		window = true;
		height = 1;
		width = 1;
		boiler = new BoilerData();
//		refreshCapability(); // fabric: lazy init to prevent access too early
	}

	protected SmartFluidTank createInventory() {
		return new SmartFluidTank(getCapacityMultiplier(), this::onFluidStackChanged);
	}

	protected void updateConnectivity() {
		updateConnectivity = false;
		if (level.isClientSide)
			return;
		if (!isController())
			return;
		ConnectivityHandler.formMulti(this);
	}

	@Override
	public void tick() {
		super.tick();
		if (syncCooldown > 0) {
			syncCooldown--;
			if (syncCooldown == 0 && queuedSync)
				sendData();
		}

		if (lastKnownPos == null)
			lastKnownPos = getBlockPos();
		else if (!lastKnownPos.equals(worldPosition) && worldPosition != null) {
			onPositionChanged();
			return;
		}

		if (updateConnectivity)
			updateConnectivity();
		if (fluidLevel != null)
			fluidLevel.tickChaser();
		if (isController())
			boiler.tick(this);
	}

	@Override
	public BlockPos getLastKnownPos() {
		return lastKnownPos;
	}

	@Override
	public boolean isController() {
		return controller == null || worldPosition.getX() == controller.getX()
			&& worldPosition.getY() == controller.getY() && worldPosition.getZ() == controller.getZ();
	}

	@Override
	public void initialize() {
		super.initialize();
		sendData();
		if (level.isClientSide)
			invalidateRenderBoundingBox();
	}

	private void onPositionChanged() {
		removeController(true);
		lastKnownPos = worldPosition;
	}

	protected void onFluidStackChanged(FluidStack newFluidStack) {
		if (!hasLevel())
			return;

<<<<<<< HEAD
		FluidVariantAttributeHandler handler = FluidVariantAttributes.getHandlerOrDefault(newFluidStack.getFluid());
		FluidVariant variant = newFluidStack.getType();
		int luminosity = (int) (handler.getLuminance(variant) / 1.2f);
		boolean reversed = handler.isLighterThanAir(variant);
=======
		FluidType attributes = newFluidStack.getFluid()
			.getFluidType();
		int luminosity = (int) (attributes.getLightLevel(newFluidStack) / 1.2f);
		boolean reversed = attributes.isLighterThanAir();
>>>>>>> 3f72ce0a
		int maxY = (int) ((getFillState() * height) + 1);

		for (int yOffset = 0; yOffset < height; yOffset++) {
			boolean isBright = reversed ? (height - yOffset <= maxY) : (yOffset < maxY);
			int actualLuminosity = isBright ? luminosity : luminosity > 0 ? 1 : 0;

			for (int xOffset = 0; xOffset < width; xOffset++) {
				for (int zOffset = 0; zOffset < width; zOffset++) {
					BlockPos pos = this.worldPosition.offset(xOffset, yOffset, zOffset);
					FluidTankBlockEntity tankAt = ConnectivityHandler.partAt(getType(), level, pos);
					if (tankAt == null)
						continue;
					level.updateNeighbourForOutputSignal(pos, tankAt.getBlockState()
						.getBlock());
					if (tankAt.luminosity == actualLuminosity)
						continue;
					tankAt.setLuminosity(actualLuminosity);
				}
			}
		}

		if (!level.isClientSide) {
			setChanged();
			sendData();
		}

		if (isVirtual()) {
			if (fluidLevel == null)
				fluidLevel = LerpedFloat.linear()
					.startWithValue(getFillState());
			fluidLevel.chase(getFillState(), .5f, Chaser.EXP);
		}
	}

	protected void setLuminosity(int luminosity) {
		if (level.isClientSide)
			return;
		if (this.luminosity == luminosity)
			return;
		this.luminosity = luminosity;
		updateStateLuminosity();
	}

	protected void updateStateLuminosity() {
		if (level.isClientSide)
			return;
		int actualLuminosity = luminosity;
		FluidTankBlockEntity controllerBE = getControllerBE();
		if (controllerBE == null || !controllerBE.window)
			actualLuminosity = 0;
		refreshBlockState();
		BlockState state = getBlockState();
		if (state.getValue(FluidTankBlock.LIGHT_LEVEL) != actualLuminosity) {
			level.setBlock(worldPosition, state.setValue(FluidTankBlock.LIGHT_LEVEL, actualLuminosity), 23);
		}
	}

	@SuppressWarnings("unchecked")
	@Override
	public FluidTankBlockEntity getControllerBE() {
		if (isController())
			return this;
		BlockEntity blockEntity = level.getBlockEntity(controller);
		if (blockEntity instanceof FluidTankBlockEntity)
			return (FluidTankBlockEntity) blockEntity;
		return null;
	}

	public void applyFluidTankSize(int blocks) {
		tankInventory.setCapacity(blocks * getCapacityMultiplier());
		long overflow = tankInventory.getFluidAmount() - tankInventory.getCapacity();
		if (overflow > 0)
			TransferUtil.extract(tankInventory, tankInventory.variant, overflow);
		forceFluidLevelUpdate = true;
	}

	public void removeController(boolean keepFluids) {
		if (level.isClientSide)
			return;
		updateConnectivity = true;
		if (!keepFluids)
			applyFluidTankSize(1);
		controller = null;
		width = 1;
		height = 1;
		boiler.clear();
		onFluidStackChanged(tankInventory.getFluid());

		BlockState state = getBlockState();
		if (FluidTankBlock.isTank(state)) {
			state = state.setValue(FluidTankBlock.BOTTOM, true);
			state = state.setValue(FluidTankBlock.TOP, true);
			state = state.setValue(FluidTankBlock.SHAPE, window ? Shape.WINDOW : Shape.PLAIN);
			getLevel().setBlock(worldPosition, state, 23);
		}

		refreshCapability();
		setChanged();
		sendData();
	}

	public void toggleWindows() {
		FluidTankBlockEntity be = getControllerBE();
		if (be == null)
			return;
		if (be.boiler.isActive())
			return;
		be.setWindows(!be.window);
	}

	public void updateBoilerTemperature() {
		FluidTankBlockEntity be = getControllerBE();
		if (be == null)
			return;
		if (!be.boiler.isActive())
			return;
		be.boiler.needsHeatLevelUpdate = true;
	}

	public void sendDataImmediately() {
		syncCooldown = 0;
		queuedSync = false;
		sendData();
	}

	@Override
	public void sendData() {
		if (syncCooldown > 0) {
			queuedSync = true;
			return;
		}
		super.sendData();
		queuedSync = false;
		syncCooldown = SYNC_RATE;
	}

	public void setWindows(boolean window) {
		this.window = window;
		for (int yOffset = 0; yOffset < height; yOffset++) {
			for (int xOffset = 0; xOffset < width; xOffset++) {
				for (int zOffset = 0; zOffset < width; zOffset++) {

					BlockPos pos = this.worldPosition.offset(xOffset, yOffset, zOffset);
					BlockState blockState = level.getBlockState(pos);
					if (!FluidTankBlock.isTank(blockState))
						continue;

					Shape shape = Shape.PLAIN;
					if (window) {
						// SIZE 1: Every tank has a window
						if (width == 1)
							shape = Shape.WINDOW;
						// SIZE 2: Every tank has a corner window
						if (width == 2)
							shape = xOffset == 0 ? zOffset == 0 ? Shape.WINDOW_NW : Shape.WINDOW_SW
								: zOffset == 0 ? Shape.WINDOW_NE : Shape.WINDOW_SE;
						// SIZE 3: Tanks in the center have a window
						if (width == 3 && abs(abs(xOffset) - abs(zOffset)) == 1)
							shape = Shape.WINDOW;
					}

					level.setBlock(pos, blockState.setValue(FluidTankBlock.SHAPE, shape), 23);
					BlockEntity be = level.getBlockEntity(pos);
					if (be instanceof FluidTankBlockEntity tankAt)
						tankAt.updateStateLuminosity();
					level.getChunkSource()
							.getLightEngine()
							.checkBlock(pos);
				}
			}
		}
	}

	public void updateBoilerState() {
		if (!isController())
			return;

		boolean wasBoiler = boiler.isActive();
		boolean changed = boiler.evaluate(this);

		if (wasBoiler != boiler.isActive()) {
			if (boiler.isActive())
				setWindows(false);

			for (int yOffset = 0; yOffset < height; yOffset++)
				for (int xOffset = 0; xOffset < width; xOffset++)
					for (int zOffset = 0; zOffset < width; zOffset++)
						if (level.getBlockEntity(
<<<<<<< HEAD
							worldPosition.offset(xOffset, yOffset, zOffset)) instanceof FluidTankBlockEntity fte)
							fte.refreshCapability();
=======
							worldPosition.offset(xOffset, yOffset, zOffset)) instanceof FluidTankBlockEntity fbe)
							fbe.refreshCapability();
>>>>>>> 3f72ce0a
		}

		if (changed) {
			notifyUpdate();
			boiler.checkPipeOrganAdvancement(this);
		}
	}

	@Override
	public void setController(BlockPos controller) {
		if (level.isClientSide && !isVirtual())
			return;
		if (controller.equals(this.controller))
			return;
		this.controller = controller;
		refreshCapability();
		setChanged();
		sendData();
	}

	private void refreshCapability() {
		exposedTank = handlerForCapability();
	}

	private FluidTank handlerForCapability() {
		return isController() ? boiler.isActive() ? boiler.createHandler() : tankInventory
				: getControllerBE() != null ? getControllerBE().handlerForCapability() : new FluidTank(0);
	}

	@Override
	public BlockPos getController() {
		return isController() ? worldPosition : controller;
	}

	@Override
	protected AABB createRenderBoundingBox() {
		if (isController())
			return super.createRenderBoundingBox().expandTowards(width - 1, height - 1, width - 1);
		else
			return super.createRenderBoundingBox();
	}

	@Nullable
	public FluidTankBlockEntity getOtherFluidTankBlockEntity(Direction direction) {
		BlockEntity otherBE = level.getBlockEntity(worldPosition.relative(direction));
		if (otherBE instanceof FluidTankBlockEntity)
			return (FluidTankBlockEntity) otherBE;
		return null;
	}

	@Override
	public boolean addToGoggleTooltip(List<Component> tooltip, boolean isPlayerSneaking) {
		FluidTankBlockEntity controllerBE = getControllerBE();
		if (controllerBE == null)
			return false;
		if (controllerBE.boiler.addToGoggleTooltip(tooltip, isPlayerSneaking, controllerBE.getTotalTankSize()))
			return true;
		return containedFluidTooltip(tooltip, isPlayerSneaking,
				controllerBE.getFluidStorage(null));
	}

	@Override
	protected void read(CompoundTag compound, boolean clientPacket) {
		super.read(compound, clientPacket);

		BlockPos controllerBefore = controller;
		int prevSize = width;
		int prevHeight = height;
		int prevLum = luminosity;

		updateConnectivity = compound.contains("Uninitialized");
		luminosity = compound.getInt("Luminosity");
		controller = null;
		lastKnownPos = null;

		if (compound.contains("LastKnownPos"))
			lastKnownPos = NbtUtils.readBlockPos(compound.getCompound("LastKnownPos"));
		if (compound.contains("Controller"))
			controller = NbtUtils.readBlockPos(compound.getCompound("Controller"));

		if (isController()) {
			window = compound.getBoolean("Window");
			width = compound.getInt("Size");
			height = compound.getInt("Height");
			tankInventory.setCapacity(getTotalTankSize() * getCapacityMultiplier());
			tankInventory.readFromNBT(compound.getCompound("TankContent"));
			if (tankInventory.getSpace() < 0) {
				try (Transaction t = TransferUtil.getTransaction()) {
					tankInventory.extract(tankInventory.variant, -tankInventory.getSpace(), t);
					t.commit();
				}
			}
		}

		boiler.read(compound.getCompound("Boiler"), width * width * height);

		if (compound.contains("ForceFluidLevel") || fluidLevel == null)
			fluidLevel = LerpedFloat.linear()
				.startWithValue(getFillState());

		if (!clientPacket)
			return;

		boolean changeOfController =
			controllerBefore == null ? controller != null : !controllerBefore.equals(controller);
		if (changeOfController || prevSize != width || prevHeight != height) {
			if (hasLevel())
				level.sendBlockUpdated(getBlockPos(), getBlockState(), getBlockState(), 16);
			if (isController())
				tankInventory.setCapacity(getCapacityMultiplier() * getTotalTankSize());
			invalidateRenderBoundingBox();
		}
		if (isController()) {
			float fillState = getFillState();
			if (compound.contains("ForceFluidLevel") || fluidLevel == null)
				fluidLevel = LerpedFloat.linear()
					.startWithValue(fillState);
			fluidLevel.chase(fillState, 0.5f, Chaser.EXP);
		}
		if (luminosity != prevLum && hasLevel())
			level.getChunkSource()
				.getLightEngine()
				.checkBlock(worldPosition);

		if (compound.contains("LazySync"))
			fluidLevel.chase(fluidLevel.getChaseTarget(), 0.125f, Chaser.EXP);
	}

	public float getFillState() {
		return (float) tankInventory.getFluidAmount() / tankInventory.getCapacity();
	}

	@Override
	public void write(CompoundTag compound, boolean clientPacket) {
		if (updateConnectivity)
			compound.putBoolean("Uninitialized", true);
		compound.put("Boiler", boiler.write());
		if (lastKnownPos != null)
			compound.put("LastKnownPos", NbtUtils.writeBlockPos(lastKnownPos));
		if (!isController())
			compound.put("Controller", NbtUtils.writeBlockPos(controller));
		if (isController()) {
			compound.putBoolean("Window", window);
			compound.put("TankContent", tankInventory.writeToNBT(new CompoundTag()));
			compound.putInt("Size", width);
			compound.putInt("Height", height);
		}
		compound.putInt("Luminosity", luminosity);
		super.write(compound, clientPacket);

		if (!clientPacket)
			return;
		if (forceFluidLevelUpdate)
			compound.putBoolean("ForceFluidLevel", true);
		if (queuedSync)
			compound.putBoolean("LazySync", true);
		forceFluidLevelUpdate = false;
	}

	@Override
	public void invalidate() {
		super.invalidate();
	}

	@Override
	public void addBehaviours(List<BlockEntityBehaviour> behaviours) {
		registerAwardables(behaviours, AllAdvancements.STEAM_ENGINE_MAXED, AllAdvancements.PIPE_ORGAN);
	}

	public FluidTank getTankInventory() {
		return tankInventory;
	}

	public int getTotalTankSize() {
		return width * width * height;
	}

	public static int getMaxSize() {
		return MAX_SIZE;
	}

	public static long getCapacityMultiplier() {
		return AllConfigs.server().fluids.fluidTankCapacity.get() * FluidConstants.BUCKET;
	}

	public static int getMaxHeight() {
		return AllConfigs.server().fluids.fluidTankMaxHeight.get();
	}

	public LerpedFloat getFluidLevel() {
		return fluidLevel;
	}

	public void setFluidLevel(LerpedFloat fluidLevel) {
		this.fluidLevel = fluidLevel;
	}

	@Override
	public void preventConnectivityUpdate() {
		updateConnectivity = false;
	}

	// fabric: see comment in FluidTankItem
	public void queueConnectivityUpdate() {
		updateConnectivity = true;
	}

	@Override
	public void notifyMultiUpdated() {
		BlockState state = this.getBlockState();
		if (FluidTankBlock.isTank(state)) { // safety
			state = state.setValue(FluidTankBlock.BOTTOM, getController().getY() == getBlockPos().getY());
			state = state.setValue(FluidTankBlock.TOP, getController().getY() + height - 1 == getBlockPos().getY());
			level.setBlock(getBlockPos(), state, 6);
		}
		if (isController())
			setWindows(window);
		onFluidStackChanged(tankInventory.getFluid());
		updateBoilerState();
		setChanged();
	}

	@Override
	public void setExtraData(@Nullable Object data) {
		if (data instanceof Boolean)
			window = (boolean) data;
	}

	@Override
	@Nullable
	public Object getExtraData() {
		return window;
	}

	@Override
	public Object modifyExtraData(Object data) {
		if (data instanceof Boolean windows) {
			windows |= window;
			return windows;
		}
		return data;
	}

	@Override
	public Direction.Axis getMainConnectionAxis() {
		return Direction.Axis.Y;
	}

	@Override
	public int getMaxLength(Direction.Axis longAxis, int width) {
		if (longAxis == Direction.Axis.Y)
			return getMaxHeight();
		return getMaxWidth();
	}

	@Override
	public int getMaxWidth() {
		return MAX_SIZE;
	}

	@Override
	public int getHeight() {
		return height;
	}

	@Override
	public void setHeight(int height) {
		this.height = height;
	}

	@Override
	public int getWidth() {
		return width;
	}

	@Override
	public void setWidth(int width) {
		this.width = width;
	}

	@Override
	public boolean hasTank() {
		return true;
	}

	@Override
	public long getTankSize(int tank) {
		return getCapacityMultiplier();
	}

	@Override
	public void setTankSize(int tank, int blocks) {
		applyFluidTankSize(blocks);
	}

	@Override
	public FluidTank getTank(int tank) {
		return tankInventory;
	}

	@Override
	public FluidStack getFluid(int tank) {
		return tankInventory.getFluid()
			.copy();
	}

	@Nullable
	@Override
	public Storage<FluidVariant> getFluidStorage(@Nullable Direction direction) {
		if (exposedTank == null)
			refreshCapability();
		return exposedTank;
	}
}<|MERGE_RESOLUTION|>--- conflicted
+++ resolved
@@ -38,22 +38,8 @@
 import net.minecraft.world.level.block.entity.BlockEntityType;
 import net.minecraft.world.level.block.state.BlockState;
 import net.minecraft.world.phys.AABB;
-<<<<<<< HEAD
 
 public class FluidTankBlockEntity extends SmartBlockEntity implements IHaveGoggleInformation, IMultiBlockEntityContainer.Fluid, CustomRenderBoundingBoxBlockEntity, SidedStorageBlockEntity {
-=======
-import net.minecraftforge.common.capabilities.Capability;
-import net.minecraftforge.common.util.LazyOptional;
-import net.minecraftforge.fluids.FluidStack;
-import net.minecraftforge.fluids.FluidType;
-import net.minecraftforge.fluids.IFluidTank;
-import net.minecraftforge.fluids.capability.CapabilityFluidHandler;
-import net.minecraftforge.fluids.capability.IFluidHandler;
-import net.minecraftforge.fluids.capability.IFluidHandler.FluidAction;
-import net.minecraftforge.fluids.capability.templates.FluidTank;
-
-public class FluidTankBlockEntity extends SmartBlockEntity implements IHaveGoggleInformation, IMultiBlockEntityContainer.Fluid {
->>>>>>> 3f72ce0a
 
 	private static final int MAX_SIZE = 3;
 
@@ -154,17 +140,10 @@
 		if (!hasLevel())
 			return;
 
-<<<<<<< HEAD
 		FluidVariantAttributeHandler handler = FluidVariantAttributes.getHandlerOrDefault(newFluidStack.getFluid());
 		FluidVariant variant = newFluidStack.getType();
 		int luminosity = (int) (handler.getLuminance(variant) / 1.2f);
 		boolean reversed = handler.isLighterThanAir(variant);
-=======
-		FluidType attributes = newFluidStack.getFluid()
-			.getFluidType();
-		int luminosity = (int) (attributes.getLightLevel(newFluidStack) / 1.2f);
-		boolean reversed = attributes.isLighterThanAir();
->>>>>>> 3f72ce0a
 		int maxY = (int) ((getFillState() * height) + 1);
 
 		for (int yOffset = 0; yOffset < height; yOffset++) {
@@ -353,13 +332,8 @@
 				for (int xOffset = 0; xOffset < width; xOffset++)
 					for (int zOffset = 0; zOffset < width; zOffset++)
 						if (level.getBlockEntity(
-<<<<<<< HEAD
-							worldPosition.offset(xOffset, yOffset, zOffset)) instanceof FluidTankBlockEntity fte)
-							fte.refreshCapability();
-=======
 							worldPosition.offset(xOffset, yOffset, zOffset)) instanceof FluidTankBlockEntity fbe)
 							fbe.refreshCapability();
->>>>>>> 3f72ce0a
 		}
 
 		if (changed) {
