--- conflicted
+++ resolved
@@ -315,13 +315,8 @@
 				for (int xOffset = 0; xOffset < width; xOffset++)
 					for (int zOffset = 0; zOffset < width; zOffset++)
 						if (level.getBlockEntity(
-<<<<<<< HEAD
-							worldPosition.offset(xOffset, yOffset, zOffset)) instanceof FluidTankBlockEntity fte)
-							fte.refreshCapability();
-=======
 							worldPosition.offset(xOffset, yOffset, zOffset)) instanceof FluidTankBlockEntity fbe)
 							fbe.refreshCapability();
->>>>>>> 91482707
 		}
 
 		if (changed) {
