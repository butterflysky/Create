--- conflicted
+++ resolved
@@ -56,11 +56,8 @@
 			AbstractContraptionEntity contraptionEntity = (AbstractContraptionEntity) entityByID;
 			AABB bb = contraptionEntity.getBoundingBox();
 			double boundsExtra = Math.max(bb.getXsize(), bb.getYsize());
-<<<<<<< HEAD
+			// TODO PORT 1.20
 			double d = sender.getAttribute(ReachEntityAttributes.REACH).getValue() + 10 + boundsExtra;
-=======
-			double d = sender.getAttribute(ForgeMod.BLOCK_REACH.get()).getValue() + 10 + boundsExtra;
->>>>>>> e6759d8e
 			if (!sender.hasLineOfSight(entityByID))
 				d -= 3;
 			d *= d;
