package com.simibubi.create.content.contraptions.fluids.tank;

import com.simibubi.create.content.contraptions.fluids.tank.FluidTankBlock.Shape;
import com.simibubi.create.foundation.data.AssetLookup;
import com.simibubi.create.foundation.data.SpecialBlockStateGen;
import com.tterrag.registrate.providers.DataGenContext;
import com.tterrag.registrate.providers.RegistrateBlockstateProvider;

import net.minecraft.block.Block;
import net.minecraft.block.BlockState;
import net.minecraftforge.client.model.generators.ModelFile;

public class FluidTankGenerator extends SpecialBlockStateGen {

	private String prefix;

	public FluidTankGenerator() {
		this("");
	}

	public FluidTankGenerator(String prefix) {
		this.prefix = prefix;
	}

	@Override
	protected int getXRotation(BlockState state) {
		return 0;
	}

	@Override
	protected int getYRotation(BlockState state) {
		return 0;
	}

	@Override
	public <T extends Block> ModelFile getModel(DataGenContext<Block, T> ctx, RegistrateBlockstateProvider prov,
		BlockState state) {
		Boolean top = state.get(FluidTankBlock.TOP);
		Boolean bottom = state.get(FluidTankBlock.BOTTOM);
		Shape shape = state.get(FluidTankBlock.SHAPE);

		String shapeName = "middle";
		if (top && bottom)
			shapeName = "single";
		else if (top)
			shapeName = "top";
		else if (bottom)
			shapeName = "bottom";

<<<<<<< HEAD
		return AssetLookup.partialBaseModel(ctx, prov,
			shapeName + (shape == Shape.PLAIN ? "" : "_" + shape.getString()));
=======
		String modelName = shapeName + (shape == Shape.PLAIN ? "" : "_" + shape.getName());

		if (!prefix.isEmpty())
			return prov.models()
				.withExistingParent(prefix + modelName, prov.modLoc("block/fluid_tank/block_" + modelName))
				.texture("0", prov.modLoc("block/" + prefix + "casing"))
				.texture("1", prov.modLoc("block/" + prefix + "fluid_tank"))
				.texture("3", prov.modLoc("block/" + prefix + "fluid_tank_window"))
				.texture("4", prov.modLoc("block/" + prefix + "fluid_tank_window_single"))
				.texture("particle", prov.modLoc("block/" + prefix + "fluid_tank"));

		return AssetLookup.partialBaseModel(ctx, prov, modelName);
>>>>>>> 1942d1dd
	}

}<|MERGE_RESOLUTION|>--- conflicted
+++ resolved
@@ -47,11 +47,7 @@
 		else if (bottom)
 			shapeName = "bottom";
 
-<<<<<<< HEAD
-		return AssetLookup.partialBaseModel(ctx, prov,
-			shapeName + (shape == Shape.PLAIN ? "" : "_" + shape.getString()));
-=======
-		String modelName = shapeName + (shape == Shape.PLAIN ? "" : "_" + shape.getName());
+		String modelName = shapeName + (shape == Shape.PLAIN ? "" : "_" + shape.name());
 
 		if (!prefix.isEmpty())
 			return prov.models()
@@ -63,7 +59,6 @@
 				.texture("particle", prov.modLoc("block/" + prefix + "fluid_tank"));
 
 		return AssetLookup.partialBaseModel(ctx, prov, modelName);
->>>>>>> 1942d1dd
 	}
 
 }