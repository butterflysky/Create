package com.simibubi.create.content.contraptions.fluids;

import java.util.ArrayList;
import java.util.HashMap;
import java.util.HashSet;
import java.util.IdentityHashMap;
import java.util.List;
import java.util.Map;
import java.util.Map.Entry;
import java.util.Set;

import javax.annotation.Nullable;

import org.apache.commons.lang3.mutable.MutableBoolean;

import com.simibubi.create.content.contraptions.base.KineticTileEntity;
import com.simibubi.create.foundation.tileEntity.SmartTileEntity;
import com.simibubi.create.foundation.tileEntity.TileEntityBehaviour;
import com.simibubi.create.foundation.utility.BlockFace;
import com.simibubi.create.foundation.utility.Couple;
import com.simibubi.create.foundation.utility.Iterate;
import com.simibubi.create.foundation.utility.LerpedFloat;
import com.simibubi.create.foundation.utility.LerpedFloat.Chaser;
import com.simibubi.create.foundation.utility.Pair;

import net.minecraft.block.BlockState;
import net.minecraft.nbt.CompoundNBT;
import net.minecraft.tileentity.TileEntity;
import net.minecraft.tileentity.TileEntityType;
import net.minecraft.util.Direction;
import net.minecraft.util.math.BlockPos;
<<<<<<< HEAD
import net.minecraft.util.math.vector.Vector3d;
import net.minecraft.world.IBlockDisplayReader;
import net.minecraftforge.api.distmarker.Dist;
import net.minecraftforge.api.distmarker.OnlyIn;
import net.minecraftforge.common.util.Constants.NBT;
import net.minecraftforge.fluids.FluidStack;
=======
import net.minecraft.world.ILightReader;
import net.minecraft.world.IWorld;
import net.minecraftforge.common.util.LazyOptional;
import net.minecraftforge.fluids.capability.CapabilityFluidHandler;
>>>>>>> 2772ead7
import net.minecraftforge.fluids.capability.IFluidHandler;

public class PumpTileEntity extends KineticTileEntity {

	LerpedFloat arrowDirection;
	Couple<MutableBoolean> sidesToUpdate;
	boolean reversed;

	public PumpTileEntity(TileEntityType<?> typeIn) {
		super(typeIn);
		arrowDirection = LerpedFloat.linear()
			.startWithValue(1);
		sidesToUpdate = Couple.create(MutableBoolean::new);
	}

	@Override
	public void addBehaviours(List<TileEntityBehaviour> behaviours) {
		super.addBehaviours(behaviours);
		behaviours.add(new PumpFluidTransferBehaviour(this));
	}

	@Override
	public void initialize() {
		super.initialize();
		reversed = getSpeed() < 0;
	}

	@Override
	public void tick() {
		super.tick();
		float speed = getSpeed();

		if (world.isRemote) {
			if (speed == 0)
				return;
			arrowDirection.chase(speed >= 0 ? 1 : -1, .5f, Chaser.EXP);
			arrowDirection.tickChaser();
			return;
		}

		sidesToUpdate.forEachWithContext((update, isFront) -> {
			if (update.isFalse())
				return;
			update.setFalse();
			distributePressureTo(isFront ? getFront() : getFront().getOpposite());
		});

		if (speed == 0)
			return;
		if (speed < 0 != reversed) {
			reversed = speed < 0;
			return;
		}
	}

	@Override
	public void onSpeedChanged(float previousSpeed) {
		super.onSpeedChanged(previousSpeed);

		if (previousSpeed == getSpeed())
			return;
		if (speed != 0)
			reversed = speed < 0;
		if (world.isRemote)
			return;

		BlockPos frontPos = pos.offset(getFront());
		BlockPos backPos = pos.offset(getFront().getOpposite());
		FluidPropagator.propagateChangedPipe(world, frontPos, world.getBlockState(frontPos));
		FluidPropagator.propagateChangedPipe(world, backPos, world.getBlockState(backPos));
	}

	protected void distributePressureTo(Direction side) {
		if (getSpeed() == 0)
			return;

		BlockFace start = new BlockFace(pos, side);
		boolean pull = isPullingOnSide(isFront(side));
		Set<BlockFace> targets = new HashSet<>();
		Map<BlockPos, Pair<Integer, Map<Direction, Boolean>>> pipeGraph = new HashMap<>();

		if (!pull)
			FluidPropagator.resetAffectedFluidNetworks(world, pos, side.getOpposite());

		if (!hasReachedValidEndpoint(world, start, pull)) {

			pipeGraph.computeIfAbsent(pos, $ -> Pair.of(0, new IdentityHashMap<>()))
				.getSecond()
				.put(side, pull);
			pipeGraph.computeIfAbsent(start.getConnectedPos(), $ -> Pair.of(1, new IdentityHashMap<>()))
				.getSecond()
				.put(side.getOpposite(), !pull);

			List<Pair<Integer, BlockPos>> frontier = new ArrayList<>();
			Set<BlockPos> visited = new HashSet<>();
			int maxDistance = FluidPropagator.getPumpRange();
			frontier.add(Pair.of(1, start.getConnectedPos()));

			while (!frontier.isEmpty()) {
				Pair<Integer, BlockPos> entry = frontier.remove(0);
				int distance = entry.getFirst();
				BlockPos currentPos = entry.getSecond();

				if (!world.isAreaLoaded(currentPos, 0))
					continue;
				if (visited.contains(currentPos))
					continue;
				visited.add(currentPos);
				BlockState currentState = world.getBlockState(currentPos);
				FluidTransportBehaviour pipe = FluidPropagator.getPipe(world, currentPos);
				if (pipe == null)
					continue;

				for (Direction face : FluidPropagator.getPipeConnections(currentState, pipe)) {
					BlockFace blockFace = new BlockFace(currentPos, face);
					BlockPos connectedPos = blockFace.getConnectedPos();

					if (!world.isAreaLoaded(connectedPos, 0))
						continue;
					if (blockFace.isEquivalent(start))
						continue;
					if (hasReachedValidEndpoint(world, blockFace, pull)) {
						pipeGraph.computeIfAbsent(currentPos, $ -> Pair.of(distance, new IdentityHashMap<>()))
							.getSecond()
							.put(face, pull);
						targets.add(blockFace);
						continue;
					}

					FluidTransportBehaviour pipeBehaviour = FluidPropagator.getPipe(world, connectedPos);
					if (pipeBehaviour == null)
						continue;
					if (pipeBehaviour instanceof PumpFluidTransferBehaviour)
						continue;
					if (visited.contains(connectedPos))
						continue;
					if (distance + 1 >= maxDistance) {
						pipeGraph.computeIfAbsent(currentPos, $ -> Pair.of(distance, new IdentityHashMap<>()))
							.getSecond()
							.put(face, pull);
						targets.add(blockFace);
						continue;
					}

					pipeGraph.computeIfAbsent(currentPos, $ -> Pair.of(distance, new IdentityHashMap<>()))
						.getSecond()
						.put(face, pull);
					pipeGraph.computeIfAbsent(connectedPos, $ -> Pair.of(distance + 1, new IdentityHashMap<>()))
						.getSecond()
						.put(face.getOpposite(), !pull);
					frontier.add(Pair.of(distance + 1, connectedPos));
				}
			}
		}

		// DFS
		Map<Integer, Set<BlockFace>> validFaces = new HashMap<>();
		searchForEndpointRecursively(pipeGraph, targets, validFaces,
			new BlockFace(start.getPos(), start.getOppositeFace()), pull);

		float pressure = Math.abs(getSpeed());
		for (Set<BlockFace> set : validFaces.values()) {
			int parallelBranches = set.size();
			for (BlockFace face : set) {
				BlockPos pipePos = face.getPos();
				Direction pipeSide = face.getFace();

				if (pipePos.equals(pos))
					continue;

				boolean inbound = pipeGraph.get(pipePos)
					.getSecond()
					.get(pipeSide);
				FluidTransportBehaviour pipeBehaviour = FluidPropagator.getPipe(world, pipePos);
				if (pipeBehaviour == null)
					continue;

				pipeBehaviour.addPressure(pipeSide, inbound, pressure / parallelBranches);
			}
		}

	}

	protected boolean searchForEndpointRecursively(Map<BlockPos, Pair<Integer, Map<Direction, Boolean>>> pipeGraph,
		Set<BlockFace> targets, Map<Integer, Set<BlockFace>> validFaces, BlockFace currentFace, boolean pull) {
		BlockPos currentPos = currentFace.getPos();
		if (!pipeGraph.containsKey(currentPos))
			return false;
		Pair<Integer, Map<Direction, Boolean>> pair = pipeGraph.get(currentPos);
		int distance = pair.getFirst();

		boolean atLeastOneBranchSuccessful = false;
		for (Direction nextFacing : Iterate.directions) {
			if (nextFacing == currentFace.getFace())
				continue;
			Map<Direction, Boolean> map = pair.getSecond();
			if (!map.containsKey(nextFacing))
				continue;

			BlockFace localTarget = new BlockFace(currentPos, nextFacing);
			if (targets.contains(localTarget)) {
				validFaces.computeIfAbsent(distance, $ -> new HashSet<>())
					.add(localTarget);
				atLeastOneBranchSuccessful = true;
				continue;
			}

			if (map.get(nextFacing) != pull)
				continue;
			if (!searchForEndpointRecursively(pipeGraph, targets, validFaces,
				new BlockFace(currentPos.offset(nextFacing), nextFacing.getOpposite()), pull))
				continue;

			validFaces.computeIfAbsent(distance, $ -> new HashSet<>())
				.add(localTarget);
			atLeastOneBranchSuccessful = true;
		}

		if (atLeastOneBranchSuccessful)
			validFaces.computeIfAbsent(distance, $ -> new HashSet<>())
				.add(currentFace);

		return atLeastOneBranchSuccessful;
	}

	private boolean hasReachedValidEndpoint(IWorld world, BlockFace blockFace, boolean pull) {
		BlockPos connectedPos = blockFace.getConnectedPos();
		BlockState connectedState = world.getBlockState(connectedPos);
		TileEntity tileEntity = world.getTileEntity(connectedPos);
		Direction face = blockFace.getFace();

		// facing a pump
		if (PumpBlock.isPump(connectedState) && connectedState.get(PumpBlock.FACING)
			.getAxis() == face.getAxis() && tileEntity instanceof PumpTileEntity) {
			PumpTileEntity pumpTE = (PumpTileEntity) tileEntity;
			return pumpTE.isPullingOnSide(pumpTE.isFront(blockFace.getOppositeFace())) != pull;
		}

		// other pipe, no endpoint
		FluidTransportBehaviour pipe = FluidPropagator.getPipe(world, connectedPos);
		if (pipe != null && pipe.canHaveFlowToward(connectedState, blockFace.getOppositeFace()))
			return false;

		// fluid handler endpoint
		if (tileEntity != null) {
			LazyOptional<IFluidHandler> capability =
				tileEntity.getCapability(CapabilityFluidHandler.FLUID_HANDLER_CAPABILITY, face.getOpposite());
			if (capability.isPresent())
				return true;
		}

		// open endpoint
		return FluidPropagator.isOpenEnd(world, blockFace.getPos(), face);
	}

	@Override
	public void write(CompoundNBT compound, boolean clientPacket) {
		compound.putBoolean("Reversed", reversed);
		super.write(compound, clientPacket);
	}

	@Override
	protected void fromTag(BlockState state, CompoundNBT compound, boolean clientPacket) {
		reversed = compound.getBoolean("Reversed");
<<<<<<< HEAD
		deserializeOpenEnds(compound);
		super.fromTag(state, compound, clientPacket);
=======
		super.read(compound, clientPacket);
>>>>>>> 2772ead7
	}

	public void updatePipesOnSide(Direction side) {
		if (!isSideAccessible(side))
			return;
		updatePipeNetwork(isFront(side));
		getBehaviour(FluidTransportBehaviour.TYPE).wipePressure();
	}

	protected boolean isFront(Direction side) {
		BlockState blockState = getBlockState();
		if (!(blockState.getBlock() instanceof PumpBlock))
			return false;
		Direction front = blockState.get(PumpBlock.FACING);
		boolean isFront = side == front;
		return isFront;
	}

	@Nullable
	protected Direction getFront() {
		BlockState blockState = getBlockState();
		if (!(blockState.getBlock() instanceof PumpBlock))
			return null;
		return blockState.get(PumpBlock.FACING);
	}

	protected void updatePipeNetwork(boolean front) {
		sidesToUpdate.get(front)
			.setTrue();
	}

	public boolean isSideAccessible(Direction side) {
		BlockState blockState = getBlockState();
		if (!(blockState.getBlock() instanceof PumpBlock))
			return false;
		return blockState.get(PumpBlock.FACING)
			.getAxis() == side.getAxis();
	}

	public boolean isPullingOnSide(boolean front) {
		return front == reversed;
	}

	class PumpFluidTransferBehaviour extends FluidTransportBehaviour {

		public PumpFluidTransferBehaviour(SmartTileEntity te) {
			super(te);
		}
<<<<<<< HEAD
	}

	@OnlyIn(Dist.CLIENT)
	private void spawnPouringLiquid(FluidStack fluid, Direction side, int amount) {
		IParticleData particle = FluidFX.getFluidParticle(fluid);
		float rimRadius = 1 / 4f + 1 / 64f;
		boolean inbound = isPullingOnSide(getFront() == side);
		Vector3d directionVec = Vector3d.of(side.getDirectionVec());
		FluidFX.spawnPouringLiquid(world, pos, amount, particle, rimRadius, directionVec, inbound);
	}
=======
>>>>>>> 2772ead7

		@Override
		public void tick() {
			super.tick();
			for (Entry<Direction, PipeConnection> entry : interfaces.entrySet()) {
				boolean pull = isPullingOnSide(isFront(entry.getKey()));
				Couple<Float> pressure = entry.getValue().pressure;
				pressure.set(pull, Math.abs(getSpeed()));
				pressure.set(!pull, 0f);
			}
		}

		@Override
		public boolean canHaveFlowToward(BlockState state, Direction direction) {
			return isSideAccessible(direction);
		}

		@Override
<<<<<<< HEAD
		public AttachmentTypes getAttachment(IBlockDisplayReader world, BlockPos pos, BlockState state, Direction direction) {
			AttachmentTypes attachment = super.getAttachment(world, pos, state, direction);
=======
		public AttachmentTypes getRenderedRimAttachment(ILightReader world, BlockPos pos, BlockState state,
			Direction direction) {
			AttachmentTypes attachment = super.getRenderedRimAttachment(world, pos, state, direction);
>>>>>>> 2772ead7
			if (attachment == AttachmentTypes.RIM)
				return AttachmentTypes.NONE;
			return attachment;
		}

	}

}<|MERGE_RESOLUTION|>--- conflicted
+++ resolved
@@ -29,19 +29,10 @@
 import net.minecraft.tileentity.TileEntityType;
 import net.minecraft.util.Direction;
 import net.minecraft.util.math.BlockPos;
-<<<<<<< HEAD
-import net.minecraft.util.math.vector.Vector3d;
 import net.minecraft.world.IBlockDisplayReader;
-import net.minecraftforge.api.distmarker.Dist;
-import net.minecraftforge.api.distmarker.OnlyIn;
-import net.minecraftforge.common.util.Constants.NBT;
-import net.minecraftforge.fluids.FluidStack;
-=======
-import net.minecraft.world.ILightReader;
 import net.minecraft.world.IWorld;
 import net.minecraftforge.common.util.LazyOptional;
 import net.minecraftforge.fluids.capability.CapabilityFluidHandler;
->>>>>>> 2772ead7
 import net.minecraftforge.fluids.capability.IFluidHandler;
 
 public class PumpTileEntity extends KineticTileEntity {
@@ -306,12 +297,7 @@
 	@Override
 	protected void fromTag(BlockState state, CompoundNBT compound, boolean clientPacket) {
 		reversed = compound.getBoolean("Reversed");
-<<<<<<< HEAD
-		deserializeOpenEnds(compound);
 		super.fromTag(state, compound, clientPacket);
-=======
-		super.read(compound, clientPacket);
->>>>>>> 2772ead7
 	}
 
 	public void updatePipesOnSide(Direction side) {
@@ -360,19 +346,6 @@
 		public PumpFluidTransferBehaviour(SmartTileEntity te) {
 			super(te);
 		}
-<<<<<<< HEAD
-	}
-
-	@OnlyIn(Dist.CLIENT)
-	private void spawnPouringLiquid(FluidStack fluid, Direction side, int amount) {
-		IParticleData particle = FluidFX.getFluidParticle(fluid);
-		float rimRadius = 1 / 4f + 1 / 64f;
-		boolean inbound = isPullingOnSide(getFront() == side);
-		Vector3d directionVec = Vector3d.of(side.getDirectionVec());
-		FluidFX.spawnPouringLiquid(world, pos, amount, particle, rimRadius, directionVec, inbound);
-	}
-=======
->>>>>>> 2772ead7
 
 		@Override
 		public void tick() {
@@ -391,14 +364,9 @@
 		}
 
 		@Override
-<<<<<<< HEAD
-		public AttachmentTypes getAttachment(IBlockDisplayReader world, BlockPos pos, BlockState state, Direction direction) {
-			AttachmentTypes attachment = super.getAttachment(world, pos, state, direction);
-=======
-		public AttachmentTypes getRenderedRimAttachment(ILightReader world, BlockPos pos, BlockState state,
+		public AttachmentTypes getRenderedRimAttachment(IBlockDisplayReader world, BlockPos pos, BlockState state,
 			Direction direction) {
 			AttachmentTypes attachment = super.getRenderedRimAttachment(world, pos, state, direction);
->>>>>>> 2772ead7
 			if (attachment == AttachmentTypes.RIM)
 				return AttachmentTypes.NONE;
 			return attachment;
