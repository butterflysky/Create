package com.simibubi.create.content.contraptions.components.actors;

import com.jozufozu.flywheel.api.Material;
import com.jozufozu.flywheel.api.MaterialManager;
import com.jozufozu.flywheel.core.Materials;
import com.jozufozu.flywheel.core.PartialModel;
import com.jozufozu.flywheel.core.materials.model.ModelData;
import com.jozufozu.flywheel.core.virtual.VirtualRenderWorld;
import com.simibubi.create.AllPartialModels;
import com.simibubi.create.content.contraptions.components.structureMovement.MovementContext;
import com.simibubi.create.content.contraptions.components.structureMovement.render.ActorInstance;
import com.simibubi.create.foundation.utility.AngleHelper;
import com.simibubi.create.foundation.utility.AnimationTickHolder;
import com.simibubi.create.foundation.utility.VecHelper;

import net.minecraft.core.Direction;
import net.minecraft.world.level.block.state.BlockState;
import net.minecraft.world.level.block.state.properties.BlockStateProperties;
import net.minecraft.world.phys.Vec3;

public class HarvesterActorInstance extends ActorInstance {
    static float originOffset = 1 / 16f;
    static Vec3 rotOffset = new Vec3(0.5f, -2 * originOffset + 0.5f, originOffset + 0.5f);

    ModelData harvester;
    private Direction facing;

    protected float horizontalAngle;

    private double rotation;
    private double previousRotation;

    public HarvesterActorInstance(MaterialManager materialManager, VirtualRenderWorld simulationWorld, MovementContext context) {
        super(materialManager, simulationWorld, context);

		Material<ModelData> material = materialManager.defaultCutout()
				.material(Materials.TRANSFORMED);

        BlockState state = context.state;

        facing = state.getValue(BlockStateProperties.HORIZONTAL_FACING);

<<<<<<< HEAD
        harvester = material.getModel(getRollingPartial(), state).createInstance();
=======
        harvester = material.getModel(AllPartialModels.HARVESTER_BLADE, state).createInstance();
>>>>>>> 68eccd1d

        horizontalAngle = facing.toYRot() + ((facing.getAxis() == Direction.Axis.X) ? 180 : 0);

		harvester.setBlockLight(localBlockLight());
	}

	protected PartialModel getRollingPartial() {
		return AllBlockPartials.HARVESTER_BLADE;
	}
	
	protected Vec3 getRotationOffset() {
		return rotOffset;
	}
	
	protected double getRadius() {
		return 6.5;
	}

	@Override
	public void tick() {
		super.tick();

		previousRotation = rotation;

		if (context.contraption.stalled || context.disabled
			|| VecHelper.isVecPointingTowards(context.relativeMotion, facing.getOpposite()))
			return;

		double arcLength = context.motion.length();

		double radians = arcLength * 16 / getRadius();

		float deg = AngleHelper.deg(radians);

		deg = (float) (((int) (deg * 3000)) / 3000);

		rotation += deg * 1.25;

		rotation %= 360;
	}

    @Override
    public void beginFrame() {
        harvester.loadIdentity()
				.translate(context.localPos)
				.centre()
				.rotateY(horizontalAngle)
				.unCentre()
				.translate(getRotationOffset())
				.rotateX(getRotation())
				.translateBack(getRotationOffset());
	}

    private double getRotation() {
        return AngleHelper.angleLerp(AnimationTickHolder.getPartialTicks(), previousRotation, rotation);
    }
}<|MERGE_RESOLUTION|>--- conflicted
+++ resolved
@@ -40,11 +40,7 @@
 
         facing = state.getValue(BlockStateProperties.HORIZONTAL_FACING);
 
-<<<<<<< HEAD
         harvester = material.getModel(getRollingPartial(), state).createInstance();
-=======
-        harvester = material.getModel(AllPartialModels.HARVESTER_BLADE, state).createInstance();
->>>>>>> 68eccd1d
 
         horizontalAngle = facing.toYRot() + ((facing.getAxis() == Direction.Axis.X) ? 180 : 0);
 
@@ -52,7 +48,7 @@
 	}
 
 	protected PartialModel getRollingPartial() {
-		return AllBlockPartials.HARVESTER_BLADE;
+		return AllPartialModels.HARVESTER_BLADE;
 	}
 	
 	protected Vec3 getRotationOffset() {
