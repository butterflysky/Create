--- conflicted
+++ resolved
@@ -24,11 +24,7 @@
 		value = modifier;
 	}
 	private InstructionSpeedModifiers(int modifier, String label) {
-<<<<<<< HEAD
-		this.label = Component.literal(label);
-=======
 		this.label = Components.literal(label);
->>>>>>> 9c8df2ff
 		translationKey = "gui.sequenced_gearshift.speed." + Lang.asId(name());
 		value = modifier;
 	}
