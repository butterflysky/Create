--- conflicted
+++ resolved
@@ -33,28 +33,15 @@
 		fluid.toBuffer(buffer);
 	}
 
-<<<<<<< HEAD
-	public void handle(Supplier<Context> ctx) {
-		ctx.get()
-			.enqueueWork(() -> EnvExecutor.runWhenOn(EnvType.CLIENT, () -> () -> {
-				if (Minecraft.getInstance().player.position()
-					.distanceTo(new Vec3(pos.getX(), pos.getY(), pos.getZ())) > 100)
-					return;
-				FluidFX.splash(pos, fluid);
-			}));
-		ctx.get()
-			.setPacketHandled(true);
-=======
 	@Override
 	public boolean handle(Context context) {
-		context.enqueueWork(() -> DistExecutor.unsafeRunWhenOn(Dist.CLIENT, () -> () -> {
+		context.enqueueWork(() -> EnvExecutor.runWhenOn(EnvType.CLIENT, () -> () -> {
 			if (Minecraft.getInstance().player.position()
 				.distanceTo(new Vec3(pos.getX(), pos.getY(), pos.getZ())) > 100)
 				return;
 			FluidFX.splash(pos, fluid);
 		}));
 		return true;
->>>>>>> 03feeb71
 	}
 
 }