package com.simibubi.create.content.contraptions.components.actors;

import java.util.List;

import javax.annotation.Nullable;
import javax.annotation.ParametersAreNonnullByDefault;

import com.simibubi.create.AllShapes;

import mcp.MethodsReturnNonnullByDefault;
import net.minecraft.block.Block;
import net.minecraft.block.BlockState;
import net.minecraft.block.Blocks;
import net.minecraft.entity.Entity;
import net.minecraft.entity.LivingEntity;
import net.minecraft.entity.MobEntity;
import net.minecraft.entity.item.minecart.AbstractMinecartEntity;
import net.minecraft.entity.player.PlayerEntity;
import net.minecraft.item.ItemGroup;
import net.minecraft.item.ItemStack;
import net.minecraft.pathfinding.PathNodeType;
import net.minecraft.util.ActionResultType;
import net.minecraft.util.Hand;
import net.minecraft.util.NonNullList;
import net.minecraft.util.math.AxisAlignedBB;
import net.minecraft.util.math.BlockPos;
import net.minecraft.util.math.BlockRayTraceResult;
import net.minecraft.util.math.shapes.ISelectionContext;
import net.minecraft.util.math.shapes.VoxelShape;
import net.minecraft.world.IBlockReader;
import net.minecraft.world.World;

@ParametersAreNonnullByDefault
@MethodsReturnNonnullByDefault
public class SeatBlock extends Block {

	private final boolean inCreativeTab;

	public SeatBlock(Properties p_i48440_1_, boolean inCreativeTab) {
		super(p_i48440_1_);
		this.inCreativeTab = inCreativeTab;
	}

	@Override
	public void fillItemGroup(ItemGroup group, NonNullList<ItemStack> p_149666_2_) {
		if (group != ItemGroup.SEARCH && !inCreativeTab)
			return;
		super.fillItemGroup(group, p_149666_2_);
	}

	@Override
	public void onFallenUpon(World p_180658_1_, BlockPos p_180658_2_, Entity p_180658_3_, float p_180658_4_) {
		super.onFallenUpon(p_180658_1_, p_180658_2_, p_180658_3_, p_180658_4_ * 0.5F);
	}

	@Override
	public void onLanded(IBlockReader reader, Entity entity) {
<<<<<<< HEAD
		BlockPos pos = entity.getBlockPos();
		if (entity instanceof PlayerEntity || !(entity instanceof LivingEntity) || isSeatOccupied(entity.world, pos)) {
=======
		BlockPos pos = entity.getPosition();
		if (!canBePickedUp(entity) || isSeatOccupied(entity.world, pos)) {
>>>>>>> b14e9492
			Blocks.PINK_BED.onLanded(reader, entity);
			return;
		}
		if (reader.getBlockState(pos)
			.getBlock() != this)
			return;
		sitDown(entity.world, pos, entity);
	}

	@Override
	public PathNodeType getAiPathNodeType(BlockState state, IBlockReader world, BlockPos pos,
		@Nullable MobEntity entity) {
		return PathNodeType.RAIL;
	}

	@Override
	public VoxelShape getShape(BlockState p_220053_1_, IBlockReader p_220053_2_, BlockPos p_220053_3_,
		ISelectionContext p_220053_4_) {
		return AllShapes.SEAT;
	}

	@Override
	public VoxelShape getCollisionShape(BlockState p_220071_1_, IBlockReader p_220071_2_, BlockPos p_220071_3_,
		ISelectionContext p_220071_4_) {
		return AllShapes.SEAT_COLLISION;
	}

	@Override
	public ActionResultType onUse(BlockState p_225533_1_, World world, BlockPos pos, PlayerEntity player,
		Hand p_225533_5_, BlockRayTraceResult p_225533_6_) {
		if (player.isSneaking())
			return ActionResultType.PASS;

		List<SeatEntity> seats = world.getEntitiesWithinAABB(SeatEntity.class, new AxisAlignedBB(pos));
		if (!seats.isEmpty()) {
			SeatEntity seatEntity = seats.get(0);
			List<Entity> passengers = seatEntity.getPassengers();
			if (!passengers.isEmpty() && passengers.get(0) instanceof PlayerEntity)
				return ActionResultType.PASS;
			if (!world.isRemote) {
				seatEntity.removePassengers();
				player.startRiding(seatEntity);
			}
			return ActionResultType.SUCCESS;
		}

		if (world.isRemote)
			return ActionResultType.SUCCESS;
		sitDown(world, pos, player);
		return ActionResultType.SUCCESS;
	}

	public static boolean isSeatOccupied(World world, BlockPos pos) {
		return !world.getEntitiesWithinAABB(SeatEntity.class, new AxisAlignedBB(pos))
			.isEmpty();
	}

	public static boolean canBePickedUp(Entity passenger) {
		return !(passenger instanceof PlayerEntity)
			&& (passenger instanceof LivingEntity || passenger instanceof AbstractMinecartEntity);
	}

	public static void sitDown(World world, BlockPos pos, Entity entity) {
		if (world.isRemote)
			return;
		SeatEntity seat = new SeatEntity(world, pos);
		seat.setPos(pos.getX() + .5f, pos.getY(), pos.getZ() + .5f);
		world.addEntity(seat);
		entity.startRiding(seat, true);
	}

}<|MERGE_RESOLUTION|>--- conflicted
+++ resolved
@@ -55,13 +55,8 @@
 
 	@Override
 	public void onLanded(IBlockReader reader, Entity entity) {
-<<<<<<< HEAD
 		BlockPos pos = entity.getBlockPos();
-		if (entity instanceof PlayerEntity || !(entity instanceof LivingEntity) || isSeatOccupied(entity.world, pos)) {
-=======
-		BlockPos pos = entity.getPosition();
-		if (!canBePickedUp(entity) || isSeatOccupied(entity.world, pos)) {
->>>>>>> b14e9492
+		if (entity instanceof PlayerEntity || !(entity instanceof LivingEntity) || !canBePickedUp(entity) || isSeatOccupied(entity.world, pos)) {
 			Blocks.PINK_BED.onLanded(reader, entity);
 			return;
 		}
