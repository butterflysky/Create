package com.simibubi.create.content.contraptions.components.actors;

import java.util.List;

import javax.annotation.Nullable;
import javax.annotation.ParametersAreNonnullByDefault;

import com.google.common.base.Optional;
import com.simibubi.create.AllBlocks;
import com.simibubi.create.AllShapes;
import com.simibubi.create.foundation.block.ProperWaterloggedBlock;
import com.simibubi.create.foundation.utility.BlockHelper;
import io.github.fabricators_of_create.porting_lib.block.CustomPathNodeTypeBlock;
import io.github.fabricators_of_create.porting_lib.util.TagUtil;

import net.minecraft.MethodsReturnNonnullByDefault;
import net.minecraft.core.BlockPos;
import net.minecraft.core.Direction;
import net.minecraft.core.NonNullList;
import net.minecraft.world.InteractionHand;
import net.minecraft.world.InteractionResult;
import net.minecraft.world.entity.Entity;
import net.minecraft.world.entity.LivingEntity;
import net.minecraft.world.entity.Mob;
import net.minecraft.world.entity.TamableAnimal;
import net.minecraft.world.entity.player.Player;
import net.minecraft.world.item.CreativeModeTab;
import net.minecraft.world.item.DyeColor;
import net.minecraft.world.item.ItemStack;
import net.minecraft.world.item.context.BlockPlaceContext;
import net.minecraft.world.level.BlockGetter;
import net.minecraft.world.level.Level;
import net.minecraft.world.level.LevelAccessor;
import net.minecraft.world.level.block.Block;
import net.minecraft.world.level.block.state.BlockState;
import net.minecraft.world.level.block.state.StateDefinition.Builder;
import net.minecraft.world.level.material.FluidState;
import net.minecraft.world.level.pathfinder.BlockPathTypes;
import net.minecraft.world.level.pathfinder.PathComputationType;
import net.minecraft.world.phys.AABB;
import net.minecraft.world.phys.BlockHitResult;
import net.minecraft.world.phys.Vec3;
import net.minecraft.world.phys.shapes.CollisionContext;
import net.minecraft.world.phys.shapes.VoxelShape;

@ParametersAreNonnullByDefault
@MethodsReturnNonnullByDefault
<<<<<<< HEAD
public class SeatBlock extends Block implements CustomPathNodeTypeBlock {
=======
public class SeatBlock extends Block implements ProperWaterloggedBlock {
>>>>>>> aa2cff6b

	protected final DyeColor color;
	protected final boolean inCreativeTab;

	public SeatBlock(Properties properties, DyeColor color, boolean inCreativeTab) {
		super(properties);
		this.color = color;
		this.inCreativeTab = inCreativeTab;
		registerDefaultState(defaultBlockState().setValue(WATERLOGGED, false));
	}

	@Override
	protected void createBlockStateDefinition(Builder<Block, BlockState> pBuilder) {
		super.createBlockStateDefinition(pBuilder.add(WATERLOGGED));
	}

	@Override
	public BlockState getStateForPlacement(BlockPlaceContext pContext) {
		return withWater(super.getStateForPlacement(pContext), pContext);
	}

	@Override
	public BlockState updateShape(BlockState pState, Direction pDirection, BlockState pNeighborState,
		LevelAccessor pLevel, BlockPos pCurrentPos, BlockPos pNeighborPos) {
		updateWater(pLevel, pState, pCurrentPos);
		return pState;
	}

	@Override
	public FluidState getFluidState(BlockState pState) {
		return fluidState(pState);
	}

	@Override
	public void fillItemCategory(CreativeModeTab group, NonNullList<ItemStack> p_149666_2_) {
		if (group != CreativeModeTab.TAB_SEARCH && !inCreativeTab)
			return;
		super.fillItemCategory(group, p_149666_2_);
	}

	@Override
	public void fallOn(Level p_152426_, BlockState p_152427_, BlockPos p_152428_, Entity p_152429_, float p_152430_) {
		super.fallOn(p_152426_, p_152427_, p_152428_, p_152429_, p_152430_ * 0.5F);
	}

	@Override
	public void updateEntityAfterFallOn(BlockGetter reader, Entity entity) {
		BlockPos pos = entity.blockPosition();
		if (entity instanceof Player || !(entity instanceof LivingEntity) || !canBePickedUp(entity)
			|| isSeatOccupied(entity.level, pos)) {
			if (entity.isSuppressingBounce()) {
				super.updateEntityAfterFallOn(reader, entity);
				return;
			}

			Vec3 vec3 = entity.getDeltaMovement();
			if (vec3.y < 0.0D) {
				double d0 = entity instanceof LivingEntity ? 1.0D : 0.8D;
				entity.setDeltaMovement(vec3.x, -vec3.y * (double) 0.66F * d0, vec3.z);
			}

			return;
		}
		if (reader.getBlockState(pos)
			.getBlock() != this)
			return;
		sitDown(entity.level, pos, entity);
	}

	@Override
	public BlockPathTypes getAiPathNodeType(BlockState state, BlockGetter world, BlockPos pos, @Nullable Mob entity) {
		return BlockPathTypes.RAIL;
	}

	@Override
	public VoxelShape getShape(BlockState p_220053_1_, BlockGetter p_220053_2_, BlockPos p_220053_3_,
		CollisionContext p_220053_4_) {
		return AllShapes.SEAT;
	}

	@Override
	public VoxelShape getCollisionShape(BlockState p_220071_1_, BlockGetter p_220071_2_, BlockPos p_220071_3_,
		CollisionContext p_220071_4_) {
		return AllShapes.SEAT_COLLISION;
	}

	@Override
	public InteractionResult use(BlockState state, Level world, BlockPos pos, Player player, InteractionHand hand,
		BlockHitResult p_225533_6_) {
		if (player.isShiftKeyDown())
			return InteractionResult.PASS;

		ItemStack heldItem = player.getItemInHand(hand);
		DyeColor color = TagUtil.getColorFromStack(heldItem);
		if (color != null && color != this.color) {
			if (world.isClientSide)
				return InteractionResult.SUCCESS;
			BlockState newState = BlockHelper.copyProperties(state, AllBlocks.SEATS.get(color)
				.getDefaultState());
			world.setBlockAndUpdate(pos, newState);
			return InteractionResult.SUCCESS;
		}

		List<SeatEntity> seats = world.getEntitiesOfClass(SeatEntity.class, new AABB(pos));
		if (!seats.isEmpty()) {
			SeatEntity seatEntity = seats.get(0);
			List<Entity> passengers = seatEntity.getPassengers();
			if (!passengers.isEmpty() && passengers.get(0) instanceof Player)
				return InteractionResult.PASS;
			if (!world.isClientSide) {
				seatEntity.ejectPassengers();
				player.startRiding(seatEntity);
			}
			return InteractionResult.SUCCESS;
		}

		if (world.isClientSide)
			return InteractionResult.SUCCESS;
		sitDown(world, pos, getLeashed(world, player).or(player));
		return InteractionResult.SUCCESS;
	}

	public static boolean isSeatOccupied(Level world, BlockPos pos) {
		return !world.getEntitiesOfClass(SeatEntity.class, new AABB(pos))
			.isEmpty();
	}

	public static Optional<Entity> getLeashed(Level level, Player player) {
		List<Entity> entities = player.level.getEntities((Entity) null, player.getBoundingBox()
			.inflate(10), e -> true);
		for (Entity e : entities)
			if (e instanceof Mob mob && mob.getLeashHolder() == player && SeatBlock.canBePickedUp(e))
				return Optional.of(mob);
		return Optional.absent();
	}

	public static boolean canBePickedUp(Entity passenger) {
		return !(passenger instanceof Player) && (passenger instanceof LivingEntity);
	}

	public static void sitDown(Level world, BlockPos pos, Entity entity) {
		if (world.isClientSide)
			return;
		SeatEntity seat = new SeatEntity(world, pos);
		seat.setPos(pos.getX() + .5f, pos.getY(), pos.getZ() + .5f);
		world.addFreshEntity(seat);
		entity.startRiding(seat, true);
		if (entity instanceof TamableAnimal ta)
			ta.setInSittingPose(true);
	}

	public DyeColor getColor() {
		return color;
	}

	@Override
	public boolean isPathfindable(BlockState state, BlockGetter reader, BlockPos pos, PathComputationType type) {
		return false;
	}

}<|MERGE_RESOLUTION|>--- conflicted
+++ resolved
@@ -45,11 +45,7 @@
 
 @ParametersAreNonnullByDefault
 @MethodsReturnNonnullByDefault
-<<<<<<< HEAD
-public class SeatBlock extends Block implements CustomPathNodeTypeBlock {
-=======
-public class SeatBlock extends Block implements ProperWaterloggedBlock {
->>>>>>> aa2cff6b
+public class SeatBlock extends Block implements ProperWaterloggedBlock, CustomPathNodeTypeBlock {
 
 	protected final DyeColor color;
 	protected final boolean inCreativeTab;
