--- conflicted
+++ resolved
@@ -7,13 +7,9 @@
 
 import net.minecraft.block.BlockState;
 import net.minecraft.entity.player.PlayerEntity;
-<<<<<<< HEAD
 import net.minecraft.fluid.FluidState;
 import net.minecraft.fluid.Fluids;
 import net.minecraft.item.BlockItemUseContext;
-import net.minecraft.item.ItemGroup;
-=======
->>>>>>> 3301f8ff
 import net.minecraft.item.ItemStack;
 import net.minecraft.util.ActionResultType;
 import net.minecraft.util.Hand;
@@ -66,63 +62,11 @@
 			if (world.isRemote)
 				return ActionResultType.SUCCESS;
 
-<<<<<<< HEAD
-	@Override
-	public boolean hasShaftTowards(IWorldReader world, BlockPos pos, BlockState state, Direction face) {
-		return face.getAxis() == state.get(AXIS);
-	}
-
-	@Override
-	public Axis getRotationAxis(BlockState state) {
-		return state.get(AXIS);
-	}
-
-	@Override
-	public FluidState getFluidState(BlockState state) {
-		return state.get(BlockStateProperties.WATERLOGGED) ? Fluids.WATER.getStillFluidState(false)
-			: Fluids.EMPTY.getDefaultState();
-	}
-
-	@Override
-	protected void fillStateContainer(Builder<Block, BlockState> builder) {
-		builder.add(BlockStateProperties.WATERLOGGED);
-		super.fillStateContainer(builder);
-	}
-
-	@Override
-	public BlockState updatePostPlacement(BlockState state, Direction direction, BlockState neighbourState,
-		IWorld world, BlockPos pos, BlockPos neighbourPos) {
-		if (state.get(BlockStateProperties.WATERLOGGED)) {
-			world.getPendingFluidTicks()
-				.scheduleTick(pos, Fluids.WATER, Fluids.WATER.getTickRate(world));
-=======
 			KineticTileEntity.switchToBlockState(world, pos, encasedShaft.getDefaultState()
 				.with(AXIS, state.get(AXIS)));
 			return ActionResultType.SUCCESS;
->>>>>>> 3301f8ff
 		}
 
-<<<<<<< HEAD
-	@Override
-	public BlockState getStateForPlacement(BlockItemUseContext context) {
-		FluidState FluidState = context.getWorld()
-			.getFluidState(context.getPos());
-		return super.getStateForPlacement(context).with(BlockStateProperties.WATERLOGGED,
-			Boolean.valueOf(FluidState.getFluid() == Fluids.WATER));
-	}
-
-	@Override
-	public Optional<ItemStack> removeBracket(IBlockReader world, BlockPos pos) {
-		BracketedTileEntityBehaviour behaviour = TileEntityBehaviour.get(world, pos, BracketedTileEntityBehaviour.TYPE);
-		if (behaviour == null)
-			return Optional.empty();
-		BlockState bracket = behaviour.getBracket();
-		behaviour.removeBracket();
-		if (bracket == Blocks.AIR.getDefaultState())
-			return Optional.empty();
-		return Optional.of(new ItemStack(bracket.getBlock()));
-=======
 		return ActionResultType.PASS;
->>>>>>> 3301f8ff
 	}
 }