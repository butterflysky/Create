package com.simibubi.create.content.contraptions.components.actors;

import javax.annotation.Nullable;

import com.jozufozu.flywheel.api.MaterialManager;
import com.jozufozu.flywheel.backend.Backend;
import com.jozufozu.flywheel.core.virtual.VirtualRenderWorld;
import com.simibubi.create.content.contraptions.components.structureMovement.MovementContext;
import com.simibubi.create.content.contraptions.components.structureMovement.render.ActorInstance;
import com.simibubi.create.content.contraptions.components.structureMovement.render.ContraptionMatrices;
import com.simibubi.create.foundation.utility.VecHelper;

import net.fabricmc.api.EnvType;
import net.fabricmc.api.Environment;
import net.minecraft.client.renderer.MultiBufferSource;
import net.minecraft.core.BlockPos;
import net.minecraft.world.damagesource.DamageSource;
import net.minecraft.world.level.Level;
import net.minecraft.world.level.block.state.BlockState;
import net.minecraft.world.phys.Vec3;

public class DrillMovementBehaviour extends BlockBreakingMovementBehaviour {

	@Override
	public boolean isActive(MovementContext context) {
		return !VecHelper.isVecPointingTowards(context.relativeMotion, context.state.getValue(DrillBlock.FACING)
			.getOpposite());
	}

	@Override
	public Vec3 getActiveAreaOffset(MovementContext context) {
		return Vec3.atLowerCornerOf(context.state.getValue(DrillBlock.FACING)
			.getNormal()).scale(.65f);
	}

	@Override
<<<<<<< HEAD
	@Environment(value = EnvType.CLIENT)
	public void renderInContraption(MovementContext context, PlacementSimulationWorld renderWorld,
=======
	@OnlyIn(value = Dist.CLIENT)
	public void renderInContraption(MovementContext context, VirtualRenderWorld renderWorld,
>>>>>>> 3deb2330
		ContraptionMatrices matrices, MultiBufferSource buffer) {
        if (!Backend.isOn())
			DrillRenderer.renderInContraption(context, renderWorld, matrices, buffer);
	}

	@Override
	public boolean hasSpecialInstancedRendering() {
		return true;
	}

	@Nullable
	@Override
	public ActorInstance createInstance(MaterialManager materialManager, VirtualRenderWorld simulationWorld, MovementContext context) {
		return new DrillActorInstance(materialManager, simulationWorld, context);
	}

	@Override
	protected DamageSource getDamageSource() {
		return DrillBlock.damageSourceDrill;
	}

	@Override
	public boolean canBreak(Level world, BlockPos breakingPos, BlockState state) {
		return super.canBreak(world, breakingPos, state) && !state.getCollisionShape(world, breakingPos)
			.isEmpty();
	}

}<|MERGE_RESOLUTION|>--- conflicted
+++ resolved
@@ -34,13 +34,8 @@
 	}
 
 	@Override
-<<<<<<< HEAD
 	@Environment(value = EnvType.CLIENT)
-	public void renderInContraption(MovementContext context, PlacementSimulationWorld renderWorld,
-=======
-	@OnlyIn(value = Dist.CLIENT)
 	public void renderInContraption(MovementContext context, VirtualRenderWorld renderWorld,
->>>>>>> 3deb2330
 		ContraptionMatrices matrices, MultiBufferSource buffer) {
         if (!Backend.isOn())
 			DrillRenderer.renderInContraption(context, renderWorld, matrices, buffer);
