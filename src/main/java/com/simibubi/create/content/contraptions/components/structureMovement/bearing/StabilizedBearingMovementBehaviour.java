--- conflicted
+++ resolved
@@ -31,16 +31,12 @@
 public class StabilizedBearingMovementBehaviour implements MovementBehaviour {
 
 	@Override
-<<<<<<< HEAD
-	@Environment(EnvType.CLIENT)
-=======
 	public ItemStack canBeDisabledVia(MovementContext context) {
 		return null;
 	}
-	
+
 	@Override
-	@OnlyIn(Dist.CLIENT)
->>>>>>> 03feeb71
+	@Environment(EnvType.CLIENT)
 	public void renderInContraption(MovementContext context, VirtualRenderWorld renderWorld,
 		ContraptionMatrices matrices, MultiBufferSource buffer) {
 		if (ContraptionRenderDispatcher.canInstance())
