--- conflicted
+++ resolved
@@ -1,4 +1,11 @@
 package com.simibubi.create.content.contraptions.base;
+
+import static net.minecraft.util.text.TextFormatting.GOLD;
+import static net.minecraft.util.text.TextFormatting.GRAY;
+
+import java.util.List;
+
+import javax.annotation.Nullable;
 
 import com.simibubi.create.Create;
 import com.simibubi.create.CreateClient;
@@ -16,6 +23,7 @@
 import com.simibubi.create.foundation.tileEntity.SmartTileEntity;
 import com.simibubi.create.foundation.tileEntity.TileEntityBehaviour;
 import com.simibubi.create.foundation.utility.Lang;
+
 import net.minecraft.block.Block;
 import net.minecraft.block.BlockState;
 import net.minecraft.client.resources.I18n;
@@ -222,8 +230,6 @@
 	@Override
 	protected void read(CompoundNBT compound, boolean clientPacket) {
 		boolean overStressedBefore = overStressed;
-		Long networkBefore = network;
-		float speedBefore = speed;
 		clearKineticInformation();
 
 		// DO NOT READ kinetic information when placed after movement
@@ -470,57 +476,12 @@
 		return overStressed;
 	}
 
-<<<<<<< HEAD
-	@Override
-	public double getMaxRenderDistanceSquared() {
-		return super.getMaxRenderDistanceSquared();
-	}
-
-	@Override
-	public void onLoad() {
-		super.onLoad();
-		if (world != null && world.isRemote)
-			DistExecutor.runWhenOn(Dist.CLIENT, () -> () -> CreateClient.kineticRenderer.add(this));
-	}
-
-	@Override
-	public void onChunkUnloaded() {
-		if (world != null && world.isRemote)
-			DistExecutor.runWhenOn(Dist.CLIENT, () -> () -> CreateClient.kineticRenderer.remove(this));
-	}
-
-	@Override
-	public void requestModelDataUpdate() {
-		super.requestModelDataUpdate();
-		if (!this.removed) {
-			FastRenderDispatcher.enqueueUpdate(this);
-		}
-	}
-
-	@Override
-	public void onChunkLightUpdate() {
-		CreateClient.kineticRenderer.onLightUpdate(this);
-	}
-
-	protected AxisAlignedBB cachedBoundingBox;
-	@OnlyIn(Dist.CLIENT)
-	public AxisAlignedBB getRenderBoundingBox() {
-		if (cachedBoundingBox == null) {
-			cachedBoundingBox = makeRenderBoundingBox();
-		}
-		return cachedBoundingBox;
-	}
-
-	protected AxisAlignedBB makeRenderBoundingBox() {
-		return super.getRenderBoundingBox();
-	}
-=======
 	// Custom Propagation
 
 	/**
 	 * Specify ratio of transferred rotation from this kinetic component to a
 	 * specific other.
-	 * 
+	 *
 	 * @param target           other Kinetic TE to transfer to
 	 * @param stateFrom        this TE's blockstate
 	 * @param stateTo          other TE's blockstate
@@ -541,7 +502,7 @@
 	 * Specify additional locations the rotation propagator should look for
 	 * potentially connected components. Neighbour list contains offset positions in
 	 * all 6 directions by default.
-	 * 
+	 *
 	 * @param block
 	 * @param state
 	 * @param neighbours
@@ -568,7 +529,7 @@
 	 * circumstance. Shaft and cogwheel connections are already handled by internal
 	 * logic. Does not have to be specified on both ends, it is assumed that this
 	 * relation is symmetrical.
-	 * 
+	 *
 	 * @param other
 	 * @param state
 	 * @param otherState
@@ -583,5 +544,42 @@
 		return block.hasIntegratedCogwheel(world, pos, state);
 	}
 
->>>>>>> 34de9a03
+	@Override
+	public void onLoad() {
+		super.onLoad();
+		if (world != null && world.isRemote)
+			DistExecutor.runWhenOn(Dist.CLIENT, () -> () -> CreateClient.kineticRenderer.add(this));
+	}
+
+	@Override
+	public void onChunkUnloaded() {
+		if (world != null && world.isRemote)
+			DistExecutor.runWhenOn(Dist.CLIENT, () -> () -> CreateClient.kineticRenderer.remove(this));
+	}
+
+	@Override
+	public void requestModelDataUpdate() {
+		super.requestModelDataUpdate();
+		if (!this.removed) {
+			FastRenderDispatcher.enqueueUpdate(this);
+		}
+	}
+
+	@Override
+	public void onChunkLightUpdate() {
+		CreateClient.kineticRenderer.onLightUpdate(this);
+	}
+
+	protected AxisAlignedBB cachedBoundingBox;
+	@OnlyIn(Dist.CLIENT)
+	public AxisAlignedBB getRenderBoundingBox() {
+		if (cachedBoundingBox == null) {
+			cachedBoundingBox = makeRenderBoundingBox();
+		}
+		return cachedBoundingBox;
+	}
+
+	protected AxisAlignedBB makeRenderBoundingBox() {
+		return super.getRenderBoundingBox();
+	}
 }