package com.simibubi.create.content.contraptions.behaviour.dispenser;

import java.util.ArrayList;
import java.util.List;
import net.minecraft.util.RandomSource;

import com.simibubi.create.content.contraptions.behaviour.MovementBehaviour;
import com.simibubi.create.content.contraptions.behaviour.MovementContext;
import com.simibubi.create.foundation.item.ItemHelper;

import io.github.fabricators_of_create.porting_lib.transfer.TransferUtil;
import net.fabricmc.fabric.api.transfer.v1.item.ItemVariant;
import net.fabricmc.fabric.api.transfer.v1.storage.StorageUtil;
import net.fabricmc.fabric.api.transfer.v1.storage.StorageView;
import net.fabricmc.fabric.api.transfer.v1.storage.base.ResourceAmount;
import net.fabricmc.fabric.api.transfer.v1.transaction.Transaction;
import net.minecraft.core.BlockPos;
import net.minecraft.core.NonNullList;
import net.minecraft.world.ContainerHelper;
import net.minecraft.world.item.ItemStack;
import net.minecraft.world.item.Items;

public class DropperMovementBehaviour implements MovementBehaviour {
	protected static final MovedDefaultDispenseItemBehaviour DEFAULT_BEHAVIOUR =
		new MovedDefaultDispenseItemBehaviour();
	private static final RandomSource RNG = RandomSource.create();

	protected void activate(MovementContext context, BlockPos pos) {
		DispenseItemLocation location = getDispenseLocation(context);
		if (location.isEmpty()) {
			context.world.levelEvent(1001, pos, 0);
		} else {
			setItemStackAt(location, DEFAULT_BEHAVIOUR.dispense(getItemStackAt(location, context), context, pos),
				context);
		}
	}

	@Override
	public void visitNewPosition(MovementContext context, BlockPos pos) {
		if (context.world.isClientSide)
			return;
		collectItems(context);
		activate(context, pos);
	}

	private void collectItems(MovementContext context) {
		getStacks(context).stream()
			.filter(itemStack -> !itemStack.isEmpty() && itemStack.getItem() != Items.AIR
				&& itemStack.getMaxStackSize() > itemStack.getCount())
			.forEach(itemStack -> itemStack.grow(ItemHelper
<<<<<<< HEAD
				.extract(context.contraption.getSharedInventory(), ItemHelper.sameItemPredicate(itemStack),
=======
				.extract(context.contraption.getSharedInventory(), (otherItemStack) -> ItemStack.isSameItemSameTags(itemStack, otherItemStack),
>>>>>>> 52960a4a
					ItemHelper.ExtractionCountMode.UPTO, itemStack.getMaxStackSize() - itemStack.getCount(), false)
				.getCount()));
	}

	private void updateTemporaryData(MovementContext context) {
		if (!(context.temporaryData instanceof NonNullList) && context.world != null) {
			NonNullList<ItemStack> stacks = NonNullList.withSize(getInvSize(), ItemStack.EMPTY);
			ContainerHelper.loadAllItems(context.blockEntityData, stacks);
			context.temporaryData = stacks;
		}
	}

	@SuppressWarnings("unchecked")
	private NonNullList<ItemStack> getStacks(MovementContext context) {
		updateTemporaryData(context);
		return (NonNullList<ItemStack>) context.temporaryData;
	}

	private ArrayList<DispenseItemLocation> getUseableLocations(MovementContext context) {
		ArrayList<DispenseItemLocation> useable = new ArrayList<>();
		try (Transaction t = TransferUtil.getTransaction()) {
			for (int slot = 0; slot < getInvSize(); slot++) {
				DispenseItemLocation location = new DispenseItemLocation(slot);
				ItemStack testStack = getItemStackAt(location, context);
				if (testStack == null || testStack.isEmpty())
					continue;
				if (testStack.getMaxStackSize() == 1) {
					ResourceAmount<ItemVariant> available = StorageUtil.findExtractableContent(context.contraption.getSharedInventory(), v -> v.matches(testStack), t);
					if (available != null) {
						location = new DispenseItemLocation(available);
						useable.add(location);
					}
				} else if (testStack.getCount() >= 2)
					useable.add(location);
			}
			return useable;
		}
	}

	@Override
	public void writeExtraData(MovementContext context) {
		NonNullList<ItemStack> stacks = getStacks(context);
		if (stacks == null)
			return;
		ContainerHelper.saveAllItems(context.blockEntityData, stacks);
	}

	@Override
	public void stopMoving(MovementContext context) {
		MovementBehaviour.super.stopMoving(context);
		writeExtraData(context);
	}

	protected DispenseItemLocation getDispenseLocation(MovementContext context) {
		int i = -1;
		int j = 1;
		List<DispenseItemLocation> useableLocations = getUseableLocations(context);
		for (int k = 0; k < useableLocations.size(); ++k) {
			if (RNG.nextInt(j++) == 0) {
				i = k;
			}
		}
		if (i < 0)
			return DispenseItemLocation.NONE;
		else
			return useableLocations.get(i);
	}

	protected ItemStack getItemStackAt(DispenseItemLocation location, MovementContext context) {
		if (location.isInternal()) {
			return getStacks(context).get(location.getSlot());
		} else {
			return location.getVariant().toStack(location.getCount());
		}
	}

	protected void setItemStackAt(DispenseItemLocation location, ItemStack stack, MovementContext context) {
		if (location.isInternal()) {
			getStacks(context).set(location.getSlot(), stack);
		} else {
			try (Transaction t = TransferUtil.getTransaction()) {
				context.contraption.getSharedInventory()
				.extract(location.getVariant(), location.getCount(), t);
				context.contraption.getSharedInventory().insert(ItemVariant.of(stack), stack.getCount(), t);
				t.commit();
			}
		}
	}

	private static int getInvSize() {
		return 9;
	}
}<|MERGE_RESOLUTION|>--- conflicted
+++ resolved
@@ -48,11 +48,7 @@
 			.filter(itemStack -> !itemStack.isEmpty() && itemStack.getItem() != Items.AIR
 				&& itemStack.getMaxStackSize() > itemStack.getCount())
 			.forEach(itemStack -> itemStack.grow(ItemHelper
-<<<<<<< HEAD
-				.extract(context.contraption.getSharedInventory(), ItemHelper.sameItemPredicate(itemStack),
-=======
 				.extract(context.contraption.getSharedInventory(), (otherItemStack) -> ItemStack.isSameItemSameTags(itemStack, otherItemStack),
->>>>>>> 52960a4a
 					ItemHelper.ExtractionCountMode.UPTO, itemStack.getMaxStackSize() - itemStack.getCount(), false)
 				.getCount()));
 	}
