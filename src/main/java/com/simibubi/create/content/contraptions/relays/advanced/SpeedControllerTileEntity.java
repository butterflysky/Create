--- conflicted
+++ resolved
@@ -120,13 +120,8 @@
 	private class ControllerValueBoxTransform extends ValueBoxTransform.Sided {
 
 		@Override
-<<<<<<< HEAD
 		protected Vector3d getSouthLocation() {
-			return VecHelper.voxelSpace(8, 11.5f, 14);
-=======
-		protected Vec3d getSouthLocation() {
 			return VecHelper.voxelSpace(8, 11f, 16);
->>>>>>> 2315625c
 		}
 
 		@Override
