package com.simibubi.create.content.contraptions.components.tracks;

import static net.minecraft.state.properties.RailShape.NORTH_SOUTH;

import javax.annotation.Nullable;
import javax.annotation.ParametersAreNonnullByDefault;

import com.simibubi.create.AllBlocks;
import com.simibubi.create.content.contraptions.wrench.IWrenchable;
import com.simibubi.create.foundation.utility.Iterate;
import com.simibubi.create.foundation.utility.VecHelper;

import mcp.MethodsReturnNonnullByDefault;
import net.minecraft.block.AbstractRailBlock;
import net.minecraft.block.Block;
import net.minecraft.block.BlockState;
import net.minecraft.block.Blocks;
import net.minecraft.entity.item.minecart.AbstractMinecartEntity;
import net.minecraft.entity.item.minecart.FurnaceMinecartEntity;
import net.minecraft.item.BlockItemUseContext;
import net.minecraft.item.ItemUseContext;
import net.minecraft.state.BooleanProperty;
import net.minecraft.state.EnumProperty;
import net.minecraft.state.IProperty;
import net.minecraft.state.IntegerProperty;
import net.minecraft.state.StateContainer;
import net.minecraft.state.properties.BlockStateProperties;
import net.minecraft.state.properties.RailShape;
import net.minecraft.util.ActionResultType;
import net.minecraft.util.Direction;
import net.minecraft.util.Direction.Axis;
import net.minecraft.util.Direction.AxisDirection;
import net.minecraft.util.Mirror;
import net.minecraft.util.Rotation;
import net.minecraft.util.math.BlockPos;
import net.minecraft.util.math.MathHelper;
import net.minecraft.util.math.vector.Vector3d;
import net.minecraft.util.math.vector.Vector3i;
import net.minecraft.world.IBlockReader;
import net.minecraft.world.World;

@ParametersAreNonnullByDefault
@MethodsReturnNonnullByDefault
public class ControllerRailBlock extends AbstractRailBlock implements IWrenchable {

	public static final EnumProperty<RailShape> SHAPE = BlockStateProperties.RAIL_SHAPE_STRAIGHT;
	public static final BooleanProperty BACKWARDS = BooleanProperty.create("backwards");
	public static final IntegerProperty POWER = BlockStateProperties.POWER_0_15;

	public ControllerRailBlock(Properties properties) {
		super(true, properties);
		this.setDefaultState(this.stateContainer.getBaseState()
			.with(POWER, 0)
			.with(BACKWARDS, false)
			.with(SHAPE, NORTH_SOUTH));
	}

	private static Vector3i getAccelerationVector(BlockState state) {
		Direction pointingTo = getPointingTowards(state);
		return (isStateBackwards(state) ? pointingTo.getOpposite() : pointingTo).getDirectionVec();
	}

	private static Direction getPointingTowards(BlockState state) {
		switch (state.get(SHAPE)) {
		case ASCENDING_WEST:
		case EAST_WEST:
			return Direction.WEST;
		case ASCENDING_EAST:
			return Direction.EAST;
		case ASCENDING_SOUTH:
			return Direction.SOUTH;
		default:
			return Direction.NORTH;
		}
	}

	@Override
	protected BlockState getUpdatedState(World world, BlockPos pos, BlockState state, boolean p_208489_4_) {
		BlockState updatedState = super.getUpdatedState(world, pos, state, p_208489_4_);
		if (updatedState.get(SHAPE) == state.get(SHAPE))
			return updatedState;
		BlockState reversedUpdatedState = updatedState;

		// Rails snapping to others at 90 degrees should follow their direction
		if (getPointingTowards(state).getAxis() != getPointingTowards(updatedState).getAxis()) {
			for (boolean opposite : Iterate.trueAndFalse) {
				Direction offset = getPointingTowards(updatedState);
				if (opposite)
					offset = offset.getOpposite();
				for (BlockPos adjPos : Iterate.hereBelowAndAbove(pos.offset(offset))) {
					BlockState adjState = world.getBlockState(adjPos);
					if (!AllBlocks.CONTROLLER_RAIL.has(adjState))
						continue;
					if (getPointingTowards(adjState).getAxis() != offset.getAxis())
						continue;
					if (adjState.get(BACKWARDS) != reversedUpdatedState.get(BACKWARDS))
						reversedUpdatedState = reversedUpdatedState.cycle(BACKWARDS);
				}
			}
		}

		// Replace if changed
		if (reversedUpdatedState != updatedState)
			world.setBlockState(pos, reversedUpdatedState);
		return reversedUpdatedState;
	}

	private static void decelerateCart(BlockPos pos, AbstractMinecartEntity cart) {
<<<<<<< HEAD
		Vector3d diff = VecHelper.getCenterOf(pos).subtract(cart.getPositionVec());
=======
		Vec3d diff = VecHelper.getCenterOf(pos)
			.subtract(cart.getPositionVec());
>>>>>>> 3301f8ff
		cart.setMotion(diff.x / 16f, 0, diff.z / 16f);

		if (cart instanceof FurnaceMinecartEntity) {
			FurnaceMinecartEntity fme = (FurnaceMinecartEntity) cart;
			fme.pushX = fme.pushZ = 0;
		}
	}

	private static boolean isStableWith(BlockState testState, IBlockReader world, BlockPos pos) {
		return hasSolidSideOnTop(world, pos.down()) && (!testState.get(SHAPE)
			.isAscending() || hasSolidSideOnTop(world, pos.offset(getPointingTowards(testState))));
	}

	@Override
	public BlockState getStateForPlacement(BlockItemUseContext p_196258_1_) {
		Direction direction = p_196258_1_.getPlacementHorizontalFacing();
		BlockState base = super.getStateForPlacement(p_196258_1_);
		return (base == null ? getDefaultState() : base).with(BACKWARDS,
			direction.getAxisDirection() == AxisDirection.POSITIVE);
	}

	@Override
	public Property<RailShape> getShapeProperty() {
		return SHAPE;
	}

	@Override
	protected void fillStateContainer(StateContainer.Builder<Block, BlockState> p_206840_1_) {
		p_206840_1_.add(SHAPE, POWER, BACKWARDS);
	}

	@Override
	public void onMinecartPass(BlockState state, World world, BlockPos pos, AbstractMinecartEntity cart) {
		if (world.isRemote)
			return;
<<<<<<< HEAD
		Vector3d accelerationVec = Vector3d.of(getAccelerationVector(state));
		double targetSpeed = cart.getMaxSpeedWithRail() * state.get(POWER) / 15.;
		if ((cart.getMotion().dotProduct(accelerationVec) >= 0 || cart.getMotion().lengthSquared() < 0.0001) && targetSpeed > 0)
=======
		Vec3d accelerationVec = new Vec3d(getAccelerationVector(state));
		double targetSpeed = cart.getMaxSpeedWithRail() * state.get(POWER) / 15f;

		if (cart instanceof FurnaceMinecartEntity) {
			FurnaceMinecartEntity fme = (FurnaceMinecartEntity) cart;
			fme.pushX = accelerationVec.x;
			fme.pushZ = accelerationVec.z;
		}

		Vec3d motion = cart.getMotion();
		if ((motion.dotProduct(accelerationVec) >= 0 || motion.lengthSquared() < 0.0001) && targetSpeed > 0)
>>>>>>> 3301f8ff
			cart.setMotion(accelerationVec.scale(targetSpeed));
		else
			decelerateCart(pos, cart);
	}

	@Override
	protected void updateState(BlockState state, World world, BlockPos pos, Block block) {
		int newPower = calculatePower(world, pos);
		if (state.get(POWER) != newPower)
			placeAndNotify(state.with(POWER, newPower), pos, world);
	}

	private int calculatePower(World world, BlockPos pos) {
		int newPower = world.getRedstonePowerFromNeighbors(pos);
		if (newPower != 0)
			return newPower;

		int forwardDistance = 0;
		int backwardsDistance = 0;
		BlockPos lastForwardRail = pos;
		BlockPos lastBackwardsRail = pos;
		int forwardPower = 0;
		int backwardsPower = 0;

		for (int i = 0; i < 15; i++) {
			BlockPos testPos = findNextRail(lastForwardRail, world, false);
			if (testPos == null)
				break;
			forwardDistance++;
			lastForwardRail = testPos;
			forwardPower = world.getRedstonePowerFromNeighbors(testPos);
			if (forwardPower != 0)
				break;
		}
		for (int i = 0; i < 15; i++) {
			BlockPos testPos = findNextRail(lastBackwardsRail, world, true);
			if (testPos == null)
				break;
			backwardsDistance++;
			lastBackwardsRail = testPos;
			backwardsPower = world.getRedstonePowerFromNeighbors(testPos);
			if (backwardsPower != 0)
				break;
		}

		if (forwardDistance > 8 && backwardsDistance > 8)
			return 0;
		if (backwardsPower == 0 && forwardDistance <= 8)
			return forwardPower;
		if (forwardPower == 0 && backwardsDistance <= 8)
			return backwardsPower;
		if (backwardsPower != 0 && forwardPower != 0)
			return MathHelper.ceil((backwardsPower * forwardDistance + forwardPower * backwardsDistance)
				/ (double) (forwardDistance + backwardsDistance));
		return 0;
	}

	@Override
	public ActionResultType onWrenched(BlockState state, ItemUseContext context) {
		World world = context.getWorld();
		if (world.isRemote)
			return ActionResultType.SUCCESS;
		BlockPos pos = context.getPos();
		for (Rotation testRotation : new Rotation[] { Rotation.CLOCKWISE_90, Rotation.CLOCKWISE_180,
			Rotation.COUNTERCLOCKWISE_90 }) {
			BlockState testState = rotate(state, testRotation);
			if (isStableWith(testState, world, pos)) {
				placeAndNotify(testState, pos, world);
				break;
			}
		}
		return ActionResultType.SUCCESS;
	}

	@Override
	public ActionResultType onSneakWrenched(BlockState state, ItemUseContext context) {
		World world = context.getWorld();
		BlockPos pos = context.getPos();
		BlockState testState = state.with(BACKWARDS, !state.get(BACKWARDS));
		if (isStableWith(testState, world, pos))
			placeAndNotify(testState, pos, world);
		return ActionResultType.SUCCESS;
	}

	private void placeAndNotify(BlockState state, BlockPos pos, World world) {
		world.setBlockState(pos, state, 3);
		world.notifyNeighborsOfStateChange(pos.down(), this);
		if (state.get(SHAPE)
			.isAscending())
			world.notifyNeighborsOfStateChange(pos.up(), this);
	}

	@Nullable
	private BlockPos findNextRail(BlockPos from, IBlockReader world, boolean reversed) {
		BlockState current = world.getBlockState(from);
		if (!(current.getBlock() instanceof ControllerRailBlock))
			return null;
		Vector3i accelerationVec = getAccelerationVector(current);
		BlockPos baseTestPos = reversed ? from.subtract(accelerationVec) : from.add(accelerationVec);
		for (BlockPos testPos : Iterate.hereBelowAndAbove(baseTestPos)) {
			if (testPos.getY() > from.getY() && !current.get(SHAPE)
				.isAscending())
				continue;
			BlockState testState = world.getBlockState(testPos);
			if (testState.getBlock() instanceof ControllerRailBlock
				&& getAccelerationVector(testState).equals(accelerationVec))
				return testPos;
		}
		return null;
	}

	@Override
	public boolean hasComparatorInputOverride(BlockState state) {
		return true;
	}

	@Override
	public int getComparatorInputOverride(BlockState state, World world, BlockPos pos) {
		return state.get(POWER);
	}

	@Override
	public BlockState rotate(BlockState state, Rotation rotation) {
		if (rotation == Rotation.NONE)
			return state;

		RailShape railshape = Blocks.POWERED_RAIL.getDefaultState()
			.with(SHAPE, state.get(SHAPE))
			.rotate(rotation)
			.get(SHAPE);
		state = state.with(SHAPE, railshape);

		if (rotation == Rotation.CLOCKWISE_180
			|| (getPointingTowards(state).getAxis() == Axis.Z) == (rotation == Rotation.COUNTERCLOCKWISE_90))
			return state.cycle(BACKWARDS);

		return state;
	}

	@Override
	public BlockState mirror(BlockState state, Mirror mirror) {
		if (mirror == Mirror.NONE)
			return state;

		RailShape railshape = Blocks.POWERED_RAIL.getDefaultState()
			.with(SHAPE, state.get(SHAPE))
			.mirror(mirror)
			.get(SHAPE);
		state = state.with(SHAPE, railshape);

		if ((getPointingTowards(state).getAxis() == Axis.Z) == (mirror == Mirror.LEFT_RIGHT))
			return state.cycle(BACKWARDS);

		return state;
	}

	public static boolean isStateBackwards(BlockState state) {
		return state.get(BACKWARDS) ^ isReversedSlope(state);
	}

	public static boolean isReversedSlope(BlockState state) {
		return state.get(SHAPE) == RailShape.ASCENDING_SOUTH || state.get(SHAPE) == RailShape.ASCENDING_EAST;
	}
}<|MERGE_RESOLUTION|>--- conflicted
+++ resolved
@@ -19,11 +19,7 @@
 import net.minecraft.entity.item.minecart.FurnaceMinecartEntity;
 import net.minecraft.item.BlockItemUseContext;
 import net.minecraft.item.ItemUseContext;
-import net.minecraft.state.BooleanProperty;
-import net.minecraft.state.EnumProperty;
-import net.minecraft.state.IProperty;
-import net.minecraft.state.IntegerProperty;
-import net.minecraft.state.StateContainer;
+import net.minecraft.state.*;
 import net.minecraft.state.properties.BlockStateProperties;
 import net.minecraft.state.properties.RailShape;
 import net.minecraft.util.ActionResultType;
@@ -106,12 +102,8 @@
 	}
 
 	private static void decelerateCart(BlockPos pos, AbstractMinecartEntity cart) {
-<<<<<<< HEAD
-		Vector3d diff = VecHelper.getCenterOf(pos).subtract(cart.getPositionVec());
-=======
-		Vec3d diff = VecHelper.getCenterOf(pos)
+		Vector3d diff = VecHelper.getCenterOf(pos)
 			.subtract(cart.getPositionVec());
->>>>>>> 3301f8ff
 		cart.setMotion(diff.x / 16f, 0, diff.z / 16f);
 
 		if (cart instanceof FurnaceMinecartEntity) {
@@ -147,12 +139,7 @@
 	public void onMinecartPass(BlockState state, World world, BlockPos pos, AbstractMinecartEntity cart) {
 		if (world.isRemote)
 			return;
-<<<<<<< HEAD
 		Vector3d accelerationVec = Vector3d.of(getAccelerationVector(state));
-		double targetSpeed = cart.getMaxSpeedWithRail() * state.get(POWER) / 15.;
-		if ((cart.getMotion().dotProduct(accelerationVec) >= 0 || cart.getMotion().lengthSquared() < 0.0001) && targetSpeed > 0)
-=======
-		Vec3d accelerationVec = new Vec3d(getAccelerationVector(state));
 		double targetSpeed = cart.getMaxSpeedWithRail() * state.get(POWER) / 15f;
 
 		if (cart instanceof FurnaceMinecartEntity) {
@@ -161,9 +148,8 @@
 			fme.pushZ = accelerationVec.z;
 		}
 
-		Vec3d motion = cart.getMotion();
+		Vector3d motion = cart.getMotion();
 		if ((motion.dotProduct(accelerationVec) >= 0 || motion.lengthSquared() < 0.0001) && targetSpeed > 0)
->>>>>>> 3301f8ff
 			cart.setMotion(accelerationVec.scale(targetSpeed));
 		else
 			decelerateCart(pos, cart);
