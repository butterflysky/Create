package com.simibubi.create.content.contraptions.components.mixer;

import java.util.Comparator;
import java.util.LinkedList;
import java.util.List;

import com.simibubi.create.AllRecipeTypes;
import com.simibubi.create.AllTags;
import com.simibubi.create.content.contraptions.components.press.MechanicalPressTileEntity;
import com.simibubi.create.content.contraptions.fluids.CombinedFluidHandler;
import com.simibubi.create.content.contraptions.processing.BasinOperatingTileEntity;
import com.simibubi.create.content.contraptions.processing.BasinTileEntity.BasinInventory;
import com.simibubi.create.content.contraptions.processing.CombinedItemFluidList;
import com.simibubi.create.content.contraptions.processing.HeaterTileEntity;
import com.simibubi.create.foundation.tileEntity.TileEntityBehaviour;
import com.simibubi.create.foundation.tileEntity.behaviour.CenteredSideValueBoxTransform;
import com.simibubi.create.foundation.tileEntity.behaviour.scrollvalue.ScrollValueBehaviour;
import com.simibubi.create.foundation.utility.Lang;
import com.simibubi.create.foundation.utility.VecHelper;

import net.minecraft.inventory.IInventory;
import net.minecraft.item.ItemStack;
import net.minecraft.item.crafting.IRecipe;
import net.minecraft.item.crafting.IRecipeSerializer;
import net.minecraft.item.crafting.Ingredient;
import net.minecraft.nbt.CompoundNBT;
import net.minecraft.particles.ItemParticleData;
import net.minecraft.particles.ParticleTypes;
import net.minecraft.tileentity.TileEntity;
import net.minecraft.tileentity.TileEntityType;
import net.minecraft.util.Direction.Axis;
import net.minecraft.util.NonNullList;
import net.minecraft.util.math.AxisAlignedBB;
import net.minecraft.util.math.MathHelper;
import net.minecraft.util.math.Vec3d;

public class MechanicalMixerTileEntity extends BasinOperatingTileEntity {

	private static final Object shapelessOrMixingRecipesKey = new Object();

	public int runningTicks;
	public int processingTicks;
	public boolean running;

	public ScrollValueBehaviour minIngredients;

	public MechanicalMixerTileEntity(TileEntityType<? extends MechanicalMixerTileEntity> type) {
		super(type);
	}

	@Override
	public void addBehaviours(List<TileEntityBehaviour> behaviours) {
		super.addBehaviours(behaviours);
		CenteredSideValueBoxTransform slot = new CenteredSideValueBoxTransform((state, direction) -> direction.getAxis()
			.isHorizontal()) {

			@Override
			protected Vec3d getSouthLocation() {
				return super.getSouthLocation().add(0, 4 / 16f, 0);
			}

		};
		minIngredients = new ScrollValueBehaviour(Lang.translate("mechanical_mixer.min_ingredients"), this, slot);
		minIngredients.between(1, 9);
		minIngredients.withCallback(i -> basinChecker.scheduleUpdate());
		minIngredients.requiresWrench();
		behaviours.add(minIngredients);
	}

	public float getRenderedHeadOffset(float partialTicks) {
		int localTick;
		float offset = 0;
		if (running) {
			if (runningTicks < 20) {
				localTick = runningTicks;
				float num = (localTick + partialTicks) / 20f;
				num = ((2 - MathHelper.cos((float) (num * Math.PI))) / 2);
				offset = num - .5f;
			} else if (runningTicks <= 20) {
				offset = 1;
			} else {
				localTick = 40 - runningTicks;
				float num = (localTick - partialTicks) / 20f;
				num = ((2 - MathHelper.cos((float) (num * Math.PI))) / 2);
				offset = num - .5f;
			}
		}
		return offset + 7 / 16f;
	}

	public float getRenderedHeadRotationSpeed(float partialTicks) {
		float speed = getSpeed();
		if (running) {
			if (runningTicks < 15) {
				return speed;
			}
			if (runningTicks <= 20) {
				return speed * 2;
			}
			return speed;
		}
		return speed / 2;
	}

	@Override
	public AxisAlignedBB getRenderBoundingBox() {
		return new AxisAlignedBB(pos).expand(0, -1.5, 0);
	}

	@Override
	public void read(CompoundNBT compound) {
		running = compound.getBoolean("Running");
		runningTicks = compound.getInt("Ticks");
		super.read(compound);
	}

	@Override
	public CompoundNBT write(CompoundNBT compound) {
		compound.putBoolean("Running", running);
		compound.putInt("Ticks", runningTicks);
		return super.write(compound);
	}

	@Override
	public void lazyTick() {
		super.lazyTick();
		if (world.isRemote && running && !basinItemInv.isPresent()) 
			updateBasin();
	}
	
	@Override
	public void tick() {
		super.tick();
		
		if (runningTicks >= 40) {
			running = false;
			runningTicks = 0;
			return;
		}

		float speed = Math.abs(getSpeed());
		if (running && world != null) {
			if (world.isRemote && runningTicks == 20)
				renderParticles();

			if (!world.isRemote && runningTicks == 20) {
				if (processingTicks < 0) {
					processingTicks = MathHelper.clamp((MathHelper.log2((int) (512 / speed))) * 15 + 1, 1, 512);
				} else {
					processingTicks--;
					if (processingTicks == 0) {
						runningTicks++;
						processingTicks = -1;
						applyBasinRecipe();
						sendData();
					}
				}
			}

			if (runningTicks != 20)
				runningTicks++;
		}

	}

	public void renderParticles() {
<<<<<<< HEAD
		IItemHandler itemHandler = basinItemInv.orElse(null);
		BasinInventory inv = (BasinInventory) itemHandler;
		if (inv == null)
			return;

		for (int slot = 0; slot < inv.getInputHandler()
			.getSlots(); slot++) {
			ItemStack stackInSlot = itemHandler.getStackInSlot(slot);
			if (stackInSlot.isEmpty())
				continue;

			ItemParticleData data = new ItemParticleData(ParticleTypes.ITEM, stackInSlot);
			float angle = world.rand.nextFloat() * 360;
			Vec3d offset = new Vec3d(0, 0, 0.25f);
			offset = VecHelper.rotate(offset, angle, Axis.Y);
			Vec3d target = VecHelper.rotate(offset, getSpeed() > 0 ? 25 : -25, Axis.Y)
				.add(0, .25f, 0);

			Vec3d center = offset.add(VecHelper.getCenterOf(pos));
			target = VecHelper.offsetRandomly(target.subtract(offset), world.rand, 1 / 128f);
			world.addParticle(data, center.x, center.y - 2, center.z, target.x, target.y, target.z);
		}
=======
		if (world == null)
			return;
		basinItemInv.ifPresent(inv -> {
			for (int slot = 0; slot < ((BasinInventory) inv).getInputHandler()
				.getSlots(); slot++) {
				ItemStack stackInSlot = inv.getStackInSlot(slot);
				if (stackInSlot.isEmpty())
					continue;

				ItemParticleData data = new ItemParticleData(ParticleTypes.ITEM, stackInSlot);
				float angle = world.rand.nextFloat() * 360;
				Vec3d offset = new Vec3d(0, 0, 0.25f);
				offset = VecHelper.rotate(offset, angle, Axis.Y);
				Vec3d target = VecHelper.rotate(offset, getSpeed() > 0 ? 25 : -25, Axis.Y)
					.add(0, .25f, 0);

				Vec3d center = offset.add(VecHelper.getCenterOf(pos));
				target = VecHelper.offsetRandomly(target.subtract(offset), world.rand, 1 / 128f);
				world.addParticle(data, center.x, center.y - 2, center.z, target.x, target.y, target.z);
			}
		});

		// Fluid Particles
		/*
		 * basinFluidInv.ifPresent(fluidInv -> ((CombinedFluidHandler)
		 * fluidInv).forEachTank(fluidStack -> { if(fluidStack.isEmpty()) return; float
		 * angle = world.rand.nextFloat() * 360; Vec3d offset = new Vec3d(0, 0, 0.25f);
		 * offset = VecHelper.rotate(offset, angle, Axis.Y); Vec3d target =
		 * VecHelper.rotate(offset, getSpeed() > 0 ? 25 : -25, Axis.Y) .add(0, .25f, 0);
		 * 
		 * Vec3d center = offset.add(VecHelper.getCenterOf(pos)); target =
		 * VecHelper.offsetRandomly(target.subtract(offset), world.rand, 1 / 128f);
		 * IParticleData data = new AirFlowParticleData(this.pos.down(2));
		 * world.addParticle(data, center.x, center.y - 2, center.z, target.x, target.y,
		 * target.z);
		 * 
		 * }));
		 */

>>>>>>> 12595490
	}

	@Override
	protected <C extends IInventory> boolean matchStaticFilters(IRecipe<C> r) {
		return (r.getSerializer() == IRecipeSerializer.CRAFTING_SHAPELESS || r.getType() == AllRecipeTypes.MIXING.type)
			&& !MechanicalPressTileEntity.canCompress(r.getIngredients());
	}

	@Override
	protected <C extends IInventory> boolean matchBasinRecipe(IRecipe<C> recipe) {
		if (recipe == null)
			return false;
		if (recipe.getIngredients()
			.size() < minIngredients.getValue())
			return false;

		NonNullList<Ingredient> ingredients = recipe.getIngredients();
		if (!ingredients.stream()
			.allMatch(ingredient -> (ingredient.isSimple() || ingredient.getMatchingStacks().length == 1)))
			return false;

		CombinedItemFluidList remaining = new CombinedItemFluidList();
		inputs.forEachItemStack(stack -> remaining.add(stack.copy()));
		basinFluidInv.ifPresent(
			fluidInv -> ((CombinedFluidHandler) fluidInv).forEachTank(fluidStack -> remaining.add(fluidStack.copy())));

		// sort by leniency
		List<Ingredient> sortedIngredients = new LinkedList<>(ingredients);
		sortedIngredients.sort(Comparator.comparingInt(i -> i.getMatchingStacks().length));
		Ingredients: for (Ingredient ingredient : sortedIngredients) {
			for (ItemStack stack : remaining.getItemStacks()) {
				if (stack.isEmpty())
					continue;
				if (ingredient.test(stack)) {
					stack.shrink(1);
					continue Ingredients;
				}
			}
			return false;
		}

		if (!(recipe instanceof MixingRecipe))
			return true;
		return ((MixingRecipe) recipe).getHeatLevelRequired() <= getHeatLevelApplied();
	}

	@Override
	public void startProcessingBasin() {
		if (running && runningTicks <= 20)
			return;
		super.startProcessingBasin();
		running = true;
		runningTicks = 0;
	}

	@Override
	public boolean continueWithPreviousRecipe() {
		runningTicks = 20;
		return true;
	}

	@Override
	protected void basinRemoved() {
		super.basinRemoved();
		if (running) {
			runningTicks = 40;
			running = false;
		}
	}

	@Override
	protected Object getRecipeCacheKey() {
		return shapelessOrMixingRecipesKey;
	}

	@Override
	protected boolean isRunning() {
		return running;
	}

	private int getHeatLevelApplied() {
		if (world == null)
			return 0;
		TileEntity te = world.getTileEntity(pos.down(3));
		if (!(te instanceof HeaterTileEntity))
			return AllTags.AllBlockTags.FAN_HEATERS.matches(world.getBlockState(pos.down(3))) ? 1 : 0;
		return ((HeaterTileEntity) te).getHeatLevel();
	}

}<|MERGE_RESOLUTION|>--- conflicted
+++ resolved
@@ -33,6 +33,7 @@
 import net.minecraft.util.math.AxisAlignedBB;
 import net.minecraft.util.math.MathHelper;
 import net.minecraft.util.math.Vec3d;
+import net.minecraftforge.items.IItemHandler;
 
 public class MechanicalMixerTileEntity extends BasinOperatingTileEntity {
 
@@ -124,7 +125,7 @@
 	@Override
 	public void lazyTick() {
 		super.lazyTick();
-		if (world.isRemote && running && !basinItemInv.isPresent()) 
+		if (world != null && world.isRemote && running && !basinItemInv.isPresent())
 			updateBasin();
 	}
 	
@@ -164,10 +165,9 @@
 	}
 
 	public void renderParticles() {
-<<<<<<< HEAD
 		IItemHandler itemHandler = basinItemInv.orElse(null);
 		BasinInventory inv = (BasinInventory) itemHandler;
-		if (inv == null)
+		if (inv == null || world == null)
 			return;
 
 		for (int slot = 0; slot < inv.getInputHandler()
@@ -187,47 +187,6 @@
 			target = VecHelper.offsetRandomly(target.subtract(offset), world.rand, 1 / 128f);
 			world.addParticle(data, center.x, center.y - 2, center.z, target.x, target.y, target.z);
 		}
-=======
-		if (world == null)
-			return;
-		basinItemInv.ifPresent(inv -> {
-			for (int slot = 0; slot < ((BasinInventory) inv).getInputHandler()
-				.getSlots(); slot++) {
-				ItemStack stackInSlot = inv.getStackInSlot(slot);
-				if (stackInSlot.isEmpty())
-					continue;
-
-				ItemParticleData data = new ItemParticleData(ParticleTypes.ITEM, stackInSlot);
-				float angle = world.rand.nextFloat() * 360;
-				Vec3d offset = new Vec3d(0, 0, 0.25f);
-				offset = VecHelper.rotate(offset, angle, Axis.Y);
-				Vec3d target = VecHelper.rotate(offset, getSpeed() > 0 ? 25 : -25, Axis.Y)
-					.add(0, .25f, 0);
-
-				Vec3d center = offset.add(VecHelper.getCenterOf(pos));
-				target = VecHelper.offsetRandomly(target.subtract(offset), world.rand, 1 / 128f);
-				world.addParticle(data, center.x, center.y - 2, center.z, target.x, target.y, target.z);
-			}
-		});
-
-		// Fluid Particles
-		/*
-		 * basinFluidInv.ifPresent(fluidInv -> ((CombinedFluidHandler)
-		 * fluidInv).forEachTank(fluidStack -> { if(fluidStack.isEmpty()) return; float
-		 * angle = world.rand.nextFloat() * 360; Vec3d offset = new Vec3d(0, 0, 0.25f);
-		 * offset = VecHelper.rotate(offset, angle, Axis.Y); Vec3d target =
-		 * VecHelper.rotate(offset, getSpeed() > 0 ? 25 : -25, Axis.Y) .add(0, .25f, 0);
-		 * 
-		 * Vec3d center = offset.add(VecHelper.getCenterOf(pos)); target =
-		 * VecHelper.offsetRandomly(target.subtract(offset), world.rand, 1 / 128f);
-		 * IParticleData data = new AirFlowParticleData(this.pos.down(2));
-		 * world.addParticle(data, center.x, center.y - 2, center.z, target.x, target.y,
-		 * target.z);
-		 * 
-		 * }));
-		 */
-
->>>>>>> 12595490
 	}
 
 	@Override
