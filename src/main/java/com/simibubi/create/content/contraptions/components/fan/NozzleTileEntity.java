--- conflicted
+++ resolved
@@ -76,30 +76,19 @@
 		Vector3d center = VecHelper.getCenterOf(pos);
 		if (world.isRemote && range != 0) {
 			if (world.rand.nextInt(
-<<<<<<< HEAD
-					MathHelper.clamp((AllConfigs.SERVER.kinetics.fanPushDistance.get() - (int) range), 1, 10)) == 0) {
+				MathHelper.clamp((AllConfigs.SERVER.kinetics.fanPushDistance.get() - (int) range), 1, 10)) == 0) {
 				Vector3d start = VecHelper.offsetRandomly(center, world.rand, pushing ? 1 : range / 2);
-				Vector3d motion = center.subtract(start).normalize()
-						.scale(MathHelper.clamp(range * (pushing ? .025f : 1f), 0, .5f) * (pushing ? -1 : 1));
-=======
-				MathHelper.clamp((AllConfigs.SERVER.kinetics.fanPushDistance.get() - (int) range), 1, 10)) == 0) {
-				Vec3d start = VecHelper.offsetRandomly(center, world.rand, pushing ? 1 : range / 2);
-				Vec3d motion = center.subtract(start)
+				Vector3d motion = center.subtract(start)
 					.normalize()
 					.scale(MathHelper.clamp(range * (pushing ? .025f : 1f), 0, .5f) * (pushing ? -1 : 1));
->>>>>>> 990d8041
 				world.addParticle(ParticleTypes.POOF, start.x, start.y, start.z, motion.x, motion.y, motion.z);
 			}
 		}
 
 		for (Iterator<Entity> iterator = pushingEntities.iterator(); iterator.hasNext();) {
 			Entity entity = iterator.next();
-<<<<<<< HEAD
-			Vector3d diff = entity.getPositionVec().subtract(center);
-=======
-			Vec3d diff = entity.getPositionVec()
+			Vector3d diff = entity.getPositionVec()
 				.subtract(center);
->>>>>>> 990d8041
 
 			if (!(entity instanceof PlayerEntity) && world.isRemote)
 				continue;
@@ -115,15 +104,10 @@
 				continue;
 
 			float factor = (entity instanceof ItemEntity) ? 1 / 128f : 1 / 32f;
-<<<<<<< HEAD
-			Vector3d pushVec = diff.normalize().scale((range - distance) * (pushing ? 1 : -1));
-			entity.setMotion(entity.getMotion().add(pushVec.scale(factor)));
-=======
-			Vec3d pushVec = diff.normalize()
+			Vector3d pushVec = diff.normalize()
 				.scale((range - distance) * (pushing ? 1 : -1));
 			entity.setMotion(entity.getMotion()
 				.add(pushVec.scale(factor)));
->>>>>>> 990d8041
 			entity.fallDistance = 0;
 			entity.velocityChanged = true;
 		}
@@ -165,12 +149,8 @@
 		AxisAlignedBB bb = new AxisAlignedBB(center, center).grow(range / 2f);
 
 		for (Entity entity : world.getEntitiesWithinAABB(Entity.class, bb)) {
-<<<<<<< HEAD
-			Vector3d diff = entity.getPositionVec().subtract(center);
-=======
-			Vec3d diff = entity.getPositionVec()
+			Vector3d diff = entity.getPositionVec()
 				.subtract(center);
->>>>>>> 990d8041
 
 			double distance = diff.length();
 			if (distance > range || entity.isSneaking()
