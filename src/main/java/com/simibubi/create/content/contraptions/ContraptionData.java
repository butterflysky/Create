package com.simibubi.create.content.contraptions;

import com.simibubi.create.compat.Mods;
import com.simibubi.create.foundation.mixin.accessor.NbtAccounterAccessor;
import com.simibubi.create.infrastructure.config.AllConfigs;

import io.netty.buffer.Unpooled;
import net.minecraft.nbt.CompoundTag;
import net.minecraft.nbt.NbtAccounter;
import net.minecraft.network.FriendlyByteBuf;
import net.minecraft.network.protocol.game.ClientboundContainerSetSlotPacket;

public class ContraptionData {
	/**
	 * A sane, default maximum for contraption data size.
	 */
	public static final int DEFAULT_LIMIT = 2_000_000;
	/**
	 * Connectivity expands the NBT packet limit to 2 GB.
	 */
	public static final int CONNECTIVITY_LIMIT = Integer.MAX_VALUE;
<<<<<<< HEAD
=======
	/**
	 * Packet Fixer expands the NBT packet limit to 200 MB.
	 */
	public static final int PACKET_FIXER_LIMIT = 209_715_200;
>>>>>>> fb322c86
	/**
	 * XL Packets expands the NBT packet limit to 2 GB.
	 */
	public static final int XL_PACKETS_LIMIT = 2_000_000_000;
	/**
	 * Minecart item sizes are limited by the vanilla slot change packet ({@link ClientboundContainerSetSlotPacket}).
	 * {@link #DEFAULT_LIMIT} is used as the default.
	 * Connectivity, PacketFixer, and XL Packets expand the size limit.
	 * If one of these mods is loaded, we take advantage of it and use the higher limit.
	 */
	public static final int PICKUP_LIMIT;

	static {
		int limit = DEFAULT_LIMIT;

		// Check from largest to smallest to use the smallest limit if multiple mods are loaded.
		// It is necessary to use the smallest limit because even if multiple mods are loaded,
		// not all of their mixins may be applied. Therefore, it is safest to only assume that
		// the mod with the smallest limit is actually active.
		if (Mods.CONNECTIVITY.isLoaded()) {
			limit = CONNECTIVITY_LIMIT;
		}
		if (Mods.XLPACKETS.isLoaded()) {
			limit = XL_PACKETS_LIMIT;
		}
<<<<<<< HEAD

        PICKUP_LIMIT = limit;
=======
		if (Mods.PACKETFIXER.isLoaded()) {
			limit = PACKET_FIXER_LIMIT;
		}

		PICKUP_LIMIT = limit;
>>>>>>> fb322c86
	}

	/**
	 * @return true if the given NBT is too large for a contraption to be synced to clients.
	 */
	public static boolean isTooLargeForSync(CompoundTag data) {
		int max = AllConfigs.server().kinetics.maxDataSize.get();
		return max != 0 && packetSize(data) > max;
	}

	/**
	 * @return true if the given NBT is too large for a contraption to be picked up with a wrench.
	 */
	public static boolean isTooLargeForPickup(CompoundTag data) {
		return packetSize(data) > PICKUP_LIMIT;
	}

	/**
	 * @return the size of the given NBT when put through a packet, in bytes.
	 */
	public static long packetSize(CompoundTag data) {
		FriendlyByteBuf test = new FriendlyByteBuf(Unpooled.buffer());
		test.writeNbt(data);
		NbtAccounter sizeTracker = new NbtAccounter(Long.MAX_VALUE);
		test.readNbt(sizeTracker);
		long size = ((NbtAccounterAccessor) sizeTracker).create$getUsage();
		test.release();
		return size;
	}
}<|MERGE_RESOLUTION|>--- conflicted
+++ resolved
@@ -19,13 +19,10 @@
 	 * Connectivity expands the NBT packet limit to 2 GB.
 	 */
 	public static final int CONNECTIVITY_LIMIT = Integer.MAX_VALUE;
-<<<<<<< HEAD
-=======
 	/**
 	 * Packet Fixer expands the NBT packet limit to 200 MB.
 	 */
 	public static final int PACKET_FIXER_LIMIT = 209_715_200;
->>>>>>> fb322c86
 	/**
 	 * XL Packets expands the NBT packet limit to 2 GB.
 	 */
@@ -51,16 +48,11 @@
 		if (Mods.XLPACKETS.isLoaded()) {
 			limit = XL_PACKETS_LIMIT;
 		}
-<<<<<<< HEAD
-
-        PICKUP_LIMIT = limit;
-=======
 		if (Mods.PACKETFIXER.isLoaded()) {
 			limit = PACKET_FIXER_LIMIT;
 		}
 
 		PICKUP_LIMIT = limit;
->>>>>>> fb322c86
 	}
 
 	/**
