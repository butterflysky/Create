--- conflicted
+++ resolved
@@ -193,14 +193,9 @@
 				.unCentre();
 		}
 
-<<<<<<< HEAD
-		superBuffer.light(msLocal.peek()
-			.getModel())
-=======
 		superBuffer
 			.light(msLocal.peek()
 						  .getModel(), ContraptionRenderDispatcher.getLightOnContraption(context))
->>>>>>> d59fea10
 			.renderInto(ms, buffer.getBuffer(RenderType.getCutoutMipped()));
 	}
 
