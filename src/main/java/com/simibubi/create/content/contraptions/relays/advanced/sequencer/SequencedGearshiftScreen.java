--- conflicted
+++ resolved
@@ -150,11 +150,7 @@
 			if (def.hasValueParameter) {
 				String text = def.formatValue(instruction.value);
 				int stringWidth = font.width(text);
-<<<<<<< HEAD
-				label(ms, 90 + (12 - stringWidth / 2), yOffset - 3, Component.literal(text));
-=======
 				label(ms, 90 + (12 - stringWidth / 2), yOffset - 3, Components.literal(text));
->>>>>>> 9c8df2ff
 			}
 			if (def.hasSpeedParameter)
 				label(ms, 127, yOffset - 3, instruction.speedModifier.label);
