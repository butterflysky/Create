package com.simibubi.create.content.contraptions.components.structureMovement.bearing;

import com.simibubi.create.content.contraptions.base.GeneratingKineticTileEntity;
import com.simibubi.create.content.contraptions.components.structureMovement.AbstractContraptionEntity;
import com.simibubi.create.content.contraptions.components.structureMovement.AssemblyException;
import com.simibubi.create.content.contraptions.components.structureMovement.ControlledContraptionEntity;
import com.simibubi.create.content.contraptions.components.structureMovement.IDisplayAssemblyExceptions;
import com.simibubi.create.foundation.advancement.AllTriggers;
import com.simibubi.create.foundation.item.TooltipHelper;
import com.simibubi.create.foundation.tileEntity.TileEntityBehaviour;
import com.simibubi.create.foundation.tileEntity.behaviour.scrollvalue.ScrollOptionBehaviour;
import com.simibubi.create.foundation.utility.AngleHelper;
import com.simibubi.create.foundation.utility.BlockHelper;
import com.simibubi.create.foundation.utility.Lang;
import com.simibubi.create.foundation.utility.ServerSpeedProvider;
import net.minecraft.block.BlockState;
import net.minecraft.nbt.CompoundNBT;
import net.minecraft.state.properties.BlockStateProperties;
import net.minecraft.tileentity.TileEntityType;
import net.minecraft.util.Direction;
import net.minecraft.util.math.BlockPos;
import net.minecraft.util.math.MathHelper;
import net.minecraft.util.text.ITextComponent;

import java.util.List;

import static net.minecraft.state.properties.BlockStateProperties.FACING;

public class MechanicalBearingTileEntity extends GeneratingKineticTileEntity implements IBearingTileEntity, IDisplayAssemblyExceptions {

	protected ScrollOptionBehaviour<RotationMode> movementMode;
	protected ControlledContraptionEntity movedContraption;
	protected float angle;
	protected boolean running;
	protected boolean assembleNextTick;
	protected float clientAngleDiff;
	protected AssemblyException lastException;

	public MechanicalBearingTileEntity(TileEntityType<? extends MechanicalBearingTileEntity> type) {
		super(type);
		setLazyTickRate(3);
	}

	@Override
	public boolean isWoodenTop() {
		return false;
	}

	@Override
	public void addBehaviours(List<TileEntityBehaviour> behaviours) {
		super.addBehaviours(behaviours);
		movementMode = new ScrollOptionBehaviour<>(RotationMode.class, Lang.translate("contraptions.movement_mode"),
			this, getMovementModeSlot());
		movementMode.requiresWrench();
		behaviours.add(movementMode);
	}

	@Override
	public void remove() {
		if (!world.isRemote)
			disassemble();
		super.remove();
	}

	@Override
	public void write(CompoundNBT compound, boolean clientPacket) {
		compound.putBoolean("Running", running);
		compound.putFloat("Angle", angle);
		AssemblyException.write(compound, lastException);
		super.write(compound, clientPacket);
	}

	@Override
	protected void fromTag(BlockState state, CompoundNBT compound, boolean clientPacket) {
		float angleBefore = angle;
		running = compound.getBoolean("Running");
		angle = compound.getFloat("Angle");
<<<<<<< HEAD
		super.fromTag(state, compound, clientPacket);

=======
		lastException = AssemblyException.read(compound);
		super.read(compound, clientPacket);
>>>>>>> 34de9a03
		if (!clientPacket)
			return;
		if (running) {
			clientAngleDiff = AngleHelper.getShortestAngleDiff(angleBefore, angle);
			angle = angleBefore;
		} else
			movedContraption = null;
	}

	@Override
	public float getInterpolatedAngle(float partialTicks) {
		if (movedContraption == null || movedContraption.isStalled() || !running)
			partialTicks = 0;
		return MathHelper.lerp(partialTicks, angle, angle + getAngularSpeed());
	}

	@Override
	public void onSpeedChanged(float prevSpeed) {
		super.onSpeedChanged(prevSpeed);
		assembleNextTick = true;
	}

	public float getAngularSpeed() {
		float speed = (isWindmill() ? getGeneratedSpeed() : getSpeed()) * 3 / 10f;
		if (getSpeed() == 0)
			speed = 0;
		if (world.isRemote) {
			speed *= ServerSpeedProvider.get();
			speed += clientAngleDiff / 3f;
		}
		return speed;
	}

	@Override
	public AssemblyException getLastAssemblyException() {
		return lastException;
	}

	protected boolean isWindmill() {
		return false;
	}

	@Override
	public BlockPos getBlockPosition() {
		return pos;
	}

	public void assemble() {
		if (!(world.getBlockState(pos)
			.getBlock() instanceof BearingBlock))
			return;

		Direction direction = getBlockState().get(FACING);
		BearingContraption contraption = new BearingContraption(isWindmill(), direction);
		try {
			if (!contraption.assemble(world, pos))
				return;

			lastException = null;
		} catch (AssemblyException e) {
			lastException = e;
			sendData();
			return;
		}

		if (isWindmill())
			AllTriggers.triggerForNearbyPlayers(AllTriggers.WINDMILL, world, pos, 5);
		if (contraption.getSailBlocks() >= 16 * 8)
			AllTriggers.triggerForNearbyPlayers(AllTriggers.MAXED_WINDMILL, world, pos, 5);
		
		contraption.removeBlocksFromWorld(world, BlockPos.ZERO);
		movedContraption = ControlledContraptionEntity.create(world, this, contraption);
		BlockPos anchor = pos.offset(direction);
		movedContraption.setPosition(anchor.getX(), anchor.getY(), anchor.getZ());
		movedContraption.setRotationAxis(direction.getAxis());
		world.addEntity(movedContraption);

		running = true;
		angle = 0;
		sendData();
		updateGeneratedRotation();
	}

	public void disassemble() {
		if (!running && movedContraption == null)
			return;
		angle = 0;
		if (isWindmill())
			applyRotation();
		if (movedContraption != null)
			movedContraption.disassemble();

		movedContraption = null;
		running = false;
		updateGeneratedRotation();
		assembleNextTick = false;
		sendData();
	}

	@Override
	public void tick() {
		super.tick();

		if (world.isRemote)
			clientAngleDiff /= 2;

		if (!world.isRemote && assembleNextTick) {
			assembleNextTick = false;
			if (running) {
				boolean canDisassemble = movementMode.get() == RotationMode.ROTATE_PLACE
					|| (isNearInitialAngle() && movementMode.get() == RotationMode.ROTATE_PLACE_RETURNED);
				if (speed == 0 && (canDisassemble || movedContraption == null || movedContraption.getContraption()
					.getBlocks()
					.isEmpty())) {
					if (movedContraption != null)
						movedContraption.getContraption()
							.stop(world);
					disassemble();
				}
				return;
			} else {
				if (speed == 0 && !isWindmill())
					return;
				assemble();
			}
			return;
		}

		if (!running)
			return;

		if (!(movedContraption != null && movedContraption.isStalled())) {
			float angularSpeed = getAngularSpeed();
			float newAngle = angle + angularSpeed;
			angle = (float) (newAngle % 360);
		}

		applyRotation();
	}

	public boolean isNearInitialAngle() {
		return Math.abs(angle) < 45 || Math.abs(angle) > 7 * 45;
	}

	@Override
	public void lazyTick() {
		super.lazyTick();
		if (movedContraption != null && !world.isRemote)
			sendData();
	}

	protected void applyRotation() {
		if (movedContraption == null)
			return;
		movedContraption.setAngle(angle);
		BlockState blockState = getBlockState();
		if (blockState.contains(BlockStateProperties.FACING))
			movedContraption.setRotationAxis(blockState.get(BlockStateProperties.FACING)
				.getAxis());
	}

	@Override
	public void attach(ControlledContraptionEntity contraption) {
		BlockState blockState = getBlockState();
		if (!(contraption.getContraption() instanceof BearingContraption))
			return;
		if (!BlockHelper.hasBlockStateProperty(blockState, FACING))
			return;

		this.movedContraption = contraption;
		markDirty();
		BlockPos anchor = pos.offset(blockState.get(FACING));
		movedContraption.setPosition(anchor.getX(), anchor.getY(), anchor.getZ());
		if (!world.isRemote) {
			this.running = true;
			sendData();
		}
	}

	@Override
	public void onStall() {
		if (!world.isRemote)
			sendData();
	}

	@Override
	public boolean isValid() {
		return !isRemoved();
	}

	@Override
	public void collided() {}

	@Override
	public boolean isAttachedTo(AbstractContraptionEntity contraption) {
		return movedContraption == contraption;
	}

	public boolean isRunning() {
		return running;
	}

	@Override
	public boolean addToTooltip(List<ITextComponent> tooltip, boolean isPlayerSneaking) {
		if (super.addToTooltip(tooltip, isPlayerSneaking))
			return true;
		if (isPlayerSneaking)
			return false;
		if (!isWindmill() && getSpeed() == 0)
			return false;
		if (running)
			return false;
		BlockState state = getBlockState();
		if (!(state.getBlock() instanceof BearingBlock))
			return false;
		
		BlockState attachedState = world.getBlockState(pos.offset(state.get(BearingBlock.FACING)));
		if (attachedState.getMaterial()
			.isReplaceable())
			return false;
		TooltipHelper.addHint(tooltip, "hint.empty_bearing");
		return true;
	}
}<|MERGE_RESOLUTION|>--- conflicted
+++ resolved
@@ -75,13 +75,8 @@
 		float angleBefore = angle;
 		running = compound.getBoolean("Running");
 		angle = compound.getFloat("Angle");
-<<<<<<< HEAD
+		lastException = AssemblyException.read(compound);
 		super.fromTag(state, compound, clientPacket);
-
-=======
-		lastException = AssemblyException.read(compound);
-		super.read(compound, clientPacket);
->>>>>>> 34de9a03
 		if (!clientPacket)
 			return;
 		if (running) {
