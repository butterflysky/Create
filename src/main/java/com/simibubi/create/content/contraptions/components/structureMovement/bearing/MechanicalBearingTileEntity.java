--- conflicted
+++ resolved
@@ -45,7 +45,7 @@
 	@Override
 	public void addBehaviours(List<TileEntityBehaviour> behaviours) {
 		super.addBehaviours(behaviours);
-		movementMode = new ScrollOptionBehaviour<>(RotationMode.class, Lang.translate("contraptions.movement_mode"),
+		movementMode = new ScrollOptionBehaviour(RotationMode.class, Lang.translate("contraptions.movement_mode"),
 			this, getMovementModeSlot());
 		movementMode.requiresWrench();
 		behaviours.add(movementMode);
@@ -70,13 +70,8 @@
 		float angleBefore = angle;
 		running = compound.getBoolean("Running");
 		angle = compound.getFloat("Angle");
-<<<<<<< HEAD
-		lastGeneratedSpeed = compound.getFloat("LastGenerated");
 		super.fromTag(state, compound, clientPacket);
-		
-=======
-		super.read(compound, clientPacket);
->>>>>>> b2cd378b
+
 		if (!clientPacket)
 			return;
 		if (running) {
