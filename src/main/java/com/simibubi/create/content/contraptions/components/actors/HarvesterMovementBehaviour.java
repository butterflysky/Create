package com.simibubi.create.content.contraptions.components.actors;

import static net.minecraft.block.HorizontalBlock.HORIZONTAL_FACING;

import org.apache.commons.lang3.mutable.MutableBoolean;

import com.mojang.blaze3d.matrix.MatrixStack;
import com.simibubi.create.content.contraptions.components.structureMovement.MovementBehaviour;
import com.simibubi.create.content.contraptions.components.structureMovement.MovementContext;
import com.simibubi.create.foundation.utility.BlockHelper;
import com.simibubi.create.foundation.utility.VecHelper;

import net.minecraft.block.BlockState;
import net.minecraft.block.Blocks;
import net.minecraft.block.CocoaBlock;
import net.minecraft.block.CropsBlock;
import net.minecraft.block.KelpBlock;
import net.minecraft.block.KelpTopBlock;
import net.minecraft.block.SugarCaneBlock;
import net.minecraft.client.renderer.IRenderTypeBuffer;
import net.minecraft.item.ItemStack;
import net.minecraft.state.IntegerProperty;
import net.minecraft.state.Property;
import net.minecraft.state.properties.BlockStateProperties;
import net.minecraft.util.math.BlockPos;
import net.minecraft.util.math.vector.Vector3d;
import net.minecraft.world.World;
import net.minecraftforge.common.IPlantable;

public class HarvesterMovementBehaviour extends MovementBehaviour {

	@Override
	public boolean isActive(MovementContext context) {
		return !VecHelper.isVecPointingTowards(context.relativeMotion, context.state.get(HORIZONTAL_FACING)
			.getOpposite());
	}

	@Override
	public void renderInContraption(MovementContext context, MatrixStack ms, MatrixStack msLocal,
		IRenderTypeBuffer buffers) {
		HarvesterRenderer.renderInContraption(context, ms, msLocal, buffers);
	}

	@Override
	public Vector3d getActiveAreaOffset(MovementContext context) {
		return Vector3d.of(context.state.get(HORIZONTAL_FACING)
			.getDirectionVec()).scale(.45);
	}

	@Override
	public void visitNewPosition(MovementContext context, BlockPos pos) {
		World world = context.world;
		BlockState stateVisited = world.getBlockState(pos);
		boolean notCropButCuttable = false;

		if (world.isRemote)
			return;

		if (!isValidCrop(world, pos, stateVisited)) {
			if (isValidOther(world, pos, stateVisited))
				notCropButCuttable = true;
			else
				return;
		}

		MutableBoolean seedSubtracted = new MutableBoolean(notCropButCuttable);
		BlockState state = stateVisited;
		BlockHelper.destroyBlock(world, pos, 1, stack -> {
			if (!seedSubtracted.getValue() && stack.isItemEqual(new ItemStack(state.getBlock()))) {
				stack.shrink(1);
				seedSubtracted.setTrue();
			}
			dropItem(context, stack);
		});

		world.setBlockState(pos, cutCrop(world, pos, stateVisited));
	}

	private boolean isValidCrop(World world, BlockPos pos, BlockState state) {
		if (state.getBlock() instanceof CropsBlock) {
			CropsBlock crop = (CropsBlock) state.getBlock();
			if (!crop.isMaxAge(state))
				return false;
			return true;
		}
		if (state.getCollisionShape(world, pos)
			.isEmpty() || state.getBlock() instanceof CocoaBlock) {
			for (Property<?> property : state.getProperties()) {
				if (!(property instanceof IntegerProperty))
					continue;
				if (!property.getName()
					.equals(BlockStateProperties.AGE_0_1.getName()))
					continue;
				if (((IntegerProperty) property).getAllowedValues()
					.size() - 1 != state.get((IntegerProperty) property)
						.intValue())
					continue;
				return true;
			}
		}

		return false;
	}

	private boolean isValidOther(World world, BlockPos pos, BlockState state) {
		if (state.getBlock() instanceof CropsBlock)
			return false;
		if (state.getBlock() instanceof SugarCaneBlock)
			return true;

		if (state.getCollisionShape(world, pos)
			.isEmpty() || state.getBlock() instanceof CocoaBlock) {
<<<<<<< HEAD
			for (Property<?> property : state.getProperties()) {
=======
			if (state.getBlock() instanceof KelpBlock)
				return true;
			if (state.getBlock() instanceof KelpTopBlock)
				return true;

			for (IProperty<?> property : state.getProperties()) {
>>>>>>> 56f5ca45
				if (!(property instanceof IntegerProperty))
					continue;
				if (!property.getName()
					.equals(BlockStateProperties.AGE_0_1.getName()))
					continue;
				return false;
			}

			if (state.getBlock() instanceof IPlantable)
				return true;
		}

		return false;
	}

	private BlockState cutCrop(World world, BlockPos pos, BlockState state) {
		if (state.getBlock() instanceof CropsBlock) {
			CropsBlock crop = (CropsBlock) state.getBlock();
			return crop.withAge(0);
		}
		if (state.getBlock() == Blocks.SUGAR_CANE || state.getBlock() == Blocks.KELP)  {
			if (state.getFluidState()
				.isEmpty())
				return Blocks.AIR.getDefaultState();
			return state.getFluidState()
				.getBlockState();
		}
		if (state.getCollisionShape(world, pos)
			.isEmpty() || state.getBlock() instanceof CocoaBlock) {
			for (Property<?> property : state.getProperties()) {
				if (!(property instanceof IntegerProperty))
					continue;
				if (!property.getName()
					.equals(BlockStateProperties.AGE_0_1.getName()))
					continue;
				return state.with((IntegerProperty) property, Integer.valueOf(0));
			}
		}

		if (state.getFluidState()
			.isEmpty())
			return Blocks.AIR.getDefaultState();
		return state.getFluidState()
			.getBlockState();
	}

}<|MERGE_RESOLUTION|>--- conflicted
+++ resolved
@@ -44,7 +44,8 @@
 	@Override
 	public Vector3d getActiveAreaOffset(MovementContext context) {
 		return Vector3d.of(context.state.get(HORIZONTAL_FACING)
-			.getDirectionVec()).scale(.45);
+			.getDirectionVec())
+			.scale(.45);
 	}
 
 	@Override
@@ -110,16 +111,12 @@
 
 		if (state.getCollisionShape(world, pos)
 			.isEmpty() || state.getBlock() instanceof CocoaBlock) {
-<<<<<<< HEAD
-			for (Property<?> property : state.getProperties()) {
-=======
 			if (state.getBlock() instanceof KelpBlock)
 				return true;
 			if (state.getBlock() instanceof KelpTopBlock)
 				return true;
 
-			for (IProperty<?> property : state.getProperties()) {
->>>>>>> 56f5ca45
+			for (Property<?> property : state.getProperties()) {
 				if (!(property instanceof IntegerProperty))
 					continue;
 				if (!property.getName()
@@ -140,7 +137,7 @@
 			CropsBlock crop = (CropsBlock) state.getBlock();
 			return crop.withAge(0);
 		}
-		if (state.getBlock() == Blocks.SUGAR_CANE || state.getBlock() == Blocks.KELP)  {
+		if (state.getBlock() == Blocks.SUGAR_CANE || state.getBlock() == Blocks.KELP) {
 			if (state.getFluidState()
 				.isEmpty())
 				return Blocks.AIR.getDefaultState();
