--- conflicted
+++ resolved
@@ -137,19 +137,16 @@
 	@Override
 	protected Vector3d toMotionVector(float speed) {
 		Direction pistonDirection = getBlockState().get(BlockStateProperties.FACING);
-		return Vector3d.of(pistonDirection.getDirectionVec()).scale(speed);
+		return Vector3d.of(pistonDirection.getDirectionVec())
+			.scale(speed);
 	}
 
 	@Override
 	protected Vector3d toPosition(float offset) {
 		Vector3d position = Vector3d.of(getBlockState().get(BlockStateProperties.FACING)
-			.getDirectionVec()).scale(offset);
-<<<<<<< HEAD
-		return position.add(Vector3d.of(movedContraption.getContraption()
-			.getAnchor()));
-=======
-		return position.add(new Vec3d(movedContraption.getContraption().anchor));
->>>>>>> df8d2ddb
+			.getDirectionVec())
+			.scale(offset);
+		return position.add(Vector3d.of(movedContraption.getContraption().anchor));
 	}
 
 	@Override
