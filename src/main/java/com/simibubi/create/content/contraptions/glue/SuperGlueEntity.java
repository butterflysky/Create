--- conflicted
+++ resolved
@@ -308,10 +308,7 @@
 	public void setPortalEntrancePos() {
 		portalEntrancePos = blockPosition();
 	}
-<<<<<<< HEAD
-=======
-
->>>>>>> 1b2d8ad6
+
 	@Override
 	public PortalInfo findDimensionEntryPoint(ServerLevel pDestination) {
 		return super.findDimensionEntryPoint(pDestination);
