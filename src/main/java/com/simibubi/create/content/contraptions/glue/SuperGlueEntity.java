package com.simibubi.create.content.contraptions.glue;

import java.util.ArrayList;
import java.util.List;
import java.util.Set;

import com.simibubi.create.AllBlocks;
import com.simibubi.create.AllEntityTypes;
import com.simibubi.create.AllItems;
import com.simibubi.create.AllSoundEvents;
import com.simibubi.create.content.contraptions.BlockMovementChecks;
import com.simibubi.create.content.contraptions.bearing.BearingBlock;
import com.simibubi.create.content.contraptions.chassis.AbstractChassisBlock;
import com.simibubi.create.content.kinetics.base.DirectionalKineticBlock;
import com.simibubi.create.content.schematics.requirement.ISpecialEntityItemRequirement;
import com.simibubi.create.content.schematics.requirement.ItemRequirement;
import com.simibubi.create.content.schematics.requirement.ItemRequirement.ItemUseType;
import com.simibubi.create.foundation.utility.Iterate;
import com.simibubi.create.foundation.utility.VecHelper;

import io.github.fabricators_of_create.porting_lib.entity.ExtraSpawnDataEntity;
import net.fabricmc.fabric.api.object.builder.v1.entity.FabricEntityTypeBuilder;
import net.minecraft.core.BlockPos;
import net.minecraft.core.Direction;
import net.minecraft.core.Direction.Axis;
import net.minecraft.core.Direction.AxisDirection;
import net.minecraft.core.particles.ParticleTypes;
import net.minecraft.nbt.CompoundTag;
import net.minecraft.nbt.Tag;
import net.minecraft.network.FriendlyByteBuf;
import net.minecraft.network.protocol.Packet;
import net.minecraft.network.protocol.game.ClientGamePacketListener;
import net.minecraft.server.level.ServerLevel;
import net.minecraft.util.Mth;
import net.minecraft.world.InteractionHand;
import net.minecraft.world.InteractionResult;
import net.minecraft.world.damagesource.DamageSource;
import net.minecraft.world.entity.Entity;
import net.minecraft.world.entity.EntityDimensions;
import net.minecraft.world.entity.EntityType;
import net.minecraft.world.entity.LightningBolt;
import net.minecraft.world.entity.MoverType;
import net.minecraft.world.entity.Pose;
import net.minecraft.world.entity.player.Player;
import net.minecraft.world.level.Level;
import net.minecraft.world.level.LevelAccessor;
import net.minecraft.world.level.block.Blocks;
import net.minecraft.world.level.block.DirectionalBlock;
import net.minecraft.world.level.block.Mirror;
import net.minecraft.world.level.block.Rotation;
import net.minecraft.world.level.block.state.BlockState;
import net.minecraft.world.level.block.state.properties.BooleanProperty;
import net.minecraft.world.level.material.PushReaction;
import net.minecraft.world.level.portal.PortalInfo;
import net.minecraft.world.phys.AABB;
import net.minecraft.world.phys.Vec3;

public class SuperGlueEntity extends Entity
		implements ExtraSpawnDataEntity, ISpecialEntityItemRequirement {

	public static AABB span(BlockPos startPos, BlockPos endPos) {
		return new AABB(startPos, endPos).expandTowards(1, 1, 1);
	}

	public static boolean isGlued(LevelAccessor level, BlockPos blockPos, Direction direction,
								  Set<SuperGlueEntity> cached) {
		BlockPos targetPos = blockPos.relative(direction);
		if (cached != null)
			for (SuperGlueEntity glueEntity : cached)
				if (glueEntity.contains(blockPos) && glueEntity.contains(targetPos))
					return true;
		for (SuperGlueEntity glueEntity : level.getEntitiesOfClass(SuperGlueEntity.class,
				span(blockPos, targetPos).inflate(16))) {
			if (!glueEntity.contains(blockPos) || !glueEntity.contains(targetPos))
				continue;
			if (cached != null)
				cached.add(glueEntity);
			return true;
		}
		return false;
	}

	public static List<SuperGlueEntity> collectCropped(Level level, AABB bb) {
		List<SuperGlueEntity> glue = new ArrayList<>();
		for (SuperGlueEntity glueEntity : level.getEntitiesOfClass(SuperGlueEntity.class, bb)) {
			AABB glueBox = glueEntity.getBoundingBox();
			AABB intersect = bb.intersect(glueBox);
			if (intersect.getXsize() * intersect.getYsize() * intersect.getZsize() == 0)
				continue;
			if (Mth.equal(intersect.getSize(), 1))
				continue;
			glue.add(new SuperGlueEntity(level, intersect));
		}
		return glue;
	}

	public SuperGlueEntity(EntityType<?> type, Level world) {
		super(type, world);
	}

	public SuperGlueEntity(Level world, AABB boundingBox) {
		this(AllEntityTypes.SUPER_GLUE.get(), world);
		setBoundingBox(boundingBox);
		resetPositionToBB();
	}

	public void resetPositionToBB() {
		AABB bb = getBoundingBox();
		setPosRaw(bb.getCenter().x, bb.minY, bb.getCenter().z);
	}

	@Override
	protected void defineSynchedData() {
	}

	public static boolean isValidFace(Level world, BlockPos pos, Direction direction) {
		BlockState state = world.getBlockState(pos);
		if (BlockMovementChecks.isBlockAttachedTowards(state, world, pos, direction))
			return true;
		if (!BlockMovementChecks.isMovementNecessary(state, world, pos))
			return false;
		if (BlockMovementChecks.isNotSupportive(state, direction))
			return false;
		return true;
	}

	public static boolean isSideSticky(Level world, BlockPos pos, Direction direction) {
		BlockState state = world.getBlockState(pos);
		if (AllBlocks.STICKY_MECHANICAL_PISTON.has(state))
			return state.getValue(DirectionalKineticBlock.FACING) == direction;

		if (AllBlocks.STICKER.has(state))
			return state.getValue(DirectionalBlock.FACING) == direction;

		if (state.getBlock() == Blocks.SLIME_BLOCK)
			return true;
		if (state.getBlock() == Blocks.HONEY_BLOCK)
			return true;

		if (AllBlocks.CART_ASSEMBLER.has(state))
			return Direction.UP == direction;

		if (AllBlocks.GANTRY_CARRIAGE.has(state))
			return state.getValue(DirectionalKineticBlock.FACING) == direction;

		if (state.getBlock() instanceof BearingBlock) {
			return state.getValue(DirectionalKineticBlock.FACING) == direction;
		}

		if (state.getBlock() instanceof AbstractChassisBlock) {
			BooleanProperty glueableSide = ((AbstractChassisBlock) state.getBlock()).getGlueableSide(state, direction);
			if (glueableSide == null)
				return false;
			return state.getValue(glueableSide);
		}

		return false;
	}

	@Override
	public boolean hurt(DamageSource source, float amount) {
		return false;
	}

	@Override
	public void tick() {
		super.tick();
		if (getBoundingBox().getXsize() == 0)
			discard();
	}

	@Override
	public void setPos(double x, double y, double z) {
		AABB bb = getBoundingBox();
		setPosRaw(x, y, z);
		Vec3 center = bb.getCenter();
		setBoundingBox(bb.move(-center.x, -bb.minY, -center.z)
				.move(x, y, z));
	}

	@Override
	public void move(MoverType typeIn, Vec3 pos) {
		if (!level().isClientSide && isAlive() && pos.lengthSqr() > 0.0D)
			discard();
	}

	@Override
	public void push(double x, double y, double z) {
		if (!level().isClientSide && isAlive() && x * x + y * y + z * z > 0.0D)
			discard();
	}

	@Override
	protected float getEyeHeight(Pose poseIn, EntityDimensions sizeIn) {
		return 0.0F;
	}

	public void playPlaceSound() {
		AllSoundEvents.SLIME_ADDED.playFrom(this, 0.5F, 0.75F);
	}

	@Override
	public void push(Entity entityIn) {
		super.push(entityIn);
	}

	@Override
	public InteractionResult interact(Player player, InteractionHand hand) {
		return InteractionResult.PASS;
	}

	@Override
	public void addAdditionalSaveData(CompoundTag compound) {
		Vec3 position = position();
		writeBoundingBox(compound, getBoundingBox().move(position.scale(-1)));
	}

	@Override
	public void readAdditionalSaveData(CompoundTag compound) {
		Vec3 position = position();
		setBoundingBox(readBoundingBox(compound).move(position));
	}

	public static void writeBoundingBox(CompoundTag compound, AABB bb) {
		compound.put("From", VecHelper.writeNBT(new Vec3(bb.minX, bb.minY, bb.minZ)));
		compound.put("To", VecHelper.writeNBT(new Vec3(bb.maxX, bb.maxY, bb.maxZ)));
	}

	public static AABB readBoundingBox(CompoundTag compound) {
		Vec3 from = VecHelper.readNBT(compound.getList("From", Tag.TAG_DOUBLE));
		Vec3 to = VecHelper.readNBT(compound.getList("To", Tag.TAG_DOUBLE));
		return new AABB(from, to);
	}

	@Override
	protected boolean repositionEntityAfterLoad() {
		return false;
	}

	@Override
	public float rotate(Rotation transformRotation) {
		AABB bb = getBoundingBox().move(position().scale(-1));
		if (transformRotation == Rotation.CLOCKWISE_90 || transformRotation == Rotation.COUNTERCLOCKWISE_90)
			setBoundingBox(new AABB(bb.minZ, bb.minY, bb.minX, bb.maxZ, bb.maxY, bb.maxX).move(position()));
		return super.rotate(transformRotation);
	}

	@Override
	public float mirror(Mirror transformMirror) {
		return super.mirror(transformMirror);
	}

	@Override
	public void thunderHit(ServerLevel world, LightningBolt lightningBolt) {
	}

	@Override
	public void refreshDimensions() {
	}

	public static FabricEntityTypeBuilder<?> build(FabricEntityTypeBuilder<?> builder) {
//		@SuppressWarnings("unchecked")
//		EntityType.Builder<SuperGlueEntity> entityBuilder = (EntityType.Builder<SuperGlueEntity>) builder;
		return builder;
	}

	@Override
<<<<<<< HEAD
	public Packet<?> getAddEntityPacket() {
		return ExtraSpawnDataEntity.createExtraDataSpawnPacket(this);
=======
	public Packet<ClientGamePacketListener> getAddEntityPacket() {
		return NetworkHooks.getEntitySpawningPacket(this);
>>>>>>> e6759d8e
	}

	@Override
	public void writeSpawnData(FriendlyByteBuf buffer) {
		CompoundTag compound = new CompoundTag();
		addAdditionalSaveData(compound);
		buffer.writeNbt(compound);
	}

	@Override
	public void readSpawnData(FriendlyByteBuf additionalData) {
		readAdditionalSaveData(additionalData.readNbt());
	}

	@Override
	public ItemRequirement getRequiredItems() {
		return new ItemRequirement(ItemUseType.DAMAGE, AllItems.SUPER_GLUE.get());
	}

	@Override
	public boolean isIgnoringBlockTriggers() {
		return true;
	}

	public boolean contains(BlockPos pos) {
		return getBoundingBox().contains(Vec3.atCenterOf(pos));
	}

	@Override
	public PushReaction getPistonPushReaction() {
		return PushReaction.IGNORE;
	}

	@Override
	public PortalInfo findDimensionEntryPoint(ServerLevel pDestination) {
		portalEntrancePos = blockPosition();
		return super.findDimensionEntryPoint(pDestination);
	}

	public void spawnParticles() {
		AABB bb = getBoundingBox();
		Vec3 origin = new Vec3(bb.minX, bb.minY, bb.minZ);
		Vec3 extents = new Vec3(bb.getXsize(), bb.getYsize(), bb.getZsize());

		if (!(level() instanceof ServerLevel slevel))
			return;

		for (Axis axis : Iterate.axes) {
			AxisDirection positive = AxisDirection.POSITIVE;
			double max = axis.choose(extents.x, extents.y, extents.z);
			Vec3 normal = Vec3.atLowerCornerOf(Direction.fromAxisAndDirection(axis, positive)
					.getNormal());
			for (Axis axis2 : Iterate.axes) {
				if (axis2 == axis)
					continue;
				double max2 = axis2.choose(extents.x, extents.y, extents.z);
				Vec3 normal2 = Vec3.atLowerCornerOf(Direction.fromAxisAndDirection(axis2, positive)
						.getNormal());
				for (Axis axis3 : Iterate.axes) {
					if (axis3 == axis2 || axis3 == axis)
						continue;
					double max3 = axis3.choose(extents.x, extents.y, extents.z);
					Vec3 normal3 = Vec3.atLowerCornerOf(Direction.fromAxisAndDirection(axis3, positive)
							.getNormal());

					for (int i = 0; i <= max * 2; i++) {
						for (int o1 : Iterate.zeroAndOne) {
							for (int o2 : Iterate.zeroAndOne) {
								Vec3 v = origin.add(normal.scale(i / 2f))
										.add(normal2.scale(max2 * o1))
										.add(normal3.scale(max3 * o2));

								slevel.sendParticles(ParticleTypes.ITEM_SLIME, v.x, v.y, v.z, 1, 0, 0, 0, 0);

							}
						}
					}
					break;
				}
				break;
			}
		}
	}
}<|MERGE_RESOLUTION|>--- conflicted
+++ resolved
@@ -265,13 +265,8 @@
 	}
 
 	@Override
-<<<<<<< HEAD
-	public Packet<?> getAddEntityPacket() {
+	public Packet<ClientGamePacketListener> getAddEntityPacket() {
 		return ExtraSpawnDataEntity.createExtraDataSpawnPacket(this);
-=======
-	public Packet<ClientGamePacketListener> getAddEntityPacket() {
-		return NetworkHooks.getEntitySpawningPacket(this);
->>>>>>> e6759d8e
 	}
 
 	@Override
