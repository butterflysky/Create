--- conflicted
+++ resolved
@@ -27,15 +27,9 @@
 
 	protected void setContraptionBlockData(AbstractContraptionEntity contraptionEntity, BlockPos pos,
 		StructureBlockInfo info) {
-<<<<<<< HEAD
-		contraptionEntity.contraption.blocks.put(pos, info);
-		if (contraptionEntity.level.isClientSide)
-			EnvExecutor.runWhenOn(EnvType.CLIENT, () -> () -> invalidate(contraptionEntity.contraption));
-=======
 		if (contraptionEntity.level.isClientSide())
 			return;
 		contraptionEntity.setBlock(pos, info);
->>>>>>> aa2cff6b
 	}
 
 	@Environment(EnvType.CLIENT)
