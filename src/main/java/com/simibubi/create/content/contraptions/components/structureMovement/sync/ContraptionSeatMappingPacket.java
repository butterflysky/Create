--- conflicted
+++ resolved
@@ -12,11 +12,6 @@
 import net.minecraft.client.Minecraft;
 import net.minecraft.network.FriendlyByteBuf;
 import net.minecraft.world.entity.Entity;
-<<<<<<< HEAD
-=======
-import net.minecraft.world.phys.Vec3;
-import net.minecraftforge.network.NetworkEvent.Context;
->>>>>>> 96b76a83
 
 public class ContraptionSeatMappingPacket extends SimplePacketBase {
 
@@ -27,7 +22,7 @@
 	public ContraptionSeatMappingPacket(int entityID, Map<UUID, Integer> mapping) {
 		this(entityID, mapping, -1);
 	}
-	
+
 	public ContraptionSeatMappingPacket(int entityID, Map<UUID, Integer> mapping, int dismountedID) {
 		this.entityID = entityID;
 		this.mapping = mapping;
@@ -62,7 +57,7 @@
 				if (!(entityByID instanceof AbstractContraptionEntity))
 					return;
 				AbstractContraptionEntity contraptionEntity = (AbstractContraptionEntity) entityByID;
-				
+
 				if (dismountedID != -1) {
 					Entity dismountedByID = Minecraft.getInstance().level.getEntity(dismountedID);
 					if (Minecraft.getInstance().player != dismountedByID)
@@ -72,7 +67,7 @@
 						dismountedByID.getPersistentData()
 							.put("ContraptionDismountLocation", VecHelper.writeNBT(transformedVector));
 				}
-				
+
 				contraptionEntity.getContraption()
 					.setSeatMapping(mapping);
 			});
