--- conflicted
+++ resolved
@@ -88,12 +88,7 @@
 		return pos.relative(state.getValue(FACING).getOpposite());
 	}
 
-<<<<<<< HEAD
-	@Nullable
 	@Environment(EnvType.CLIENT)
-=======
-	@OnlyIn(Dist.CLIENT)
->>>>>>> 329be0d9
 	public abstract PartialModel getFrameModel();
 
 	protected abstract boolean isValidBaseBlock(BlockState baseBlock, BlockGetter world, BlockPos pos);
