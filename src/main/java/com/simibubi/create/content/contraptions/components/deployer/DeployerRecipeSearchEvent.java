package com.simibubi.create.content.contraptions.components.deployer;

import java.util.Optional;
import java.util.function.Supplier;

import javax.annotation.Nullable;

import io.github.fabricators_of_create.porting_lib.transfer.item.ItemStackHandlerContainer;
import net.fabricmc.fabric.api.event.Event;
import net.fabricmc.fabric.api.event.EventFactory;
import net.minecraft.world.Container;
import net.minecraft.world.item.crafting.Recipe;

<<<<<<< HEAD
public class DeployerRecipeSearchEvent {
	private boolean canceled = false;
	private final DeployerTileEntity tileEntity;
	private final ItemStackHandlerContainer inventory;
=======
public class DeployerRecipeSearchEvent extends Event {
	private final DeployerBlockEntity blockEntity;
	private final RecipeWrapper inventory;
>>>>>>> 03feeb71
	@Nullable
	Recipe<? extends Container> recipe = null;
	private int maxPriority = 0;

<<<<<<< HEAD
	public static final Event<DeployerRecipeSearchCallback> EVENT = EventFactory.createArrayBacked(DeployerRecipeSearchCallback.class, callbacks -> (event) -> {
		for (DeployerRecipeSearchCallback callback : callbacks) {
			callback.handle(event);
		}
	});

	@FunctionalInterface
	public interface DeployerRecipeSearchCallback {
		void handle(DeployerRecipeSearchEvent event);
	}

	public DeployerRecipeSearchEvent(DeployerTileEntity tileEntity, ItemStackHandlerContainer inventory) {
		this.tileEntity = tileEntity;
=======
	public DeployerRecipeSearchEvent(DeployerBlockEntity blockEntity, RecipeWrapper inventory) {
		this.blockEntity = blockEntity;
>>>>>>> 03feeb71
		this.inventory = inventory;
	}

//	@Override
//	public boolean isCancelable() {
//		return true;
//	}

	public void cancel() {
		canceled = true;
	}

	public DeployerBlockEntity getBlockEntity() {
		return blockEntity;
	}

	public ItemStackHandlerContainer getInventory() {
		return inventory;
	}

	// lazyness to not scan for recipes that aren't selected
	public boolean shouldAddRecipeWithPriority(int priority) {
		return !canceled && priority > maxPriority;
	}

	@Nullable
	public Recipe<? extends Container> getRecipe() {
		if (canceled)
			return null;
		return recipe;
	}

	public void addRecipe(Supplier<Optional<? extends Recipe<? extends Container>>> recipeSupplier, int priority) {
		if (!shouldAddRecipeWithPriority(priority))
			return;
		recipeSupplier.get().ifPresent(newRecipe -> {
			this.recipe = newRecipe;
			maxPriority = priority;
		});
	}
}<|MERGE_RESOLUTION|>--- conflicted
+++ resolved
@@ -11,21 +11,14 @@
 import net.minecraft.world.Container;
 import net.minecraft.world.item.crafting.Recipe;
 
-<<<<<<< HEAD
 public class DeployerRecipeSearchEvent {
 	private boolean canceled = false;
-	private final DeployerTileEntity tileEntity;
+	private final DeployerBlockEntity blockEntity;
 	private final ItemStackHandlerContainer inventory;
-=======
-public class DeployerRecipeSearchEvent extends Event {
-	private final DeployerBlockEntity blockEntity;
-	private final RecipeWrapper inventory;
->>>>>>> 03feeb71
 	@Nullable
 	Recipe<? extends Container> recipe = null;
 	private int maxPriority = 0;
 
-<<<<<<< HEAD
 	public static final Event<DeployerRecipeSearchCallback> EVENT = EventFactory.createArrayBacked(DeployerRecipeSearchCallback.class, callbacks -> (event) -> {
 		for (DeployerRecipeSearchCallback callback : callbacks) {
 			callback.handle(event);
@@ -37,12 +30,8 @@
 		void handle(DeployerRecipeSearchEvent event);
 	}
 
-	public DeployerRecipeSearchEvent(DeployerTileEntity tileEntity, ItemStackHandlerContainer inventory) {
-		this.tileEntity = tileEntity;
-=======
-	public DeployerRecipeSearchEvent(DeployerBlockEntity blockEntity, RecipeWrapper inventory) {
+	public DeployerRecipeSearchEvent(DeployerBlockEntity blockEntity, ItemStackHandlerContainer inventory) {
 		this.blockEntity = blockEntity;
->>>>>>> 03feeb71
 		this.inventory = inventory;
 	}
 
