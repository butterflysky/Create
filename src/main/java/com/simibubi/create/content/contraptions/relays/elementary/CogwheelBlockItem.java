package com.simibubi.create.content.contraptions.relays.elementary;

import static com.simibubi.create.content.contraptions.base.RotatedPillarKineticBlock.AXIS;

import java.util.List;
import java.util.function.Predicate;

import com.simibubi.create.AllBlocks;
import com.simibubi.create.AllShapes;
import com.simibubi.create.content.contraptions.base.DirectionalKineticBlock;
import com.simibubi.create.content.contraptions.base.HorizontalKineticBlock;
import com.simibubi.create.content.contraptions.base.IRotate;
import com.simibubi.create.foundation.advancement.AllTriggers;
import com.simibubi.create.foundation.utility.Iterate;
import com.simibubi.create.foundation.utility.VecHelper;
import com.simibubi.create.foundation.utility.placement.IPlacementHelper;
import com.simibubi.create.foundation.utility.placement.PlacementHelpers;
import com.simibubi.create.foundation.utility.placement.PlacementOffset;

import mcp.MethodsReturnNonnullByDefault;
import net.minecraft.block.BlockState;
import net.minecraft.entity.player.PlayerEntity;
import net.minecraft.item.BlockItem;
import net.minecraft.item.BlockItemUseContext;
import net.minecraft.item.ItemStack;
import net.minecraft.util.ActionResultType;
import net.minecraft.util.Direction;
import net.minecraft.util.Direction.Axis;
import net.minecraft.util.Direction.AxisDirection;
import net.minecraft.util.math.BlockPos;
import net.minecraft.util.math.BlockRayTraceResult;
import net.minecraft.world.World;

public class CogwheelBlockItem extends BlockItem {

	boolean large;

	private final int placementHelperId;
	private final int integratedCogHelperId;

	public CogwheelBlockItem(CogWheelBlock block, Properties builder) {
		super(block, builder);
		large = block.isLarge;

		placementHelperId = PlacementHelpers.register(large ? new LargeCogHelper() : new SmallCogHelper());
		integratedCogHelperId = large ? PlacementHelpers.register(new IntegratedCogHelper()) : -1;
	}

	@Override
	public ActionResultType tryPlace(BlockItemUseContext context) {
		World world = context.getWorld();
		BlockPos pos = context.getPos()
			.offset(context.getFace()
				.getOpposite());
		BlockState state = world.getBlockState(pos);

		IPlacementHelper helper = PlacementHelpers.get(placementHelperId);
		PlayerEntity player = context.getPlayer();

		if (helper.matchesState(state)) {
			PlacementOffset offset = helper.getOffset(world, state, pos,
				new BlockRayTraceResult(context.getHitVec(), context.getFace(), pos, true));

			if (!offset.isReplaceable(world))
				return super.tryPlace(context);

			offset.placeInWorld(world, this, player, context.getItem());
			triggerShiftingGearsAdvancement(world, new BlockPos(offset.getPos()), offset.getTransform()
				.apply(getBlock().getDefaultState()), player);

			return ActionResultType.SUCCESS;
		}

		if (integratedCogHelperId != -1) {
			helper = PlacementHelpers.get(integratedCogHelperId);

			if (helper.matchesState(state)) {
				PlacementOffset offset = helper.getOffset(world, state, pos,
					new BlockRayTraceResult(context.getHitVec(), context.getFace(), pos, true));

				if (!offset.isReplaceable(world))
					return super.tryPlace(context);

				offset.placeInWorld(world, this, player, context.getItem());
				triggerShiftingGearsAdvancement(world, new BlockPos(offset.getPos()), offset.getTransform()
					.apply(getBlock().getDefaultState()), player);

				return ActionResultType.SUCCESS;
			}
		}

		return super.tryPlace(context);
<<<<<<< HEAD

		/*if (!(placedOnState.getBlock() instanceof CogWheelBlock))
			return super.tryPlace(context);
		if (face.getAxis() == placedOnState.get(CogWheelBlock.AXIS))
			return super.tryPlace(context);

		boolean placedOnLarge = CogWheelBlock.isLargeCog(placedOnState);
		if (placedOnLarge || large) {

			boolean largeOnLarge = placedOnLarge && large;
			Axis offsetAxis = Axis.X;
			for (Axis axis : Axis.values()) {
				if (placedOnState.get(CogWheelBlock.AXIS) == axis)
					continue;
				if (axis == face.getAxis())
					continue;
				offsetAxis = axis;
			}

			if (largeOnLarge)
				offsetAxis = placedOnState.get(CogWheelBlock.AXIS);

			Vector3d hitVec = context.getHitVec().subtract(VecHelper.getCenterOf(placedOnPos));
			hitVec = hitVec
					.mul(Vector3d.of(Direction.getFacingFromAxis(AxisDirection.POSITIVE, offsetAxis).getDirectionVec()));

			BlockPos correctPos =
				context.getPos().add(Math.signum(hitVec.x), Math.signum(hitVec.y), Math.signum(hitVec.z));

			if (context.getWorld().getBlockState(correctPos).getMaterial().isReplaceable())
				context = BlockItemUseContext.func_221536_a(context, correctPos, largeOnLarge ? face
						: Direction.getFacingFromAxis(AxisDirection.POSITIVE, placedOnState.get(CogWheelBlock.AXIS)));
			else
				return ActionResultType.FAIL;
		}

		return super.tryPlace(context);*/
=======
>>>>>>> 3cdbf47c
	}

	@Override
	// Trigger cogwheel criterion
	protected boolean placeBlock(BlockItemUseContext context, BlockState state) {
		triggerShiftingGearsAdvancement(context.getWorld(), context.getPos(), state, context.getPlayer());
		return super.placeBlock(context, state);
	}

	protected void triggerShiftingGearsAdvancement(World world, BlockPos pos, BlockState state, PlayerEntity player) {
		if (world.isRemote || player == null)
			return;

		Axis axis = state.get(CogWheelBlock.AXIS);
		for (Axis perpendicular1 : Iterate.axes) {
			if (perpendicular1 == axis)
				continue;
			Direction d1 = Direction.getFacingFromAxis(AxisDirection.POSITIVE, perpendicular1);
			for (Axis perpendicular2 : Iterate.axes) {
				if (perpendicular1 == perpendicular2)
					continue;
				if (axis == perpendicular2)
					continue;
				Direction d2 = Direction.getFacingFromAxis(AxisDirection.POSITIVE, perpendicular2);
				for (int offset1 : Iterate.positiveAndNegative) {
					for (int offset2 : Iterate.positiveAndNegative) {
						BlockPos connectedPos = pos.offset(d1, offset1)
							.offset(d2, offset2);
						BlockState blockState = world.getBlockState(connectedPos);
						if (!(blockState.getBlock() instanceof CogWheelBlock))
							continue;
						if (blockState.get(CogWheelBlock.AXIS) != axis)
							continue;
						if (AllBlocks.LARGE_COGWHEEL.has(blockState) == large)
							continue;
						AllTriggers.triggerFor(AllTriggers.SHIFTING_GEARS, player);
					}
				}
			}
		}
	}

	@MethodsReturnNonnullByDefault
	private static class SmallCogHelper extends DiagonalCogHelper {

		@Override
		public Predicate<ItemStack> getItemPredicate() {
			return AllBlocks.COGWHEEL::isIn;
		}

		@Override
		public PlacementOffset getOffset(World world, BlockState state, BlockPos pos, BlockRayTraceResult ray) {
			if (hitOnShaft(state, ray))
				return PlacementOffset.fail();

			if (!((CogWheelBlock) state.getBlock()).isLarge) {
				List<Direction> directions =
					IPlacementHelper.orderedByDistanceExceptAxis(pos, ray.getHitVec(), state.get(AXIS));

				for (Direction dir : directions) {
					BlockPos newPos = pos.offset(dir);

					if (hasLargeCogwheelNeighbor(world, newPos, state.get(AXIS)))
						continue;

					if (!world.getBlockState(newPos)
						.getMaterial()
						.isReplaceable())
						continue;

					return PlacementOffset.success(newPos, s -> s.with(AXIS, state.get(AXIS)));

				}

				return PlacementOffset.fail();
			}

			return super.getOffset(world, state, pos, ray);
		}

		@Override
		public void renderAt(BlockPos pos, BlockState state, BlockRayTraceResult ray, PlacementOffset offset) {
			IPlacementHelper.renderArrow(VecHelper.getCenterOf(pos), VecHelper.getCenterOf(offset.getPos()),
				Direction.getFacingFromAxis(Direction.AxisDirection.POSITIVE, state.get(AXIS)),
				((CogWheelBlock) state.getBlock()).isLarge ? 1.5D : 0.75D);
		}
	}

	@MethodsReturnNonnullByDefault
	private static class LargeCogHelper extends DiagonalCogHelper {

		@Override
		public Predicate<ItemStack> getItemPredicate() {
			return AllBlocks.LARGE_COGWHEEL::isIn;
		}

		@Override
		public PlacementOffset getOffset(World world, BlockState state, BlockPos pos, BlockRayTraceResult ray) {
			if (hitOnShaft(state, ray))
				return PlacementOffset.fail();

			if (((CogWheelBlock) state.getBlock()).isLarge) {
				Direction side = IPlacementHelper.orderedByDistanceOnlyAxis(pos, ray.getHitVec(), state.get(AXIS))
					.get(0);
				List<Direction> directions =
					IPlacementHelper.orderedByDistanceExceptAxis(pos, ray.getHitVec(), state.get(AXIS));
				for (Direction dir : directions) {
					BlockPos newPos = pos.offset(dir)
						.offset(side);
					if (!world.getBlockState(newPos)
						.getMaterial()
						.isReplaceable())
						continue;

					return PlacementOffset.success(newPos, s -> s.with(AXIS, dir.getAxis()));
				}

				return PlacementOffset.fail();
			}

			return super.getOffset(world, state, pos, ray);
		}
	}

	@MethodsReturnNonnullByDefault
	public abstract static class DiagonalCogHelper implements IPlacementHelper {

		@Override
		public Predicate<BlockState> getStatePredicate() {
			return s -> s.getBlock() instanceof CogWheelBlock;
		}

		@Override
		public PlacementOffset getOffset(World world, BlockState state, BlockPos pos, BlockRayTraceResult ray) {
			// diagonal gears of different size
			Direction closest = IPlacementHelper.orderedByDistanceExceptAxis(pos, ray.getHitVec(), state.get(AXIS))
				.get(0);
			List<Direction> directions = IPlacementHelper.orderedByDistanceExceptAxis(pos, ray.getHitVec(),
				state.get(AXIS), d -> d.getAxis() != closest.getAxis());

			for (Direction dir : directions) {
				BlockPos newPos = pos.offset(dir)
					.offset(closest);
				if (!world.getBlockState(newPos)
					.getMaterial()
					.isReplaceable())
					continue;

				if (AllBlocks.COGWHEEL.has(state) && hasSmallCogwheelNeighbor(world, newPos, state.get(AXIS)))
					continue;

				return PlacementOffset.success(newPos, s -> s.with(AXIS, state.get(AXIS)));
			}

			return PlacementOffset.fail();
		}

		@Override
		public void renderAt(BlockPos pos, BlockState state, BlockRayTraceResult ray, PlacementOffset offset) {
			IPlacementHelper.renderArrow(VecHelper.getCenterOf(pos), VecHelper.getCenterOf(offset.getPos()),
				Direction.getFacingFromAxis(Direction.AxisDirection.POSITIVE, state.get(AXIS)), 1D);
		}

		protected boolean hitOnShaft(BlockState state, BlockRayTraceResult ray) {
			return AllShapes.SIX_VOXEL_POLE.get(state.get(AXIS))
				.getBoundingBox()
				.grow(0.001)
				.contains(ray.getHitVec()
					.subtract(ray.getHitVec()
						.align(Iterate.axisSet)));
		}

		static public boolean hasLargeCogwheelNeighbor(World world, BlockPos pos, Direction.Axis axis) {
			for (Direction dir : Iterate.directions) {
				if (dir.getAxis() == axis)
					continue;

				if (AllBlocks.LARGE_COGWHEEL.has(world.getBlockState(pos.offset(dir))))
					return true;
			}

			return false;
		}

		static public boolean hasSmallCogwheelNeighbor(World world, BlockPos pos, Direction.Axis axis) {
			for (Direction dir : Iterate.directions) {
				if (dir.getAxis() == axis)
					continue;

				if (AllBlocks.COGWHEEL.has(world.getBlockState(pos.offset(dir))))
					return true;
			}

			return false;
		}
	}

	@MethodsReturnNonnullByDefault
	public static class IntegratedCogHelper implements IPlacementHelper {

		@Override
		public Predicate<ItemStack> getItemPredicate() {
			return AllBlocks.LARGE_COGWHEEL::isIn;
		}

		@Override
		public Predicate<BlockState> getStatePredicate() {
			return s -> !AllBlocks.COGWHEEL.has(s) && s.getBlock() instanceof IRotate
				&& ((IRotate) s.getBlock()).hasIntegratedCogwheel(null, null, null);
		}

		@Override
		public PlacementOffset getOffset(World world, BlockState state, BlockPos pos, BlockRayTraceResult ray) {
			Direction face = ray.getFace();
			Axis newAxis;

<<<<<<< HEAD
			if (state.contains(HorizontalKineticBlock.HORIZONTAL_FACING))
				newAxis = state.get(HorizontalKineticBlock.HORIZONTAL_FACING).getAxis();
			else if (state.contains(DirectionalKineticBlock.FACING))
				newAxis = state.get(DirectionalKineticBlock.FACING).getAxis();
=======
			if (state.has(HorizontalKineticBlock.HORIZONTAL_FACING))
				newAxis = state.get(HorizontalKineticBlock.HORIZONTAL_FACING)
					.getAxis();
			else if (state.has(DirectionalKineticBlock.FACING))
				newAxis = state.get(DirectionalKineticBlock.FACING)
					.getAxis();
>>>>>>> 3cdbf47c
			else
				newAxis = Axis.Y;

			if (face.getAxis() == newAxis)
				return PlacementOffset.fail();

			List<Direction> directions =
				IPlacementHelper.orderedByDistanceExceptAxis(pos, ray.getHitVec(), face.getAxis(), newAxis);

			for (Direction d : directions) {
				BlockPos newPos = pos.offset(face)
					.offset(d);

				if (!world.getBlockState(newPos)
					.getMaterial()
					.isReplaceable())
					continue;

				if (DiagonalCogHelper.hasLargeCogwheelNeighbor(world, newPos, newAxis)
					|| DiagonalCogHelper.hasSmallCogwheelNeighbor(world, newPos, newAxis))
					return PlacementOffset.fail();

				return PlacementOffset.success(newPos, s -> s.with(CogWheelBlock.AXIS, newAxis));
			}

			return PlacementOffset.fail();
		}

		@Override
		public void renderAt(BlockPos pos, BlockState state, BlockRayTraceResult ray, PlacementOffset offset) {
			IPlacementHelper.renderArrow(VecHelper.getCenterOf(pos), VecHelper.getCenterOf(offset.getPos()),
				Direction.getFacingFromAxis(Direction.AxisDirection.POSITIVE, offset.getTransform()
					.apply(AllBlocks.LARGE_COGWHEEL.getDefaultState())
					.get(AXIS)));
		}
	}
}<|MERGE_RESOLUTION|>--- conflicted
+++ resolved
@@ -90,46 +90,6 @@
 		}
 
 		return super.tryPlace(context);
-<<<<<<< HEAD
-
-		/*if (!(placedOnState.getBlock() instanceof CogWheelBlock))
-			return super.tryPlace(context);
-		if (face.getAxis() == placedOnState.get(CogWheelBlock.AXIS))
-			return super.tryPlace(context);
-
-		boolean placedOnLarge = CogWheelBlock.isLargeCog(placedOnState);
-		if (placedOnLarge || large) {
-
-			boolean largeOnLarge = placedOnLarge && large;
-			Axis offsetAxis = Axis.X;
-			for (Axis axis : Axis.values()) {
-				if (placedOnState.get(CogWheelBlock.AXIS) == axis)
-					continue;
-				if (axis == face.getAxis())
-					continue;
-				offsetAxis = axis;
-			}
-
-			if (largeOnLarge)
-				offsetAxis = placedOnState.get(CogWheelBlock.AXIS);
-
-			Vector3d hitVec = context.getHitVec().subtract(VecHelper.getCenterOf(placedOnPos));
-			hitVec = hitVec
-					.mul(Vector3d.of(Direction.getFacingFromAxis(AxisDirection.POSITIVE, offsetAxis).getDirectionVec()));
-
-			BlockPos correctPos =
-				context.getPos().add(Math.signum(hitVec.x), Math.signum(hitVec.y), Math.signum(hitVec.z));
-
-			if (context.getWorld().getBlockState(correctPos).getMaterial().isReplaceable())
-				context = BlockItemUseContext.func_221536_a(context, correctPos, largeOnLarge ? face
-						: Direction.getFacingFromAxis(AxisDirection.POSITIVE, placedOnState.get(CogWheelBlock.AXIS)));
-			else
-				return ActionResultType.FAIL;
-		}
-
-		return super.tryPlace(context);*/
-=======
->>>>>>> 3cdbf47c
 	}
 
 	@Override
@@ -346,19 +306,12 @@
 			Direction face = ray.getFace();
 			Axis newAxis;
 
-<<<<<<< HEAD
 			if (state.contains(HorizontalKineticBlock.HORIZONTAL_FACING))
-				newAxis = state.get(HorizontalKineticBlock.HORIZONTAL_FACING).getAxis();
-			else if (state.contains(DirectionalKineticBlock.FACING))
-				newAxis = state.get(DirectionalKineticBlock.FACING).getAxis();
-=======
-			if (state.has(HorizontalKineticBlock.HORIZONTAL_FACING))
 				newAxis = state.get(HorizontalKineticBlock.HORIZONTAL_FACING)
 					.getAxis();
-			else if (state.has(DirectionalKineticBlock.FACING))
+			else if (state.contains(DirectionalKineticBlock.FACING))
 				newAxis = state.get(DirectionalKineticBlock.FACING)
 					.getAxis();
->>>>>>> 3cdbf47c
 			else
 				newAxis = Axis.Y;
 
