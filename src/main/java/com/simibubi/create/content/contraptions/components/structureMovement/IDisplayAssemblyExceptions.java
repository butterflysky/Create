package com.simibubi.create.content.contraptions.components.structureMovement;

import java.util.Arrays;
import java.util.List;

import com.simibubi.create.content.contraptions.goggles.IHaveGoggleInformation;
import com.simibubi.create.foundation.item.TooltipHelper;
import com.simibubi.create.foundation.utility.Components;
import com.simibubi.create.foundation.utility.Lang;

import net.minecraft.ChatFormatting;
import net.minecraft.network.chat.Component;

public interface IDisplayAssemblyExceptions {

	default boolean addExceptionToTooltip(List<Component> tooltip) {
		AssemblyException e = getLastAssemblyException();
		if (e == null)
			return false;

		if (!tooltip.isEmpty())
<<<<<<< HEAD
			tooltip.add(Component.empty());
=======
			tooltip.add(Components.immutableEmpty());
>>>>>>> 9c8df2ff

		tooltip.add(IHaveGoggleInformation.componentSpacing.plainCopy()
			.append(Lang.translateDirect("gui.assembly.exception")
				.withStyle(ChatFormatting.GOLD)));

		String text = e.component.getString();
		Arrays.stream(text.split("\n"))
			.forEach(l -> TooltipHelper.cutStringTextComponent(l, ChatFormatting.GRAY, ChatFormatting.WHITE)
				.forEach(c -> tooltip.add(IHaveGoggleInformation.componentSpacing.plainCopy()
					.append(c))));

		return true;
	}

	AssemblyException getLastAssemblyException();

}<|MERGE_RESOLUTION|>--- conflicted
+++ resolved
@@ -19,11 +19,7 @@
 			return false;
 
 		if (!tooltip.isEmpty())
-<<<<<<< HEAD
-			tooltip.add(Component.empty());
-=======
 			tooltip.add(Components.immutableEmpty());
->>>>>>> 9c8df2ff
 
 		tooltip.add(IHaveGoggleInformation.componentSpacing.plainCopy()
 			.append(Lang.translateDirect("gui.assembly.exception")
