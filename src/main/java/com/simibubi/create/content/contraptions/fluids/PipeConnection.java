package com.simibubi.create.content.contraptions.fluids;

import java.util.Optional;
import java.util.Random;
import java.util.function.Predicate;

import com.simibubi.create.foundation.blockEntity.BlockEntityBehaviour;
import com.simibubi.create.foundation.utility.BlockFace;
import com.simibubi.create.foundation.utility.Couple;
import com.simibubi.create.foundation.utility.Iterate;
import com.simibubi.create.foundation.utility.VecHelper;
import com.simibubi.create.foundation.utility.animation.LerpedFloat;
import io.github.fabricators_of_create.porting_lib.util.FluidStack;
import com.tterrag.registrate.fabric.EnvExecutor;

import net.fabricmc.api.EnvType;
import net.fabricmc.api.Environment;
import net.minecraft.client.Minecraft;
import net.minecraft.core.BlockPos;
import net.minecraft.core.Direction;
import net.minecraft.core.particles.ParticleOptions;
import net.minecraft.nbt.CompoundTag;
import net.minecraft.nbt.FloatTag;
import net.minecraft.nbt.ListTag;
import net.minecraft.nbt.Tag;
import net.minecraft.util.Mth;
import net.minecraft.world.entity.Entity;
import net.minecraft.world.level.Level;
import net.minecraft.world.level.chunk.ChunkStatus;
import net.minecraft.world.level.material.Fluids;
import net.minecraft.world.phys.Vec3;

public class PipeConnection {

	public Direction side;

	// Layer I
	Couple<Float> pressure; // [inbound, outward]
	Optional<FlowSource> source;
	Optional<FlowSource> previousSource;

	// Layer II
	Optional<Flow> flow;
	boolean particleSplashNextTick;

	// Layer III
	Optional<FluidNetwork> network; // not serialized

	public PipeConnection(Direction side) {
		this.side = side;
		pressure = Couple.create(() -> 0f);
		flow = Optional.empty();
		previousSource = Optional.empty();
		source = Optional.empty();
		network = Optional.empty();
		particleSplashNextTick = false;
	}

	public FluidStack getProvidedFluid() {
		FluidStack empty = FluidStack.EMPTY;
		if (!hasFlow())
			return empty;
		Flow flow = this.flow.get();
		if (!flow.inbound)
			return empty;
		if (!flow.complete)
			return empty;
		return flow.fluid;
	}

	public boolean flipFlowsIfPressureReversed() {
		if (!hasFlow())
			return false;
		boolean singlePressure = comparePressure() != 0 && (getInboundPressure() == 0 || getOutwardPressure() == 0);
		Flow flow = this.flow.get();
		if (!singlePressure || comparePressure() < 0 == flow.inbound)
			return false;
		flow.inbound = !flow.inbound;
		if (!flow.complete)
			this.flow = Optional.empty();
		return true;
	}

	public void manageSource(Level world, BlockPos pos) {
		if (!source.isPresent() && !determineSource(world, pos))
			return;
		FlowSource flowSource = source.get();
		flowSource.manageSource(world);
	}

	public boolean manageFlows(Level world, BlockPos pos, FluidStack internalFluid,
		Predicate<FluidStack> extractionPredicate) {

		// Only keep network if still valid
		Optional<FluidNetwork> retainedNetwork = network;
		network = Optional.empty();

		// chunk border
		if (!source.isPresent() && !determineSource(world, pos))
			return false;
		FlowSource flowSource = source.get();

		if (!hasFlow()) {
			if (!hasPressure())
				return false;

			// Try starting a new flow
			boolean prioritizeInbound = comparePressure() < 0;
			for (boolean trueFalse : Iterate.trueAndFalse) {
				boolean inbound = prioritizeInbound == trueFalse;
				if (pressure.get(inbound) == 0)
					continue;
				if (tryStartingNewFlow(inbound, inbound ? flowSource.provideFluid(extractionPredicate) : internalFluid))
					return true;
			}
			return false;
		}

		// Manage existing flow
		Flow flow = this.flow.get();
		FluidStack provided = flow.inbound ? flowSource.provideFluid(extractionPredicate) : internalFluid;
		if (!hasPressure() || provided.isEmpty() || !provided.isFluidEqual(flow.fluid)) {
			this.flow = Optional.empty();
			return true;
		}

		// Overwrite existing flow
		if (flow.inbound != comparePressure() < 0) {
			boolean inbound = !flow.inbound;
			if (inbound && !provided.isEmpty() || !inbound && !internalFluid.isEmpty()) {
				FluidPropagator.resetAffectedFluidNetworks(world, pos, side);
				tryStartingNewFlow(inbound, inbound ? flowSource.provideFluid(extractionPredicate) : internalFluid);
				return true;
			}
		}

		flowSource.whileFlowPresent(world, flow.inbound);

		if (!flowSource.isEndpoint())
			return false;
		if (!flow.inbound)
			return false;

		// Layer III
		network = retainedNetwork;
		if (!hasNetwork())
			network = Optional.of(new FluidNetwork(world, new BlockFace(pos, side), flowSource::provideHandler));
		network.get()
			.tick();

		return false;
	}

	private boolean tryStartingNewFlow(boolean inbound, FluidStack providedFluid) {
		if (providedFluid.isEmpty())
			return false;
		Flow flow = new Flow(inbound, providedFluid);
		this.flow = Optional.of(flow);
		return true;
	}

	public boolean determineSource(Level world, BlockPos pos) {
		BlockPos relative = pos.relative(side);
		// cannot use world.isLoaded because it always returns true on client
		if (world.getChunk(relative.getX() >> 4, relative.getZ() >> 4, ChunkStatus.FULL, false) == null)
			return false;

		BlockFace location = new BlockFace(pos, side);
		if (FluidPropagator.isOpenEnd(world, pos, side)) {
			if (previousSource.orElse(null) instanceof OpenEndedPipe)
				source = previousSource;
			else
				source = Optional.of(new OpenEndedPipe(location));
			return true;
		}

		if (FluidPropagator.hasFluidCapability(world, location.getConnectedPos(), side.getOpposite())) {
			source = Optional.of(new FlowSource.FluidHandler(location));
			return true;
		}

		FluidTransportBehaviour behaviour =
			BlockEntityBehaviour.get(world, relative, FluidTransportBehaviour.TYPE);
		source = Optional.of(behaviour == null ? new FlowSource.Blocked(location) : new FlowSource.OtherPipe(location));
		return true;
	}

	public void tickFlowProgress(Level world, BlockPos pos) {
		if (!hasFlow())
			return;
		Flow flow = this.flow.get();
		if (flow.fluid.isEmpty() || flow.fluid.getFluid().isSame(Fluids.EMPTY))
			return;

		if (world.isClientSide) {
			if (!source.isPresent())
				determineSource(world, pos);

			spawnParticles(world, pos, flow.fluid);
			if (particleSplashNextTick)
				spawnSplashOnRim(world, pos, flow.fluid);
			particleSplashNextTick = false;
		}

<<<<<<< HEAD
		float flowSpeed = (1 / 32f + Mth.clamp(pressure.get(flow.inbound) / 512f, 0, 1) * 31 / 32f);
=======
		float flowSpeed = 1 / 32f + Mth.clamp(pressure.get(flow.inbound) / 128f, 0, 1) * 31 / 32f;
>>>>>>> 03feeb71
		flow.progress.setValue(Math.min(flow.progress.getValue() + flowSpeed, 1));
		if (flow.progress.getValue() >= 1) 
			flow.complete = true;
	}

	public void serializeNBT(CompoundTag tag, boolean clientPacket) {
		CompoundTag connectionData = new CompoundTag();
		tag.put(side.getName(), connectionData);

		if (hasPressure()) {
			ListTag pressureData = new ListTag();
			pressureData.add(FloatTag.valueOf(getInboundPressure()));
			pressureData.add(FloatTag.valueOf(getOutwardPressure()));
			connectionData.put("Pressure", pressureData);
		}

		if (hasOpenEnd())
			connectionData.put("OpenEnd", ((OpenEndedPipe) source.get()).serializeNBT());

		if (hasFlow()) {
			CompoundTag flowData = new CompoundTag();
			Flow flow = this.flow.get();
			flow.fluid.writeToNBT(flowData);
			flowData.putBoolean("In", flow.inbound);
			if (!flow.complete)
				flowData.put("Progress", flow.progress.writeNBT());
			connectionData.put("Flow", flowData);
		}

	}

	private boolean hasOpenEnd() {
		return source.orElse(null) instanceof OpenEndedPipe;
	}

	public void deserializeNBT(CompoundTag tag, BlockPos blockEntityPos, boolean clientPacket) {
		CompoundTag connectionData = tag.getCompound(side.getName());

		if (connectionData.contains("Pressure")) {
			ListTag pressureData = connectionData.getList("Pressure", Tag.TAG_FLOAT);
			pressure = Couple.create(pressureData.getFloat(0), pressureData.getFloat(1));
		} else
			pressure.replace(f -> 0f);

		source = Optional.empty();
		if (connectionData.contains("OpenEnd"))
			source = Optional.of(OpenEndedPipe.fromNBT(connectionData.getCompound("OpenEnd"), blockEntityPos));

		if (connectionData.contains("Flow")) {
			CompoundTag flowData = connectionData.getCompound("Flow");
			FluidStack fluid = FluidStack.loadFluidStackFromNBT(flowData);
			boolean inbound = flowData.getBoolean("In");
			if (!flow.isPresent()) {
				flow = Optional.of(new Flow(inbound, fluid));
				if (clientPacket)
					particleSplashNextTick = true;
			}
			Flow flow = this.flow.get();

			flow.fluid = fluid;
			flow.inbound = inbound;
			flow.complete = !flowData.contains("Progress");

			if (!flow.complete)
				flow.progress.readNBT(flowData.getCompound("Progress"), clientPacket);
			else {
				if (flow.progress.getValue() == 0)
					flow.progress.startWithValue(1);
				flow.progress.setValue(1);
			}

		} else
			flow = Optional.empty();

	}

	/**
	 * @return zero if outward == inbound <br>
	 *         positive if outward {@literal >} inbound <br>
	 *         negative if outward {@literal <} inbound
	 */
	public float comparePressure() {
		return getOutwardPressure() - getInboundPressure();
	}

	public void wipePressure() {
		this.pressure.replace(f -> 0f);
		if (this.source.isPresent())
			this.previousSource = this.source;
		this.source = Optional.empty();
		resetNetwork();
	}

	public FluidStack provideOutboundFlow() {
		if (!hasFlow())
			return FluidStack.EMPTY;
		Flow flow = this.flow.get();
		if (!flow.complete || flow.inbound)
			return FluidStack.EMPTY;
		return flow.fluid;
	}

	public void addPressure(boolean inbound, float pressure) {
		this.pressure = this.pressure.mapWithContext((f, in) -> in == inbound ? f + pressure : f);
	}

	public boolean hasPressure() {
		return getInboundPressure() != 0 || getOutwardPressure() != 0;
	}

	private float getOutwardPressure() {
		return pressure.getSecond();
	}

	private float getInboundPressure() {
		return pressure.getFirst();
	}

	public boolean hasFlow() {
		return flow.isPresent();
	}

	public boolean hasNetwork() {
		return network.isPresent();
	}

	public void resetNetwork() {
		network.ifPresent(FluidNetwork::reset);
	}

	public class Flow {

		public boolean complete;
		public boolean inbound;
		public LerpedFloat progress;
		public FluidStack fluid;

		public Flow(boolean inbound, FluidStack fluid) {
			this.inbound = inbound;
			this.fluid = fluid;
			this.progress = LerpedFloat.linear()
				.startWithValue(0);
			this.complete = false;
		}

	}

	public static final int MAX_PARTICLE_RENDER_DISTANCE = 20;
	public static final int SPLASH_PARTICLE_AMOUNT = 1;
	public static final float IDLE_PARTICLE_SPAWN_CHANCE = 1 / 1000f;
	public static final float RIM_RADIUS = 1 / 4f + 1 / 64f;
	public static final Random r = new Random();

	public void spawnSplashOnRim(Level world, BlockPos pos, FluidStack fluid) {
		EnvExecutor.runWhenOn(EnvType.CLIENT, () -> () -> spawnSplashOnRimInner(world, pos, fluid));
	}

	public void spawnParticles(Level world, BlockPos pos, FluidStack fluid) {
		EnvExecutor.runWhenOn(EnvType.CLIENT, () -> () -> spawnParticlesInner(world, pos, fluid));
	}

	@Environment(EnvType.CLIENT)
	private void spawnParticlesInner(Level world, BlockPos pos, FluidStack fluid) {
		if (world == Minecraft.getInstance().level)
			if (!isRenderEntityWithinDistance(pos))
				return;
		if (hasOpenEnd())
			spawnPouringLiquid(world, pos, fluid, 1);
		else if (r.nextFloat() < IDLE_PARTICLE_SPAWN_CHANCE)
			spawnRimParticles(world, pos, fluid, 1);
	}

	@Environment(EnvType.CLIENT)
	private void spawnSplashOnRimInner(Level world, BlockPos pos, FluidStack fluid) {
		if (world == Minecraft.getInstance().level)
			if (!isRenderEntityWithinDistance(pos))
				return;
		spawnRimParticles(world, pos, fluid, SPLASH_PARTICLE_AMOUNT);
	}

	@Environment(EnvType.CLIENT)
	private void spawnRimParticles(Level world, BlockPos pos, FluidStack fluid, int amount) {
		if (hasOpenEnd()) {
			spawnPouringLiquid(world, pos, fluid, amount);
			return;
		}

		ParticleOptions particle = FluidFX.getDrippingParticle(fluid);
		FluidFX.spawnRimParticles(world, pos, side, amount, particle, RIM_RADIUS);
	}

	@Environment(EnvType.CLIENT)
	private void spawnPouringLiquid(Level world, BlockPos pos, FluidStack fluid, int amount) {
		ParticleOptions particle = FluidFX.getFluidParticle(fluid);
		Vec3 directionVec = Vec3.atLowerCornerOf(side.getNormal());
		if (!hasFlow())
			return;
		Flow flow = this.flow.get();
		FluidFX.spawnPouringLiquid(world, pos, amount, particle, RIM_RADIUS, directionVec, flow.inbound);
	}

	@Environment(EnvType.CLIENT)
	public static boolean isRenderEntityWithinDistance(BlockPos pos) {
		Entity renderViewEntity = Minecraft.getInstance()
			.getCameraEntity();
		if (renderViewEntity == null)
			return false;
		Vec3 center = VecHelper.getCenterOf(pos);
		if (renderViewEntity.position()
			.distanceTo(center) > MAX_PARTICLE_RENDER_DISTANCE)
			return false;
		return true;
	}

//	void visualizePressure(BlockPos pos) {
//		if (!hasPressure())
//			return;
//
//		pressure.forEachWithContext((pressure, inbound) -> {
//			if (inbound)
//				return;
//
//			Vector3d directionVec = new Vector3d(side.getDirectionVec());
//			Vector3d scaleVec = directionVec.scale(-.25f * side.getAxisDirection()
//				.getOffset());
//			directionVec = directionVec.scale(inbound ? .35f : .45f);
//			CreateClient.outliner.chaseAABB("pressure" + pos.toShortString() + side.getName() + String.valueOf(inbound),
//				FluidPropagator.smallCenter.offset(directionVec.add(new Vector3d(pos)))
//					.grow(scaleVec.x, scaleVec.y, scaleVec.z)
//					.expand(0, pressure / 64f, 0)
//					.grow(1 / 64f));
//		});
//	}
//
//	void visualizeFlow(BlockPos pos) {
//		if (!hasFlow())
//			return;
//
//		Vector3d directionVec = new Vector3d(side.getDirectionVec());
//		float size = 1 / 4f;
//		float length = .5f;
//		Flow flow = this.flow.get();
//		boolean inbound = flow.inbound;
//		FluidStack fluid = flow.fluid;
//
//		if (flow.progress == null)
//			return;
//		float value = flow.progress.getValue();
//		Vector3d start = directionVec.scale(inbound ? .5 : .5f - length);
//		Vector3d offset = directionVec.scale(length * (inbound ? -1 : 1))
//			.scale(value);
//
//		Vector3d scale = new Vector3d(1, 1, 1).subtract(directionVec.scale(side.getAxisDirection()
//			.getOffset()))
//			.scale(size);
//		AABB bb = new AABB(start, start.add(offset)).offset(VecHelper.getCenterOf(pos))
//			.grow(scale.x, scale.y, scale.z);
//
//		int color = 0x7fdbda;
//		if (!fluid.isEmpty()) {
//			Fluid fluid2 = fluid.getFluid();
//			if (fluid2 == Fluids.WATER)
//				color = 0x1D4D9B;
//			else if (fluid2 == Fluids.LAVA)
//				color = 0xFF773D;
//			else
//				color = fluid2.getAttributes()
//					.getColor(fluid);
//		}
//
//		CreateClient.outliner.chaseAABB(this, bb)
//			.withFaceTexture(AllSpecialTextures.SELECTION)
//			.colored(color)
//			.lineWidth(0);
//	}

}<|MERGE_RESOLUTION|>--- conflicted
+++ resolved
@@ -202,13 +202,9 @@
 			particleSplashNextTick = false;
 		}
 
-<<<<<<< HEAD
-		float flowSpeed = (1 / 32f + Mth.clamp(pressure.get(flow.inbound) / 512f, 0, 1) * 31 / 32f);
-=======
-		float flowSpeed = 1 / 32f + Mth.clamp(pressure.get(flow.inbound) / 128f, 0, 1) * 31 / 32f;
->>>>>>> 03feeb71
+		float flowSpeed = (1 / 32f + Mth.clamp(pressure.get(flow.inbound) / 128f, 0, 1) * 31 / 32f);
 		flow.progress.setValue(Math.min(flow.progress.getValue() + flowSpeed, 1));
-		if (flow.progress.getValue() >= 1) 
+		if (flow.progress.getValue() >= 1)
 			flow.complete = true;
 	}
 
