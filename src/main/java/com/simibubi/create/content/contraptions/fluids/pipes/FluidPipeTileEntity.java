package com.simibubi.create.content.contraptions.fluids.pipes;

import java.util.List;

import com.simibubi.create.AllBlocks;
import com.simibubi.create.content.contraptions.fluids.FluidTransportBehaviour;
import com.simibubi.create.content.contraptions.relays.elementary.BracketedTileEntityBehaviour;
import com.simibubi.create.foundation.tileEntity.SmartTileEntity;
import com.simibubi.create.foundation.tileEntity.TileEntityBehaviour;

import net.minecraft.block.BlockState;
import net.minecraft.tileentity.TileEntityType;
import net.minecraft.util.Direction;
import net.minecraft.util.math.BlockPos;
import net.minecraft.world.IBlockDisplayReader;

public class FluidPipeTileEntity extends SmartTileEntity {

	public FluidPipeTileEntity(TileEntityType<?> tileEntityTypeIn) {
		super(tileEntityTypeIn);
	}

	@Override
	public void addBehaviours(List<TileEntityBehaviour> behaviours) {
		behaviours.add(new StandardPipeFluidTransportBehaviour(this));
		behaviours.add(new BracketedTileEntityBehaviour(this, this::canHaveBracket));
	}

	private boolean canHaveBracket(BlockState state) {
		return !(state.getBlock() instanceof EncasedPipeBlock);
	}

	class StandardPipeFluidTransportBehaviour extends FluidTransportBehaviour {

		public StandardPipeFluidTransportBehaviour(SmartTileEntity te) {
			super(te);
		}

		@Override
		public boolean canHaveFlowToward(BlockState state, Direction direction) {
			return (FluidPipeBlock.isPipe(state) || state.getBlock() instanceof EncasedPipeBlock)
				&& state.get(FluidPipeBlock.FACING_TO_PROPERTY_MAP.get(direction));
		}

		@Override
<<<<<<< HEAD
		public AttachmentTypes getAttachment(IBlockDisplayReader world, BlockPos pos, BlockState state, Direction direction) {
			AttachmentTypes attachment = super.getAttachment(world, pos, state, direction);
=======
		public AttachmentTypes getRenderedRimAttachment(ILightReader world, BlockPos pos, BlockState state,
			Direction direction) {
			AttachmentTypes attachment = super.getRenderedRimAttachment(world, pos, state, direction);
>>>>>>> 2772ead7

			if (attachment == AttachmentTypes.RIM && AllBlocks.ENCASED_FLUID_PIPE.has(state))
				return AttachmentTypes.RIM;

			BlockPos offsetPos = pos.offset(direction);
			if (!FluidPipeBlock.isPipe(world.getBlockState(offsetPos))) {
				FluidTransportBehaviour pipeBehaviour =
					TileEntityBehaviour.get(world, offsetPos, FluidTransportBehaviour.TYPE);
				if (pipeBehaviour != null
					&& pipeBehaviour.canHaveFlowToward(world.getBlockState(offsetPos), direction.getOpposite()))
					return AttachmentTypes.NONE;
			}

			if (attachment == AttachmentTypes.RIM && !FluidPipeBlock.shouldDrawRim(world, pos, state, direction))
				return AttachmentTypes.NONE;
			return attachment;
		}

	}

}<|MERGE_RESOLUTION|>--- conflicted
+++ resolved
@@ -43,14 +43,9 @@
 		}
 
 		@Override
-<<<<<<< HEAD
-		public AttachmentTypes getAttachment(IBlockDisplayReader world, BlockPos pos, BlockState state, Direction direction) {
-			AttachmentTypes attachment = super.getAttachment(world, pos, state, direction);
-=======
-		public AttachmentTypes getRenderedRimAttachment(ILightReader world, BlockPos pos, BlockState state,
+		public AttachmentTypes getRenderedRimAttachment(IBlockDisplayReader world, BlockPos pos, BlockState state,
 			Direction direction) {
 			AttachmentTypes attachment = super.getRenderedRimAttachment(world, pos, state, direction);
->>>>>>> 2772ead7
 
 			if (attachment == AttachmentTypes.RIM && AllBlocks.ENCASED_FLUID_PIPE.has(state))
 				return AttachmentTypes.RIM;
