package com.simibubi.create.content.contraptions.goggles;

import com.mojang.blaze3d.vertex.PoseStack;
import com.simibubi.create.AllPartialModels;

import net.minecraft.client.renderer.block.model.ItemTransforms.TransformType;
import net.minecraft.client.resources.model.BakedModel;
import net.minecraftforge.client.model.BakedModelWrapper;

public class GogglesModel extends BakedModelWrapper<BakedModel> {

	public GogglesModel(BakedModel template) {
		super(template);
	}

	@Override
	public BakedModel applyTransform(TransformType cameraTransformType, PoseStack mat, boolean leftHanded) {
		if (cameraTransformType == TransformType.HEAD)
<<<<<<< HEAD
			return AllBlockPartials.GOGGLES.get()
				.applyTransform(cameraTransformType, mat, leftHanded);
		return super.applyTransform(cameraTransformType, mat, leftHanded);
=======
			return AllPartialModels.GOGGLES.get()
				.handlePerspective(cameraTransformType, mat);
		return super.handlePerspective(cameraTransformType, mat);
>>>>>>> 7e67a4a7
	}

}<|MERGE_RESOLUTION|>--- conflicted
+++ resolved
@@ -16,15 +16,9 @@
 	@Override
 	public BakedModel applyTransform(TransformType cameraTransformType, PoseStack mat, boolean leftHanded) {
 		if (cameraTransformType == TransformType.HEAD)
-<<<<<<< HEAD
-			return AllBlockPartials.GOGGLES.get()
+			return AllPartialModels.GOGGLES.get()
 				.applyTransform(cameraTransformType, mat, leftHanded);
 		return super.applyTransform(cameraTransformType, mat, leftHanded);
-=======
-			return AllPartialModels.GOGGLES.get()
-				.handlePerspective(cameraTransformType, mat);
-		return super.handlePerspective(cameraTransformType, mat);
->>>>>>> 7e67a4a7
 	}
 
 }