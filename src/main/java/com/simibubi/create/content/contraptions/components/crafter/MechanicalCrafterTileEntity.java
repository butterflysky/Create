--- conflicted
+++ resolved
@@ -219,14 +219,8 @@
 	}
 
 	@Override
-<<<<<<< HEAD
-	public void setRemoved() {
-		super.setRemoved();
-=======
 	public void invalidate() {
 		super.invalidate();
-		invSupplier.invalidate();
->>>>>>> 8d89080b
 	}
 
 	public int getCountDownSpeed() {
