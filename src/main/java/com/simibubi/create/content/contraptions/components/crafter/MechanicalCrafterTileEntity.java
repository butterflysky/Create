package com.simibubi.create.content.contraptions.components.crafter;

import static com.simibubi.create.content.contraptions.base.HorizontalKineticBlock.HORIZONTAL_FACING;

import java.util.ArrayList;
import java.util.LinkedList;
import java.util.List;
import java.util.Map.Entry;

import org.apache.commons.lang3.tuple.Pair;

import com.simibubi.create.AllBlocks;
import com.simibubi.create.AllItems;
import com.simibubi.create.AllSoundEvents;
import com.simibubi.create.content.contraptions.base.KineticTileEntity;
import com.simibubi.create.content.contraptions.components.crafter.ConnectedInputHandler.ConnectedInput;
import com.simibubi.create.content.contraptions.components.crafter.RecipeGridHandler.GroupedItems;
import com.simibubi.create.foundation.item.SmartInventory;
import com.simibubi.create.foundation.tileEntity.TileEntityBehaviour;
import com.simibubi.create.foundation.tileEntity.behaviour.belt.DirectBeltInputBehaviour;
import com.simibubi.create.foundation.tileEntity.behaviour.edgeInteraction.EdgeInteractionBehaviour;
import com.simibubi.create.foundation.tileEntity.behaviour.inventory.InvManipulationBehaviour;
import com.simibubi.create.foundation.utility.BlockFace;
import com.simibubi.create.foundation.utility.Pointing;
import com.simibubi.create.foundation.utility.VecHelper;

import net.minecraft.core.BlockPos;
import net.minecraft.core.Direction;
import net.minecraft.core.particles.ItemParticleOption;
import net.minecraft.core.particles.ParticleTypes;
import net.minecraft.nbt.CompoundTag;
import net.minecraft.sounds.SoundEvents;
import net.minecraft.sounds.SoundSource;
import net.minecraft.util.Mth;
import net.minecraft.world.entity.item.ItemEntity;
import net.minecraft.world.item.ItemStack;
import net.minecraft.world.level.Level;
import net.minecraft.world.level.block.entity.BlockEntityType;
import net.minecraft.world.level.block.state.BlockState;
import net.minecraft.world.phys.Vec3;
import net.minecraftforge.common.capabilities.Capability;
import net.minecraftforge.common.util.LazyOptional;
import net.minecraftforge.items.IItemHandler;

public class MechanicalCrafterTileEntity extends KineticTileEntity {

	enum Phase {
		IDLE, ACCEPTING, ASSEMBLING, EXPORTING, WAITING, CRAFTING, INSERTING;
	}

	public static class Inventory extends SmartInventory {

		private MechanicalCrafterTileEntity te;

		public Inventory(MechanicalCrafterTileEntity te) {
			super(1, te, 1, false);
			this.te = te;
			forbidExtraction();
			whenContentsChanged(slot -> {
				if (getItem(slot).isEmpty())
					return;
				if (te.phase == Phase.IDLE)
					te.checkCompletedRecipe(false);
			});
		}

		@Override
		public ItemStack insertItem(int slot, ItemStack stack, boolean simulate) {
			if (te.phase != Phase.IDLE)
				return stack;
			if (te.covered)
				return stack;
			ItemStack insertItem = super.insertItem(slot, stack, simulate);
			if (insertItem.getCount() != stack.getCount() && !simulate)
				te.getLevel()
					.playSound(null, te.getBlockPos(), SoundEvents.ITEM_FRAME_ADD_ITEM, SoundSource.BLOCKS, .25f,
						.5f);
			return insertItem;
		}

	}

	protected Inventory inventory;
	protected GroupedItems groupedItems = new GroupedItems();
	protected ConnectedInput input = new ConnectedInput();
	protected LazyOptional<IItemHandler> invSupplier = LazyOptional.of(() -> input.getItemHandler(level, worldPosition));
	protected boolean reRender;
	protected Phase phase;
	protected int countDown;
	protected boolean covered;
	protected boolean wasPoweredBefore;

	protected GroupedItems groupedItemsBeforeCraft; // for rendering on client
	private InvManipulationBehaviour inserting;
	private EdgeInteractionBehaviour connectivity;

	private ItemStack scriptedResult = ItemStack.EMPTY;

	public MechanicalCrafterTileEntity(BlockEntityType<?> type, BlockPos pos, BlockState state) {
		super(type, pos, state);
		setLazyTickRate(20);
		phase = Phase.IDLE;
		groupedItemsBeforeCraft = new GroupedItems();
		inventory = new Inventory(this);

		// Does not get serialized due to active checking in tick
		wasPoweredBefore = true;
	}

	@Override
	public void addBehaviours(List<TileEntityBehaviour> behaviours) {
		super.addBehaviours(behaviours);
		inserting = new InvManipulationBehaviour(this, this::getTargetFace);
		connectivity = new EdgeInteractionBehaviour(this, ConnectedInputHandler::toggleConnection)
			.connectivity(ConnectedInputHandler::shouldConnect)
			.require(AllItems.WRENCH.get());
		behaviours.add(inserting);
		behaviours.add(connectivity);
	}

	public void blockChanged() {
		removeBehaviour(InvManipulationBehaviour.TYPE);
		inserting = new InvManipulationBehaviour(this, this::getTargetFace);
		attachBehaviourLate(inserting);
	}

	public BlockFace getTargetFace(Level world, BlockPos pos, BlockState state) {
		return new BlockFace(pos, MechanicalCrafterBlock.getTargetDirection(state));
	}

	public Direction getTargetDirection() {
		return MechanicalCrafterBlock.getTargetDirection(getBlockState());
	}

	@Override
<<<<<<< HEAD
	public void write(CompoundTag compound, boolean clientPacket) {
=======
	public void writeSafe(CompoundNBT compound, boolean clientPacket) {
		super.writeSafe(compound, clientPacket);
		if (input == null)
			return;
		
		CompoundNBT inputNBT = new CompoundNBT();
		input.write(inputNBT);
		compound.put("ConnectedInput", inputNBT);
	}
	
	@Override
	public void write(CompoundNBT compound, boolean clientPacket) {
>>>>>>> dfe2f41b
		compound.put("Inventory", inventory.serializeNBT());

		CompoundTag inputNBT = new CompoundTag();
		input.write(inputNBT);
		compound.put("ConnectedInput", inputNBT);

		CompoundTag groupedItemsNBT = new CompoundTag();
		groupedItems.write(groupedItemsNBT);
		compound.put("GroupedItems", groupedItemsNBT);

		compound.putString("Phase", phase.name());
		compound.putInt("CountDown", countDown);
		compound.putBoolean("Cover", covered);

		super.write(compound, clientPacket);

		if (clientPacket && reRender) {
			compound.putBoolean("Redraw", true);
			reRender = false;
		}
	}

	@Override
	protected void fromTag(CompoundTag compound, boolean clientPacket) {
		Phase phaseBefore = phase;
		GroupedItems before = this.groupedItems;

		inventory.deserializeNBT(compound.getCompound("Inventory"));
		input.read(compound.getCompound("ConnectedInput"));
		groupedItems = GroupedItems.read(compound.getCompound("GroupedItems"));
		phase = Phase.IDLE;
		String name = compound.getString("Phase");
		for (Phase phase : Phase.values())
			if (phase.name()
				.equals(name))
				this.phase = phase;
		countDown = compound.getInt("CountDown");
		covered = compound.getBoolean("Cover");
		super.fromTag(compound, clientPacket);
		if (!clientPacket)
			return;
		if (compound.contains("Redraw"))
			level.sendBlockUpdated(getBlockPos(), getBlockState(), getBlockState(), 16);
		if (phaseBefore != phase && phase == Phase.CRAFTING)
			groupedItemsBeforeCraft = before;
		if (phaseBefore == Phase.EXPORTING && phase == Phase.WAITING) {
			Direction facing = getBlockState().getValue(MechanicalCrafterBlock.HORIZONTAL_FACING);
			Vec3 vec = Vec3.atLowerCornerOf(facing.getNormal())
				.scale(.75)
				.add(VecHelper.getCenterOf(worldPosition));
			Direction targetDirection = MechanicalCrafterBlock.getTargetDirection(getBlockState());
			vec = vec.add(Vec3.atLowerCornerOf(targetDirection.getNormal())
				.scale(1));
			level.addParticle(ParticleTypes.CRIT, vec.x, vec.y, vec.z, 0, 0, 0);
		}
	}

	@Override
	public void setRemoved() {
		invSupplier.invalidate();
		super.setRemoved();
	}

	public int getCountDownSpeed() {
		if (getSpeed() == 0)
			return 0;
		return Mth.clamp((int) Math.abs(getSpeed()), 4, 250);
	}

	@Override
	public void tick() {
		super.tick();

		if (phase == Phase.ACCEPTING)
			return;

		boolean onClient = level.isClientSide;
		boolean runLogic = !onClient || isVirtual();

		if (wasPoweredBefore != level.hasNeighborSignal(worldPosition)) {
			wasPoweredBefore = level.hasNeighborSignal(worldPosition);
			if (wasPoweredBefore) {
				if (!runLogic)
					return;
				checkCompletedRecipe(true);
			}
		}

		if (phase == Phase.ASSEMBLING) {
			countDown -= getCountDownSpeed();
			if (countDown < 0) {
				countDown = 0;
				if (!runLogic)
					return;
				if (RecipeGridHandler.getTargetingCrafter(this) != null) {
					phase = Phase.EXPORTING;
					countDown = 1000;
					sendData();
					return;
				}

				ItemStack result =
					isVirtual() ? scriptedResult : RecipeGridHandler.tryToApplyRecipe(level, groupedItems);

				if (result != null) {
					List<ItemStack> containers = new ArrayList<>();
					groupedItems.grid.values()
						.forEach(stack -> {
							if (stack.hasContainerItem())
								containers.add(stack.getContainerItem()
									.copy());
						});

					if (isVirtual())
						groupedItemsBeforeCraft = groupedItems;

					groupedItems = new GroupedItems(result);
					for (int i = 0; i < containers.size(); i++) {
						ItemStack stack = containers.get(i);
						GroupedItems container = new GroupedItems();
						container.grid.put(Pair.of(i, 0), stack);
						container.mergeOnto(groupedItems, Pointing.LEFT);
					}

					phase = Phase.CRAFTING;
					countDown = 2000;
					sendData();
					return;
				}
				ejectWholeGrid();
				return;
			}
		}

		if (phase == Phase.EXPORTING) {
			countDown -= getCountDownSpeed();

			if (countDown < 0) {
				countDown = 0;
				if (!runLogic)
					return;

				MechanicalCrafterTileEntity targetingCrafter = RecipeGridHandler.getTargetingCrafter(this);
				if (targetingCrafter == null) {
					ejectWholeGrid();
					return;
				}

				Pointing pointing = getBlockState().getValue(MechanicalCrafterBlock.POINTING);
				groupedItems.mergeOnto(targetingCrafter.groupedItems, pointing);
				groupedItems = new GroupedItems();

				float pitch = targetingCrafter.groupedItems.grid.size() * 1/16f + .5f;
				AllSoundEvents.CRAFTER_CLICK.playOnServer(level, worldPosition, 1, pitch);

				phase = Phase.WAITING;
				countDown = 0;
				sendData();
				targetingCrafter.continueIfAllPrecedingFinished();
				targetingCrafter.sendData();
				return;
			}
		}

		if (phase == Phase.CRAFTING) {

			if (onClient) {
				Direction facing = getBlockState().getValue(MechanicalCrafterBlock.HORIZONTAL_FACING);
				float progress = countDown / 2000f;
				Vec3 facingVec = Vec3.atLowerCornerOf(facing.getNormal());
				Vec3 vec = facingVec.scale(.65)
					.add(VecHelper.getCenterOf(worldPosition));
				Vec3 offset = VecHelper.offsetRandomly(Vec3.ZERO, level.random, .125f)
					.multiply(VecHelper.axisAlingedPlaneOf(facingVec))
					.normalize()
					.scale(progress * .5f)
					.add(vec);
				if (progress > .5f)
					level.addParticle(ParticleTypes.CRIT, offset.x, offset.y, offset.z, 0, 0, 0);

				if (!groupedItemsBeforeCraft.grid.isEmpty() && progress < .5f) {
					if (groupedItems.grid.containsKey(Pair.of(0, 0))) {
						ItemStack stack = groupedItems.grid.get(Pair.of(0, 0));
						groupedItemsBeforeCraft = new GroupedItems();

						for (int i = 0; i < 10; i++) {
							Vec3 randVec = VecHelper.offsetRandomly(Vec3.ZERO, level.random, .125f)
								.multiply(VecHelper.axisAlingedPlaneOf(facingVec))
								.normalize()
								.scale(.25f);
							Vec3 offset2 = randVec.add(vec);
							randVec = randVec.scale(.35f);
							level.addParticle(new ItemParticleOption(ParticleTypes.ITEM, stack), offset2.x, offset2.y,
								offset2.z, randVec.x, randVec.y, randVec.z);
						}
					}
				}
			}

			int prev = countDown;
			countDown -= getCountDownSpeed();

			if (countDown < 1000 && prev >= 1000) {
				AllSoundEvents.CRAFTER_CLICK.playOnServer(level, worldPosition, 1, 2);
				AllSoundEvents.CRAFTER_CRAFT.playOnServer(level, worldPosition);
			}

			if (countDown < 0) {
				countDown = 0;
				if (!runLogic)
					return;
				tryInsert();
				return;
			}
		}

		if (phase == Phase.INSERTING) {
			if (runLogic && isTargetingBelt())
				tryInsert();
			return;
		}
	}

	protected boolean isTargetingBelt() {
		DirectBeltInputBehaviour behaviour = getTargetingBelt();
		return behaviour != null && behaviour.canInsertFromSide(getTargetDirection());
	}

	protected DirectBeltInputBehaviour getTargetingBelt() {
		BlockPos targetPos = worldPosition.relative(getTargetDirection());
		return TileEntityBehaviour.get(level, targetPos, DirectBeltInputBehaviour.TYPE);
	}

	public void tryInsert() {
		if (!inserting.hasInventory() && !isTargetingBelt()) {
			ejectWholeGrid();
			return;
		}

		boolean chagedPhase = phase != Phase.INSERTING;
		final List<Pair<Integer, Integer>> inserted = new LinkedList<>();

		DirectBeltInputBehaviour behaviour = getTargetingBelt();
		for (Entry<Pair<Integer, Integer>, ItemStack> entry : groupedItems.grid.entrySet()) {
			Pair<Integer, Integer> pair = entry.getKey();
			ItemStack stack = entry.getValue();
			BlockFace face = getTargetFace(level, worldPosition, getBlockState());

			ItemStack remainder = behaviour == null ? inserting.insert(stack.copy())
				: behaviour.handleInsertion(stack, face.getFace(), false);
			if (!remainder.isEmpty()) {
				stack.setCount(remainder.getCount());
				continue;
			}

			inserted.add(pair);
		}

		inserted.forEach(groupedItems.grid::remove);
		if (groupedItems.grid.isEmpty())
			ejectWholeGrid();
		else
			phase = Phase.INSERTING;
		if (!inserted.isEmpty() || chagedPhase)
			sendData();
	}

	public void ejectWholeGrid() {
		List<MechanicalCrafterTileEntity> chain = RecipeGridHandler.getAllCraftersOfChain(this);
		if (chain == null)
			return;
		chain.forEach(MechanicalCrafterTileEntity::eject);
	}

	public void eject() {
		BlockState blockState = getBlockState();
		boolean present = AllBlocks.MECHANICAL_CRAFTER.has(blockState);
		Vec3 vec = present ? Vec3.atLowerCornerOf(blockState.getValue(HORIZONTAL_FACING)
			.getNormal())
			.scale(.75f) : Vec3.ZERO;
		Vec3 ejectPos = VecHelper.getCenterOf(worldPosition)
			.add(vec);
		groupedItems.grid.forEach((pair, stack) -> dropItem(ejectPos, stack));
		if (!inventory.getItem(0)
			.isEmpty())
			dropItem(ejectPos, inventory.getItem(0));
		phase = Phase.IDLE;
		groupedItems = new GroupedItems();
		inventory.setStackInSlot(0, ItemStack.EMPTY);
		sendData();
	}

	public void dropItem(Vec3 ejectPos, ItemStack stack) {
		ItemEntity itemEntity = new ItemEntity(level, ejectPos.x, ejectPos.y, ejectPos.z, stack);
		itemEntity.setDefaultPickUpDelay();
		level.addFreshEntity(itemEntity);
	}

	@Override
	public void lazyTick() {
		super.lazyTick();
		if (level.isClientSide && !isVirtual())
			return;
		if (phase == Phase.IDLE && craftingItemPresent())
			checkCompletedRecipe(false);
		if (phase == Phase.INSERTING)
			tryInsert();
	}

	public boolean craftingItemPresent() {
		return !inventory.getItem(0)
			.isEmpty();
	}

	public boolean craftingItemOrCoverPresent() {
		return !inventory.getItem(0)
			.isEmpty() || covered;
	}

	protected void checkCompletedRecipe(boolean poweredStart) {
		if (getSpeed() == 0)
			return;
		if (level.isClientSide && !isVirtual())
			return;
		List<MechanicalCrafterTileEntity> chain = RecipeGridHandler.getAllCraftersOfChainIf(this,
			poweredStart ? MechanicalCrafterTileEntity::craftingItemPresent
				: MechanicalCrafterTileEntity::craftingItemOrCoverPresent,
			poweredStart);
		if (chain == null)
			return;
		chain.forEach(MechanicalCrafterTileEntity::begin);
	}

	protected void begin() {
		phase = Phase.ACCEPTING;
		groupedItems = new GroupedItems(inventory.getItem(0));
		inventory.setStackInSlot(0, ItemStack.EMPTY);
		if (RecipeGridHandler.getPrecedingCrafters(this)
			.isEmpty()) {
			phase = Phase.ASSEMBLING;
			countDown = 500;
		}
		sendData();
	}

	protected void continueIfAllPrecedingFinished() {
		List<MechanicalCrafterTileEntity> preceding = RecipeGridHandler.getPrecedingCrafters(this);
		if (preceding == null) {
			ejectWholeGrid();
			return;
		}

		for (MechanicalCrafterTileEntity mechanicalCrafterTileEntity : preceding)
			if (mechanicalCrafterTileEntity.phase != Phase.WAITING)
				return;

		phase = Phase.ASSEMBLING;
		countDown = Math.max(100, getCountDownSpeed() + 1);
	}

	@Override
	public <T> LazyOptional<T> getCapability(Capability<T> cap, Direction side) {
		if (isItemHandlerCap(cap))
			return invSupplier.cast();
		return super.getCapability(cap, side);
	}

	public void connectivityChanged() {
		reRender = true;
		sendData();
		invSupplier.invalidate();
		invSupplier = LazyOptional.of(() -> input.getItemHandler(level, worldPosition));
	}

	public Inventory getInventory() {
		return inventory;
	}

	@Override
	public boolean shouldRenderNormally() {
		return true;
	}

	public void setScriptedResult(ItemStack scriptedResult) {
		this.scriptedResult = scriptedResult;
	}

}<|MERGE_RESOLUTION|>--- conflicted
+++ resolved
@@ -133,22 +133,18 @@
 	}
 
 	@Override
-<<<<<<< HEAD
-	public void write(CompoundTag compound, boolean clientPacket) {
-=======
-	public void writeSafe(CompoundNBT compound, boolean clientPacket) {
+	public void writeSafe(CompoundTag compound, boolean clientPacket) {
 		super.writeSafe(compound, clientPacket);
 		if (input == null)
 			return;
-		
-		CompoundNBT inputNBT = new CompoundNBT();
+
+		CompoundTag inputNBT = new CompoundTag();
 		input.write(inputNBT);
 		compound.put("ConnectedInput", inputNBT);
 	}
-	
-	@Override
-	public void write(CompoundNBT compound, boolean clientPacket) {
->>>>>>> dfe2f41b
+
+	@Override
+	public void write(CompoundTag compound, boolean clientPacket) {
 		compound.put("Inventory", inventory.serializeNBT());
 
 		CompoundTag inputNBT = new CompoundTag();
