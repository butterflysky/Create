package com.simibubi.create.content.contraptions.components.structureMovement.render;

import java.util.ArrayList;

import javax.annotation.Nullable;

import org.apache.commons.lang3.tuple.Pair;

import com.jozufozu.flywheel.api.MaterialManager;
import com.jozufozu.flywheel.api.instance.DynamicInstance;
import com.jozufozu.flywheel.backend.instancing.TaskEngine;
import com.jozufozu.flywheel.backend.instancing.blockentity.BlockEntityInstanceManager;
import com.jozufozu.flywheel.core.virtual.VirtualRenderWorld;
import com.simibubi.create.AllMovementBehaviours;
import com.simibubi.create.content.contraptions.components.structureMovement.MovementBehaviour;
import com.simibubi.create.content.contraptions.components.structureMovement.MovementContext;

import net.minecraft.client.Camera;
import net.minecraft.world.level.levelgen.structure.templatesystem.StructureTemplate.StructureBlockInfo;

public class ContraptionInstanceManager extends BlockEntityInstanceManager {

	protected ArrayList<ActorInstance> actors = new ArrayList<>();

	private final VirtualRenderWorld renderWorld;

	ContraptionInstanceManager(MaterialManager materialManager, VirtualRenderWorld contraption) {
		super(materialManager);
		this.renderWorld = contraption;
	}

	public void tick() {
		actors.forEach(ActorInstance::tick);
	}

	@Override
	public void beginFrame(TaskEngine taskEngine, Camera info) {
		super.beginFrame(taskEngine, info);

		actors.forEach(ActorInstance::beginFrame);
	}

<<<<<<< HEAD
//    @Override
//	protected boolean shouldFrameUpdate(BlockPos worldPos, float lookX, float lookY, float lookZ, int cX, int cY, int cZ) {
//		return true;
//	}
=======
	@Override
	protected void updateInstance(DynamicInstance dyn, float lookX, float lookY, float lookZ, int cX, int cY, int cZ) {
		dyn.beginFrame();
	}
>>>>>>> 9c429881

	@Nullable
	public ActorInstance createActor(Pair<StructureBlockInfo, MovementContext> actor) {
		StructureBlockInfo blockInfo = actor.getLeft();
		MovementContext context = actor.getRight();

		MovementBehaviour movementBehaviour = AllMovementBehaviours.of(blockInfo.state);

		if (movementBehaviour != null && movementBehaviour.hasSpecialInstancedRendering()) {
			ActorInstance instance = movementBehaviour.createInstance(materialManager, renderWorld, context);

			actors.add(instance);

			return instance;
		}

		return null;
	}
}
<|MERGE_RESOLUTION|>--- conflicted
+++ resolved
@@ -40,17 +40,10 @@
 		actors.forEach(ActorInstance::beginFrame);
 	}
 
-<<<<<<< HEAD
-//    @Override
-//	protected boolean shouldFrameUpdate(BlockPos worldPos, float lookX, float lookY, float lookZ, int cX, int cY, int cZ) {
-//		return true;
+//	@Override
+//	protected void updateInstance(DynamicInstance dyn, float lookX, float lookY, float lookZ, int cX, int cY, int cZ) {
+//		dyn.beginFrame();
 //	}
-=======
-	@Override
-	protected void updateInstance(DynamicInstance dyn, float lookX, float lookY, float lookZ, int cX, int cY, int cZ) {
-		dyn.beginFrame();
-	}
->>>>>>> 9c429881
 
 	@Nullable
 	public ActorInstance createActor(Pair<StructureBlockInfo, MovementContext> actor) {
