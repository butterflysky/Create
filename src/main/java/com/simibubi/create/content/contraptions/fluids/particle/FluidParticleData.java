--- conflicted
+++ resolved
@@ -53,21 +53,6 @@
 		return Registry.PARTICLE_TYPE.getKey(type) + " " + Registry.FLUID.getKey(fluid.getFluid());
 	}
 
-<<<<<<< HEAD
-	public static final Codec<FluidStack> FLUID_CODEC = RecordCodecBuilder.create(i -> i.group(
-					Registry.FLUID.fieldOf("FluidName")
-							.forGetter(FluidStack::getFluid),
-					Codec.LONG.fieldOf("Amount")
-							.forGetter(FluidStack::getAmount),
-					CompoundTag.CODEC.optionalFieldOf("tag")
-							.forGetter((fs) -> {
-								return Optional.ofNullable(fs.toTag());
-							}))
-			//Just ignore tags for now
-			.apply(i, (f, a, t) -> new FluidStack(f, a)));
-
-=======
->>>>>>> 858fbd5c
 	public static final Codec<FluidParticleData> CODEC = RecordCodecBuilder.create(i -> i
 		.group(FluidStack.CODEC.fieldOf("fluid")
 			.forGetter(p -> p.fluid))
