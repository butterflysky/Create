package com.simibubi.create.content.contraptions.components.structureMovement.gantry;

import com.simibubi.create.foundation.networking.SimplePacketBase;
import com.tterrag.registrate.fabric.EnvExecutor;

import net.fabricmc.api.EnvType;
import net.minecraft.network.FriendlyByteBuf;

public class GantryContraptionUpdatePacket extends SimplePacketBase {

	int entityID;
	double coord;
	double motion;
	double sequenceLimit;

	public GantryContraptionUpdatePacket(int entityID, double coord, double motion, double sequenceLimit) {
		this.entityID = entityID;
		this.coord = coord;
		this.motion = motion;
		this.sequenceLimit = sequenceLimit;
	}

	public GantryContraptionUpdatePacket(FriendlyByteBuf buffer) {
		entityID = buffer.readInt();
		coord = buffer.readFloat();
		motion = buffer.readFloat();
		sequenceLimit = buffer.readFloat();
	}

	@Override
	public void write(FriendlyByteBuf buffer) {
		buffer.writeInt(entityID);
		buffer.writeFloat((float) coord);
		buffer.writeFloat((float) motion);
		buffer.writeFloat((float) sequenceLimit);
	}

	@Override
<<<<<<< HEAD
	public void handle(Supplier<Context> context) {
		context.get()
			.enqueueWork(
				() -> EnvExecutor.runWhenOn(EnvType.CLIENT, () -> () -> GantryContraptionEntity.handlePacket(this)));
		context.get()
			.setPacketHandled(true);
=======
	public boolean handle(Context context) {
		context.enqueueWork(
			() -> DistExecutor.unsafeRunWhenOn(Dist.CLIENT, () -> () -> GantryContraptionEntity.handlePacket(this)));
		return true;
>>>>>>> 03feeb71
	}

}<|MERGE_RESOLUTION|>--- conflicted
+++ resolved
@@ -36,19 +36,10 @@
 	}
 
 	@Override
-<<<<<<< HEAD
-	public void handle(Supplier<Context> context) {
-		context.get()
-			.enqueueWork(
-				() -> EnvExecutor.runWhenOn(EnvType.CLIENT, () -> () -> GantryContraptionEntity.handlePacket(this)));
-		context.get()
-			.setPacketHandled(true);
-=======
 	public boolean handle(Context context) {
 		context.enqueueWork(
-			() -> DistExecutor.unsafeRunWhenOn(Dist.CLIENT, () -> () -> GantryContraptionEntity.handlePacket(this)));
+			() -> EnvExecutor.runWhenOn(EnvType.CLIENT, () -> () -> GantryContraptionEntity.handlePacket(this)));
 		return true;
->>>>>>> 03feeb71
 	}
 
 }