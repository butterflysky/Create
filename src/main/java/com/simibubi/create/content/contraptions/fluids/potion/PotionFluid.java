--- conflicted
+++ resolved
@@ -4,31 +4,18 @@
 import java.util.List;
 
 import com.simibubi.create.AllFluids;
-import com.simibubi.create.AllFluids.TintedFluidType;
 import com.simibubi.create.content.contraptions.fluids.VirtualFluid;
-<<<<<<< HEAD
 import com.simibubi.create.foundation.utility.RegisteredObjects;
 
 import io.github.fabricators_of_create.porting_lib.util.FluidStack;
-=======
-import com.simibubi.create.foundation.utility.NBTHelper;
-import com.simibubi.create.foundation.utility.RegisteredObjects;
 
 import net.minecraft.core.BlockPos;
->>>>>>> 80ae80b3
 import net.minecraft.nbt.CompoundTag;
 import net.minecraft.nbt.ListTag;
 import net.minecraft.resources.ResourceLocation;
 import net.minecraft.world.effect.MobEffectInstance;
 import net.minecraft.world.item.alchemy.Potion;
 import net.minecraft.world.item.alchemy.Potions;
-<<<<<<< HEAD
-=======
-import net.minecraft.world.level.BlockAndTintGetter;
-import net.minecraft.world.level.ItemLike;
-import net.minecraft.world.level.material.FluidState;
-import net.minecraftforge.fluids.FluidStack;
->>>>>>> 80ae80b3
 
 public class PotionFluid extends VirtualFluid {
 
@@ -73,67 +60,35 @@
 		REGULAR, SPLASH, LINGERING;
 	}
 
-<<<<<<< HEAD
-	// TODO: PORT
-//	public static class PotionFluidAttributes extends FluidAttributes {
+// TODO: Port this
+// --------------------------------
+//	public static class PotionFluidType extends TintedFluidType {
 //
-//		public PotionFluidAttributes(Builder builder, Fluid fluid) {
-//			super(builder, fluid);
+//		public PotionFluidType(Properties properties, ResourceLocation stillTexture, ResourceLocation flowingTexture) {
+//			super(properties, stillTexture, flowingTexture);
 //		}
 //
 //		@Override
-//		public int getColor(FluidStack stack) {
+//		public int getTintColor(FluidStack stack) {
 //			CompoundTag tag = stack.getOrCreateTag();
 //			int color = PotionUtils.getColor(PotionUtils.getAllEffects(tag)) | 0xff000000;
 //			return color;
 //		}
 //
 //		@Override
-//		public Component getDisplayName(FluidStack stack) {
-//			return Components.translatable(getTranslationKey(stack));
+//		public String getDescriptionId(FluidStack stack) {
+//			CompoundTag tag = stack.getOrCreateTag();
+//			ItemLike itemFromBottleType =
+//				PotionFluidHandler.itemFromBottleType(NBTHelper.readEnum(tag, "Bottle", BottleType.class));
+//			return PotionUtils.getPotion(tag)
+//				.getName(itemFromBottleType.asItem()
+//					.getDescriptionId() + ".effect.");
 //		}
 //
 //		@Override
-//		public String getTranslationKey(FluidStack stack) {
-//			CompoundTag tag = stack.getOrCreateTag();
-//			ItemLike itemFromBottleType =
-//					PotionFluidHandler.itemFromBottleType(NBTHelper.readEnum(tag, "Bottle", BottleType.class));
-//			return PotionUtils.getPotion(tag)
-//					.getName(itemFromBottleType.asItem()
-//							.getDescriptionId() + ".effect.");
+//		protected int getTintColor(FluidState state, BlockAndTintGetter getter, BlockPos pos) {
+//			return NO_TINT;
 //		}
 //
 //	}
-=======
-	public static class PotionFluidType extends TintedFluidType {
-
-		public PotionFluidType(Properties properties, ResourceLocation stillTexture, ResourceLocation flowingTexture) {
-			super(properties, stillTexture, flowingTexture);
-		}
-
-		@Override
-		public int getTintColor(FluidStack stack) {
-			CompoundTag tag = stack.getOrCreateTag();
-			int color = PotionUtils.getColor(PotionUtils.getAllEffects(tag)) | 0xff000000;
-			return color;
-		}
-
-		@Override
-		public String getDescriptionId(FluidStack stack) {
-			CompoundTag tag = stack.getOrCreateTag();
-			ItemLike itemFromBottleType =
-				PotionFluidHandler.itemFromBottleType(NBTHelper.readEnum(tag, "Bottle", BottleType.class));
-			return PotionUtils.getPotion(tag)
-				.getName(itemFromBottleType.asItem()
-					.getDescriptionId() + ".effect.");
-		}
-
-		@Override
-		protected int getTintColor(FluidState state, BlockAndTintGetter getter, BlockPos pos) {
-			return NO_TINT;
-		}
-
-	}
-
->>>>>>> 80ae80b3
 }