--- conflicted
+++ resolved
@@ -7,12 +7,6 @@
 import com.simibubi.create.content.contraptions.fluids.VirtualFluid;
 
 import net.minecraft.fluid.Fluid;
-<<<<<<< HEAD
-import net.minecraft.fluid.FluidState;
-import net.minecraft.item.Item;
-import net.minecraft.item.Items;
-=======
->>>>>>> 3301f8ff
 import net.minecraft.nbt.CompoundNBT;
 import net.minecraft.nbt.ListNBT;
 import net.minecraft.potion.EffectInstance;
@@ -42,39 +36,6 @@
 		return fluidStack;
 	}
 
-<<<<<<< HEAD
-	@Override
-	public Fluid getStillFluid() {
-		return this;
-	}
-
-	@Override
-	public Fluid getFlowingFluid() {
-		return this;
-	}
-
-	@Override
-	public Item getFilledBucket() {
-		return Items.AIR;
-	}
-
-	@Override
-	protected BlockState getBlockState(FluidState state) {
-		return Blocks.AIR.getDefaultState();
-	}
-
-	@Override
-	public boolean isSource(FluidState p_207193_1_) {
-		return false;
-	}
-
-	@Override
-	public int getLevel(FluidState p_207192_1_) {
-		return 0;
-	}
-
-=======
->>>>>>> 3301f8ff
 	public static class PotionFluidAttributes extends FluidAttributes {
 
 		public PotionFluidAttributes(Builder builder, Fluid fluid) {
