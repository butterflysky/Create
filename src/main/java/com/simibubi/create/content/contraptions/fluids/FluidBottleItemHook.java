--- conflicted
+++ resolved
@@ -44,11 +44,7 @@
 			return InteractionResult.PASS;
 
 		FluidState fluidState = world.getFluidState(blockpos);
-<<<<<<< HEAD
-		if (fluidState.is(FluidTags.WATER) && Registry.FLUID.getKey(fluidState.getType())
-=======
 		if (fluidState.is(FluidTags.WATER) && RegisteredObjects.getKeyOrThrow(fluidState.getType())
->>>>>>> 9fbb71e4
 			.getNamespace()
 			.equals(Create.ID)) {
 			return InteractionResult.FAIL;
