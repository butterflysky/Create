--- conflicted
+++ resolved
@@ -182,16 +182,9 @@
 							.consumesAction())
 						success = true;
 				}
-<<<<<<< HEAD
-				if (!success && stack.isEdible() && entity instanceof Player) {
-					Player playerEntity = (Player) entity;
-					FoodProperties foodProperties = item.getFoodProperties();
-					if (playerEntity.canEat(foodProperties.canAlwaysEat())) {
-						playerEntity.eat(world, stack);
-=======
 				if (!success && entity instanceof Player playerEntity) {
 					if (stack.isEdible()) {
-						FoodProperties foodProperties = item.getFoodProperties(stack, player);
+						FoodProperties foodProperties = item.getFoodProperties();
 						if (playerEntity.canEat(foodProperties.canAlwaysEat())) {
 							playerEntity.eat(world, stack);
 							player.spawnedItemEffects = stack.copy();
@@ -199,7 +192,6 @@
 						}
 					}
 					if (AllItemTags.DEPLOYABLE_DRINK.matches(stack)) {
->>>>>>> 9ab3b772
 						player.spawnedItemEffects = stack.copy();
 						player.setItemInHand(hand, stack.finishUsingItem(world, playerEntity));
 						success = true;
