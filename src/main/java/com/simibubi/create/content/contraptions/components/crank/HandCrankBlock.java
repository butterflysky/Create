package com.simibubi.create.content.contraptions.components.crank;

import com.simibubi.create.AllBlockEntityTypes;
import com.simibubi.create.AllItems;
import com.simibubi.create.AllShapes;
import com.simibubi.create.content.contraptions.base.DirectionalKineticBlock;
import com.simibubi.create.foundation.advancement.AllAdvancements;
import com.simibubi.create.foundation.block.IBE;
import com.simibubi.create.foundation.block.ProperWaterloggedBlock;
import com.simibubi.create.foundation.config.AllConfigs;
import com.simibubi.create.foundation.utility.Couple;

import net.fabricmc.api.EnvType;
import net.fabricmc.api.Environment;
import net.minecraft.core.BlockPos;
import net.minecraft.core.Direction;
import net.minecraft.core.Direction.Axis;
import net.minecraft.world.InteractionHand;
import net.minecraft.world.InteractionResult;
import net.minecraft.world.entity.player.Player;
import net.minecraft.world.item.context.BlockPlaceContext;
import net.minecraft.world.level.BlockGetter;
import net.minecraft.world.level.Level;
import net.minecraft.world.level.LevelAccessor;
import net.minecraft.world.level.LevelReader;
import net.minecraft.world.level.block.Block;
import net.minecraft.world.level.block.RenderShape;
import net.minecraft.world.level.block.entity.BlockEntityType;
import net.minecraft.world.level.block.state.BlockState;
import net.minecraft.world.level.block.state.StateDefinition.Builder;
import net.minecraft.world.level.material.FluidState;
import net.minecraft.world.level.pathfinder.PathComputationType;
import net.minecraft.world.phys.BlockHitResult;
import net.minecraft.world.phys.shapes.CollisionContext;
import net.minecraft.world.phys.shapes.VoxelShape;

public class HandCrankBlock extends DirectionalKineticBlock
	implements IBE<HandCrankBlockEntity>, ProperWaterloggedBlock {

	public HandCrankBlock(Properties properties) {
		super(properties);
		registerDefaultState(defaultBlockState().setValue(WATERLOGGED, false));
	}

	@Override
	public VoxelShape getShape(BlockState state, BlockGetter worldIn, BlockPos pos, CollisionContext context) {
		return AllShapes.CRANK.get(state.getValue(FACING));
	}

	@Override
	protected void createBlockStateDefinition(Builder<Block, BlockState> builder) {
		super.createBlockStateDefinition(builder.add(WATERLOGGED));
	}

<<<<<<< HEAD
	@Environment(EnvType.CLIENT)
	public PartialModel getRenderedHandle() {
		return AllBlockPartials.HAND_CRANK_HANDLE;
	}

=======
>>>>>>> 03feeb71
	public int getRotationSpeed() {
		return 32;
	}

	@Override
	public RenderShape getRenderShape(BlockState state) {
		return RenderShape.ENTITYBLOCK_ANIMATED;
	}

	@Override
	public InteractionResult use(BlockState state, Level worldIn, BlockPos pos, Player player, InteractionHand handIn,
		BlockHitResult hit) {
		if (player.isSpectator())
			return InteractionResult.PASS;

		withBlockEntityDo(worldIn, pos, be -> be.turn(player.isShiftKeyDown()));
		if (!player.getItemInHand(handIn)
			.is(AllItems.EXTENDO_GRIP.get()))
			player.causeFoodExhaustion(getRotationSpeed() * AllConfigs.server().kinetics.crankHungerMultiplier.getF());

		if (player.getFoodData()
			.getFoodLevel() == 0)
			AllAdvancements.HAND_CRANK.awardTo(player);

		return InteractionResult.SUCCESS;
	}

	@Override
	public BlockState getStateForPlacement(BlockPlaceContext context) {
		Direction preferred = getPreferredFacing(context);
		BlockState defaultBlockState = withWater(defaultBlockState(), context);
		if (preferred == null || (context.getPlayer() != null && context.getPlayer()
			.isShiftKeyDown()))
			return defaultBlockState.setValue(FACING, context.getClickedFace());
		return defaultBlockState.setValue(FACING, preferred.getOpposite());
	}

	@Override
	public boolean canSurvive(BlockState state, LevelReader worldIn, BlockPos pos) {
		Direction facing = state.getValue(FACING)
			.getOpposite();
		BlockPos neighbourPos = pos.relative(facing);
		BlockState neighbour = worldIn.getBlockState(neighbourPos);
		return !neighbour.getCollisionShape(worldIn, neighbourPos)
			.isEmpty();
	}

	@Override
	public void neighborChanged(BlockState state, Level worldIn, BlockPos pos, Block blockIn, BlockPos fromPos,
		boolean isMoving) {
		if (worldIn.isClientSide)
			return;

		Direction blockFacing = state.getValue(FACING);
		if (fromPos.equals(pos.relative(blockFacing.getOpposite()))) {
			if (!canSurvive(state, worldIn, pos)) {
				worldIn.destroyBlock(pos, true);
				return;
			}
		}
	}

	@Override
	public BlockState updateShape(BlockState pState, Direction pDirection, BlockState pNeighborState,
		LevelAccessor pLevel, BlockPos pCurrentPos, BlockPos pNeighborPos) {
		updateWater(pLevel, pState, pCurrentPos);
		return pState;
	}

	@Override
	public FluidState getFluidState(BlockState pState) {
		return fluidState(pState);
	}

	@Override
	public boolean hasShaftTowards(LevelReader world, BlockPos pos, BlockState state, Direction face) {
		return face == state.getValue(FACING)
			.getOpposite();
	}

	@Override
	public Axis getRotationAxis(BlockState state) {
		return state.getValue(FACING)
			.getAxis();
	}

	@Override
	public Class<HandCrankBlockEntity> getBlockEntityClass() {
		return HandCrankBlockEntity.class;
	}

	@Override
	public BlockEntityType<? extends HandCrankBlockEntity> getBlockEntityType() {
		return AllBlockEntityTypes.HAND_CRANK.get();
	}

	@Override
	public boolean isPathfindable(BlockState state, BlockGetter reader, BlockPos pos, PathComputationType type) {
		return false;
	}

	public static Couple<Integer> getSpeedRange() {
		return Couple.create(32, 32);
	}

}<|MERGE_RESOLUTION|>--- conflicted
+++ resolved
@@ -52,14 +52,6 @@
 		super.createBlockStateDefinition(builder.add(WATERLOGGED));
 	}
 
-<<<<<<< HEAD
-	@Environment(EnvType.CLIENT)
-	public PartialModel getRenderedHandle() {
-		return AllBlockPartials.HAND_CRANK_HANDLE;
-	}
-
-=======
->>>>>>> 03feeb71
 	public int getRotationSpeed() {
 		return 32;
 	}
