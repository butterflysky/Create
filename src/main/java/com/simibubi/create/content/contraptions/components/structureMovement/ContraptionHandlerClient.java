package com.simibubi.create.content.contraptions.components.structureMovement;

import org.apache.commons.lang3.mutable.MutableObject;

import com.simibubi.create.content.contraptions.components.structureMovement.sync.ContraptionInteractionPacket;
import com.simibubi.create.foundation.networking.AllPackets;
import com.simibubi.create.foundation.utility.RaycastHelper;
import com.simibubi.create.foundation.utility.RaycastHelper.PredicateTraceResult;

import net.minecraft.block.BlockState;
import net.minecraft.client.Minecraft;
import net.minecraft.client.entity.player.ClientPlayerEntity;
import net.minecraft.client.entity.player.RemoteClientPlayerEntity;
import net.minecraft.nbt.CompoundNBT;
import net.minecraft.util.Direction;
import net.minecraft.util.Hand;
import net.minecraft.util.math.AxisAlignedBB;
import net.minecraft.util.math.BlockPos;
import net.minecraft.util.math.BlockRayTraceResult;
import net.minecraft.util.math.shapes.VoxelShape;
import net.minecraft.util.math.vector.Vector3d;
import net.minecraft.world.gen.feature.template.Template.BlockInfo;
import net.minecraftforge.api.distmarker.Dist;
import net.minecraftforge.api.distmarker.OnlyIn;
import net.minecraftforge.client.event.InputEvent.ClickInputEvent;
import net.minecraftforge.event.TickEvent.Phase;
import net.minecraftforge.event.TickEvent.PlayerTickEvent;
import net.minecraftforge.eventbus.api.SubscribeEvent;
import net.minecraftforge.fml.common.Mod.EventBusSubscriber;

@EventBusSubscriber
public class ContraptionHandlerClient {

	@SubscribeEvent
	@OnlyIn(Dist.CLIENT)
	public static void preventRemotePlayersWalkingAnimations(PlayerTickEvent event) {
		if (event.phase == Phase.START)
			return;
		if (!(event.player instanceof RemoteClientPlayerEntity))
			return;
		RemoteClientPlayerEntity remotePlayer = (RemoteClientPlayerEntity) event.player;
		CompoundNBT data = remotePlayer.getPersistentData();
		if (!data.contains("LastOverrideLimbSwingUpdate"))
			return;

		int lastOverride = data.getInt("LastOverrideLimbSwingUpdate");
		data.putInt("LastOverrideLimbSwingUpdate", lastOverride + 1);
		if (lastOverride > 5) {
			data.remove("LastOverrideLimbSwingUpdate");
			data.remove("OverrideLimbSwing");
			return;
		}

		float limbSwing = data.getFloat("OverrideLimbSwing");
		remotePlayer.prevPosX = remotePlayer.getX() - (limbSwing / 4);
		remotePlayer.prevPosZ = remotePlayer.getZ();
	}

	@SubscribeEvent
	@OnlyIn(Dist.CLIENT)
	public static void rightClickingOnContraptionsGetsHandledLocally(ClickInputEvent event) {
		Minecraft mc = Minecraft.getInstance();
		ClientPlayerEntity player = mc.player;
		if (player == null)
			return;
		if (mc.world == null)
			return;
		if (!event.isUseItem())
			return;
		Vector3d origin = RaycastHelper.getTraceOrigin(player);

		double reach = mc.playerController.getBlockReachDistance();
		if (mc.objectMouseOver != null && mc.objectMouseOver.getHitVec() != null)
			reach = Math.min(mc.objectMouseOver.getHitVec()
				.distanceTo(origin), reach);

		Vector3d target = RaycastHelper.getTraceTarget(player, reach, origin);
		for (ContraptionEntity contraptionEntity : mc.world.getEntitiesWithinAABB(ContraptionEntity.class,
			new AxisAlignedBB(origin, target))) {

<<<<<<< HEAD
			Vector3d localOrigin = contraptionEntity.toLocalVector(origin);
			Vector3d localTarget = contraptionEntity.toLocalVector(target);
=======
			Vec3d localOrigin = contraptionEntity.toLocalVector(origin, 1);
			Vec3d localTarget = contraptionEntity.toLocalVector(target, 1);
>>>>>>> 22ed2339
			Contraption contraption = contraptionEntity.getContraption();

			MutableObject<BlockRayTraceResult> mutableResult = new MutableObject<>();
			PredicateTraceResult predicateResult = RaycastHelper.rayTraceUntil(localOrigin, localTarget, p -> {
				BlockInfo blockInfo = contraption.blocks.get(p);
				if (blockInfo == null)
					return false;
				BlockState state = blockInfo.state;
				VoxelShape raytraceShape = state.getShape(Minecraft.getInstance().world, BlockPos.ZERO.down());
				if (raytraceShape.isEmpty())
					return false;
				BlockRayTraceResult rayTrace = raytraceShape.rayTrace(localOrigin, localTarget, p);
				if (rayTrace != null) {
					mutableResult.setValue(rayTrace);
					return true;
				}
				return false;
			});

			if (predicateResult == null || predicateResult.missed())
				return;

			BlockRayTraceResult rayTraceResult = mutableResult.getValue();
			Hand hand = event.getHand();
			Direction face = rayTraceResult.getFace();
			BlockPos pos = rayTraceResult.getPos();

			if (!contraptionEntity.handlePlayerInteraction(player, pos, face, hand))
				return;
			AllPackets.channel.sendToServer(new ContraptionInteractionPacket(contraptionEntity, hand, pos, face));
			event.setCanceled(true);
			event.setSwingHand(false);
		}
	}

}<|MERGE_RESOLUTION|>--- conflicted
+++ resolved
@@ -78,13 +78,8 @@
 		for (ContraptionEntity contraptionEntity : mc.world.getEntitiesWithinAABB(ContraptionEntity.class,
 			new AxisAlignedBB(origin, target))) {
 
-<<<<<<< HEAD
-			Vector3d localOrigin = contraptionEntity.toLocalVector(origin);
-			Vector3d localTarget = contraptionEntity.toLocalVector(target);
-=======
-			Vec3d localOrigin = contraptionEntity.toLocalVector(origin, 1);
-			Vec3d localTarget = contraptionEntity.toLocalVector(target, 1);
->>>>>>> 22ed2339
+			Vector3d localOrigin = contraptionEntity.toLocalVector(origin, 1);
+			Vector3d localTarget = contraptionEntity.toLocalVector(target, 1);
 			Contraption contraption = contraptionEntity.getContraption();
 
 			MutableObject<BlockRayTraceResult> mutableResult = new MutableObject<>();
