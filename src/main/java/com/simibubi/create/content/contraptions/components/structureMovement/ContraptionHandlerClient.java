package com.simibubi.create.content.contraptions.components.structureMovement;

<<<<<<< HEAD
import com.simibubi.create.AllItems;

import com.simibubi.create.foundation.utility.VecHelper;

import org.apache.commons.lang3.mutable.MutableObject;

import com.jamieswhiteshirt.reachentityattributes.ReachEntityAttributes;
=======
import java.util.List;

import javax.annotation.Nullable;

import org.apache.commons.lang3.mutable.MutableObject;

import com.simibubi.create.AllItems;
>>>>>>> aa2cff6b
import com.simibubi.create.content.contraptions.components.structureMovement.sync.ContraptionInteractionPacket;
import com.simibubi.create.content.logistics.trains.entity.CarriageContraptionEntity;
import com.simibubi.create.content.logistics.trains.entity.TrainRelocator;
import com.simibubi.create.foundation.networking.AllPackets;
import com.simibubi.create.foundation.utility.Couple;
<<<<<<< HEAD
=======
import com.simibubi.create.foundation.utility.Iterate;
>>>>>>> aa2cff6b
import com.simibubi.create.foundation.utility.RaycastHelper;
import com.simibubi.create.foundation.utility.RaycastHelper.PredicateTraceResult;
import com.simibubi.create.foundation.utility.VecHelper;

import net.fabricmc.api.EnvType;
import net.fabricmc.api.Environment;
import net.minecraft.client.Minecraft;
import net.minecraft.client.player.LocalPlayer;
import net.minecraft.client.player.RemotePlayer;
import net.minecraft.core.BlockPos;
import net.minecraft.core.Direction;
import net.minecraft.nbt.CompoundTag;
import net.minecraft.world.InteractionHand;
<<<<<<< HEAD
import net.minecraft.world.InteractionResult;
=======
>>>>>>> aa2cff6b
import net.minecraft.world.entity.player.Player;
import net.minecraft.world.level.block.state.BlockState;
import net.minecraft.world.level.levelgen.structure.templatesystem.StructureTemplate.StructureBlockInfo;
import net.minecraft.world.phys.AABB;
import net.minecraft.world.phys.BlockHitResult;
import net.minecraft.world.phys.Vec3;
import net.minecraft.world.phys.shapes.VoxelShape;

import javax.annotation.Nullable;

import java.util.List;

public class ContraptionHandlerClient {

	@Environment(EnvType.CLIENT)
	public static void preventRemotePlayersWalkingAnimations(Player player) {
//		if (event.phase == Phase.START)
//			return;
		if (!(player instanceof RemotePlayer))
			return;
		RemotePlayer remotePlayer = (RemotePlayer) player;
		CompoundTag data = remotePlayer.getExtraCustomData();
		if (!data.contains("LastOverrideLimbSwingUpdate"))
			return;

		int lastOverride = data.getInt("LastOverrideLimbSwingUpdate");
		data.putInt("LastOverrideLimbSwingUpdate", lastOverride + 1);
		if (lastOverride > 5) {
			data.remove("LastOverrideLimbSwingUpdate");
			data.remove("OverrideLimbSwing");
			return;
		}

		float limbSwing = data.getFloat("OverrideLimbSwing");
		remotePlayer.xo = remotePlayer.getX() - (limbSwing / 4);
		remotePlayer.zo = remotePlayer.getZ();
	}

	@Environment(EnvType.CLIENT)
	public static InteractionResult rightClickingOnContraptionsGetsHandledLocally(InteractionHand hand) {
		Minecraft mc = Minecraft.getInstance();
<<<<<<< HEAD

		if (Minecraft.getInstance().screen != null) // this is the only input event that doesn't check this?
			return InteractionResult.PASS;

		LocalPlayer player = mc.player;

		if (player == null)
			return InteractionResult.PASS;
		if (mc.level == null)
			return InteractionResult.PASS;
		if(mc.gameMode == null)
			return InteractionResult.PASS;
//		if (!event.isUseItem())
//			return InteractionResult.PASS;

=======
		LocalPlayer player = mc.player;

		if (player == null)
			return;
		if (mc.level == null)
			return;
		if (!event.isUseItem())
			return;

>>>>>>> aa2cff6b
		Couple<Vec3> rayInputs = getRayInputs(player);
		Vec3 origin = rayInputs.getFirst();
		Vec3 target = rayInputs.getSecond();
		AABB aabb = new AABB(origin, target).inflate(16);
		List<AbstractContraptionEntity> intersectingContraptions =
			mc.level.getEntitiesOfClass(AbstractContraptionEntity.class, aabb);

		for (AbstractContraptionEntity contraptionEntity : intersectingContraptions) {
			BlockHitResult rayTraceResult = rayTraceContraption(origin, target, contraptionEntity);
			if (rayTraceResult == null)
				continue;
<<<<<<< HEAD

			Direction face = rayTraceResult.getDirection();
			BlockPos pos = rayTraceResult.getBlockPos();

			if (contraptionEntity.handlePlayerInteraction(player, pos, face, hand)) {
				AllPackets.channel.sendToServer(new ContraptionInteractionPacket(contraptionEntity, hand, pos, face));
			} else if (handleSpecialInteractions(contraptionEntity, player, pos, face, hand)) {
			} else
				continue;

			event.setCanceled(true);
			event.setSwingHand(false);
		}
=======

			InteractionHand hand = event.getHand();
			Direction face = rayTraceResult.getDirection();
			BlockPos pos = rayTraceResult.getBlockPos();

			if (contraptionEntity.handlePlayerInteraction(player, pos, face, hand)) {
				AllPackets.channel.sendToServer(new ContraptionInteractionPacket(contraptionEntity, hand, pos, face));
			} else if (handleSpecialInteractions(contraptionEntity, player, pos, face, hand)) {
			} else
				continue;

			event.setCanceled(true);
			event.setSwingHand(false);
		}
	}

	private static boolean handleSpecialInteractions(AbstractContraptionEntity contraptionEntity, Player player,
		BlockPos localPos, Direction side, InteractionHand interactionHand) {
		if (AllItems.WRENCH.isIn(player.getItemInHand(interactionHand))
			&& contraptionEntity instanceof CarriageContraptionEntity car)
			return TrainRelocator.carriageWrenched(car.toGlobalVector(VecHelper.getCenterOf(localPos), 1), car);
		return false;
	}

	@OnlyIn(Dist.CLIENT)
	public static Couple<Vec3> getRayInputs(LocalPlayer player) {
		Minecraft mc = Minecraft.getInstance();
		Vec3 origin = RaycastHelper.getTraceOrigin(player);
		double reach = mc.gameMode.getPickRange();
		if (mc.hitResult != null && mc.hitResult.getLocation() != null)
			reach = Math.min(mc.hitResult.getLocation()
				.distanceTo(origin), reach);
		Vec3 target = RaycastHelper.getTraceTarget(player, reach, origin);
		return Couple.create(origin, target);
	}

	@Nullable
	public static BlockHitResult rayTraceContraption(Vec3 origin, Vec3 target,
		AbstractContraptionEntity contraptionEntity) {
		Vec3 localOrigin = contraptionEntity.toLocalVector(origin, 1);
		Vec3 localTarget = contraptionEntity.toLocalVector(target, 1);
		Contraption contraption = contraptionEntity.getContraption();

		MutableObject<BlockHitResult> mutableResult = new MutableObject<>();
		PredicateTraceResult predicateResult = RaycastHelper.rayTraceUntil(localOrigin, localTarget, p -> {
			for (Direction d : Iterate.directions) {
				if (d == Direction.UP)
					continue;
				BlockPos pos = d == Direction.DOWN ? p : p.relative(d);
				StructureBlockInfo blockInfo = contraption.getBlocks()
					.get(pos);
				if (blockInfo == null)
					continue;
				BlockState state = blockInfo.state;
				VoxelShape raytraceShape = state.getShape(contraption.getContraptionWorld(), BlockPos.ZERO.below());
				if (raytraceShape.isEmpty())
					continue;
				if (contraption.isHiddenInPortal(pos))
					continue;
				BlockHitResult rayTrace = raytraceShape.clip(localOrigin, localTarget, pos);
				if (rayTrace != null) {
					mutableResult.setValue(rayTrace);
					return true;
				}
			}
			return false;
		});

		if (predicateResult == null || predicateResult.missed())
			return null;

		BlockHitResult rayTraceResult = mutableResult.getValue();
		return rayTraceResult;
>>>>>>> aa2cff6b
	}

	private static boolean handleSpecialInteractions(AbstractContraptionEntity contraptionEntity, Player player,
		BlockPos localPos, Direction side, InteractionHand interactionHand) {
		if (AllItems.WRENCH.isIn(player.getItemInHand(interactionHand))
			&& contraptionEntity instanceof CarriageContraptionEntity car)
			return TrainRelocator.carriageWrenched(car.toGlobalVector(VecHelper.getCenterOf(localPos), 1), car);
		return false;
	}

	@Environment(EnvType.CLIENT)
	public static Couple<Vec3> getRayInputs(LocalPlayer player) {
		Minecraft mc = Minecraft.getInstance();
		Vec3 origin = RaycastHelper.getTraceOrigin(player);
		double reach = ReachEntityAttributes.getReachDistance(player, mc.gameMode.getPickRange());
		if (mc.hitResult != null && mc.hitResult.getLocation() != null)
			reach = Math.min(mc.hitResult.getLocation()
				.distanceTo(origin), reach);
		Vec3 target = RaycastHelper.getTraceTarget(player, reach, origin);
		return Couple.create(origin, target);
	}

	@Nullable
	public static BlockHitResult rayTraceContraption(Vec3 origin, Vec3 target,
		AbstractContraptionEntity contraptionEntity) {
		Vec3 localOrigin = contraptionEntity.toLocalVector(origin, 1);
		Vec3 localTarget = contraptionEntity.toLocalVector(target, 1);
		Contraption contraption = contraptionEntity.getContraption();

		MutableObject<BlockHitResult> mutableResult = new MutableObject<>();
		PredicateTraceResult predicateResult = RaycastHelper.rayTraceUntil(localOrigin, localTarget, p -> {
			StructureBlockInfo blockInfo = contraption.getBlocks()
				.get(p);
			if (blockInfo == null)
				return false;
			BlockState state = blockInfo.state;
			VoxelShape raytraceShape = state.getShape(Minecraft.getInstance().level, BlockPos.ZERO.below());
			if (raytraceShape.isEmpty())
				return false;
			if (contraption.isHiddenInPortal(p))
				return false;
			BlockHitResult rayTrace = raytraceShape.clip(localOrigin, localTarget, p);
			if (rayTrace != null) {
				mutableResult.setValue(rayTrace);
				return true;
			}
			return false;
		});

		if (predicateResult == null || predicateResult.missed())
			return InteractionResult.PASS;

		BlockHitResult rayTraceResult = mutableResult.getValue();
		return rayTraceResult;
	}

}<|MERGE_RESOLUTION|>--- conflicted
+++ resolved
@@ -1,6 +1,5 @@
 package com.simibubi.create.content.contraptions.components.structureMovement;
 
-<<<<<<< HEAD
 import com.simibubi.create.AllItems;
 
 import com.simibubi.create.foundation.utility.VecHelper;
@@ -8,27 +7,14 @@
 import org.apache.commons.lang3.mutable.MutableObject;
 
 import com.jamieswhiteshirt.reachentityattributes.ReachEntityAttributes;
-=======
-import java.util.List;
-
-import javax.annotation.Nullable;
-
-import org.apache.commons.lang3.mutable.MutableObject;
-
-import com.simibubi.create.AllItems;
->>>>>>> aa2cff6b
 import com.simibubi.create.content.contraptions.components.structureMovement.sync.ContraptionInteractionPacket;
 import com.simibubi.create.content.logistics.trains.entity.CarriageContraptionEntity;
 import com.simibubi.create.content.logistics.trains.entity.TrainRelocator;
 import com.simibubi.create.foundation.networking.AllPackets;
 import com.simibubi.create.foundation.utility.Couple;
-<<<<<<< HEAD
-=======
 import com.simibubi.create.foundation.utility.Iterate;
->>>>>>> aa2cff6b
 import com.simibubi.create.foundation.utility.RaycastHelper;
 import com.simibubi.create.foundation.utility.RaycastHelper.PredicateTraceResult;
-import com.simibubi.create.foundation.utility.VecHelper;
 
 import net.fabricmc.api.EnvType;
 import net.fabricmc.api.Environment;
@@ -39,10 +25,7 @@
 import net.minecraft.core.Direction;
 import net.minecraft.nbt.CompoundTag;
 import net.minecraft.world.InteractionHand;
-<<<<<<< HEAD
 import net.minecraft.world.InteractionResult;
-=======
->>>>>>> aa2cff6b
 import net.minecraft.world.entity.player.Player;
 import net.minecraft.world.level.block.state.BlockState;
 import net.minecraft.world.level.levelgen.structure.templatesystem.StructureTemplate.StructureBlockInfo;
@@ -84,7 +67,6 @@
 	@Environment(EnvType.CLIENT)
 	public static InteractionResult rightClickingOnContraptionsGetsHandledLocally(InteractionHand hand) {
 		Minecraft mc = Minecraft.getInstance();
-<<<<<<< HEAD
 
 		if (Minecraft.getInstance().screen != null) // this is the only input event that doesn't check this?
 			return InteractionResult.PASS;
@@ -100,17 +82,6 @@
 //		if (!event.isUseItem())
 //			return InteractionResult.PASS;
 
-=======
-		LocalPlayer player = mc.player;
-
-		if (player == null)
-			return;
-		if (mc.level == null)
-			return;
-		if (!event.isUseItem())
-			return;
-
->>>>>>> aa2cff6b
 		Couple<Vec3> rayInputs = getRayInputs(player);
 		Vec3 origin = rayInputs.getFirst();
 		Vec3 target = rayInputs.getSecond();
@@ -122,23 +93,7 @@
 			BlockHitResult rayTraceResult = rayTraceContraption(origin, target, contraptionEntity);
 			if (rayTraceResult == null)
 				continue;
-<<<<<<< HEAD
 
-			Direction face = rayTraceResult.getDirection();
-			BlockPos pos = rayTraceResult.getBlockPos();
-
-			if (contraptionEntity.handlePlayerInteraction(player, pos, face, hand)) {
-				AllPackets.channel.sendToServer(new ContraptionInteractionPacket(contraptionEntity, hand, pos, face));
-			} else if (handleSpecialInteractions(contraptionEntity, player, pos, face, hand)) {
-			} else
-				continue;
-
-			event.setCanceled(true);
-			event.setSwingHand(false);
-		}
-=======
-
-			InteractionHand hand = event.getHand();
 			Direction face = rayTraceResult.getDirection();
 			BlockPos pos = rayTraceResult.getBlockPos();
 
@@ -161,11 +116,11 @@
 		return false;
 	}
 
-	@OnlyIn(Dist.CLIENT)
+	@Environment(EnvType.CLIENT)
 	public static Couple<Vec3> getRayInputs(LocalPlayer player) {
 		Minecraft mc = Minecraft.getInstance();
 		Vec3 origin = RaycastHelper.getTraceOrigin(player);
-		double reach = mc.gameMode.getPickRange();
+		double reach = ReachEntityAttributes.getReachDistance(player, mc.gameMode.getPickRange());
 		if (mc.hitResult != null && mc.hitResult.getLocation() != null)
 			reach = Math.min(mc.hitResult.getLocation()
 				.distanceTo(origin), reach);
@@ -206,61 +161,6 @@
 		});
 
 		if (predicateResult == null || predicateResult.missed())
-			return null;
-
-		BlockHitResult rayTraceResult = mutableResult.getValue();
-		return rayTraceResult;
->>>>>>> aa2cff6b
-	}
-
-	private static boolean handleSpecialInteractions(AbstractContraptionEntity contraptionEntity, Player player,
-		BlockPos localPos, Direction side, InteractionHand interactionHand) {
-		if (AllItems.WRENCH.isIn(player.getItemInHand(interactionHand))
-			&& contraptionEntity instanceof CarriageContraptionEntity car)
-			return TrainRelocator.carriageWrenched(car.toGlobalVector(VecHelper.getCenterOf(localPos), 1), car);
-		return false;
-	}
-
-	@Environment(EnvType.CLIENT)
-	public static Couple<Vec3> getRayInputs(LocalPlayer player) {
-		Minecraft mc = Minecraft.getInstance();
-		Vec3 origin = RaycastHelper.getTraceOrigin(player);
-		double reach = ReachEntityAttributes.getReachDistance(player, mc.gameMode.getPickRange());
-		if (mc.hitResult != null && mc.hitResult.getLocation() != null)
-			reach = Math.min(mc.hitResult.getLocation()
-				.distanceTo(origin), reach);
-		Vec3 target = RaycastHelper.getTraceTarget(player, reach, origin);
-		return Couple.create(origin, target);
-	}
-
-	@Nullable
-	public static BlockHitResult rayTraceContraption(Vec3 origin, Vec3 target,
-		AbstractContraptionEntity contraptionEntity) {
-		Vec3 localOrigin = contraptionEntity.toLocalVector(origin, 1);
-		Vec3 localTarget = contraptionEntity.toLocalVector(target, 1);
-		Contraption contraption = contraptionEntity.getContraption();
-
-		MutableObject<BlockHitResult> mutableResult = new MutableObject<>();
-		PredicateTraceResult predicateResult = RaycastHelper.rayTraceUntil(localOrigin, localTarget, p -> {
-			StructureBlockInfo blockInfo = contraption.getBlocks()
-				.get(p);
-			if (blockInfo == null)
-				return false;
-			BlockState state = blockInfo.state;
-			VoxelShape raytraceShape = state.getShape(Minecraft.getInstance().level, BlockPos.ZERO.below());
-			if (raytraceShape.isEmpty())
-				return false;
-			if (contraption.isHiddenInPortal(p))
-				return false;
-			BlockHitResult rayTrace = raytraceShape.clip(localOrigin, localTarget, p);
-			if (rayTrace != null) {
-				mutableResult.setValue(rayTrace);
-				return true;
-			}
-			return false;
-		});
-
-		if (predicateResult == null || predicateResult.missed())
 			return InteractionResult.PASS;
 
 		BlockHitResult rayTraceResult = mutableResult.getValue();
