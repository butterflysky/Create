--- conflicted
+++ resolved
@@ -145,11 +145,7 @@
 
 		List<RenderType> blockLayers = RenderType.chunkBufferLayers();
 		Collection<StructureBlockInfo> renderedBlocks = contraption.getRenderedBlocks();
-<<<<<<< HEAD
-		
-=======
-
->>>>>>> aa2cff6b
+
 		for (RenderType layer : blockLayers) {
 			Model layerModel = new WorldModel(renderWorld, layer, renderedBlocks, layer + "_" + contraption.entity.getId());
 			renderLayers.put(layer, new ArrayModelRenderer(layerModel));
