package com.simibubi.create.content.contraptions.fluids.actors;

import java.util.List;
import java.util.Set;
import java.util.function.Supplier;

import com.simibubi.create.AllBlocks;
import com.simibubi.create.AllRecipeTypes;
import com.simibubi.create.compat.jei.category.sequencedAssembly.SequencedAssemblySubCategory;
import com.simibubi.create.content.contraptions.itemAssembly.IAssemblyRecipe;
import com.simibubi.create.content.contraptions.processing.ProcessingRecipe;
import com.simibubi.create.content.contraptions.processing.ProcessingRecipeBuilder.ProcessingRecipeParams;
import com.simibubi.create.foundation.fluid.FluidIngredient;
import com.simibubi.create.foundation.utility.Components;
import com.simibubi.create.foundation.utility.Lang;

import net.minecraft.network.chat.Component;
import net.minecraft.world.item.crafting.Ingredient;
import net.minecraft.world.level.ItemLike;
import net.minecraft.world.level.Level;
import net.minecraftforge.api.distmarker.Dist;
import net.minecraftforge.api.distmarker.OnlyIn;
import net.minecraftforge.fluids.FluidStack;
import net.minecraftforge.items.wrapper.RecipeWrapper;

public class FillingRecipe extends ProcessingRecipe<RecipeWrapper> implements IAssemblyRecipe {

	public FillingRecipe(ProcessingRecipeParams params) {
		super(AllRecipeTypes.FILLING, params);
	}

	@Override
	public boolean matches(RecipeWrapper inv, Level p_77569_2_) {
		return ingredients.get(0)
			.test(inv.getItem(0));
	}

	@Override
	protected int getMaxInputCount() {
		return 1;
	}

	@Override
	protected int getMaxOutputCount() {
		return 1;
	}

	@Override
	protected int getMaxFluidInputCount() {
		return 1;
	}

	public FluidIngredient getRequiredFluid() {
		if (fluidIngredients.isEmpty())
			throw new IllegalStateException("Filling Recipe: " + id.toString() + " has no fluid ingredient!");
		return fluidIngredients.get(0);
	}

	@Override
	public void addAssemblyIngredients(List<Ingredient> list) {}
	
	@Override
	public void addAssemblyFluidIngredients(List<FluidIngredient> list) {
		list.add(getRequiredFluid());
	}

	@Override
	@OnlyIn(Dist.CLIENT)
	public Component getDescriptionForAssembly() {
		List<FluidStack> matchingFluidStacks = fluidIngredients.get(0)
			.getMatchingFluidStacks();
		if (matchingFluidStacks.size() == 0)
<<<<<<< HEAD
			return Component.literal("Invalid");
=======
			return Components.literal("Invalid");
>>>>>>> 9c8df2ff
		return Lang.translateDirect("recipe.assembly.spout_filling_fluid",
			matchingFluidStacks.get(0).getDisplayName().getString());
	}

	@Override
	public void addRequiredMachines(Set<ItemLike> list) {
		list.add(AllBlocks.SPOUT.get());
	}
	
	@Override
	public Supplier<Supplier<SequencedAssemblySubCategory>> getJEISubCategory() {
		return () -> SequencedAssemblySubCategory.AssemblySpouting::new;
	}

}<|MERGE_RESOLUTION|>--- conflicted
+++ resolved
@@ -70,11 +70,7 @@
 		List<FluidStack> matchingFluidStacks = fluidIngredients.get(0)
 			.getMatchingFluidStacks();
 		if (matchingFluidStacks.size() == 0)
-<<<<<<< HEAD
-			return Component.literal("Invalid");
-=======
 			return Components.literal("Invalid");
->>>>>>> 9c8df2ff
 		return Lang.translateDirect("recipe.assembly.spout_filling_fluid",
 			matchingFluidStacks.get(0).getDisplayName().getString());
 	}
