--- conflicted
+++ resolved
@@ -9,23 +9,13 @@
 import net.minecraft.block.Block;
 import net.minecraft.block.BlockState;
 import net.minecraft.item.ItemUseContext;
-<<<<<<< HEAD
-import net.minecraft.state.EnumProperty;
-import net.minecraft.state.Property;
-import net.minecraft.state.StateContainer;
-=======
->>>>>>> 3301f8ff
 import net.minecraft.tileentity.TileEntity;
 import net.minecraft.util.ActionResultType;
 import net.minecraft.world.IBlockReader;
 
 public class EncasedShaftBlock extends AbstractEncasedShaftBlock {
 
-<<<<<<< HEAD
-	public static final Property<Casing> CASING = EnumProperty.create("casing", Casing.class);
-=======
 	private BlockEntry<CasingBlock> casing;
->>>>>>> 3301f8ff
 
 	public static EncasedShaftBlock andesite(Properties properties) {
 		return new EncasedShaftBlock(properties, AllBlocks.ANDESITE_CASING);
@@ -57,31 +47,4 @@
 		KineticTileEntity.switchToBlockState(context.getWorld(), context.getPos(), AllBlocks.SHAFT.getDefaultState().with(AXIS, state.get(AXIS)));
 		return ActionResultType.SUCCESS;
 	}
-
-<<<<<<< HEAD
-	public enum Casing implements IStringSerializable {
-		ANDESITE(AllBlocks.ANDESITE_CASING),
-		BRASS(AllBlocks.BRASS_CASING),
-		//COPPER(AllBlocks.COPPER_CASING)
-
-		;
-
-		private final BlockEntry<CasingBlock> casingEntry;
-
-		Casing(BlockEntry<CasingBlock> casingEntry) {
-			this.casingEntry = casingEntry;
-		}
-
-		public BlockEntry<CasingBlock> getCasingEntry() {
-			return casingEntry;
-		}
-
-		@Override
-		public String getString() {
-			return Lang.asId(name());
-		}
-	}
-
-=======
->>>>>>> 3301f8ff
 }