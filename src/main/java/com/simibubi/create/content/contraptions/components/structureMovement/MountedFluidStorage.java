package com.simibubi.create.content.contraptions.components.structureMovement;

import com.simibubi.create.content.contraptions.components.structureMovement.sync.ContraptionFluidPacket;
import com.simibubi.create.content.contraptions.fluids.tank.CreativeFluidTankBlockEntity;
import com.simibubi.create.content.contraptions.fluids.tank.CreativeFluidTankBlockEntity.CreativeSmartFluidTank;
import com.simibubi.create.content.contraptions.fluids.tank.FluidTankBlockEntity;
import com.simibubi.create.foundation.fluid.SmartFluidTank;
import com.simibubi.create.foundation.networking.AllPackets;
import com.simibubi.create.foundation.utility.NBTHelper;
import com.simibubi.create.foundation.utility.animation.LerpedFloat;
import com.simibubi.create.foundation.utility.animation.LerpedFloat.Chaser;
import io.github.fabricators_of_create.porting_lib.transfer.TransferUtil;
import io.github.fabricators_of_create.porting_lib.util.FluidStack;
import io.github.fabricators_of_create.porting_lib.transfer.fluid.FluidTank;

import net.fabricmc.fabric.api.transfer.v1.fluid.FluidVariant;
import net.fabricmc.fabric.api.transfer.v1.storage.Storage;
import net.minecraft.core.BlockPos;
import net.minecraft.nbt.CompoundTag;
import net.minecraft.world.entity.Entity;
import net.minecraft.world.level.block.entity.BlockEntity;

public class MountedFluidStorage {

	SmartFluidTank tank;
	private boolean valid;
	private BlockEntity blockEntity;

	private int packetCooldown = 0;
	private boolean sendPacket = false;

	public static boolean canUseAsStorage(BlockEntity be) {
		if (be instanceof FluidTankBlockEntity)
			return ((FluidTankBlockEntity) be).isController();
		return false;
	}

	public MountedFluidStorage(BlockEntity be) {
		assignBlockEntity(be);
	}

	public void assignBlockEntity(BlockEntity be) {
		this.blockEntity = be;
		tank = createMountedTank(be);
	}

	private SmartFluidTank createMountedTank(BlockEntity be) {
		if (be instanceof CreativeFluidTankBlockEntity)
			return new CreativeSmartFluidTank(
				((FluidTankBlockEntity) be).getTotalTankSize() * FluidTankBlockEntity.getCapacityMultiplier(), $ -> {
				});
		if (be instanceof FluidTankBlockEntity)
			return new SmartFluidTank(
				((FluidTankBlockEntity) be).getTotalTankSize() * FluidTankBlockEntity.getCapacityMultiplier(),
				this::onFluidStackChanged);
		return null;
	}

	public void tick(Entity entity, BlockPos pos, boolean isRemote) {
		if (!isRemote) {
			if (packetCooldown > 0)
				packetCooldown--;
			else if (sendPacket) {
				sendPacket = false;
<<<<<<< HEAD
				AllPackets.channel.sendToClientsTracking(new ContraptionFluidPacket(entity.getId(), pos, tank.getFluid()), entity);
=======
				AllPackets.getChannel().send(PacketDistributor.TRACKING_ENTITY.with(() -> entity),
					new ContraptionFluidPacket(entity.getId(), pos, tank.getFluid()));
>>>>>>> 03feeb71
				packetCooldown = 8;
			}
			return;
		}

		if (!(blockEntity instanceof FluidTankBlockEntity))
			return;
		FluidTankBlockEntity tank = (FluidTankBlockEntity) blockEntity;
		tank.getFluidLevel()
			.tickChaser();
	}

	public void updateFluid(FluidStack fluid) {
		tank.setFluid(fluid);
		if (!(blockEntity instanceof FluidTankBlockEntity))
			return;
		float fillState = tank.getFluidAmount() / (float) tank.getCapacity();
		FluidTankBlockEntity tank = (FluidTankBlockEntity) blockEntity;
		if (tank.getFluidLevel() == null)
			tank.setFluidLevel(LerpedFloat.linear()
				.startWithValue(fillState));
		tank.getFluidLevel()
			.chase(fillState, 0.5, Chaser.EXP);
		FluidTank tankInventory = tank.getTankInventory();
		if (tankInventory instanceof SmartFluidTank)
			((SmartFluidTank) tankInventory).setFluid(fluid);
	}

	public void removeStorageFromWorld() {
		valid = false;
		if (blockEntity == null)
			return;

<<<<<<< HEAD
		Storage<FluidVariant> teHandler = TransferUtil.getFluidStorage(te);
=======
		IFluidHandler teHandler = blockEntity.getCapability(CapabilityFluidHandler.FLUID_HANDLER_CAPABILITY)
			.orElse(null);
>>>>>>> 03feeb71
		if (!(teHandler instanceof SmartFluidTank))
			return;
		SmartFluidTank smartTank = (SmartFluidTank) teHandler;
		tank.setFluid(smartTank.getFluid());
		sendPacket = false;
		valid = true;
	}

	private void onFluidStackChanged(FluidStack fs) {
		sendPacket = true;
	}

	public void addStorageToWorld(BlockEntity be) {
		if (tank instanceof CreativeSmartFluidTank)
			return;

<<<<<<< HEAD
		Storage<FluidVariant> teHandler = TransferUtil.getFluidStorage(te);
=======
		LazyOptional<IFluidHandler> capability = be.getCapability(CapabilityFluidHandler.FLUID_HANDLER_CAPABILITY);
		IFluidHandler teHandler = capability.orElse(null);
>>>>>>> 03feeb71
		if (!(teHandler instanceof SmartFluidTank))
			return;

		SmartFluidTank inv = (SmartFluidTank) teHandler;
		inv.setFluid(tank.getFluid()
			.copy());
	}

	public SmartFluidTank getFluidHandler() {
		return tank;
	}

	public CompoundTag serialize() {
		if (!valid)
			return null;
		CompoundTag tag = tank.writeToNBT(new CompoundTag());
		tag.putLong("Capacity", tank.getCapacity());

		if (tank instanceof CreativeSmartFluidTank) {
			NBTHelper.putMarker(tag, "Bottomless");
			tag.put("ProvidedStack", tank.getFluid()
				.writeToNBT(new CompoundTag()));
		}
		return tag;
	}

	public static MountedFluidStorage deserialize(CompoundTag nbt) {
		MountedFluidStorage storage = new MountedFluidStorage(null);
		if (nbt == null)
			return storage;

		int capacity = nbt.getInt("Capacity");
		storage.tank = new SmartFluidTank(capacity, storage::onFluidStackChanged);
		storage.valid = true;

		if (nbt.contains("Bottomless")) {
			FluidStack providedStack = FluidStack.loadFluidStackFromNBT(nbt.getCompound("ProvidedStack"));
			CreativeSmartFluidTank creativeSmartFluidTank = new CreativeSmartFluidTank(capacity, $ -> {
			});
			creativeSmartFluidTank.setContainedFluid(providedStack);
			storage.tank = creativeSmartFluidTank;
			return storage;
		}

		storage.tank.readFromNBT(nbt);
		return storage;
	}

	public boolean isValid() {
		return valid;
	}

}<|MERGE_RESOLUTION|>--- conflicted
+++ resolved
@@ -62,12 +62,7 @@
 				packetCooldown--;
 			else if (sendPacket) {
 				sendPacket = false;
-<<<<<<< HEAD
-				AllPackets.channel.sendToClientsTracking(new ContraptionFluidPacket(entity.getId(), pos, tank.getFluid()), entity);
-=======
-				AllPackets.getChannel().send(PacketDistributor.TRACKING_ENTITY.with(() -> entity),
-					new ContraptionFluidPacket(entity.getId(), pos, tank.getFluid()));
->>>>>>> 03feeb71
+				AllPackets.getChannel().sendToClientsTracking(new ContraptionFluidPacket(entity.getId(), pos, tank.getFluid()), entity);
 				packetCooldown = 8;
 			}
 			return;
@@ -101,12 +96,7 @@
 		if (blockEntity == null)
 			return;
 
-<<<<<<< HEAD
-		Storage<FluidVariant> teHandler = TransferUtil.getFluidStorage(te);
-=======
-		IFluidHandler teHandler = blockEntity.getCapability(CapabilityFluidHandler.FLUID_HANDLER_CAPABILITY)
-			.orElse(null);
->>>>>>> 03feeb71
+		Storage<FluidVariant> teHandler = TransferUtil.getFluidStorage(blockEntity);
 		if (!(teHandler instanceof SmartFluidTank))
 			return;
 		SmartFluidTank smartTank = (SmartFluidTank) teHandler;
@@ -123,12 +113,7 @@
 		if (tank instanceof CreativeSmartFluidTank)
 			return;
 
-<<<<<<< HEAD
-		Storage<FluidVariant> teHandler = TransferUtil.getFluidStorage(te);
-=======
-		LazyOptional<IFluidHandler> capability = be.getCapability(CapabilityFluidHandler.FLUID_HANDLER_CAPABILITY);
-		IFluidHandler teHandler = capability.orElse(null);
->>>>>>> 03feeb71
+		Storage<FluidVariant> teHandler = TransferUtil.getFluidStorage(be);
 		if (!(teHandler instanceof SmartFluidTank))
 			return;
 
