--- conflicted
+++ resolved
@@ -207,21 +207,10 @@
 	protected void playEffect(Level world, BlockPos pos, Fluid fluid, boolean fillSound) {
 		BlockPos splooshPos = pos == null ? tileEntity.getBlockPos() : pos;
 
-<<<<<<< HEAD
 		FluidVariant variant = FluidVariant.of(fluid);
 		SoundEvent soundevent = fillSound
 				? FluidVariantAttributes.getFillSound(variant)
 				: FluidVariantAttributes.getEmptySound(variant);
-=======
-		SoundEvent soundevent = fillSound ? fluid.getAttributes()
-			.getFillSound()
-			: fluid.getAttributes()
-				.getEmptySound();
-		if (soundevent == null)
-			soundevent = FluidHelper.isTag(fluid, FluidTags.LAVA)
-				? fillSound ? SoundEvents.BUCKET_FILL_LAVA : SoundEvents.BUCKET_EMPTY_LAVA
-				: fillSound ? SoundEvents.BUCKET_FILL : SoundEvents.BUCKET_EMPTY;
->>>>>>> 6a1d2c18
 
 		world.playSound(null, splooshPos, soundevent, SoundSource.BLOCKS, 0.3F, 1.0F);
 		if (world instanceof ServerLevel)
