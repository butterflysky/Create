package com.simibubi.create.content.contraptions.fluids.actors;

import java.util.ArrayList;
import java.util.HashSet;
import java.util.List;
import java.util.Set;
import java.util.function.BiConsumer;
import java.util.function.Predicate;

import com.simibubi.create.AllTags.AllFluidTags;
import com.simibubi.create.foundation.config.AllConfigs;
import com.simibubi.create.foundation.fluid.FluidHelper;
import com.simibubi.create.foundation.networking.AllPackets;
import com.simibubi.create.foundation.tileEntity.SmartTileEntity;
import com.simibubi.create.foundation.tileEntity.TileEntityBehaviour;
import com.simibubi.create.foundation.utility.Iterate;
import com.simibubi.create.foundation.utility.NBTHelper;
import com.simibubi.create.foundation.utility.VecHelper;
import io.github.fabricators_of_create.porting_lib.util.FluidStack;

import net.fabricmc.fabric.api.transfer.v1.fluid.FluidVariant;
import net.fabricmc.fabric.api.transfer.v1.fluid.FluidVariantAttributes;
import net.fabricmc.fabric.api.transfer.v1.transaction.TransactionContext;
import net.fabricmc.fabric.api.transfer.v1.transaction.base.SnapshotParticipant;
import net.minecraft.core.BlockPos;
import net.minecraft.core.Direction;
import net.minecraft.core.Direction.Axis;
import net.minecraft.nbt.CompoundTag;
import net.minecraft.nbt.NbtUtils;
import net.minecraft.server.level.ServerLevel;
import net.minecraft.sounds.SoundEvent;
import net.minecraft.sounds.SoundEvents;
import net.minecraft.sounds.SoundSource;
import net.minecraft.tags.FluidTags;
import net.minecraft.world.level.Level;
import net.minecraft.world.level.levelgen.structure.BoundingBox;
import net.minecraft.world.level.material.Fluid;
import net.minecraft.world.level.material.FluidState;
import net.minecraft.world.phys.Vec3;

import javax.annotation.Nullable;

public abstract class FluidManipulationBehaviour extends TileEntityBehaviour {

	public static record BlockPosEntry(BlockPos pos, int distance) {
	};
	
	public static class ChunkNotLoadedException extends Exception {
		private static final long serialVersionUID = 1L;
	}
	
	BoundingBox affectedArea;
	BlockPos rootPos;
	boolean infinite;
	protected boolean counterpartActed;

	// Search
	static final int searchedPerTick = 1024;
	static final int validationTimerMin = 160;
	List<BlockPosEntry> frontier;
	Set<BlockPos> visited;

	int revalidateIn;

	public FluidManipulationBehaviour(SmartTileEntity te) {
		super(te);
		setValidationTimer();
		infinite = false;
		visited = new HashSet<>();
		frontier = new ArrayList<>();
	}

	public void counterpartActed(TransactionContext ctx) {
		snapshotParticipant().updateSnapshots(ctx);
		counterpartActed = true;
	}

	protected abstract SnapshotParticipant<?> snapshotParticipant();

	protected int validationTimer() {
		int maxBlocks = maxBlocks();
		// Allow enough time for the server's infinite block threshold to be reached
		return maxBlocks < 0 ? validationTimerMin : Math.max(validationTimerMin, maxBlocks / searchedPerTick + 1);
	}

	protected int setValidationTimer() {
		return revalidateIn = validationTimer();
	}

	protected int setLongValidationTimer() {
		return revalidateIn = validationTimer() * 2;
	}

	protected int maxRange() {
		return AllConfigs.SERVER.fluids.hosePulleyRange.get();
	}

	protected int maxBlocks() {
		return AllConfigs.SERVER.fluids.hosePulleyBlockThreshold.get();
	}

	protected boolean fillInfinite() {
		return AllConfigs.SERVER.fluids.fillInfinite.get();
	}

	public void reset(@Nullable TransactionContext ctx) {
		if (affectedArea != null)
			scheduleUpdatesInAffectedArea();
		affectedArea = null;
		setValidationTimer();
		frontier.clear();
		visited.clear();
		infinite = false;
	}

	@Override
	public void destroy() {
		reset(null);
		super.destroy();
	}

	protected void scheduleUpdatesInAffectedArea() {
		Level world = getWorld();
		BlockPos
			.betweenClosedStream(
				new BlockPos(affectedArea.minX() - 1, affectedArea.minY() - 1, affectedArea.minZ() - 1),
				new BlockPos(affectedArea.maxX() + 1, affectedArea.maxY() + 1, affectedArea.maxZ() + 1))
			.forEach(pos -> {
				FluidState nextFluidState = world.getFluidState(pos);
				if (nextFluidState.isEmpty())
					return;
				world.scheduleTick(pos, nextFluidState.getType(), world.getRandom()
					.nextInt(5));
			});
	}

	protected int comparePositions(BlockPosEntry e1, BlockPosEntry e2) {
		Vec3 centerOfRoot = VecHelper.getCenterOf(rootPos);
		BlockPos pos2 = e2.pos;
		BlockPos pos1 = e1.pos;
		if (pos1.getY() != pos2.getY())
			return Integer.compare(pos2.getY(), pos1.getY());
		int compareDistance = Integer.compare(e2.distance, e1.distance);
		if (compareDistance != 0)
			return compareDistance;
		return Double.compare(VecHelper.getCenterOf(pos2)
			.distanceToSqr(centerOfRoot),
			VecHelper.getCenterOf(pos1)
				.distanceToSqr(centerOfRoot));
	}

	protected Fluid search(Fluid fluid, List<BlockPosEntry> frontier, Set<BlockPos> visited,
		BiConsumer<BlockPos, Integer> add, boolean searchDownward) throws ChunkNotLoadedException {
		Level world = getWorld();
		int maxBlocks = maxBlocks();
		int maxRange = canDrainInfinitely(fluid) ? maxRange() : maxRange() / 2;
		int maxRangeSq = maxRange * maxRange;
		int i;

		for (i = 0; i < searchedPerTick && !frontier.isEmpty()
			&& (visited.size() <= maxBlocks || !canDrainInfinitely(fluid)); i++) {
			BlockPosEntry entry = frontier.remove(0);
			BlockPos currentPos = entry.pos;
			if (visited.contains(currentPos))
				continue;
			visited.add(currentPos);

			if (!world.isLoaded(currentPos))
				throw new ChunkNotLoadedException();
			
			FluidState fluidState = world.getFluidState(currentPos);
			if (fluidState.isEmpty())
				continue;

			Fluid currentFluid = FluidHelper.convertToStill(fluidState.getType());
			if (fluid == null)
				fluid = currentFluid;
			if (!currentFluid.isSame(fluid))
				continue;

			add.accept(currentPos, entry.distance);

			for (Direction side : Iterate.directions) {
				if (!searchDownward && side == Direction.DOWN)
					continue;

				BlockPos offsetPos = currentPos.relative(side);
				if (!world.isLoaded(offsetPos))
					throw new ChunkNotLoadedException();
				if (visited.contains(offsetPos))
					continue;
				if (offsetPos.distSqr(rootPos) > maxRangeSq)
					continue;

				FluidState nextFluidState = world.getFluidState(offsetPos);
				if (nextFluidState.isEmpty())
					continue;
				Fluid nextFluid = nextFluidState.getType();
				if (nextFluid == FluidHelper.convertToFlowing(nextFluid) && side == Direction.UP
					&& !VecHelper.onSameAxis(rootPos, offsetPos, Axis.Y))
					continue;

				frontier.add(new BlockPosEntry(offsetPos, entry.distance + 1));
			}
		}

		return fluid;
	}

	protected void playEffect(Level world, BlockPos pos, Fluid fluid, boolean fillSound) {
		BlockPos splooshPos = pos == null ? tileEntity.getBlockPos() : pos;

		FluidVariant variant = FluidVariant.of(fluid);
		SoundEvent soundevent = fillSound
				? FluidVariantAttributes.getFillSound(variant)
				: FluidVariantAttributes.getEmptySound(variant);

		world.playSound(null, splooshPos, soundevent, SoundSource.BLOCKS, 0.3F, 1.0F);
		if (world instanceof ServerLevel)
			AllPackets.sendToNear(world, splooshPos, 10, new FluidSplashPacket(splooshPos, new FluidStack(fluid, 1)));
	}

	protected boolean canDrainInfinitely(Fluid fluid) {
		if (fluid == null)
			return false;
		return maxBlocks() != -1 && AllConfigs.SERVER.fluids.bottomlessFluidMode.get()
			.test(fluid);
	}

	@Override
	public void write(CompoundTag nbt, boolean clientPacket) {
		if (infinite)
			NBTHelper.putMarker(nbt, "Infinite");
		if (rootPos != null)
			nbt.put("LastPos", NbtUtils.writeBlockPos(rootPos));
		if (affectedArea != null) {
			nbt.put("AffectedAreaFrom",
				NbtUtils.writeBlockPos(new BlockPos(affectedArea.minX(), affectedArea.minY(), affectedArea.minZ())));
			nbt.put("AffectedAreaTo",
				NbtUtils.writeBlockPos(new BlockPos(affectedArea.maxX(), affectedArea.maxY(), affectedArea.maxZ())));
		}
		super.write(nbt, clientPacket);
	}

	@Override
	public void read(CompoundTag nbt, boolean clientPacket) {
		infinite = nbt.contains("Infinite");
		if (nbt.contains("LastPos"))
			rootPos = NbtUtils.readBlockPos(nbt.getCompound("LastPos"));
		if (nbt.contains("AffectedAreaFrom") && nbt.contains("AffectedAreaTo"))
			affectedArea = BoundingBox.fromCorners(NbtUtils.readBlockPos(nbt.getCompound("AffectedAreaFrom")),
				NbtUtils.readBlockPos(nbt.getCompound("AffectedAreaTo")));
		super.read(nbt, clientPacket);
	}

	// fabric: anonymous enums are cursed and apparently aren't enums!
	public enum BottomlessFluidMode implements Predicate<Fluid> {
<<<<<<< HEAD
		ALLOW_ALL,
		DENY_ALL,
		ALLOW_BY_TAG,
		DENY_BY_TAG;

		@Override
		public boolean test(Fluid fluid) {
			return switch (this) {
				case ALLOW_ALL -> true;
				case DENY_ALL -> false;
				case ALLOW_BY_TAG -> AllFluidTags.BOTTOMLESS_ALLOW.matches(fluid);
				case DENY_BY_TAG -> !AllFluidTags.BOTTOMLESS_DENY.matches(fluid);
			};
=======
		ALLOW_ALL(fluid -> true),
		DENY_ALL(fluid -> false),
		ALLOW_BY_TAG(fluid -> AllFluidTags.BOTTOMLESS_ALLOW.matches(fluid)),
		DENY_BY_TAG(fluid -> !AllFluidTags.BOTTOMLESS_DENY.matches(fluid));

		private final Predicate<Fluid> predicate;

		BottomlessFluidMode(Predicate<Fluid> predicate) {
			this.predicate = predicate;
		}

		@Override
		public boolean test(Fluid fluid) {
			return predicate.test(fluid);
>>>>>>> 8d89080b
		}
	}

}<|MERGE_RESOLUTION|>--- conflicted
+++ resolved
@@ -44,11 +44,11 @@
 
 	public static record BlockPosEntry(BlockPos pos, int distance) {
 	};
-	
+
 	public static class ChunkNotLoadedException extends Exception {
 		private static final long serialVersionUID = 1L;
 	}
-	
+
 	BoundingBox affectedArea;
 	BlockPos rootPos;
 	boolean infinite;
@@ -167,7 +167,7 @@
 
 			if (!world.isLoaded(currentPos))
 				throw new ChunkNotLoadedException();
-			
+
 			FluidState fluidState = world.getFluidState(currentPos);
 			if (fluidState.isEmpty())
 				continue;
@@ -253,23 +253,7 @@
 		super.read(nbt, clientPacket);
 	}
 
-	// fabric: anonymous enums are cursed and apparently aren't enums!
 	public enum BottomlessFluidMode implements Predicate<Fluid> {
-<<<<<<< HEAD
-		ALLOW_ALL,
-		DENY_ALL,
-		ALLOW_BY_TAG,
-		DENY_BY_TAG;
-
-		@Override
-		public boolean test(Fluid fluid) {
-			return switch (this) {
-				case ALLOW_ALL -> true;
-				case DENY_ALL -> false;
-				case ALLOW_BY_TAG -> AllFluidTags.BOTTOMLESS_ALLOW.matches(fluid);
-				case DENY_BY_TAG -> !AllFluidTags.BOTTOMLESS_DENY.matches(fluid);
-			};
-=======
 		ALLOW_ALL(fluid -> true),
 		DENY_ALL(fluid -> false),
 		ALLOW_BY_TAG(fluid -> AllFluidTags.BOTTOMLESS_ALLOW.matches(fluid)),
@@ -284,7 +268,6 @@
 		@Override
 		public boolean test(Fluid fluid) {
 			return predicate.test(fluid);
->>>>>>> 8d89080b
 		}
 	}
 
