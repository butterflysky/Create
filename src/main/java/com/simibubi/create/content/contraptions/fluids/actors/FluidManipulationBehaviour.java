--- conflicted
+++ resolved
@@ -206,15 +206,11 @@
 		BlockPos splooshPos = pos == null ? tileEntity.getBlockPos() : pos;
 		FluidStack stack = new FluidStack(fluid, 1);
 
-<<<<<<< HEAD
 		FluidVariant variant = FluidVariant.of(fluid);
 		SoundEvent soundevent = fillSound
 				? FluidVariantAttributes.getFillSound(variant)
 				: FluidVariantAttributes.getEmptySound(variant);
 
-=======
-		SoundEvent soundevent = fillSound ? FluidHelper.getFillSound(stack) : FluidHelper.getEmptySound(stack);
->>>>>>> 80ae80b3
 		world.playSound(null, splooshPos, soundevent, SoundSource.BLOCKS, 0.3F, 1.0F);
 		if (world instanceof ServerLevel)
 			AllPackets.sendToNear(world, splooshPos, 10, new FluidSplashPacket(splooshPos, stack));
