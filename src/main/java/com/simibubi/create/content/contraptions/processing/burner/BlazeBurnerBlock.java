package com.simibubi.create.content.contraptions.processing.burner;

import java.util.Random;

import javax.annotation.Nullable;
import javax.annotation.ParametersAreNonnullByDefault;

import com.simibubi.create.AllBlocks;
import com.simibubi.create.AllItems;
import com.simibubi.create.AllShapes;
import com.simibubi.create.AllTileEntities;
import com.simibubi.create.content.contraptions.processing.BasinTileEntity;
import com.simibubi.create.content.contraptions.wrench.IWrenchable;
import com.simibubi.create.foundation.block.ITE;
import com.simibubi.create.foundation.tileEntity.behaviour.filtering.FilteringBehaviour;
import com.simibubi.create.foundation.utility.Lang;

import dev.cafeteria.fakeplayerapi.server.FakeServerPlayer;
import io.github.fabricators_of_create.porting_lib.transfer.TransferUtil;
import io.github.fabricators_of_create.porting_lib.transfer.callbacks.TransactionCallback;
import net.fabricmc.api.EnvType;
import net.fabricmc.api.Environment;
import net.fabricmc.fabric.api.transfer.v1.transaction.Transaction;
import net.fabricmc.fabric.api.transfer.v1.transaction.TransactionContext;
import net.minecraft.MethodsReturnNonnullByDefault;
import net.minecraft.advancements.critereon.StatePropertiesPredicate;
import net.minecraft.core.BlockPos;
import net.minecraft.core.NonNullList;
import net.minecraft.sounds.SoundEvents;
import net.minecraft.sounds.SoundSource;
import net.minecraft.util.Mth;
import net.minecraft.util.StringRepresentable;
import net.minecraft.world.InteractionHand;
import net.minecraft.world.InteractionResult;
import net.minecraft.world.InteractionResultHolder;
import net.minecraft.world.entity.player.Player;
import net.minecraft.world.item.CreativeModeTab;
import net.minecraft.world.item.FlintAndSteelItem;
import net.minecraft.world.item.Item;
import net.minecraft.world.item.ItemStack;
import net.minecraft.world.item.context.BlockPlaceContext;
import net.minecraft.world.level.BlockGetter;
import net.minecraft.world.level.ItemLike;
import net.minecraft.world.level.Level;
import net.minecraft.world.level.block.Block;
import net.minecraft.world.level.block.HorizontalDirectionalBlock;
import net.minecraft.world.level.block.entity.BlockEntity;
import net.minecraft.world.level.block.entity.BlockEntityType;
import net.minecraft.world.level.block.state.BlockState;
import net.minecraft.world.level.block.state.StateDefinition.Builder;
import net.minecraft.world.level.block.state.properties.EnumProperty;
import net.minecraft.world.level.pathfinder.PathComputationType;
import net.minecraft.world.level.storage.loot.LootPool;
import net.minecraft.world.level.storage.loot.LootTable;
import net.minecraft.world.level.storage.loot.entries.LootItem;
import net.minecraft.world.level.storage.loot.predicates.ExplosionCondition;
import net.minecraft.world.level.storage.loot.predicates.LootItemBlockStatePropertyCondition;
import net.minecraft.world.level.storage.loot.predicates.LootItemCondition;
import net.minecraft.world.level.storage.loot.providers.number.ConstantValue;
import net.minecraft.world.phys.BlockHitResult;
import net.minecraft.world.phys.shapes.CollisionContext;
import net.minecraft.world.phys.shapes.VoxelShape;

@MethodsReturnNonnullByDefault
@ParametersAreNonnullByDefault
public class BlazeBurnerBlock extends HorizontalDirectionalBlock implements ITE<BlazeBurnerTileEntity>, IWrenchable {

	public static final EnumProperty<HeatLevel> HEAT_LEVEL = EnumProperty.create("blaze", HeatLevel.class);

	public BlazeBurnerBlock(Properties properties) {
		super(properties);
		registerDefaultState(defaultBlockState().setValue(HEAT_LEVEL, HeatLevel.NONE));
	}

	@Override
	protected void createBlockStateDefinition(Builder<Block, BlockState> builder) {
		super.createBlockStateDefinition(builder);
		builder.add(HEAT_LEVEL, FACING);
	}

	@Override
	public void onPlace(BlockState state, Level world, BlockPos pos, BlockState p_220082_4_, boolean p_220082_5_) {
		if (world.isClientSide)
			return;
		BlockEntity tileEntity = world.getBlockEntity(pos.above());
		if (!(tileEntity instanceof BasinTileEntity))
			return;
		BasinTileEntity basin = (BasinTileEntity) tileEntity;
		basin.notifyChangeOfContents();
	}

	@Override
	public void fillItemCategory(CreativeModeTab group, NonNullList<ItemStack> list) {
		list.add(AllItems.EMPTY_BLAZE_BURNER.asStack());
		super.fillItemCategory(group, list);
	}

	@Override
	public Class<BlazeBurnerTileEntity> getTileEntityClass() {
		return BlazeBurnerTileEntity.class;
	}

	@Override
	public BlockEntityType<? extends BlazeBurnerTileEntity> getTileEntityType() {
		return AllTileEntities.HEATER.get();
	}

	@Nullable
	@Override
	public BlockEntity newBlockEntity(BlockPos pos, BlockState state) {
		if (state.getValue(HEAT_LEVEL) == HeatLevel.NONE)
			return null;
		return ITE.super.newBlockEntity(pos, state);
	}

	@Override
	public InteractionResult use(BlockState state, Level world, BlockPos pos, Player player, InteractionHand hand,
		BlockHitResult blockRayTraceResult) {
		ItemStack heldItem = player.getItemInHand(hand);
		HeatLevel heat = state.getValue(HEAT_LEVEL);

		if (AllItems.GOGGLES.isIn(heldItem) && heat != HeatLevel.NONE)
			return onTileEntityUse(world, pos, bbte -> {
				if (bbte.goggles)
					return InteractionResult.PASS;
				bbte.goggles = true;
				bbte.notifyUpdate();
				return InteractionResult.SUCCESS;
			});

		if (heldItem.isEmpty() && heat != HeatLevel.NONE)
			return onTileEntityUse(world, pos, bbte -> {
				if (!bbte.goggles)
					return InteractionResult.PASS;
				bbte.goggles = false;
				bbte.notifyUpdate();
				return InteractionResult.SUCCESS;
			});

<<<<<<< HEAD
		if (!FilteringBehaviour.playerCanInteract(player))
			return InteractionResult.PASS;

		if (state.getValue(HEAT_LEVEL) == HeatLevel.NONE) {
=======
		if (heat == HeatLevel.NONE) {
>>>>>>> aa2cff6b
			if (heldItem.getItem() instanceof FlintAndSteelItem) {
				world.playSound(player, pos, SoundEvents.FLINTANDSTEEL_USE, SoundSource.BLOCKS, 1.0F,
					world.random.nextFloat() * 0.4F + 0.8F);
				if (world.isClientSide)
					return InteractionResult.SUCCESS;
				heldItem.hurtAndBreak(1, player, p -> p.broadcastBreakEvent(hand));
				world.setBlockAndUpdate(pos, AllBlocks.LIT_BLAZE_BURNER.getDefaultState());
				return InteractionResult.SUCCESS;
			}
			return InteractionResult.PASS;
		}

		boolean doNotConsume = player.isCreative();
		boolean forceOverflow = !(player instanceof FakeServerPlayer);
		try (Transaction t = TransferUtil.getTransaction()) {
			InteractionResultHolder<ItemStack> res =
					tryInsert(state, world, pos, heldItem, doNotConsume, forceOverflow, t);
			t.commit();
			ItemStack leftover = res.getObject();
			if (!world.isClientSide && !doNotConsume && !leftover.isEmpty()) {
				if (heldItem.isEmpty()) {
					player.setItemInHand(hand, leftover);
				} else if (!player.getInventory()
						.add(leftover)) {
					player.drop(leftover, false);
				}
			}

			return res.getResult() == InteractionResult.SUCCESS ? InteractionResult.SUCCESS : InteractionResult.PASS;
		}
	}

	public static InteractionResultHolder<ItemStack> tryInsert(BlockState state, Level world, BlockPos pos,
		ItemStack stack, boolean doNotConsume, boolean forceOverflow, TransactionContext ctx) {
		if (!state.hasBlockEntity())
			return InteractionResultHolder.fail(ItemStack.EMPTY);

		BlockEntity te = world.getBlockEntity(pos);
		if (!(te instanceof BlazeBurnerTileEntity))
			return InteractionResultHolder.fail(ItemStack.EMPTY);
		BlazeBurnerTileEntity burnerTE = (BlazeBurnerTileEntity) te;

		if (burnerTE.isCreativeFuel(stack)) {
			TransactionCallback.onSuccess(ctx, burnerTE::applyCreativeFuel);
			return InteractionResultHolder.success(ItemStack.EMPTY);
		}
		if (!burnerTE.tryUpdateFuel(stack, forceOverflow, ctx))
			return InteractionResultHolder.fail(ItemStack.EMPTY);

		if (!doNotConsume) {
			ItemStack container = stack.getItem().hasCraftingRemainingItem() ? new ItemStack(stack.getItem().getCraftingRemainingItem()) : ItemStack.EMPTY;
			if (!world.isClientSide) {
				stack.shrink(1);
			}
			return InteractionResultHolder.success(container);
		}
		return InteractionResultHolder.success(ItemStack.EMPTY);
	}

	@Override
	public BlockState getStateForPlacement(BlockPlaceContext context) {
		ItemStack stack = context.getItemInHand();
		Item item = stack.getItem();
		BlockState defaultState = defaultBlockState();
		if (!(item instanceof BlazeBurnerBlockItem))
			return defaultState;
		HeatLevel initialHeat =
			((BlazeBurnerBlockItem) item).hasCapturedBlaze() ? HeatLevel.SMOULDERING : HeatLevel.NONE;
		return defaultState.setValue(HEAT_LEVEL, initialHeat)
			.setValue(FACING, context.getHorizontalDirection()
				.getOpposite());
	}

	@Override
	public VoxelShape getShape(BlockState state, BlockGetter reader, BlockPos pos, CollisionContext context) {
		return AllShapes.HEATER_BLOCK_SHAPE;
	}

	@Override
	public VoxelShape getCollisionShape(BlockState p_220071_1_, BlockGetter p_220071_2_, BlockPos p_220071_3_,
		CollisionContext p_220071_4_) {
		if (p_220071_4_ == CollisionContext.empty())
			return AllShapes.HEATER_BLOCK_SPECIAL_COLLISION_SHAPE;
		return getShape(p_220071_1_, p_220071_2_, p_220071_3_, p_220071_4_);
	}

	@Override
	public boolean hasAnalogOutputSignal(BlockState p_149740_1_) {
		return true;
	}

	@Override
	public int getAnalogOutputSignal(BlockState state, Level p_180641_2_, BlockPos p_180641_3_) {
		return Math.max(0, state.getValue(HEAT_LEVEL)
			.ordinal() - 1);
	}

	@Override
	public boolean isPathfindable(BlockState state, BlockGetter reader, BlockPos pos, PathComputationType type) {
		return false;
	}

	@Environment(EnvType.CLIENT)
	public void animateTick(BlockState state, Level world, BlockPos pos, Random random) {
		if (random.nextInt(10) != 0)
			return;
		if (!state.getValue(HEAT_LEVEL)
			.isAtLeast(HeatLevel.SMOULDERING))
			return;
		world.playLocalSound((double) ((float) pos.getX() + 0.5F), (double) ((float) pos.getY() + 0.5F),
			(double) ((float) pos.getZ() + 0.5F), SoundEvents.CAMPFIRE_CRACKLE, SoundSource.BLOCKS,
			0.5F + random.nextFloat(), random.nextFloat() * 0.7F + 0.6F, false);
	}

	public static HeatLevel getHeatLevelOf(BlockState blockState) {
		return blockState.hasProperty(BlazeBurnerBlock.HEAT_LEVEL) ? blockState.getValue(BlazeBurnerBlock.HEAT_LEVEL)
			: HeatLevel.NONE;
	}

	public static int getLight(BlockState state) {
		return Mth.clamp(state.getValue(HEAT_LEVEL)
			.ordinal() * 4 - 1, 0, 15);
	}

	public static LootTable.Builder buildLootTable() {
		LootItemCondition.Builder survivesExplosion = ExplosionCondition.survivesExplosion();
		BlazeBurnerBlock block = AllBlocks.BLAZE_BURNER.get();
		LootTable.Builder builder = LootTable.lootTable();
		LootPool.Builder poolBuilder = LootPool.lootPool();
		for (HeatLevel level : HeatLevel.values()) {
			ItemLike drop = level == HeatLevel.NONE ? AllItems.EMPTY_BLAZE_BURNER.get() : AllBlocks.BLAZE_BURNER.get();
			poolBuilder.add(LootItem.lootTableItem(drop)
				.when(survivesExplosion)
				.when(LootItemBlockStatePropertyCondition.hasBlockStateProperties(block)
					.setProperties(StatePropertiesPredicate.Builder.properties()
						.hasProperty(HEAT_LEVEL, level))));
		}
		builder.withPool(poolBuilder.setRolls(ConstantValue.exactly(1)));
		return builder;
	}

	public enum HeatLevel implements StringRepresentable {
		NONE, SMOULDERING, FADING, KINDLED, SEETHING,;

		public static HeatLevel byIndex(int index) {
			return values()[index];
		}

		public HeatLevel nextActiveLevel() {
			return byIndex(ordinal() % (values().length - 1) + 1);
		}

		public boolean isAtLeast(HeatLevel heatLevel) {
			return this.ordinal() >= heatLevel.ordinal();
		}

		@Override
		public String getSerializedName() {
			return Lang.asId(name());
		}
	}

}<|MERGE_RESOLUTION|>--- conflicted
+++ resolved
@@ -128,6 +128,9 @@
 				return InteractionResult.SUCCESS;
 			});
 
+		if (!FilteringBehaviour.playerCanInteract(player))
+			return InteractionResult.PASS;
+
 		if (heldItem.isEmpty() && heat != HeatLevel.NONE)
 			return onTileEntityUse(world, pos, bbte -> {
 				if (!bbte.goggles)
@@ -137,14 +140,7 @@
 				return InteractionResult.SUCCESS;
 			});
 
-<<<<<<< HEAD
-		if (!FilteringBehaviour.playerCanInteract(player))
-			return InteractionResult.PASS;
-
-		if (state.getValue(HEAT_LEVEL) == HeatLevel.NONE) {
-=======
 		if (heat == HeatLevel.NONE) {
->>>>>>> aa2cff6b
 			if (heldItem.getItem() instanceof FlintAndSteelItem) {
 				world.playSound(player, pos, SoundEvents.FLINTANDSTEEL_USE, SoundSource.BLOCKS, 1.0F,
 					world.random.nextFloat() * 0.4F + 0.8F);
