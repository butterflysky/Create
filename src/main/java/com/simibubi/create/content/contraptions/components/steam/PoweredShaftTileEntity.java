package com.simibubi.create.content.contraptions.components.steam;

import java.util.List;

import com.simibubi.create.content.contraptions.base.GeneratingKineticTileEntity;
import com.simibubi.create.foundation.block.BlockStressValues;

import io.github.fabricators_of_create.porting_lib.extensions.RegistryNameProvider;
import net.minecraft.core.BlockPos;
import net.minecraft.core.Direction.Axis;
import net.minecraft.core.Registry;
import net.minecraft.nbt.CompoundTag;
import net.minecraft.nbt.NbtUtils;
import net.minecraft.network.chat.Component;
import net.minecraft.resources.ResourceLocation;
import net.minecraft.util.Mth;
import net.minecraft.world.level.block.Block;
import net.minecraft.world.level.block.entity.BlockEntityType;
import net.minecraft.world.level.block.state.BlockState;

public class PoweredShaftTileEntity extends GeneratingKineticTileEntity {

	public BlockPos enginePos;
	public float engineEfficiency;
	public int movementDirection;
	public int initialTicks;
	public Block capacityKey;

	public PoweredShaftTileEntity(BlockEntityType<?> typeIn, BlockPos pos, BlockState state) {
		super(typeIn, pos, state);
		movementDirection = 1;
		initialTicks = 3;
	}

	@Override
	public void tick() {
		super.tick();
		if (initialTicks > 0)
			initialTicks--;
	}

	public void update(BlockPos sourcePos, int direction, float efficiency) {
		BlockPos key = worldPosition.subtract(sourcePos);
		enginePos = key;
		float prev = engineEfficiency;
		engineEfficiency = efficiency;
		int prevDirection = this.movementDirection;
		if (Mth.equal(efficiency, prev) && prevDirection == direction)
			return;

		capacityKey = level.getBlockState(sourcePos)
			.getBlock();
		this.movementDirection = direction;
		updateGeneratedRotation();
	}

	public void remove(BlockPos sourcePos) {
		if (!isPoweredBy(sourcePos))
			return;

		enginePos = null;
		engineEfficiency = 0;
		movementDirection = 0;
		capacityKey = null;
		updateGeneratedRotation();
	}

	public boolean canBePoweredBy(BlockPos globalPos) {
		return initialTicks == 0 && (enginePos == null || isPoweredBy(globalPos));
	}

	public boolean isPoweredBy(BlockPos globalPos) {
		BlockPos key = worldPosition.subtract(globalPos);
		return key.equals(enginePos);
	}

	@Override
	protected void write(CompoundTag compound, boolean clientPacket) {
		compound.putInt("Direction", movementDirection);
		if (initialTicks > 0)
			compound.putInt("Warmup", initialTicks);
		if (enginePos != null && capacityKey != null) {
			compound.put("EnginePos", NbtUtils.writeBlockPos(enginePos));
			compound.putFloat("EnginePower", engineEfficiency);
<<<<<<< HEAD
			compound.putString("EngineType", ((RegistryNameProvider) capacityKey).getRegistryName().toString());
=======
			compound.putString("EngineType", capacityKey.getRegistryName()
				.toString());
>>>>>>> 37a71aed
		}
		super.write(compound, clientPacket);
	}

	@Override
	protected void read(CompoundTag compound, boolean clientPacket) {
		super.read(compound, clientPacket);
		movementDirection = compound.getInt("Direction");
		initialTicks = compound.getInt("Warmup");
		enginePos = null;
		engineEfficiency = 0;
		if (compound.contains("EnginePos")) {
			enginePos = NbtUtils.readBlockPos(compound.getCompound("EnginePos"));
			engineEfficiency = compound.getFloat("EnginePower");
			capacityKey = Registry.BLOCK.get(new ResourceLocation(compound.getString("EngineType")));
		}
	}

	@Override
	public float getGeneratedSpeed() {
		return getCombinedCapacity() > 0 ? movementDirection * 16 * getSpeedModifier() : 0;
	}

	private float getCombinedCapacity() {
		return capacityKey == null ? 0 : (float) (engineEfficiency * BlockStressValues.getCapacity(capacityKey));
	}

	private int getSpeedModifier() {
		return (int) (1 + (engineEfficiency >= 1 ? 3 : Math.min(2, Math.floor(engineEfficiency * 4))));
	}

	@Override
	public float calculateAddedStressCapacity() {
		float capacity = getCombinedCapacity() / getSpeedModifier();
		this.lastCapacityProvided = capacity;
		return capacity;
	}

	@Override
	public int getRotationAngleOffset(Axis axis) {
		int combinedCoords = axis.choose(worldPosition.getX(), worldPosition.getY(), worldPosition.getZ());
		return super.getRotationAngleOffset(axis) + (combinedCoords % 2 == 0 ? 180 : 0);
	}

	@Override
	public boolean addToGoggleTooltip(List<Component> tooltip, boolean isPlayerSneaking) {
		return false;
	}

	public boolean addToEngineTooltip(List<Component> tooltip, boolean isPlayerSneaking) {
		return super.addToGoggleTooltip(tooltip, isPlayerSneaking);
	}

}<|MERGE_RESOLUTION|>--- conflicted
+++ resolved
@@ -82,12 +82,8 @@
 		if (enginePos != null && capacityKey != null) {
 			compound.put("EnginePos", NbtUtils.writeBlockPos(enginePos));
 			compound.putFloat("EnginePower", engineEfficiency);
-<<<<<<< HEAD
-			compound.putString("EngineType", ((RegistryNameProvider) capacityKey).getRegistryName().toString());
-=======
-			compound.putString("EngineType", capacityKey.getRegistryName()
+			compound.putString("EngineType", ((RegistryNameProvider) capacityKey).getRegistryName()
 				.toString());
->>>>>>> 37a71aed
 		}
 		super.write(compound, clientPacket);
 	}
