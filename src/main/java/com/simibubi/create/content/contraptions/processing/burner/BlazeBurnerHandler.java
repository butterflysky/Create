package com.simibubi.create.content.contraptions.processing.burner;

import com.simibubi.create.AllBlocks;
import com.simibubi.create.AllSoundEvents;
import com.simibubi.create.content.contraptions.processing.burner.BlazeBurnerTileEntity.FuelType;

import net.minecraft.block.BlockState;
import net.minecraft.entity.projectile.EggEntity;
import net.minecraft.entity.projectile.PotionEntity;
import net.minecraft.item.ItemStack;
import net.minecraft.potion.Potion;
import net.minecraft.potion.PotionUtils;
import net.minecraft.potion.Potions;
import net.minecraft.tileentity.TileEntity;
import net.minecraft.util.Direction;
import net.minecraft.util.SoundCategory;
import net.minecraft.util.SoundEvents;
import net.minecraft.util.math.BlockPos;
import net.minecraft.util.math.BlockRayTraceResult;
import net.minecraft.util.math.MathHelper;
import net.minecraft.util.math.RayTraceResult;
import net.minecraft.util.math.vector.Vector3d;
import net.minecraft.world.World;
import net.minecraftforge.event.entity.ProjectileImpactEvent;
import net.minecraftforge.eventbus.api.SubscribeEvent;
import net.minecraftforge.fml.common.Mod;

@Mod.EventBusSubscriber
public class BlazeBurnerHandler {

	@SubscribeEvent
	public static void onThrowableImpact(ProjectileImpactEvent.Throwable event) {
		thrownEggsGetEatenByBurner(event);
		splashExtinguishesBurner(event);
	}

	public static void thrownEggsGetEatenByBurner(ProjectileImpactEvent.Throwable event) {
		if (!(event.getThrowable() instanceof EggEntity))
			return;

		if (event.getRayTraceResult()
			.getType() != RayTraceResult.Type.BLOCK)
			return;

		TileEntity tile = event.getThrowable().level.getBlockEntity(new BlockPos(event.getRayTraceResult()
			.getLocation()));
		if (!(tile instanceof BlazeBurnerTileEntity)) {
			return;
		}

		event.setCanceled(true);
		event.getThrowable()
			.setDeltaMovement(Vector3d.ZERO);
		event.getThrowable()
			.remove();

		World world = event.getThrowable().level;
		if (world.isClientSide)
			return;

		BlazeBurnerTileEntity heater = (BlazeBurnerTileEntity) tile;
		if (!heater.isCreative()) {
			if (heater.activeFuel != FuelType.SPECIAL) {
				heater.activeFuel = FuelType.NORMAL;
				heater.remainingBurnTime =
					MathHelper.clamp(heater.remainingBurnTime + 80, 0, BlazeBurnerTileEntity.MAX_HEAT_CAPACITY);
				heater.updateBlockState();
				heater.notifyUpdate();
			}
		}
<<<<<<< HEAD

		AllSoundEvents.BLAZE_MUNCH.playOnServer(world, heater.getPos());
=======
		
		AllSoundEvents.BLAZE_MUNCH.playOnServer(world, heater.getBlockPos());
>>>>>>> 681791a3
	}

	public static void splashExtinguishesBurner(ProjectileImpactEvent.Throwable event) {
		if (event.getThrowable().level.isClientSide)
			return;

		if (!(event.getThrowable() instanceof PotionEntity))
			return;
		PotionEntity entity = (PotionEntity) event.getThrowable();

		if (event.getRayTraceResult()
			.getType() != RayTraceResult.Type.BLOCK)
			return;

		ItemStack stack = entity.getItem();
		Potion potion = PotionUtils.getPotion(stack);
		if (potion == Potions.WATER && PotionUtils.getMobEffects(stack).isEmpty()) {
			BlockRayTraceResult result = (BlockRayTraceResult) event.getRayTraceResult();
			World world = entity.level;
			Direction face = result.getDirection();
			BlockPos pos = result.getBlockPos().relative(face);

			extinguishLitBurners(world, pos, face);
			extinguishLitBurners(world, pos.relative(face.getOpposite()), face);

			for (Direction face1 : Direction.Plane.HORIZONTAL) {
				extinguishLitBurners(world, pos.relative(face1), face1);
			}
		}
	}

	private static void extinguishLitBurners(World world, BlockPos pos, Direction direction) {
		BlockState state = world.getBlockState(pos);
		if (AllBlocks.LIT_BLAZE_BURNER.has(state)) {
			world.playSound(null, pos, SoundEvents.FIRE_EXTINGUISH, SoundCategory.BLOCKS, 0.5F, 2.6F + (world.random.nextFloat() - world.random.nextFloat()) * 0.8F);
			world.setBlockAndUpdate(pos, AllBlocks.BLAZE_BURNER.getDefaultState());
		}
	}

}<|MERGE_RESOLUTION|>--- conflicted
+++ resolved
@@ -68,13 +68,8 @@
 				heater.notifyUpdate();
 			}
 		}
-<<<<<<< HEAD
 
-		AllSoundEvents.BLAZE_MUNCH.playOnServer(world, heater.getPos());
-=======
-		
 		AllSoundEvents.BLAZE_MUNCH.playOnServer(world, heater.getBlockPos());
->>>>>>> 681791a3
 	}
 
 	public static void splashExtinguishesBurner(ProjectileImpactEvent.Throwable event) {
