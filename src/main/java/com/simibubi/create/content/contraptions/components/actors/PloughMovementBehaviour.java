--- conflicted
+++ resolved
@@ -85,11 +85,8 @@
 			return false;
 		if (state.getBlock() instanceof NetherPortalBlock)
 			return false;
-<<<<<<< HEAD
-=======
 		if (state.getBlock() instanceof FakeTrackBlock)
 			return false;
->>>>>>> aa2cff6b
 		return state.getCollisionShape(world, breakingPos)
 			.isEmpty();
 	}
