--- conflicted
+++ resolved
@@ -38,13 +38,8 @@
 			return false;
 
 		contraptionEntity.setControllingPlayer(player.getUUID());
-<<<<<<< HEAD
-		if (player.level.isClientSide)
+		if (player.level().isClientSide)
 			EnvExecutor.runWhenOn(EnvType.CLIENT,
-=======
-		if (player.level().isClientSide)
-			DistExecutor.unsafeRunWhenOn(Dist.CLIENT,
->>>>>>> e6759d8e
 				() -> () -> ControlsHandler.startControlling(contraptionEntity, localPos));
 		return true;
 	}
