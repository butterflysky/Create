--- conflicted
+++ resolved
@@ -168,15 +168,9 @@
 		World world = source.getWorld();
 		BlockPos start = source.getPos();
 		float max = this.maxDistance;
-<<<<<<< HEAD
 		Direction facing = direction;
 		Vector3d directionVec = Vector3d.of(facing.getDirectionVec());
 		maxDistance = getFlowLimit(world, start, max, facing);
-=======
-		Vec3d directionVec = new Vec3d(direction.getDirectionVec());
-		// if (source instanceof EncasedFanTileEntity) // debug
-		maxDistance = getFlowLimit(world, start, max, direction);
->>>>>>> 71ebdf04
 
 		// Determine segments with transported fluids/gases
 		AirCurrentSegment currentSegment = new AirCurrentSegment();
