package com.simibubi.create.content.contraptions.components.structureMovement;

import java.util.List;
import java.util.Random;

import org.apache.commons.lang3.tuple.Pair;
import org.lwjgl.opengl.GL11;

import com.mojang.blaze3d.matrix.MatrixStack;
import com.simibubi.create.CreateClient;
import com.simibubi.create.foundation.utility.MatrixStacker;
import com.simibubi.create.foundation.utility.SuperByteBuffer;
import com.simibubi.create.foundation.utility.SuperByteBufferCache;
import com.simibubi.create.foundation.utility.SuperByteBufferCache.Compartment;
import com.simibubi.create.foundation.utility.TileEntityRenderHelper;
import com.simibubi.create.foundation.utility.worldWrappers.PlacementSimulationWorld;

import net.minecraft.block.BlockRenderType;
import net.minecraft.block.BlockState;
import net.minecraft.client.Minecraft;
import net.minecraft.client.renderer.BlockModelRenderer;
import net.minecraft.client.renderer.BlockRendererDispatcher;
import net.minecraft.client.renderer.BufferBuilder;
import net.minecraft.client.renderer.IRenderTypeBuffer;
import net.minecraft.client.renderer.RenderType;
import net.minecraft.client.renderer.RenderTypeLookup;
import net.minecraft.client.renderer.model.IBakedModel;
import net.minecraft.client.renderer.texture.OverlayTexture;
import net.minecraft.client.renderer.vertex.DefaultVertexFormats;
import net.minecraft.util.math.BlockPos;
import net.minecraft.util.math.vector.Matrix4f;
import net.minecraft.world.LightType;
import net.minecraft.world.World;
import net.minecraft.world.gen.feature.template.Template.BlockInfo;
import net.minecraftforge.client.ForgeHooksClient;
import net.minecraftforge.client.model.data.EmptyModelData;

public class ContraptionRenderer {

	public static final Compartment<Pair<Contraption, Integer>> CONTRAPTION = new Compartment<>();
	protected static PlacementSimulationWorld renderWorld;

	public static void render(World world, Contraption c, MatrixStack ms, MatrixStack msLocal,
		IRenderTypeBuffer buffer) {
		renderTileEntities(world, c, ms, msLocal, buffer);
		if (buffer instanceof IRenderTypeBuffer.Impl)
			((IRenderTypeBuffer.Impl) buffer).draw();
		renderStructure(world, c, ms, msLocal, buffer);
		renderActors(world, c, ms, msLocal, buffer);
	}

	protected static void renderStructure(World world, Contraption c, MatrixStack ms, MatrixStack msLocal,
		IRenderTypeBuffer buffer) {
		SuperByteBufferCache bufferCache = CreateClient.bufferCache;
		List<RenderType> blockLayers = RenderType.getBlockLayers();

		buffer.getBuffer(RenderType.getSolid());
		for (int i = 0; i < blockLayers.size(); i++) {
			RenderType layer = blockLayers.get(i);
			Pair<Contraption, Integer> key = Pair.of(c, i);
			SuperByteBuffer contraptionBuffer = bufferCache.get(CONTRAPTION, key, () -> buildStructureBuffer(c, layer));
			if (contraptionBuffer.isEmpty())
				continue;
			Matrix4f model = msLocal.peek()
				.getModel();
			contraptionBuffer.light(model)
				.renderInto(ms, buffer.getBuffer(layer));
		}
	}

	private static void renderTileEntities(World world, Contraption c, MatrixStack ms, MatrixStack msLocal,
		IRenderTypeBuffer buffer) {
		TileEntityRenderHelper.renderTileEntities(world, c.customRenderTEs, ms, msLocal, buffer);
	}

<<<<<<< HEAD
	private static SuperByteBuffer buildStructureBuffer(Contraption c) {
		if (renderWorld == null || renderWorld.getWrappedWorld() != Minecraft.getInstance().world)
=======
	private static SuperByteBuffer buildStructureBuffer(Contraption c, RenderType layer) {
		if (renderWorld == null || renderWorld.getWorld() != Minecraft.getInstance().world)
>>>>>>> f01d80fd
			renderWorld = new PlacementSimulationWorld(Minecraft.getInstance().world);

		ForgeHooksClient.setRenderLayer(layer);
		MatrixStack ms = new MatrixStack();
		BlockRendererDispatcher dispatcher = Minecraft.getInstance()
			.getBlockRendererDispatcher();
		BlockModelRenderer blockRenderer = dispatcher.getBlockModelRenderer();
		Random random = new Random();
		BufferBuilder builder = new BufferBuilder(DefaultVertexFormats.BLOCK.getIntegerSize());
		builder.begin(GL11.GL_QUADS, DefaultVertexFormats.BLOCK);

		for (BlockInfo info : c.blocks.values())
			renderWorld.setBlockState(info.pos, info.state);
		for (BlockPos pos : c.renderOrder) {
			BlockInfo info = c.blocks.get(pos);
			BlockState state = info.state;

			if (state.getRenderType() == BlockRenderType.ENTITYBLOCK_ANIMATED)
				continue;
			if (!RenderTypeLookup.canRenderInLayer(state, layer))
				continue;
			
			IBakedModel originalModel = dispatcher.getModelForState(state);
			ms.push();
			ms.translate(info.pos.getX(), info.pos.getY(), info.pos.getZ());
			blockRenderer.renderModel(renderWorld, originalModel, state, info.pos, ms, builder, true, random, 42,
				OverlayTexture.DEFAULT_UV, EmptyModelData.INSTANCE);
			ms.pop();
		}

		builder.finishDrawing();
		renderWorld.clear();
		return new SuperByteBuffer(builder);
	}

	private static void renderActors(World world, Contraption c, MatrixStack ms, MatrixStack msLocal,
		IRenderTypeBuffer buffer) {
		MatrixStack[] matrixStacks = new MatrixStack[] { ms, msLocal };
		for (Pair<BlockInfo, MovementContext> actor : c.getActors()) {
			MovementContext context = actor.getRight();
			if (context == null)
				continue;
			if (context.world == null)
				context.world = world;
			BlockInfo blockInfo = actor.getLeft();
			for (MatrixStack m : matrixStacks) {
				m.push();
				MatrixStacker.of(m)
					.translate(blockInfo.pos);
			}

			MovementBehaviour movementBehaviour = Contraption.getMovement(blockInfo.state);
			if (movementBehaviour != null)
				movementBehaviour.renderInContraption(context, ms, msLocal, buffer);

			for (MatrixStack m : matrixStacks)
				m.pop();
		}
	}

	public static int getLight(World world, float lx, float ly, float lz) {
		BlockPos.Mutable pos = new BlockPos.Mutable();
		float sky = 0, block = 0;
		float offset = 1 / 8f;

		for (float zOffset = offset; zOffset >= -offset; zOffset -= 2 * offset)
			for (float yOffset = offset; yOffset >= -offset; yOffset -= 2 * offset)
				for (float xOffset = offset; xOffset >= -offset; xOffset -= 2 * offset) {
					pos.setPos(lx + xOffset, ly + yOffset, lz + zOffset);
					sky += world.getLightLevel(LightType.SKY, pos) / 8f;
					block += world.getLightLevel(LightType.BLOCK, pos) / 8f;
				}

		return ((int) sky) << 20 | ((int) block) << 4;
	}

}<|MERGE_RESOLUTION|>--- conflicted
+++ resolved
@@ -73,13 +73,8 @@
 		TileEntityRenderHelper.renderTileEntities(world, c.customRenderTEs, ms, msLocal, buffer);
 	}
 
-<<<<<<< HEAD
-	private static SuperByteBuffer buildStructureBuffer(Contraption c) {
+	private static SuperByteBuffer buildStructureBuffer(Contraption c, RenderType layer) {
 		if (renderWorld == null || renderWorld.getWrappedWorld() != Minecraft.getInstance().world)
-=======
-	private static SuperByteBuffer buildStructureBuffer(Contraption c, RenderType layer) {
-		if (renderWorld == null || renderWorld.getWorld() != Minecraft.getInstance().world)
->>>>>>> f01d80fd
 			renderWorld = new PlacementSimulationWorld(Minecraft.getInstance().world);
 
 		ForgeHooksClient.setRenderLayer(layer);
