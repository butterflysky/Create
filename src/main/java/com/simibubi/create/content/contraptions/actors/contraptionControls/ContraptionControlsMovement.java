--- conflicted
+++ resolved
@@ -139,16 +139,7 @@
 	}
 
 	@Override
-<<<<<<< HEAD
-	public boolean renderAsNormalBlockEntity() {
-		return true;
-	}
-
-	@Override
 	@Environment(EnvType.CLIENT)
-=======
-	@OnlyIn(Dist.CLIENT)
->>>>>>> eae8cd46
 	public void renderInContraption(MovementContext ctx, VirtualRenderWorld renderWorld, ContraptionMatrices matrices,
 		MultiBufferSource buffer) {
 		ContraptionControlsRenderer.renderInContraption(ctx, renderWorld, matrices, buffer);
