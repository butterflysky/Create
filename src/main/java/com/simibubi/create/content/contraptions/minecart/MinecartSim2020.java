package com.simibubi.create.content.contraptions.minecart;

import java.util.Map;

import com.google.common.collect.Maps;
import com.mojang.datafixers.util.Pair;
import com.simibubi.create.content.contraptions.minecart.capability.CapabilityMinecartController;
import com.simibubi.create.content.contraptions.minecart.capability.MinecartController;
import com.simibubi.create.foundation.utility.VecHelper;
import io.github.fabricators_of_create.porting_lib.util.LazyOptional;
import io.github.fabricators_of_create.porting_lib.util.MinecartAndRailUtil;

import net.minecraft.Util;
import net.minecraft.core.BlockPos;
import net.minecraft.core.Direction;
import net.minecraft.core.Vec3i;
import net.minecraft.util.Mth;
import net.minecraft.world.entity.vehicle.AbstractMinecart;
import net.minecraft.world.entity.vehicle.MinecartFurnace;
import net.minecraft.world.level.block.BaseRailBlock;
import net.minecraft.world.level.block.state.BlockState;
import net.minecraft.world.level.block.state.properties.RailShape;
import net.minecraft.world.phys.Vec3;

/**
 * Useful methods for dealing with Minecarts
 *
 */
public class MinecartSim2020 {
	private static final Map<RailShape, Pair<Vec3i, Vec3i>> MATRIX =
		Util.make(Maps.newEnumMap(RailShape.class), (map) -> {
			Vec3i west = Direction.WEST.getNormal();
			Vec3i east = Direction.EAST.getNormal();
			Vec3i north = Direction.NORTH.getNormal();
			Vec3i south = Direction.SOUTH.getNormal();
			map.put(RailShape.NORTH_SOUTH, Pair.of(north, south));
			map.put(RailShape.EAST_WEST, Pair.of(west, east));
			map.put(RailShape.ASCENDING_EAST, Pair.of(west.below(), east));
			map.put(RailShape.ASCENDING_WEST, Pair.of(west, east.below()));
			map.put(RailShape.ASCENDING_NORTH, Pair.of(north, south.below()));
			map.put(RailShape.ASCENDING_SOUTH, Pair.of(north.below(), south));
			map.put(RailShape.SOUTH_EAST, Pair.of(south, east));
			map.put(RailShape.SOUTH_WEST, Pair.of(south, west));
			map.put(RailShape.NORTH_WEST, Pair.of(north, west));
			map.put(RailShape.NORTH_EAST, Pair.of(north, east));
		});

	public static Vec3 predictNextPositionOf(AbstractMinecart cart) {
		Vec3 position = cart.position();
		Vec3 motion = VecHelper.clamp(cart.getDeltaMovement(), 1f);
		return position.add(motion);
	}

	public static boolean canAddMotion(AbstractMinecart c) {
		if (c instanceof MinecartFurnace)
			return Mth.equal(((MinecartFurnace) c).xPush, 0)
				&& Mth.equal(((MinecartFurnace) c).zPush, 0);
		LazyOptional<MinecartController> capability = c.lazyController();
		if (capability.isPresent() && capability.orElse(null)
			.isStalled())
			return false;
		return true;
	}

	public static void moveCartAlongTrack(AbstractMinecart cart, Vec3 forcedMovement, BlockPos cartPos,
		BlockState trackState) {

		if (forcedMovement.equals(Vec3.ZERO))
			return;

		Vec3 previousMotion = cart.getDeltaMovement();
		cart.fallDistance = 0.0F;

		double x = cart.getX();
		double y = cart.getY();
		double z = cart.getZ();

		double actualX = x;
		double actualY = y;
		double actualZ = z;

		Vec3 actualVec = cart.getPos(actualX, actualY, actualZ);
		actualY = cartPos.getY() + 1;

		BaseRailBlock abstractrailblock = (BaseRailBlock) trackState.getBlock();
<<<<<<< HEAD
		RailShape railshape = MinecartAndRailUtil.getDirectionOfRail(trackState, cart.level, cartPos, abstractrailblock);
=======
		RailShape railshape = abstractrailblock.getRailDirection(trackState, cart.level(), cartPos, cart);
>>>>>>> e6759d8e
		switch (railshape) {
		case ASCENDING_EAST:
			forcedMovement = forcedMovement.add(-1 * MinecartAndRailUtil.getSlopeAdjustment(), 0.0D, 0.0D);
			actualY++;
			break;
		case ASCENDING_WEST:
			forcedMovement = forcedMovement.add(MinecartAndRailUtil.getSlopeAdjustment(), 0.0D, 0.0D);
			actualY++;
			break;
		case ASCENDING_NORTH:
			forcedMovement = forcedMovement.add(0.0D, 0.0D, MinecartAndRailUtil.getSlopeAdjustment());
			actualY++;
			break;
		case ASCENDING_SOUTH:
			forcedMovement = forcedMovement.add(0.0D, 0.0D, -1 * MinecartAndRailUtil.getSlopeAdjustment());
			actualY++;
		default:
			break;
		}

		Pair<Vec3i, Vec3i> pair = MATRIX.get(railshape);
		Vec3i Vector3i = pair.getFirst();
		Vec3i Vector3i1 = pair.getSecond();
		double d4 = (double) (Vector3i1.getX() - Vector3i.getX());
		double d5 = (double) (Vector3i1.getZ() - Vector3i.getZ());
//		double d6 = Math.sqrt(d4 * d4 + d5 * d5);
		double d7 = forcedMovement.x * d4 + forcedMovement.z * d5;
		if (d7 < 0.0D) {
			d4 = -d4;
			d5 = -d5;
		}

		double d23 = (double) cartPos.getX() + 0.5D + (double) Vector3i.getX() * 0.5D;
		double d10 = (double) cartPos.getZ() + 0.5D + (double) Vector3i.getZ() * 0.5D;
		double d12 = (double) cartPos.getX() + 0.5D + (double) Vector3i1.getX() * 0.5D;
		double d13 = (double) cartPos.getZ() + 0.5D + (double) Vector3i1.getZ() * 0.5D;
		d4 = d12 - d23;
		d5 = d13 - d10;
		double d14;
		if (d4 == 0.0D) {
			d14 = actualZ - (double) cartPos.getZ();
		} else if (d5 == 0.0D) {
			d14 = actualX - (double) cartPos.getX();
		} else {
			double d15 = actualX - d23;
			double d16 = actualZ - d10;
			d14 = (d15 * d4 + d16 * d5) * 2.0D;
		}

		actualX = d23 + d4 * d14;
		actualZ = d10 + d5 * d14;

		cart.setPos(actualX, actualY, actualZ);
		cart.setDeltaMovement(forcedMovement);
		cart.moveMinecartOnRail(cartPos);

		x = cart.getX();
		y = cart.getY();
		z = cart.getZ();

		if (Vector3i.getY() != 0 && Mth.floor(x) - cartPos.getX() == Vector3i.getX()
			&& Mth.floor(z) - cartPos.getZ() == Vector3i.getZ()) {
			cart.setPos(x, y + (double) Vector3i.getY(), z);
		} else if (Vector3i1.getY() != 0 && Mth.floor(x) - cartPos.getX() == Vector3i1.getX()
			&& Mth.floor(z) - cartPos.getZ() == Vector3i1.getZ()) {
			cart.setPos(x, y + (double) Vector3i1.getY(), z);
		}

		x = cart.getX();
		y = cart.getY();
		z = cart.getZ();

		Vec3 Vector3d3 = cart.getPos(x, y, z);
		if (Vector3d3 != null && actualVec != null) {
			double d17 = (actualVec.y - Vector3d3.y) * 0.05D;
			Vec3 Vector3d4 = cart.getDeltaMovement();
			double d18 = Math.sqrt(Vector3d4.horizontalDistanceSqr());
			if (d18 > 0.0D) {
				cart.setDeltaMovement(Vector3d4.multiply((d18 + d17) / d18, 1.0D, (d18 + d17) / d18));
			}

			cart.setPos(x, Vector3d3.y, z);
		}

		x = cart.getX();
		y = cart.getY();
		z = cart.getZ();

		int j = Mth.floor(x);
		int i = Mth.floor(z);
		if (j != cartPos.getX() || i != cartPos.getZ()) {
			Vec3 Vector3d5 = cart.getDeltaMovement();
			double d26 = Math.sqrt(Vector3d5.horizontalDistanceSqr());
			cart.setDeltaMovement(d26 * (double) (j - cartPos.getX()), Vector3d5.y, d26 * (double) (i - cartPos.getZ()));
		}

		cart.setDeltaMovement(previousMotion);
	}

	public static Vec3 getRailVec(RailShape shape) {
		switch (shape) {
		case ASCENDING_NORTH:
		case ASCENDING_SOUTH:
		case NORTH_SOUTH:
			return new Vec3(0, 0, 1);
		case ASCENDING_EAST:
		case ASCENDING_WEST:
		case EAST_WEST:
			return new Vec3(1, 0, 0);
		case NORTH_EAST:
		case SOUTH_WEST:
			return new Vec3(1, 0, 1).normalize();
		case NORTH_WEST:
		case SOUTH_EAST:
			return new Vec3(1, 0, -1).normalize();
		default:
			return new Vec3(0, 1, 0);
		}
	}

}<|MERGE_RESOLUTION|>--- conflicted
+++ resolved
@@ -83,11 +83,7 @@
 		actualY = cartPos.getY() + 1;
 
 		BaseRailBlock abstractrailblock = (BaseRailBlock) trackState.getBlock();
-<<<<<<< HEAD
-		RailShape railshape = MinecartAndRailUtil.getDirectionOfRail(trackState, cart.level, cartPos, abstractrailblock);
-=======
-		RailShape railshape = abstractrailblock.getRailDirection(trackState, cart.level(), cartPos, cart);
->>>>>>> e6759d8e
+		RailShape railshape = MinecartAndRailUtil.getDirectionOfRail(trackState, cart.level(), cartPos, abstractrailblock);
 		switch (railshape) {
 		case ASCENDING_EAST:
 			forcedMovement = forcedMovement.add(-1 * MinecartAndRailUtil.getSlopeAdjustment(), 0.0D, 0.0D);
