--- conflicted
+++ resolved
@@ -14,18 +14,12 @@
 import net.minecraft.client.renderer.texture.TextureAtlasSprite;
 import net.minecraft.client.resources.model.BakedModel;
 import net.minecraft.core.Direction;
-<<<<<<< HEAD
+import net.minecraft.core.Direction.Axis;
 import net.minecraft.util.RandomSource;
 import net.minecraft.world.level.block.state.BlockState;
 import net.minecraftforge.client.model.BakedModelWrapper;
 import net.minecraftforge.client.model.data.ModelData;
-=======
-import net.minecraft.core.Direction.Axis;
-import net.minecraft.world.level.block.state.BlockState;
-import net.minecraftforge.client.model.BakedModelWrapper;
-import net.minecraftforge.client.model.data.IModelData;
 import net.minecraftforge.client.model.data.ModelProperty;
->>>>>>> 7e67a4a7
 
 public class BeltModel extends BakedModelWrapper<BakedModel> {
 
@@ -39,10 +33,10 @@
 	}
 	
 	@Override
-	public TextureAtlasSprite getParticleIcon(IModelData data) {
-		if (!data.hasProperty(CASING_PROPERTY))
+	public TextureAtlasSprite getParticleIcon(ModelData data) {
+		if (!data.has(CASING_PROPERTY))
 			return super.getParticleIcon(data);
-		CasingType type = data.getData(CASING_PROPERTY);
+		CasingType type = data.get(CASING_PROPERTY);
 		if (type == CasingType.NONE || type == CasingType.BRASS)
 			return super.getParticleIcon(data);
 		return AllSpriteShifts.ANDESITE_CASING.getOriginal();
@@ -53,17 +47,12 @@
 		List<BakedQuad> quads = super.getQuads(state, side, rand, extraData, renderType);
 		if (!extraData.has(CASING_PROPERTY))
 			return quads;
-<<<<<<< HEAD
+		
+		boolean cover = extraData.get(COVER_PROPERTY);
 		CasingType type = extraData.get(CASING_PROPERTY);
-		if (type == CasingType.NONE || type == CasingType.BRASS)
-=======
-		
-		boolean cover = extraData.getData(COVER_PROPERTY);
-		CasingType type = extraData.getData(CASING_PROPERTY);
 		boolean brassCasing = type == CasingType.BRASS;
 		
 		if (type == CasingType.NONE || brassCasing && !cover)
->>>>>>> 7e67a4a7
 			return quads;
 
 		quads = new ArrayList<>(quads);
@@ -74,7 +63,7 @@
 			BakedModel coverModel =
 				(brassCasing ? alongX ? AllPartialModels.BRASS_BELT_COVER_X : AllPartialModels.BRASS_BELT_COVER_Z
 					: alongX ? AllPartialModels.ANDESITE_BELT_COVER_X : AllPartialModels.ANDESITE_BELT_COVER_Z).get();
-			quads.addAll(coverModel.getQuads(state, side, rand, extraData));
+			quads.addAll(coverModel.getQuads(state, side, rand, extraData, renderType));
 		}
 
 		if (brassCasing)
