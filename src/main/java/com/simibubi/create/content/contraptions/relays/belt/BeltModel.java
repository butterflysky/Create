--- conflicted
+++ resolved
@@ -1,20 +1,11 @@
 package com.simibubi.create.content.contraptions.relays.belt;
 
-<<<<<<< HEAD
-=======
-import java.util.ArrayList;
-import java.util.List;
->>>>>>> 03feeb71
 import java.util.Random;
 import java.util.function.Supplier;
 
 import com.simibubi.create.AllPartialModels;
 import com.simibubi.create.AllSpriteShifts;
-<<<<<<< HEAD
-import com.simibubi.create.content.contraptions.relays.belt.BeltTileEntity.CasingType;
-=======
 import com.simibubi.create.content.contraptions.relays.belt.BeltBlockEntity.CasingType;
->>>>>>> 03feeb71
 import com.simibubi.create.foundation.block.render.SpriteShiftEntry;
 import com.simibubi.create.foundation.model.BakedQuadHelper;
 
@@ -25,19 +16,11 @@
 import net.minecraft.client.Minecraft;
 import net.minecraft.client.renderer.texture.TextureAtlasSprite;
 import net.minecraft.client.resources.model.BakedModel;
-<<<<<<< HEAD
 import net.minecraft.core.BlockPos;
 import net.minecraft.world.inventory.InventoryMenu;
 import net.minecraft.world.level.BlockAndTintGetter;
-import net.minecraft.world.level.block.state.BlockState;
-=======
-import net.minecraft.core.Direction;
 import net.minecraft.core.Direction.Axis;
 import net.minecraft.world.level.block.state.BlockState;
-import net.minecraftforge.client.model.BakedModelWrapper;
-import net.minecraftforge.client.model.data.IModelData;
-import net.minecraftforge.client.model.data.ModelProperty;
->>>>>>> 03feeb71
 
 public class BeltModel extends ForwardingBakedModel {
 
@@ -49,7 +32,7 @@
 	public BeltModel(BakedModel template) {
 		wrapped = template;
 	}
-	
+
 	@Override
 	public TextureAtlasSprite getParticleIcon(IModelData data) {
 		if (!data.hasProperty(CASING_PROPERTY))
@@ -61,54 +44,11 @@
 	}
 
 	@Override
-<<<<<<< HEAD
 	public boolean isVanillaAdapter() {
 		return false;
 	}
-=======
-	public List<BakedQuad> getQuads(BlockState state, Direction side, Random rand, IModelData extraData) {
-		List<BakedQuad> quads = super.getQuads(state, side, rand, extraData);
-		if (!extraData.hasProperty(CASING_PROPERTY))
-			return quads;
-		
-		boolean cover = extraData.getData(COVER_PROPERTY);
-		CasingType type = extraData.getData(CASING_PROPERTY);
-		boolean brassCasing = type == CasingType.BRASS;
-		
-		if (type == CasingType.NONE || brassCasing && !cover)
-			return quads;
 
-		quads = new ArrayList<>(quads);
-
-		if (cover) {
-			boolean alongX = state.getValue(BeltBlock.HORIZONTAL_FACING)
-				.getAxis() == Axis.X;
-			BakedModel coverModel =
-				(brassCasing ? alongX ? AllPartialModels.BRASS_BELT_COVER_X : AllPartialModels.BRASS_BELT_COVER_Z
-					: alongX ? AllPartialModels.ANDESITE_BELT_COVER_X : AllPartialModels.ANDESITE_BELT_COVER_Z).get();
-			quads.addAll(coverModel.getQuads(state, side, rand, extraData));
-		}
-
-		if (brassCasing)
-			return quads;
-
-		for (int i = 0; i < quads.size(); i++) {
-			BakedQuad quad = quads.get(i);
-			TextureAtlasSprite original = quad.getSprite();
-			if (original != SPRITE_SHIFT.getOriginal())
-				continue;
-
-			BakedQuad newQuad = BakedQuadHelper.clone(quad);
-			int[] vertexData = newQuad.getVertices();
-
-			for (int vertex = 0; vertex < 4; vertex++) {
-				float u = BakedQuadHelper.getU(vertexData, vertex);
-				float v = BakedQuadHelper.getV(vertexData, vertex);
-				BakedQuadHelper.setU(vertexData, vertex, SPRITE_SHIFT.getTargetU(u));
-				BakedQuadHelper.setV(vertexData, vertex, SPRITE_SHIFT.getTargetV(v));
-			}
->>>>>>> 03feeb71
-
+	// TODO PORT 0.5.1
 	@Override
 	public void emitBlockQuads(BlockAndTintGetter blockView, BlockState state, BlockPos pos, Supplier<Random> randomSupplier, RenderContext context) {
 		boolean applyTransform = false;
