package com.simibubi.create.content.contraptions.components.structureMovement.mounted;

import static com.simibubi.create.content.contraptions.components.structureMovement.mounted.CartAssemblerBlock.RAIL_SHAPE;

import java.util.List;

import org.apache.commons.lang3.tuple.Pair;

import com.simibubi.create.AllBlocks;
import com.simibubi.create.content.contraptions.components.structureMovement.AllContraptionTypes;
import com.simibubi.create.content.contraptions.components.structureMovement.Contraption;
import com.simibubi.create.content.contraptions.components.structureMovement.mounted.CartAssemblerTileEntity.CartMovementMode;
import com.simibubi.create.foundation.utility.BlockHelper;
import com.simibubi.create.foundation.utility.Iterate;
import com.simibubi.create.foundation.utility.NBTHelper;
import com.simibubi.create.foundation.utility.VecHelper;

import net.minecraft.block.BlockState;
import net.minecraft.entity.Entity;
import net.minecraft.entity.item.minecart.AbstractMinecartEntity;
import net.minecraft.inventory.IInventory;
import net.minecraft.nbt.CompoundNBT;
import net.minecraft.state.properties.BlockStateProperties;
import net.minecraft.state.properties.RailShape;
import net.minecraft.tileentity.TileEntity;
import net.minecraft.util.Direction;
import net.minecraft.util.Direction.Axis;
import net.minecraft.util.math.AxisAlignedBB;
import net.minecraft.util.math.BlockPos;
import net.minecraft.world.IWorld;
import net.minecraft.world.World;
import net.minecraft.world.gen.feature.template.Template.BlockInfo;
import net.minecraftforge.items.IItemHandlerModifiable;
import net.minecraftforge.items.wrapper.CombinedInvWrapper;
import net.minecraftforge.items.wrapper.InvWrapper;

public class MountedContraption extends Contraption {

	public CartMovementMode rotationMode;
	public AbstractMinecartEntity connectedCart;

	public MountedContraption() {
		this(CartMovementMode.ROTATE);
	}

	public MountedContraption(CartMovementMode mode) {
		rotationMode = mode;
	}

	@Override
	protected AllContraptionTypes getType() {
		return AllContraptionTypes.MOUNTED;
	}
	
	@Override
	public boolean assemble(World world, BlockPos pos) {
		BlockState state = world.getBlockState(pos);
<<<<<<< HEAD
		if (!BlockHelper.hasBlockStateProperty(state, RAIL_SHAPE))
			return null;

		MountedContraption contraption = new MountedContraption();
		if (!contraption.searchMovedStructure(world, pos, null))
			return null;

=======
		if (!state.has(RAIL_SHAPE))
			return false;
		if (!searchMovedStructure(world, pos, null))
			return false;
		
>>>>>>> df8d2ddb
		Axis axis = state.get(RAIL_SHAPE) == RailShape.EAST_WEST ? Axis.X : Axis.Z;
		addBlock(pos, Pair.of(new BlockInfo(pos, AllBlocks.MINECART_ANCHOR.getDefaultState()
			.with(BlockStateProperties.HORIZONTAL_AXIS, axis), null), null));
		
		if (blocks.size() == 1)
			return false;
		
		return true;
	}
	
	@Override
	protected boolean addToInitialFrontier(World world, BlockPos pos, Direction direction, List<BlockPos> frontier) {
		frontier.clear();
		frontier.add(pos.up());
		return true;
	}

	@Override
	protected Pair<BlockInfo, TileEntity> capture(World world, BlockPos pos) {
		Pair<BlockInfo, TileEntity> pair = super.capture(world, pos);
		BlockInfo capture = pair.getKey();
		if (!AllBlocks.CART_ASSEMBLER.has(capture.state))
			return pair;

		Pair<BlockInfo, TileEntity> anchorSwap =
			Pair.of(new BlockInfo(pos, CartAssemblerBlock.createAnchor(capture.state), null), pair.getValue());
		if (pos.equals(anchor) || connectedCart != null)
			return anchorSwap;

		for (Axis axis : Iterate.axes) {
			if (axis.isVertical() || !VecHelper.onSameAxis(anchor, pos, axis))
				continue;
			for (AbstractMinecartEntity abstractMinecartEntity : world
				.getEntitiesWithinAABB(AbstractMinecartEntity.class, new AxisAlignedBB(pos))) {
				if (!CartAssemblerBlock.canAssembleTo(abstractMinecartEntity))
					break;
				connectedCart = abstractMinecartEntity;
				connectedCart.setPosition(pos.getX() + .5, pos.getY(), pos.getZ() + .5f);
			}
		}

		return anchorSwap;
	}

	@Override
	protected boolean movementAllowed(World world, BlockPos pos) {
		BlockState blockState = world.getBlockState(pos);
		if (!pos.equals(anchor) && AllBlocks.CART_ASSEMBLER.has(blockState))
			return testSecondaryCartAssembler(world, blockState, pos);
		return super.movementAllowed(world, pos);
	}

	protected boolean testSecondaryCartAssembler(World world, BlockState state, BlockPos pos) {
		for (Axis axis : Iterate.axes) {
			if (axis.isVertical() || !VecHelper.onSameAxis(anchor, pos, axis))
				continue;
			for (AbstractMinecartEntity abstractMinecartEntity : world
				.getEntitiesWithinAABB(AbstractMinecartEntity.class, new AxisAlignedBB(pos))) {
				if (!CartAssemblerBlock.canAssembleTo(abstractMinecartEntity))
					break;
				return true;
			}
		}
		return false;
	}

	@Override
	public CompoundNBT writeNBT() {
		CompoundNBT writeNBT = super.writeNBT();
		NBTHelper.writeEnum(writeNBT, "RotationMode", rotationMode);
		return writeNBT;
	}

	@Override
	public void readNBT(World world, CompoundNBT nbt) {
		rotationMode = NBTHelper.readEnum(nbt, "RotationMode", CartMovementMode.class);
		super.readNBT(world, nbt);
	}

	@Override
	protected boolean customBlockPlacement(IWorld world, BlockPos pos, BlockState state) {
		return AllBlocks.MINECART_ANCHOR.has(state);
	}

	@Override
	protected boolean customBlockRemoval(IWorld world, BlockPos pos, BlockState state) {
		return AllBlocks.MINECART_ANCHOR.has(state);
	}
	
	@Override
	protected boolean canAxisBeStabilized(Axis axis) {
		return true;
	}
	
	@Override
	public void addExtraInventories(Entity cart) {
		if (!(cart instanceof IInventory))
			return;
		IItemHandlerModifiable handlerFromInv = new InvWrapper((IInventory) cart);
		inventory = new CombinedInvWrapper(handlerFromInv, inventory);
	}
}<|MERGE_RESOLUTION|>--- conflicted
+++ resolved
@@ -55,21 +55,11 @@
 	@Override
 	public boolean assemble(World world, BlockPos pos) {
 		BlockState state = world.getBlockState(pos);
-<<<<<<< HEAD
 		if (!BlockHelper.hasBlockStateProperty(state, RAIL_SHAPE))
-			return null;
-
-		MountedContraption contraption = new MountedContraption();
-		if (!contraption.searchMovedStructure(world, pos, null))
-			return null;
-
-=======
-		if (!state.has(RAIL_SHAPE))
 			return false;
 		if (!searchMovedStructure(world, pos, null))
 			return false;
 		
->>>>>>> df8d2ddb
 		Axis axis = state.get(RAIL_SHAPE) == RailShape.EAST_WEST ? Axis.X : Axis.Z;
 		addBlock(pos, Pair.of(new BlockInfo(pos, AllBlocks.MINECART_ANCHOR.getDefaultState()
 			.with(BlockStateProperties.HORIZONTAL_AXIS, axis), null), null));
