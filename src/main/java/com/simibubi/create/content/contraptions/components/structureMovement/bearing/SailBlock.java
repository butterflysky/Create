package com.simibubi.create.content.contraptions.components.structureMovement.bearing;

import java.util.ArrayList;
import java.util.HashSet;
import java.util.List;
import java.util.Set;
import java.util.function.Predicate;

import javax.annotation.Nullable;

import com.simibubi.create.AllBlocks;
import com.simibubi.create.AllShapes;
import com.simibubi.create.foundation.block.WrenchableDirectionalBlock;
import com.simibubi.create.foundation.utility.BlockHelper;
import com.simibubi.create.foundation.utility.Iterate;
import com.simibubi.create.foundation.utility.placement.IPlacementHelper;
import com.simibubi.create.foundation.utility.placement.PlacementHelpers;
import com.simibubi.create.foundation.utility.placement.PlacementOffset;
import io.github.fabricators_of_create.porting_lib.util.TagUtil;

import net.fabricmc.fabric.api.block.BlockPickInteractionAware;
import net.minecraft.MethodsReturnNonnullByDefault;
import net.minecraft.core.BlockPos;
import net.minecraft.core.Direction;
import net.minecraft.core.NonNullList;
import net.minecraft.sounds.SoundEvents;
import net.minecraft.sounds.SoundSource;
import net.minecraft.world.InteractionHand;
import net.minecraft.world.InteractionResult;
import net.minecraft.world.entity.Entity;
import net.minecraft.world.entity.LivingEntity;
import net.minecraft.world.entity.player.Player;
import net.minecraft.world.item.BlockItem;
import net.minecraft.world.item.CreativeModeTab;
import net.minecraft.world.item.DyeColor;
import net.minecraft.world.item.ItemStack;
import net.minecraft.world.item.ShearsItem;
import net.minecraft.world.item.context.BlockPlaceContext;
import net.minecraft.world.level.BlockGetter;
import net.minecraft.world.level.Level;
import net.minecraft.world.level.block.Block;
import net.minecraft.world.level.block.state.BlockState;
import net.minecraft.world.level.pathfinder.PathComputationType;
import net.minecraft.world.phys.BlockHitResult;
import net.minecraft.world.phys.HitResult;
import net.minecraft.world.phys.Vec3;
import net.minecraft.world.phys.shapes.CollisionContext;
import net.minecraft.world.phys.shapes.VoxelShape;

public class SailBlock extends WrenchableDirectionalBlock implements BlockPickInteractionAware {

	public static SailBlock frame(Properties properties) {
		return new SailBlock(properties, true, null);
	}

	public static SailBlock withCanvas(Properties properties, DyeColor color) {
		return new SailBlock(properties, false, color);
	}

	private static final int placementHelperId = PlacementHelpers.register(new PlacementHelper());

	protected final boolean frame;
	protected final DyeColor color;

	protected SailBlock(Properties properties, boolean frame, DyeColor color) {
		super(properties);
		this.frame = frame;
		this.color = color;
	}

	@Override
	public void fillItemCategory(CreativeModeTab tab, NonNullList<ItemStack> items) {
		if (frame || color == DyeColor.WHITE) {
			super.fillItemCategory(tab, items);
		}
	}

	@Override
	public BlockState getStateForPlacement(BlockPlaceContext context) {
		BlockState state = super.getStateForPlacement(context);
		return state.setValue(FACING, state.getValue(FACING)
			.getOpposite());
	}

	@Override
	public InteractionResult use(BlockState state, Level world, BlockPos pos, Player player, InteractionHand hand,
		BlockHitResult ray) {
		ItemStack heldItem = player.getItemInHand(hand);

		IPlacementHelper placementHelper = PlacementHelpers.get(placementHelperId);
		if (!player.isShiftKeyDown() && player.mayBuild()) {
			if (placementHelper.matchesItem(heldItem)) {
				placementHelper.getOffset(player, world, state, pos, ray)
					.placeInWorld(world, (BlockItem) heldItem.getItem(), player, hand, ray);
				return InteractionResult.SUCCESS;
			}
		}

		if (heldItem.getItem() instanceof ShearsItem) {
			if (!world.isClientSide)
				world.playSound(null, pos, SoundEvents.SHEEP_SHEAR, SoundSource.BLOCKS, 1.0f, 1.0f);
				applyDye(state, world, pos, ray.getLocation(), null);
			return InteractionResult.SUCCESS;
		}

		if (frame)
			return InteractionResult.PASS;

		DyeColor color = TagUtil.getColorFromStack(heldItem);

		if (color != null) {
			if (!world.isClientSide)
				world.playSound(null, pos, SoundEvents.DYE_USE, SoundSource.BLOCKS, 1.0f, 1.1f - world.random.nextFloat() * .2f);
				applyDye(state, world, pos, ray.getLocation(), color);
			return InteractionResult.SUCCESS;
		}

		return InteractionResult.PASS;
	}

	public void applyDye(BlockState state, Level world, BlockPos pos, Vec3 hit, @Nullable DyeColor color) {
		BlockState newState =
			(color == null ? AllBlocks.SAIL_FRAME : AllBlocks.DYED_SAILS.get(color)).getDefaultState();
		newState = BlockHelper.copyProperties(state, newState);

		// Dye the block itself
		if (state != newState) {
			world.setBlockAndUpdate(pos, newState);
			return;
		}

		// Dye all adjacent
		List<Direction> directions = IPlacementHelper.orderedByDistanceExceptAxis(pos, hit, state.getValue(FACING)
			.getAxis());
		for (Direction d : directions) {
			BlockPos offset = pos.relative(d);
			BlockState adjacentState = world.getBlockState(offset);
			Block block = adjacentState.getBlock();
			if (!(block instanceof SailBlock) || ((SailBlock) block).frame)
				continue;
			if (state.getValue(FACING) != adjacentState.getValue(FACING))
				continue;
			if (state == adjacentState)
				continue;
			world.setBlockAndUpdate(offset, newState);
			return;
		}

		// Dye all the things
		List<BlockPos> frontier = new ArrayList<>();
		frontier.add(pos);
		Set<BlockPos> visited = new HashSet<>();
		int timeout = 100;
		while (!frontier.isEmpty()) {
			if (timeout-- < 0)
				break;

			BlockPos currentPos = frontier.remove(0);
			visited.add(currentPos);

			for (Direction d : Iterate.directions) {
				if (d.getAxis() == state.getValue(FACING)
					.getAxis())
					continue;
				BlockPos offset = currentPos.relative(d);
				if (visited.contains(offset))
					continue;
				BlockState adjacentState = world.getBlockState(offset);
				Block block = adjacentState.getBlock();
				if (!(block instanceof SailBlock) || ((SailBlock) block).frame && color != null)
					continue;
				if (adjacentState.getValue(FACING) != state.getValue(FACING))
					continue;
				if (state != adjacentState)
					world.setBlockAndUpdate(offset, newState);
				frontier.add(offset);
				visited.add(offset);
			}
		}
	}

	@Override
	public VoxelShape getShape(BlockState state, BlockGetter p_220053_2_, BlockPos p_220053_3_,
		CollisionContext p_220053_4_) {
		return (frame ? AllShapes.SAIL_FRAME : AllShapes.SAIL).get(state.getValue(FACING));
	}

	@Override
	public VoxelShape getCollisionShape(BlockState state, BlockGetter p_220071_2_, BlockPos p_220071_3_,
		CollisionContext p_220071_4_) {
		if (frame)
			return AllShapes.SAIL_FRAME_COLLISION.get(state.getValue(FACING));
		return getShape(state, p_220071_2_, p_220071_3_, p_220071_4_);
	}

	@Override
<<<<<<< HEAD
	public ItemStack getPickedStack(BlockState state, BlockGetter view, BlockPos pos, @Nullable Player player, @Nullable HitResult result) {
		ItemStack pickBlock = new ItemStack(this);
=======
	public ItemStack getCloneItemStack(BlockState state, HitResult target, BlockGetter world, BlockPos pos,
		Player player) {
		ItemStack pickBlock = super.getCloneItemStack(state, target, world, pos, player);
>>>>>>> 03feeb71
		if (pickBlock.isEmpty())
			return AllBlocks.SAIL.get()
					.getPickedStack(state, view, pos, player, result);
		return pickBlock;
	}

	@Override
	public void fallOn(Level p_152426_, BlockState p_152427_, BlockPos p_152428_, Entity p_152429_, float p_152430_) {
		if (frame)
			super.fallOn(p_152426_, p_152427_, p_152428_, p_152429_, p_152430_);
		super.fallOn(p_152426_, p_152427_, p_152428_, p_152429_, 0);
	}

	public void updateEntityAfterFallOn(BlockGetter p_176216_1_, Entity p_176216_2_) {
		if (frame || p_176216_2_.isSuppressingBounce()) {
			super.updateEntityAfterFallOn(p_176216_1_, p_176216_2_);
		} else {
			this.bounce(p_176216_2_);
		}
	}

	private void bounce(Entity p_226860_1_) {
		Vec3 Vector3d = p_226860_1_.getDeltaMovement();
		if (Vector3d.y < 0.0D) {
			double d0 = p_226860_1_ instanceof LivingEntity ? 1.0D : 0.8D;
			p_226860_1_.setDeltaMovement(Vector3d.x, -Vector3d.y * (double) 0.26F * d0, Vector3d.z);
		}

	}

	@Override
	public boolean isPathfindable(BlockState state, BlockGetter reader, BlockPos pos, PathComputationType type) {
		return false;
	}

	public boolean isFrame() {
		return frame;
	}

	public DyeColor getColor() {
		return color;
	}

	@MethodsReturnNonnullByDefault
	private static class PlacementHelper implements IPlacementHelper {
		@Override
		public Predicate<ItemStack> getItemPredicate() {
			return i -> AllBlocks.SAIL.isIn(i) || AllBlocks.SAIL_FRAME.isIn(i);
		}

		@Override
		public Predicate<BlockState> getStatePredicate() {
			return s -> s.getBlock() instanceof SailBlock;
		}

		@Override
		public PlacementOffset getOffset(Player player, Level world, BlockState state, BlockPos pos,
			BlockHitResult ray) {
			List<Direction> directions = IPlacementHelper.orderedByDistanceExceptAxis(pos, ray.getLocation(),
				state.getValue(SailBlock.FACING)
					.getAxis(),
				dir -> world.getBlockState(pos.relative(dir))
					.getMaterial()
					.isReplaceable());

			if (directions.isEmpty())
				return PlacementOffset.fail();
			else {
				return PlacementOffset.success(pos.relative(directions.get(0)),
					s -> s.setValue(FACING, state.getValue(FACING)));
			}
		}
	}
}<|MERGE_RESOLUTION|>--- conflicted
+++ resolved
@@ -194,14 +194,9 @@
 	}
 
 	@Override
-<<<<<<< HEAD
-	public ItemStack getPickedStack(BlockState state, BlockGetter view, BlockPos pos, @Nullable Player player, @Nullable HitResult result) {
+	public ItemStack getPickedStack(BlockState state, BlockGetter view, BlockPos pos,
+		@Nullable Player player, @Nullable HitResult result) {
 		ItemStack pickBlock = new ItemStack(this);
-=======
-	public ItemStack getCloneItemStack(BlockState state, HitResult target, BlockGetter world, BlockPos pos,
-		Player player) {
-		ItemStack pickBlock = super.getCloneItemStack(state, target, world, pos, player);
->>>>>>> 03feeb71
 		if (pickBlock.isEmpty())
 			return AllBlocks.SAIL.get()
 					.getPickedStack(state, view, pos, player, result);
