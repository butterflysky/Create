package com.simibubi.create.content.contraptions.components.structureMovement.sync;

import com.simibubi.create.foundation.networking.SimplePacketBase;

import net.minecraft.client.Minecraft;
import net.minecraft.client.multiplayer.ClientLevel;
import net.minecraft.nbt.CompoundTag;
import net.minecraft.network.FriendlyByteBuf;
import net.minecraft.world.entity.Entity;
import net.minecraft.world.phys.Vec3;

public class LimbSwingUpdatePacket extends SimplePacketBase {

	private int entityId;
	private Vec3 position;
	private float limbSwing;

	public LimbSwingUpdatePacket(int entityId, Vec3 position, float limbSwing) {
		this.entityId = entityId;
		this.position = position;
		this.limbSwing = limbSwing;
	}

	public LimbSwingUpdatePacket(FriendlyByteBuf buffer) {
		entityId = buffer.readInt();
		position = new Vec3(buffer.readDouble(), buffer.readDouble(), buffer.readDouble());
		limbSwing = buffer.readFloat();
	}

	@Override
	public void write(FriendlyByteBuf buffer) {
		buffer.writeInt(entityId);
		buffer.writeDouble(position.x);
		buffer.writeDouble(position.y);
		buffer.writeDouble(position.z);
		buffer.writeFloat(limbSwing);
	}

	@Override
<<<<<<< HEAD
	public void handle(Supplier<Context> context) {
		context.get()
			.enqueueWork(() -> {
				ClientLevel world = Minecraft.getInstance().level;
				if (world == null)
					return;
				Entity entity = world.getEntity(entityId);
				if (entity == null)
					return;
				CompoundTag data = entity.getExtraCustomData();
				data.putInt("LastOverrideLimbSwingUpdate", 0);
				data.putFloat("OverrideLimbSwing", limbSwing);
				entity.lerpTo(position.x, position.y, position.z, entity.getYRot(),
					entity.getXRot(), 2, false);
			});
		context.get()
			.setPacketHandled(true);
=======
	public boolean handle(Context context) {
		context.enqueueWork(() -> {
			ClientLevel world = Minecraft.getInstance().level;
			if (world == null)
				return;
			Entity entity = world.getEntity(entityId);
			if (entity == null)
				return;
			CompoundTag data = entity.getPersistentData();
			data.putInt("LastOverrideLimbSwingUpdate", 0);
			data.putFloat("OverrideLimbSwing", limbSwing);
			entity.lerpTo(position.x, position.y, position.z, entity.getYRot(),
				entity.getXRot(), 2, false);
		});
		return true;
>>>>>>> 03feeb71
	}

}<|MERGE_RESOLUTION|>--- conflicted
+++ resolved
@@ -37,25 +37,6 @@
 	}
 
 	@Override
-<<<<<<< HEAD
-	public void handle(Supplier<Context> context) {
-		context.get()
-			.enqueueWork(() -> {
-				ClientLevel world = Minecraft.getInstance().level;
-				if (world == null)
-					return;
-				Entity entity = world.getEntity(entityId);
-				if (entity == null)
-					return;
-				CompoundTag data = entity.getExtraCustomData();
-				data.putInt("LastOverrideLimbSwingUpdate", 0);
-				data.putFloat("OverrideLimbSwing", limbSwing);
-				entity.lerpTo(position.x, position.y, position.z, entity.getYRot(),
-					entity.getXRot(), 2, false);
-			});
-		context.get()
-			.setPacketHandled(true);
-=======
 	public boolean handle(Context context) {
 		context.enqueueWork(() -> {
 			ClientLevel world = Minecraft.getInstance().level;
@@ -64,14 +45,13 @@
 			Entity entity = world.getEntity(entityId);
 			if (entity == null)
 				return;
-			CompoundTag data = entity.getPersistentData();
+			CompoundTag data = entity.getExtraCustomData();
 			data.putInt("LastOverrideLimbSwingUpdate", 0);
 			data.putFloat("OverrideLimbSwing", limbSwing);
 			entity.lerpTo(position.x, position.y, position.z, entity.getYRot(),
 				entity.getXRot(), 2, false);
 		});
 		return true;
->>>>>>> 03feeb71
 	}
 
 }