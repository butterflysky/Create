--- conflicted
+++ resolved
@@ -51,56 +51,33 @@
 
 	public static BlockPos getPositionForOffset(BeltTileEntity controller, int offset) {
 		BlockPos pos = controller.getPos();
-<<<<<<< HEAD
-		Vector3i vec = controller.getBeltFacing().getDirectionVec();
-		BeltSlope slope = controller.getBlockState().get(BeltBlock.SLOPE);
-=======
-		Vec3i vec = controller.getBeltFacing()
+		Vector3i vec = controller.getBeltFacing()
 			.getDirectionVec();
 		BeltSlope slope = controller.getBlockState()
 			.get(BeltBlock.SLOPE);
->>>>>>> 990d8041
 		int verticality = slope == BeltSlope.DOWNWARD ? -1 : slope == BeltSlope.UPWARD ? 1 : 0;
 
 		return pos.add(offset * vec.getX(), MathHelper.clamp(offset, 0, controller.beltLength - 1) * verticality,
 			offset * vec.getZ());
 	}
-<<<<<<< HEAD
-	
+
 	public static Vector3d getVectorForOffset(BeltTileEntity controller, float offset) {
-		BeltSlope slope = controller.getBlockState().get(BeltBlock.SLOPE);
-=======
-
-	public static Vec3d getVectorForOffset(BeltTileEntity controller, float offset) {
 		BeltSlope slope = controller.getBlockState()
 			.get(BeltBlock.SLOPE);
->>>>>>> 990d8041
 		int verticality = slope == BeltSlope.DOWNWARD ? -1 : slope == BeltSlope.UPWARD ? 1 : 0;
 		float verticalMovement = verticality;
 		if (offset < .5)
 			verticalMovement = 0;
 		verticalMovement = verticalMovement * (Math.min(offset, controller.beltLength - .5f) - .5f);
-<<<<<<< HEAD
-		
 		Vector3d vec = VecHelper.getCenterOf(controller.getPos());
-		Vector3d horizontalMovement = Vector3d.of(controller.getBeltFacing().getDirectionVec()).scale(offset - .5f);
-		
-		if (slope == BeltSlope.VERTICAL)
-			horizontalMovement = Vector3d.ZERO;
-		
-		vec = vec.add(horizontalMovement).add(0, verticalMovement, 0);
-=======
-
-		Vec3d vec = VecHelper.getCenterOf(controller.getPos());
-		Vec3d horizontalMovement = new Vec3d(controller.getBeltFacing()
+		Vector3d horizontalMovement = Vector3d.of(controller.getBeltFacing()
 			.getDirectionVec()).scale(offset - .5f);
 
 		if (slope == BeltSlope.VERTICAL)
-			horizontalMovement = Vec3d.ZERO;
+			horizontalMovement = Vector3d.ZERO;
 
 		vec = vec.add(horizontalMovement)
 			.add(0, verticalMovement, 0);
->>>>>>> 990d8041
 		return vec;
 	}
 
