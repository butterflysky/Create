--- conflicted
+++ resolved
@@ -25,11 +25,7 @@
 	}
 
 	public static BeltTileEntity getSegmentTE(LevelAccessor world, BlockPos pos) {
-<<<<<<< HEAD
-		if (!LevelUtil.isAreaLoaded(world, pos, 0))
-=======
 		if (world instanceof Level l && !l.isLoaded(pos))
->>>>>>> 6a1d2c18
 			return null;
 		BlockEntity tileEntity = world.getBlockEntity(pos);
 		if (!(tileEntity instanceof BeltTileEntity))
