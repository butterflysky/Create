package com.simibubi.create.content.contraptions.fluids.tank;

import java.util.ArrayList;
import java.util.Arrays;
import java.util.Collections;
import java.util.List;

import com.simibubi.create.AllSpriteShifts;
import com.simibubi.create.api.connectivity.ConnectivityHandler;
import com.simibubi.create.foundation.block.connected.CTModel;
import com.simibubi.create.foundation.block.connected.CTSpriteShiftEntry;
import com.simibubi.create.foundation.utility.Iterate;

import net.minecraft.client.renderer.RenderType;
import net.minecraft.client.renderer.block.model.BakedQuad;
import net.minecraft.client.resources.model.BakedModel;
import net.minecraft.core.BlockPos;
import net.minecraft.core.Direction;
import net.minecraft.util.RandomSource;
import net.minecraft.world.level.BlockAndTintGetter;
import net.minecraft.world.level.block.state.BlockState;
import net.minecraftforge.client.model.data.ModelData;
import net.minecraftforge.client.model.data.ModelData.Builder;
import net.minecraftforge.client.model.data.ModelProperty;

public class FluidTankModel extends CTModel {

	protected static final ModelProperty<CullData> CULL_PROPERTY = new ModelProperty<>();

	public static FluidTankModel standard(BakedModel originalModel) {
		return new FluidTankModel(originalModel, AllSpriteShifts.FLUID_TANK, AllSpriteShifts.FLUID_TANK_TOP,
			AllSpriteShifts.FLUID_TANK_INNER);
	}

	public static FluidTankModel creative(BakedModel originalModel) {
		return new FluidTankModel(originalModel, AllSpriteShifts.CREATIVE_FLUID_TANK, AllSpriteShifts.CREATIVE_CASING,
			AllSpriteShifts.CREATIVE_CASING);
	}

	private FluidTankModel(BakedModel originalModel, CTSpriteShiftEntry side, CTSpriteShiftEntry top,
		CTSpriteShiftEntry inner) {
		super(originalModel, new FluidTankCTBehaviour(side, top, inner));
	}

	@Override
	protected void gatherModelData(Builder builder, BlockAndTintGetter world, BlockPos pos, BlockState state,
		IModelData blockEntityData) {
		super.gatherModelData(builder, world, pos, state, blockEntityData);
		CullData cullData = new CullData();
		for (Direction d : Iterate.horizontalDirections)
			cullData.setCulled(d, ConnectivityHandler.isConnected(world, pos, pos.relative(d)));
<<<<<<< HEAD
		return super.gatherModelData(builder, world, pos, state).with(CULL_PROPERTY, cullData);
=======
		builder.withInitial(CULL_PROPERTY, cullData);
>>>>>>> 7e67a4a7
	}

	@Override
	public List<BakedQuad> getQuads(BlockState state, Direction side, RandomSource rand, ModelData extraData, RenderType renderType) {
		if (side != null)
			return Collections.emptyList();

		List<BakedQuad> quads = new ArrayList<>();
		for (Direction d : Iterate.directions) {
			if (extraData.has(CULL_PROPERTY) && extraData.get(CULL_PROPERTY)
				.isCulled(d))
				continue;
			quads.addAll(super.getQuads(state, d, rand, extraData, renderType));
		}
		quads.addAll(super.getQuads(state, null, rand, extraData, renderType));
		return quads;
	}

	private static class CullData {
		boolean[] culledFaces;

		public CullData() {
			culledFaces = new boolean[4];
			Arrays.fill(culledFaces, false);
		}

		void setCulled(Direction face, boolean cull) {
			if (face.getAxis()
				.isVertical())
				return;
			culledFaces[face.get2DDataValue()] = cull;
		}

		boolean isCulled(Direction face) {
			if (face.getAxis()
				.isVertical())
				return false;
			return culledFaces[face.get2DDataValue()];
		}
	}

}<|MERGE_RESOLUTION|>--- conflicted
+++ resolved
@@ -43,17 +43,13 @@
 	}
 
 	@Override
-	protected void gatherModelData(Builder builder, BlockAndTintGetter world, BlockPos pos, BlockState state,
-		IModelData blockEntityData) {
+	protected ModelData.Builder gatherModelData(Builder builder, BlockAndTintGetter world, BlockPos pos, BlockState state,
+		ModelData blockEntityData) {
 		super.gatherModelData(builder, world, pos, state, blockEntityData);
 		CullData cullData = new CullData();
 		for (Direction d : Iterate.horizontalDirections)
 			cullData.setCulled(d, ConnectivityHandler.isConnected(world, pos, pos.relative(d)));
-<<<<<<< HEAD
-		return super.gatherModelData(builder, world, pos, state).with(CULL_PROPERTY, cullData);
-=======
-		builder.withInitial(CULL_PROPERTY, cullData);
->>>>>>> 7e67a4a7
+		return builder.with(CULL_PROPERTY, cullData);
 	}
 
 	@Override
