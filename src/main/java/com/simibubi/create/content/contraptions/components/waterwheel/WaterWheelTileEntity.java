package com.simibubi.create.content.contraptions.components.waterwheel;

import java.util.HashMap;
import java.util.Map;

import com.simibubi.create.AllBlocks;
import com.simibubi.create.content.contraptions.base.GeneratingKineticTileEntity;
import com.simibubi.create.foundation.config.AllConfigs;
import com.simibubi.create.foundation.utility.Iterate;

import net.minecraft.block.BlockState;
import net.minecraft.nbt.CompoundNBT;
import net.minecraft.tileentity.TileEntityType;
import net.minecraft.util.Direction;
import net.minecraft.util.math.AxisAlignedBB;

public class WaterWheelTileEntity extends GeneratingKineticTileEntity {

	private Map<Direction, Float> flows;

	public WaterWheelTileEntity(TileEntityType<? extends WaterWheelTileEntity> type) {
		super(type);
		flows = new HashMap<>();
		for (Direction d : Iterate.directions)
			setFlow(d, 0);
		setLazyTickRate(20);
	}

	@Override
	protected void fromTag(BlockState state, CompoundNBT compound, boolean clientPacket) {
		super.fromTag(state, compound, clientPacket);
		if (compound.contains("Flows")) {
			for (Direction d : Iterate.directions)
				setFlow(d, compound.getCompound("Flows")
					.getFloat(d.getString()));
		}
	}

	@Override
	public AxisAlignedBB getRenderBoundingBox() {
		return new AxisAlignedBB(pos).grow(1);
	}

	@Override
	public void write(CompoundNBT compound, boolean clientPacket) {
		CompoundNBT flows = new CompoundNBT();
<<<<<<< HEAD
		for (Direction d : Direction.values())
			flows.putFloat(d.getString(), this.flows.get(d));
=======
		for (Direction d : Iterate.directions)
			flows.putFloat(d.getName(), this.flows.get(d));
>>>>>>> 2744cabf
		compound.put("Flows", flows);

		super.write(compound, clientPacket);
	}

	public void setFlow(Direction direction, float speed) {
		flows.put(direction, speed);
		markDirty();
	}

	@Override
	public float getGeneratedSpeed() {
		float speed = 0;
		for (Float f : flows.values())
			speed += f;
		if (speed != 0)
			speed += AllConfigs.SERVER.kinetics.waterWheelBaseSpeed.get() * Math.signum(speed);
		return speed;
	}

	@Override
	public void lazyTick() {
		super.lazyTick();
		AllBlocks.WATER_WHEEL.get()
			.updateAllSides(getBlockState(), world, pos);
	}

}<|MERGE_RESOLUTION|>--- conflicted
+++ resolved
@@ -44,13 +44,8 @@
 	@Override
 	public void write(CompoundNBT compound, boolean clientPacket) {
 		CompoundNBT flows = new CompoundNBT();
-<<<<<<< HEAD
-		for (Direction d : Direction.values())
+		for (Direction d : Iterate.directions)
 			flows.putFloat(d.getString(), this.flows.get(d));
-=======
-		for (Direction d : Iterate.directions)
-			flows.putFloat(d.getName(), this.flows.get(d));
->>>>>>> 2744cabf
 		compound.put("Flows", flows);
 
 		super.write(compound, clientPacket);
