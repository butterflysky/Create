package com.simibubi.create.content.contraptions.fluids;

import static net.minecraft.world.level.block.state.properties.BlockStateProperties.WATERLOGGED;

import java.util.ArrayList;
import java.util.List;

import com.simibubi.create.AllFluids;
import com.simibubi.create.content.contraptions.fluids.pipes.VanillaFluidTargets;
import com.simibubi.create.content.contraptions.fluids.potion.PotionFluidHandler;
import com.simibubi.create.foundation.advancement.AdvancementBehaviour;
import com.simibubi.create.foundation.advancement.AllAdvancements;
import com.simibubi.create.foundation.config.AllConfigs;
import com.simibubi.create.foundation.fluid.FluidHelper;
import com.simibubi.create.foundation.utility.BlockFace;

import io.github.fabricators_of_create.porting_lib.extensions.LevelExtensions;
import io.github.fabricators_of_create.porting_lib.transfer.TransferUtil;
import io.github.fabricators_of_create.porting_lib.transfer.callbacks.TransactionCallback;
import io.github.fabricators_of_create.porting_lib.util.FluidStack;
import io.github.fabricators_of_create.porting_lib.transfer.fluid.FluidTank;
import io.github.fabricators_of_create.porting_lib.util.LevelUtil;

import io.github.tropheusj.milk.Milk;
import me.alphamode.forgetags.Tags;
import net.fabricmc.fabric.api.transfer.v1.fluid.FluidConstants;
import net.fabricmc.fabric.api.transfer.v1.fluid.FluidVariant;
import net.fabricmc.fabric.api.transfer.v1.storage.Storage;
import net.fabricmc.fabric.api.transfer.v1.transaction.Transaction;
import net.fabricmc.fabric.api.transfer.v1.transaction.TransactionContext;
import net.minecraft.core.BlockPos;
import net.minecraft.core.Direction;
import net.minecraft.core.Registry;
import net.minecraft.nbt.CompoundTag;
import net.minecraft.sounds.SoundEvents;
import net.minecraft.sounds.SoundSource;
import net.minecraft.tags.BlockTags;
import net.minecraft.tags.FluidTags;
import net.minecraft.world.effect.MobEffect;
import net.minecraft.world.effect.MobEffectInstance;
import net.minecraft.world.entity.Entity;
import net.minecraft.world.entity.LivingEntity;
import net.minecraft.world.item.ItemStack;
import net.minecraft.world.item.Items;
import net.minecraft.world.item.alchemy.PotionUtils;
import net.minecraft.world.level.Level;
import net.minecraft.world.level.block.AbstractCandleBlock;
import net.minecraft.world.level.block.Blocks;
import net.minecraft.world.level.block.CampfireBlock;
import net.minecraft.world.level.block.LiquidBlock;
import net.minecraft.world.level.block.state.BlockState;
import net.minecraft.world.level.block.state.properties.BlockStateProperties;
import net.minecraft.world.level.material.FluidState;
import net.minecraft.world.level.material.Fluids;
import net.minecraft.world.phys.AABB;

public class OpenEndedPipe extends FlowSource {

	private static final List<IEffectHandler> EFFECT_HANDLERS = new ArrayList<>();

	static {
		registerEffectHandler(new PotionEffectHandler());
		registerEffectHandler(new MilkEffectHandler());
		registerEffectHandler(new WaterEffectHandler());
		registerEffectHandler(new LavaEffectHandler());
	}

	private Level world;
	private BlockPos pos;
	private AABB aoe;

	private OpenEndFluidHandler fluidHandler;
	private BlockPos outputPos;
	private boolean wasPulling;

	private FluidStack cachedFluid;
	private List<MobEffectInstance> cachedEffects;

	public OpenEndedPipe(BlockFace face) {
		super(face);
		fluidHandler = new OpenEndFluidHandler();
		outputPos = face.getConnectedPos();
		pos = face.getPos();
		aoe = new AABB(outputPos).expandTowards(0, -1, 0);
		if (face.getFace() == Direction.DOWN)
			aoe = aoe.expandTowards(0, -1, 0);
	}

	public static void registerEffectHandler(IEffectHandler handler) {
		EFFECT_HANDLERS.add(handler);
	}

	public Level getWorld() {
		return world;
	}

	public BlockPos getPos() {
		return pos;
	}

	public BlockPos getOutputPos() {
		return outputPos;
	}

	public AABB getAOE() {
		return aoe;
	}

	@Override
	public void manageSource(Level world) {
		this.world = world;
	}

	@Override
	public Storage<FluidVariant> provideHandler() {
		return fluidHandler;
	}

	@Override
	public boolean isEndpoint() {
		return true;
	}

	public CompoundTag serializeNBT() {
		CompoundTag compound = new CompoundTag();
		fluidHandler.writeToNBT(compound);
		compound.putBoolean("Pulling", wasPulling);
		compound.put("Location", location.serializeNBT());
		return compound;
	}

	public static OpenEndedPipe fromNBT(CompoundTag compound, BlockPos tilePos) {
		BlockFace fromNBT = BlockFace.fromNBT(compound.getCompound("Location"));
		OpenEndedPipe oep = new OpenEndedPipe(new BlockFace(tilePos, fromNBT.getFace()));
		oep.fluidHandler.readFromNBT(compound);
		oep.wasPulling = compound.getBoolean("Pulling");
		return oep;
	}

	private FluidStack removeFluidFromSpace(TransactionContext ctx) {
		FluidStack empty = FluidStack.EMPTY;
		if (world == null)
			return empty;
		if (!world.isLoaded(outputPos))
			return empty;

		BlockState state = world.getBlockState(outputPos);
		FluidState fluidState = state.getFluidState();
		boolean waterlog = state.hasProperty(WATERLOGGED);

		FluidStack drainBlock = VanillaFluidTargets.drainBlock(world, outputPos, state, ctx);
		if (!drainBlock.isEmpty()) {
			if (state.hasProperty(BlockStateProperties.LEVEL_HONEY)
				&& AllFluids.HONEY.is(drainBlock.getFluid()))
				TransactionCallback.onSuccess(ctx, () -> AdvancementBehaviour.tryAward(world, pos, AllAdvancements.HONEY_DRAIN));
			return drainBlock;
		}

		if (!waterlog && !state.getMaterial()
			.isReplaceable())
			return empty;
		if (fluidState.isEmpty() || !fluidState.isSource())
			return empty;

		FluidStack stack = new FluidStack(fluidState.getType(), FluidConstants.BUCKET);

		if (FluidHelper.isWater(stack.getFluid()))
			AdvancementBehaviour.tryAward(world, pos, AllAdvancements.WATER_SUPPLY);

		if (waterlog) {
			world.setBlock(outputPos, state.setValue(WATERLOGGED, false), 3);
			TransactionCallback.onSuccess(ctx, () -> world.scheduleTick(outputPos, Fluids.WATER, 1));
			return stack;
		}
		world.setBlock(outputPos, fluidState.createLegacyBlock()
			.setValue(LiquidBlock.LEVEL, 14), 3);
		return stack;
	}

	private boolean provideFluidToSpace(FluidStack fluid, TransactionContext ctx) {
		if (world == null)
			return false;
<<<<<<< HEAD
		if (!LevelUtil.isAreaLoaded(world, outputPos, 0))
=======
		if (!world.isLoaded(outputPos))
>>>>>>> 6a1d2c18
			return false;

		BlockState state = world.getBlockState(outputPos);
		FluidState fluidState = state.getFluidState();
		boolean waterlog = state.hasProperty(WATERLOGGED);

		if (!waterlog && !state.getMaterial()
			.isReplaceable())
			return false;
		if (fluid.isEmpty())
			return false;
		if (!FluidHelper.hasBlockState(fluid.getFluid()) || fluid.getFluid().is(Milk.MILK_FLUID_TAG)) // fabric: milk logic is different
			return true;

		((LevelExtensions) world).updateSnapshots(ctx);
		if (!fluidState.isEmpty() && fluidState.getType() != fluid.getFluid()) {
			FluidReactions.handlePipeSpillCollision(world, outputPos, fluid.getFluid(), fluidState);
			return false;
		}

		if (fluidState.isSource())
			return false;
		if (waterlog && fluid.getFluid() != Fluids.WATER)
			return false;

		if (world.dimensionType()
			.ultraWarm() && FluidHelper.isTag(fluid, FluidTags.WATER)) {
			int i = outputPos.getX();
			int j = outputPos.getY();
			int k = outputPos.getZ();
			TransactionCallback.onSuccess(ctx, () -> world.playSound(null, i, j, k, SoundEvents.FIRE_EXTINGUISH, SoundSource.BLOCKS, 0.5F,
					2.6F + (world.random.nextFloat() - world.random.nextFloat()) * 0.8F));
			return true;
		}

		if (waterlog) {
			world.setBlock(outputPos, state.setValue(WATERLOGGED, true), 3);
			TransactionCallback.onSuccess(ctx, () -> world.scheduleTick(outputPos, Fluids.WATER, 1));
			return true;
		}

		if (!AllConfigs.SERVER.fluids.placeFluidSourceBlocks.get())
			return true;

		world.setBlock(outputPos, fluid.getFluid()
			.defaultFluidState()
			.createLegacyBlock(), 3);
		return true;
	}

	private boolean canApplyEffects(FluidStack fluid) {
		for (IEffectHandler handler : EFFECT_HANDLERS) {
			if (handler.canApplyEffects(this, fluid)) {
				return true;
			}
		}
		return false;
	}

	private void applyEffects(FluidStack fluid) {
		for (IEffectHandler handler : EFFECT_HANDLERS) {
			if (handler.canApplyEffects(this, fluid)) {
				handler.applyEffects(this, fluid);
			}
		}
	}

	private class OpenEndFluidHandler extends FluidTank {

		public OpenEndFluidHandler() {
			super(FluidConstants.BUCKET);
		}

		@Override
		public long insert(FluidVariant resource, long maxAmount, TransactionContext transaction) {
			// Never allow being filled when a source is attached
			if (world == null)
				return 0;
			if (!world.isLoaded(outputPos))
				return 0;
			if (resource.isBlank())
				return 0;
			FluidStack stack = new FluidStack(resource, 81);
			updateSnapshots(transaction);
			try (Transaction provideTest = transaction.openNested()) {
				if (!provideFluidToSpace(stack, provideTest))
					return 0;
			}

			FluidStack containedFluidStack = getFluid();
			boolean hasBlockState = FluidHelper.hasBlockState(containedFluidStack.getFluid());

<<<<<<< HEAD
			if (!containedFluidStack.isEmpty() && !containedFluidStack.canFill(resource))
=======
			if (!containedFluidStack.isEmpty() && !containedFluidStack.isFluidEqual(resource))
>>>>>>> 6a1d2c18
				setFluid(FluidStack.EMPTY);
			if (wasPulling)
				wasPulling = false;

			if (canApplyEffects(stack) && !hasBlockState)
				maxAmount = 81; // fabric: deplete fluids 81 times faster to account for larger amounts
			long fill = super.insert(resource, maxAmount, transaction);
			if (!stack.isEmpty())
				TransactionCallback.onSuccess(transaction, () -> applyEffects(stack));
			if (getFluidAmount() == FluidConstants.BUCKET || (!FluidHelper.hasBlockState(containedFluidStack.getFluid()) || containedFluidStack.getFluid().is(Milk.MILK_FLUID_TAG))) { // fabric: milk logic is different
				if (provideFluidToSpace(containedFluidStack, transaction))
					setFluid(FluidStack.EMPTY);
			}
			return fill;
		}

		@Override
		public long extract(FluidVariant extractedVariant, long maxAmount, TransactionContext transaction) {
			if (world == null)
				return 0;
			if (!world.isLoaded(outputPos))
				return 0;
			if (maxAmount == 0)
				return 0;
			if (maxAmount > FluidConstants.BUCKET) {
				maxAmount = FluidConstants.BUCKET;
			}

			if (!wasPulling)
				wasPulling = true;

			updateSnapshots(transaction);
			long drainedFromInternal = super.extract(extractedVariant, maxAmount, transaction);
			if (drainedFromInternal != 0)
				return drainedFromInternal;

			FluidStack drainedFromWorld = removeFluidFromSpace(transaction);
			if (drainedFromWorld.isEmpty())
				return 0;
			if (!drainedFromWorld.canFill(extractedVariant))
				return 0;

			long remainder = drainedFromWorld.getAmount() - maxAmount;
			drainedFromWorld.setAmount(maxAmount);

			if (remainder > 0) {
				if (!getFluid().isEmpty() && !getFluid().isFluidEqual(drainedFromWorld))
					setFluid(FluidStack.EMPTY);
				super.insert(drainedFromWorld.getType(), remainder, transaction);
			}
			return drainedFromWorld.getAmount();
		}

		@Override
		public boolean isResourceBlank() {
			if (!super.isResourceBlank()) return false;
			return getResource().isBlank();
		}

		@Override
		public FluidVariant getResource() {
			if (!super.isResourceBlank()) return super.getResource();
			try (Transaction t = TransferUtil.getTransaction()) {
				FluidStack stack = removeFluidFromSpace(t);
				return stack.getType();
			}
		}

		@Override
		public long getAmount() {
			long amount = super.getAmount();
			if (amount != 0) return amount;
			return isResourceBlank() ? FluidConstants.BUCKET : 0;
		}
	}

	public interface IEffectHandler {
		boolean canApplyEffects(OpenEndedPipe pipe, FluidStack fluid);

		void applyEffects(OpenEndedPipe pipe, FluidStack fluid);
	}

	public static class PotionEffectHandler implements IEffectHandler {
		@Override
		public boolean canApplyEffects(OpenEndedPipe pipe, FluidStack fluid) {
			return fluid.getFluid()
				.isSame(AllFluids.POTION.get());
		}

		@Override
		public void applyEffects(OpenEndedPipe pipe, FluidStack fluid) {
			if (pipe.cachedFluid == null || pipe.cachedEffects == null || !fluid.isFluidEqual(pipe.cachedFluid)) {
				FluidStack copy = fluid.copy();
				copy.setAmount(FluidConstants.BOTTLE);
				ItemStack bottle = PotionFluidHandler.fillBottle(new ItemStack(Items.GLASS_BOTTLE), fluid);
				pipe.cachedEffects = PotionUtils.getMobEffects(bottle);
			}

			if (pipe.cachedEffects.isEmpty())
				return;

			List<LivingEntity> entities = pipe.getWorld()
				.getEntitiesOfClass(LivingEntity.class, pipe.getAOE(), LivingEntity::isAffectedByPotions);
			for (LivingEntity entity : entities) {
				for (MobEffectInstance effectInstance : pipe.cachedEffects) {
					MobEffect effect = effectInstance.getEffect();
					if (effect.isInstantenous()) {
						effect.applyInstantenousEffect(null, null, entity, effectInstance.getAmplifier(), 0.5D);
					} else {
						entity.addEffect(new MobEffectInstance(effectInstance));
					}
				}
			}
		}
	}

	public static class MilkEffectHandler implements IEffectHandler {
		@Override
		public boolean canApplyEffects(OpenEndedPipe pipe, FluidStack fluid) {
			return FluidHelper.isTag(fluid, Tags.Fluids.MILK);
		}

		@Override
		public void applyEffects(OpenEndedPipe pipe, FluidStack fluid) {
			Level world = pipe.getWorld();
			if (world.getGameTime() % 5 != 0)
				return;
			List<LivingEntity> entities =
				world.getEntitiesOfClass(LivingEntity.class, pipe.getAOE(), LivingEntity::isAffectedByPotions);
//			ItemStack curativeItem = new ItemStack(Items.MILK_BUCKET);
			for (LivingEntity entity : entities)
				entity.removeAllEffects();
		}
	}

	public static class WaterEffectHandler implements IEffectHandler {
		@Override
		public boolean canApplyEffects(OpenEndedPipe pipe, FluidStack fluid) {
			return FluidHelper.isTag(fluid, FluidTags.WATER);
		}

		@Override
		public void applyEffects(OpenEndedPipe pipe, FluidStack fluid) {
			Level world = pipe.getWorld();
			if (world.getGameTime() % 5 != 0)
				return;
			List<Entity> entities = world.getEntities((Entity) null, pipe.getAOE(), Entity::isOnFire);
			for (Entity entity : entities)
				entity.clearFire();
			BlockPos.betweenClosedStream(pipe.getAOE())
				.forEach(pos -> dowseFire(world, pos));
		}

		// Adapted from ThrownPotion
		private static void dowseFire(Level level, BlockPos pos) {
			BlockState state = level.getBlockState(pos);
			if (state.is(BlockTags.FIRE)) {
				level.removeBlock(pos, false);
			} else if (AbstractCandleBlock.isLit(state)) {
				AbstractCandleBlock.extinguish(null, state, level, pos);
			} else if (CampfireBlock.isLitCampfire(state)) {
				level.levelEvent(null, 1009, pos, 0);
				CampfireBlock.dowse(null, level, pos, state);
				level.setBlockAndUpdate(pos, state.setValue(CampfireBlock.LIT, false));
			}
		}
	}

	public static class LavaEffectHandler implements IEffectHandler {
		@Override
		public boolean canApplyEffects(OpenEndedPipe pipe, FluidStack fluid) {
			return FluidHelper.isTag(fluid, FluidTags.LAVA);
		}

		@Override
		public void applyEffects(OpenEndedPipe pipe, FluidStack fluid) {
			Level world = pipe.getWorld();
			if (world.getGameTime() % 5 != 0)
				return;
			List<Entity> entities = world.getEntities((Entity) null, pipe.getAOE(), entity -> !entity.fireImmune());
			for (Entity entity : entities)
				entity.setSecondsOnFire(3);
		}
	}

}<|MERGE_RESOLUTION|>--- conflicted
+++ resolved
@@ -180,11 +180,7 @@
 	private boolean provideFluidToSpace(FluidStack fluid, TransactionContext ctx) {
 		if (world == null)
 			return false;
-<<<<<<< HEAD
-		if (!LevelUtil.isAreaLoaded(world, outputPos, 0))
-=======
-		if (!world.isLoaded(outputPos))
->>>>>>> 6a1d2c18
+		if (!LevelUtil.isLoaded(world, outputPos))
 			return false;
 
 		BlockState state = world.getBlockState(outputPos);
@@ -277,11 +273,7 @@
 			FluidStack containedFluidStack = getFluid();
 			boolean hasBlockState = FluidHelper.hasBlockState(containedFluidStack.getFluid());
 
-<<<<<<< HEAD
 			if (!containedFluidStack.isEmpty() && !containedFluidStack.canFill(resource))
-=======
-			if (!containedFluidStack.isEmpty() && !containedFluidStack.isFluidEqual(resource))
->>>>>>> 6a1d2c18
 				setFluid(FluidStack.EMPTY);
 			if (wasPulling)
 				wasPulling = false;
