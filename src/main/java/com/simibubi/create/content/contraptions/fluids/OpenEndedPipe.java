package com.simibubi.create.content.contraptions.fluids;

import static net.minecraft.world.level.block.state.properties.BlockStateProperties.WATERLOGGED;

import java.util.ArrayList;
import java.util.List;

import com.simibubi.create.AllFluids;
import com.simibubi.create.content.contraptions.fluids.pipes.VanillaFluidTargets;
import com.simibubi.create.content.contraptions.fluids.potion.PotionFluidHandler;
import com.simibubi.create.foundation.advancement.AdvancementBehaviour;
import com.simibubi.create.foundation.advancement.AllAdvancements;
import com.simibubi.create.foundation.config.AllConfigs;
import com.simibubi.create.foundation.fluid.FluidHelper;
import com.simibubi.create.foundation.utility.BlockFace;

import io.github.fabricators_of_create.porting_lib.extensions.LevelExtensions;
import io.github.fabricators_of_create.porting_lib.transfer.TransferUtil;
import io.github.fabricators_of_create.porting_lib.transfer.callbacks.TransactionCallback;
import io.github.fabricators_of_create.porting_lib.util.FluidStack;
import io.github.fabricators_of_create.porting_lib.transfer.fluid.FluidTank;
import io.github.fabricators_of_create.porting_lib.util.LevelUtil;

import io.github.tropheusj.milk.Milk;
import me.alphamode.forgetags.Tags;
import net.fabricmc.fabric.api.transfer.v1.fluid.FluidConstants;
import net.fabricmc.fabric.api.transfer.v1.fluid.FluidVariant;
import net.fabricmc.fabric.api.transfer.v1.storage.Storage;
import net.fabricmc.fabric.api.transfer.v1.transaction.Transaction;
import net.fabricmc.fabric.api.transfer.v1.transaction.TransactionContext;
import net.minecraft.core.BlockPos;
import net.minecraft.core.Direction;
import net.minecraft.core.Registry;
import net.minecraft.nbt.CompoundTag;
import net.minecraft.sounds.SoundEvents;
import net.minecraft.sounds.SoundSource;
import net.minecraft.tags.BlockTags;
import net.minecraft.tags.FluidTags;
import net.minecraft.world.effect.MobEffect;
import net.minecraft.world.effect.MobEffectInstance;
import net.minecraft.world.entity.Entity;
import net.minecraft.world.entity.LivingEntity;
import net.minecraft.world.item.ItemStack;
import net.minecraft.world.item.Items;
import net.minecraft.world.item.alchemy.PotionUtils;
import net.minecraft.world.level.Level;
import net.minecraft.world.level.block.AbstractCandleBlock;
import net.minecraft.world.level.block.Blocks;
import net.minecraft.world.level.block.CampfireBlock;
import net.minecraft.world.level.block.LiquidBlock;
import net.minecraft.world.level.block.state.BlockState;
<<<<<<< HEAD
import net.minecraft.world.level.material.FlowingFluid;
import net.minecraft.world.level.material.Fluid;
=======
import net.minecraft.world.level.block.state.properties.BlockStateProperties;
>>>>>>> 37a71aed
import net.minecraft.world.level.material.FluidState;
import net.minecraft.world.level.material.Fluids;
import net.minecraft.world.phys.AABB;

public class OpenEndedPipe extends FlowSource {

	private static final List<IEffectHandler> EFFECT_HANDLERS = new ArrayList<>();

	static {
		registerEffectHandler(new PotionEffectHandler());
		registerEffectHandler(new MilkEffectHandler());
		registerEffectHandler(new WaterEffectHandler());
		registerEffectHandler(new LavaEffectHandler());
	}

	private Level world;
	private BlockPos pos;
	private AABB aoe;

	private OpenEndFluidHandler fluidHandler;
	private BlockPos outputPos;
	private boolean wasPulling;

	private FluidStack cachedFluid;
	private List<MobEffectInstance> cachedEffects;

	public OpenEndedPipe(BlockFace face) {
		super(face);
		fluidHandler = new OpenEndFluidHandler();
		outputPos = face.getConnectedPos();
		pos = face.getPos();
		aoe = new AABB(outputPos).expandTowards(0, -1, 0);
		if (face.getFace() == Direction.DOWN)
			aoe = aoe.expandTowards(0, -1, 0);
	}

	public static void registerEffectHandler(IEffectHandler handler) {
		EFFECT_HANDLERS.add(handler);
	}

	public Level getWorld() {
		return world;
	}

	public BlockPos getPos() {
		return pos;
	}

	public BlockPos getOutputPos() {
		return outputPos;
	}

	public AABB getAOE() {
		return aoe;
	}

	@Override
	public void manageSource(Level world) {
		this.world = world;
	}

	@Override
	public Storage<FluidVariant> provideHandler() {
		return fluidHandler;
	}

	@Override
	public boolean isEndpoint() {
		return true;
	}

	public CompoundTag serializeNBT() {
		CompoundTag compound = new CompoundTag();
		fluidHandler.writeToNBT(compound);
		compound.putBoolean("Pulling", wasPulling);
		compound.put("Location", location.serializeNBT());
		return compound;
	}

	public static OpenEndedPipe fromNBT(CompoundTag compound, BlockPos tilePos) {
		BlockFace fromNBT = BlockFace.fromNBT(compound.getCompound("Location"));
		OpenEndedPipe oep = new OpenEndedPipe(new BlockFace(tilePos, fromNBT.getFace()));
		oep.fluidHandler.readFromNBT(compound);
		oep.wasPulling = compound.getBoolean("Pulling");
		return oep;
	}

	private FluidStack removeFluidFromSpace(TransactionContext ctx) {
		FluidStack empty = FluidStack.EMPTY;
		if (world == null)
			return empty;
<<<<<<< HEAD
		if (!LevelUtil.isAreaLoaded(world, outputPos, 0))
=======
		if (!world.isLoaded(outputPos))
>>>>>>> 37a71aed
			return empty;

		BlockState state = world.getBlockState(outputPos);
		FluidState fluidState = state.getFluidState();
		boolean waterlog = state.hasProperty(WATERLOGGED);

<<<<<<< HEAD
		FluidStack drainBlock = VanillaFluidTargets.drainBlock(world, outputPos, state, ctx);
		if (!drainBlock.isEmpty())
=======
		FluidStack drainBlock = VanillaFluidTargets.drainBlock(world, outputPos, state, simulate);
		if (!drainBlock.isEmpty()) {
			if (!simulate && state.hasProperty(BlockStateProperties.LEVEL_HONEY)
				&& AllFluids.HONEY.is(drainBlock.getFluid()))
				AdvancementBehaviour.tryAward(world, pos, AllAdvancements.HONEY_DRAIN);
>>>>>>> 37a71aed
			return drainBlock;
		}

		if (!waterlog && !state.getMaterial()
			.isReplaceable())
			return empty;
		if (fluidState.isEmpty() || !fluidState.isSource())
			return empty;

<<<<<<< HEAD
		FluidStack stack = new FluidStack(fluidState.getType(), FluidConstants.BUCKET);
=======
		FluidStack stack = new FluidStack(fluidState.getType(), 1000);

		if (simulate)
			return stack;

		if (FluidHelper.isWater(stack.getFluid()))
			AdvancementBehaviour.tryAward(world, pos, AllAdvancements.WATER_SUPPLY);
>>>>>>> 37a71aed

		TransactionCallback.onSuccess(ctx, () -> AllTriggers.triggerForNearbyPlayers(AllTriggers.PIPE_SPILL, world, pos, 5));
		((LevelExtensions) world).updateSnapshots(ctx);
		if (waterlog) {
			world.setBlock(outputPos, state.setValue(WATERLOGGED, false), 3);
			TransactionCallback.onSuccess(ctx, () -> world.scheduleTick(outputPos, Fluids.WATER, 1));
			return stack;
		}
		world.setBlock(outputPos, fluidState.createLegacyBlock()
			.setValue(LiquidBlock.LEVEL, 14), 3);
		return stack;
	}

	private boolean provideFluidToSpace(FluidStack fluid, TransactionContext ctx) {
		if (world == null)
			return false;
		if (!LevelUtil.isAreaLoaded(world, outputPos, 0))
			return false;

		BlockState state = world.getBlockState(outputPos);
		FluidState fluidState = state.getFluidState();
		boolean waterlog = state.hasProperty(WATERLOGGED);

		if (!waterlog && !state.getMaterial()
			.isReplaceable())
			return false;
		if (fluid.isEmpty())
			return false;
<<<<<<< HEAD
		if (!FluidHelper.hasBlockState(fluid.getFluid()) || fluid.getFluid().is(Milk.MILK_FLUID_TAG)) // fabric: milk logic is different
=======
		if (!FluidHelper.hasBlockState(fluid.getFluid()))
>>>>>>> 37a71aed
			return true;

		((LevelExtensions) world).updateSnapshots(ctx);
		if (!fluidState.isEmpty() && fluidState.getType() != fluid.getFluid()) {
			FluidReactions.handlePipeSpillCollision(world, outputPos, fluid.getFluid(), fluidState);
			return false;
		}

		if (fluidState.isSource())
			return false;
		if (waterlog && fluid.getFluid() != Fluids.WATER)
			return false;

		if (world.dimensionType()
			.ultraWarm()
			&& fluid.getFluid()
				.is(FluidTags.WATER)) {
			int i = outputPos.getX();
			int j = outputPos.getY();
			int k = outputPos.getZ();
			TransactionCallback.onSuccess(ctx, () -> world.playSound(null, i, j, k, SoundEvents.FIRE_EXTINGUISH, SoundSource.BLOCKS, 0.5F,
					2.6F + (world.random.nextFloat() - world.random.nextFloat()) * 0.8F));
			return true;
		}

<<<<<<< HEAD
		TransactionCallback.onSuccess(ctx, () -> AllTriggers.triggerForNearbyPlayers(AllTriggers.PIPE_SPILL, world, pos, 5));

=======
>>>>>>> 37a71aed
		if (waterlog) {
			world.setBlock(outputPos, state.setValue(WATERLOGGED, true), 3);
			TransactionCallback.onSuccess(ctx, () -> world.scheduleTick(outputPos, Fluids.WATER, 1));
			return true;
		}

		if (!AllConfigs.SERVER.fluids.placeFluidSourceBlocks.get())
			return true;

		world.setBlock(outputPos, fluid.getFluid()
			.defaultFluidState()
			.createLegacyBlock(), 3);
		return true;
	}

	private boolean canApplyEffects(FluidStack fluid) {
		for (IEffectHandler handler : EFFECT_HANDLERS) {
			if (handler.canApplyEffects(this, fluid)) {
				return true;
			}
		}
		return false;
	}

	private void applyEffects(FluidStack fluid) {
		for (IEffectHandler handler : EFFECT_HANDLERS) {
			if (handler.canApplyEffects(this, fluid)) {
				handler.applyEffects(this, fluid);
			}
		}
	}

	private class OpenEndFluidHandler extends FluidTank {

		public OpenEndFluidHandler() {
			super(FluidConstants.BUCKET);
		}

		@Override
		public long insert(FluidVariant resource, long maxAmount, TransactionContext transaction) {
			// Never allow being filled when a source is attached
			if (world == null)
				return 0;
<<<<<<< HEAD
			if (!LevelUtil.isAreaLoaded(world, outputPos, 0))
=======
			if (!world.isLoaded(outputPos))
				return 0;
			if (resource.isEmpty())
>>>>>>> 37a71aed
				return 0;
			if (resource.isBlank())
				return 0;
			FluidStack stack = new FluidStack(resource, 81);
			updateSnapshots(transaction);
			try (Transaction provideTest = transaction.openNested()) {
				if (!provideFluidToSpace(stack, provideTest))
					return 0;
			}

			FluidStack containedFluidStack = getFluid();
<<<<<<< HEAD
			if (!containedFluidStack.isEmpty() && !containedFluidStack.canFill(resource))
				setFluid(FluidStack.EMPTY);
			if (wasPulling)
				wasPulling = false;

			if (canApplyEffects(stack))
				maxAmount = 81; // fabric: deplete fluids 81 times faster to account for larger amounts
			long fill = super.insert(resource, maxAmount, transaction);
			if (!stack.isEmpty())
				TransactionCallback.onSuccess(transaction, () -> applyEffects(stack));
			if (getFluidAmount() == FluidConstants.BUCKET || (!FluidHelper.hasBlockState(containedFluidStack.getFluid()) || containedFluidStack.getFluid().is(Milk.MILK_FLUID_TAG))) { // fabric: milk logic is different
				if (provideFluidToSpace(containedFluidStack, transaction))
=======
			boolean hasBlockState = FluidHelper.hasBlockState(containedFluidStack.getFluid());
			
			if (!containedFluidStack.isEmpty() && !containedFluidStack.isFluidEqual(resource))
				setFluid(FluidStack.EMPTY);
			if (wasPulling)
				wasPulling = false;
			if (canApplyEffects(resource) && !hasBlockState)
				resource = FluidHelper.copyStackWithAmount(resource, 1);

			int fill = super.fill(resource, action);
			if (action.simulate())
				return fill;
			if (!resource.isEmpty())
				applyEffects(resource);
			if (getFluidAmount() == 1000 || !hasBlockState)
				if (provideFluidToSpace(containedFluidStack, false))
>>>>>>> 37a71aed
					setFluid(FluidStack.EMPTY);
			}
			return fill;
		}

		@Override
		public long extract(FluidVariant extractedVariant, long maxAmount, TransactionContext transaction) {
			if (world == null)
<<<<<<< HEAD
				return 0;
			if (!LevelUtil.isAreaLoaded(world, outputPos, 0))
				return 0;
			if (maxAmount == 0)
				return 0;
			if (maxAmount > FluidConstants.BUCKET) {
				maxAmount = FluidConstants.BUCKET;
=======
				return empty;
			if (!world.isLoaded(outputPos))
				return empty;
			if (amount == 0)
				return empty;
			if (amount > 1000) {
				amount = 1000;
				if (filterPresent)
					filter = FluidHelper.copyStackWithAmount(filter, amount);
>>>>>>> 37a71aed
			}

			if (!wasPulling)
				wasPulling = true;

			updateSnapshots(transaction);
			long drainedFromInternal = super.extract(extractedVariant, maxAmount, transaction);
			if (drainedFromInternal != 0)
				return drainedFromInternal;

			FluidStack drainedFromWorld = removeFluidFromSpace(transaction);
			if (drainedFromWorld.isEmpty())
				return 0;
			if (!drainedFromWorld.canFill(extractedVariant))
				return 0;

			long remainder = drainedFromWorld.getAmount() - maxAmount;
			drainedFromWorld.setAmount(maxAmount);

			if (remainder > 0) {
				if (!getFluid().isEmpty() && !getFluid().isFluidEqual(drainedFromWorld))
					setFluid(FluidStack.EMPTY);
				super.insert(drainedFromWorld.getType(), remainder, transaction);
			}
			return drainedFromWorld.getAmount();
		}

		@Override
		public boolean isResourceBlank() {
			if (!super.isResourceBlank()) return false;
			return getResource().isBlank();
		}

		@Override
		public FluidVariant getResource() {
			if (!super.isResourceBlank()) return super.getResource();
			try (Transaction t = TransferUtil.getTransaction()) {
				FluidStack stack = removeFluidFromSpace(t);
				return stack.getType();
			}
		}

		@Override
		public long getAmount() {
			long amount = super.getAmount();
			if (amount != 0) return amount;
			return isResourceBlank() ? FluidConstants.BUCKET : 0;
		}
	}

	public interface IEffectHandler {
		boolean canApplyEffects(OpenEndedPipe pipe, FluidStack fluid);

		void applyEffects(OpenEndedPipe pipe, FluidStack fluid);
	}

	public static class PotionEffectHandler implements IEffectHandler {
		@Override
		public boolean canApplyEffects(OpenEndedPipe pipe, FluidStack fluid) {
			return fluid.getFluid()
				.isSame(AllFluids.POTION.get());
		}

		@Override
		public void applyEffects(OpenEndedPipe pipe, FluidStack fluid) {
			if (pipe.cachedFluid == null || pipe.cachedEffects == null || !fluid.isFluidEqual(pipe.cachedFluid)) {
				FluidStack copy = fluid.copy();
				copy.setAmount(FluidConstants.BOTTLE);
				ItemStack bottle = PotionFluidHandler.fillBottle(new ItemStack(Items.GLASS_BOTTLE), fluid);
				pipe.cachedEffects = PotionUtils.getMobEffects(bottle);
			}

			if (pipe.cachedEffects.isEmpty())
				return;

			List<LivingEntity> entities = pipe.getWorld()
				.getEntitiesOfClass(LivingEntity.class, pipe.getAOE(), LivingEntity::isAffectedByPotions);
			for (LivingEntity entity : entities) {
				for (MobEffectInstance effectInstance : pipe.cachedEffects) {
					MobEffect effect = effectInstance.getEffect();
					if (effect.isInstantenous()) {
						effect.applyInstantenousEffect(null, null, entity, effectInstance.getAmplifier(), 0.5D);
					} else {
						entity.addEffect(new MobEffectInstance(effectInstance));
					}
				}
			}
		}
	}

	public static class MilkEffectHandler implements IEffectHandler {
		@Override
		public boolean canApplyEffects(OpenEndedPipe pipe, FluidStack fluid) {
			return fluid.getFluid()
				.is(Tags.Fluids.MILK);
		}

		@Override
		public void applyEffects(OpenEndedPipe pipe, FluidStack fluid) {
			Level world = pipe.getWorld();
			if (world.getGameTime() % 5 != 0)
				return;
			List<LivingEntity> entities =
				world.getEntitiesOfClass(LivingEntity.class, pipe.getAOE(), LivingEntity::isAffectedByPotions);
//			ItemStack curativeItem = new ItemStack(Items.MILK_BUCKET);
			for (LivingEntity entity : entities)
				entity.removeAllEffects();
		}
	}

	public static class WaterEffectHandler implements IEffectHandler {
		@Override
		public boolean canApplyEffects(OpenEndedPipe pipe, FluidStack fluid) {
			return fluid.getFluid()
				.is(FluidTags.WATER);
		}

		@Override
		public void applyEffects(OpenEndedPipe pipe, FluidStack fluid) {
			Level world = pipe.getWorld();
			if (world.getGameTime() % 5 != 0)
				return;
			List<Entity> entities = world.getEntities((Entity) null, pipe.getAOE(), Entity::isOnFire);
			for (Entity entity : entities)
				entity.clearFire();
			BlockPos.betweenClosedStream(pipe.getAOE())
				.forEach(pos -> dowseFire(world, pos));
		}

		// Adapted from ThrownPotion
		private static void dowseFire(Level level, BlockPos pos) {
			BlockState state = level.getBlockState(pos);
			if (state.is(BlockTags.FIRE)) {
				level.removeBlock(pos, false);
			} else if (AbstractCandleBlock.isLit(state)) {
				AbstractCandleBlock.extinguish(null, state, level, pos);
			} else if (CampfireBlock.isLitCampfire(state)) {
				level.levelEvent(null, 1009, pos, 0);
				CampfireBlock.dowse(null, level, pos, state);
				level.setBlockAndUpdate(pos, state.setValue(CampfireBlock.LIT, false));
			}
		}
	}

	public static class LavaEffectHandler implements IEffectHandler {
		@Override
		public boolean canApplyEffects(OpenEndedPipe pipe, FluidStack fluid) {
			return fluid.getFluid()
				.is(FluidTags.LAVA);
		}

		@Override
		public void applyEffects(OpenEndedPipe pipe, FluidStack fluid) {
			Level world = pipe.getWorld();
			if (world.getGameTime() % 5 != 0)
				return;
			List<Entity> entities = world.getEntities((Entity) null, pipe.getAOE(), entity -> !entity.fireImmune());
			for (Entity entity : entities)
				entity.setSecondsOnFire(3);
		}
	}

}<|MERGE_RESOLUTION|>--- conflicted
+++ resolved
@@ -49,12 +49,7 @@
 import net.minecraft.world.level.block.CampfireBlock;
 import net.minecraft.world.level.block.LiquidBlock;
 import net.minecraft.world.level.block.state.BlockState;
-<<<<<<< HEAD
-import net.minecraft.world.level.material.FlowingFluid;
-import net.minecraft.world.level.material.Fluid;
-=======
 import net.minecraft.world.level.block.state.properties.BlockStateProperties;
->>>>>>> 37a71aed
 import net.minecraft.world.level.material.FluidState;
 import net.minecraft.world.level.material.Fluids;
 import net.minecraft.world.phys.AABB;
@@ -146,27 +141,18 @@
 		FluidStack empty = FluidStack.EMPTY;
 		if (world == null)
 			return empty;
-<<<<<<< HEAD
-		if (!LevelUtil.isAreaLoaded(world, outputPos, 0))
-=======
-		if (!world.isLoaded(outputPos))
->>>>>>> 37a71aed
+		if (!LevelUtil.isLoaded(world, outputPos))
 			return empty;
 
 		BlockState state = world.getBlockState(outputPos);
 		FluidState fluidState = state.getFluidState();
 		boolean waterlog = state.hasProperty(WATERLOGGED);
 
-<<<<<<< HEAD
 		FluidStack drainBlock = VanillaFluidTargets.drainBlock(world, outputPos, state, ctx);
-		if (!drainBlock.isEmpty())
-=======
-		FluidStack drainBlock = VanillaFluidTargets.drainBlock(world, outputPos, state, simulate);
 		if (!drainBlock.isEmpty()) {
 			if (!simulate && state.hasProperty(BlockStateProperties.LEVEL_HONEY)
 				&& AllFluids.HONEY.is(drainBlock.getFluid()))
 				AdvancementBehaviour.tryAward(world, pos, AllAdvancements.HONEY_DRAIN);
->>>>>>> 37a71aed
 			return drainBlock;
 		}
 
@@ -176,20 +162,11 @@
 		if (fluidState.isEmpty() || !fluidState.isSource())
 			return empty;
 
-<<<<<<< HEAD
 		FluidStack stack = new FluidStack(fluidState.getType(), FluidConstants.BUCKET);
-=======
-		FluidStack stack = new FluidStack(fluidState.getType(), 1000);
-
-		if (simulate)
-			return stack;
 
 		if (FluidHelper.isWater(stack.getFluid()))
 			AdvancementBehaviour.tryAward(world, pos, AllAdvancements.WATER_SUPPLY);
->>>>>>> 37a71aed
-
-		TransactionCallback.onSuccess(ctx, () -> AllTriggers.triggerForNearbyPlayers(AllTriggers.PIPE_SPILL, world, pos, 5));
-		((LevelExtensions) world).updateSnapshots(ctx);
+
 		if (waterlog) {
 			world.setBlock(outputPos, state.setValue(WATERLOGGED, false), 3);
 			TransactionCallback.onSuccess(ctx, () -> world.scheduleTick(outputPos, Fluids.WATER, 1));
@@ -215,11 +192,7 @@
 			return false;
 		if (fluid.isEmpty())
 			return false;
-<<<<<<< HEAD
 		if (!FluidHelper.hasBlockState(fluid.getFluid()) || fluid.getFluid().is(Milk.MILK_FLUID_TAG)) // fabric: milk logic is different
-=======
-		if (!FluidHelper.hasBlockState(fluid.getFluid()))
->>>>>>> 37a71aed
 			return true;
 
 		((LevelExtensions) world).updateSnapshots(ctx);
@@ -245,11 +218,6 @@
 			return true;
 		}
 
-<<<<<<< HEAD
-		TransactionCallback.onSuccess(ctx, () -> AllTriggers.triggerForNearbyPlayers(AllTriggers.PIPE_SPILL, world, pos, 5));
-
-=======
->>>>>>> 37a71aed
 		if (waterlog) {
 			world.setBlock(outputPos, state.setValue(WATERLOGGED, true), 3);
 			TransactionCallback.onSuccess(ctx, () -> world.scheduleTick(outputPos, Fluids.WATER, 1));
@@ -293,13 +261,7 @@
 			// Never allow being filled when a source is attached
 			if (world == null)
 				return 0;
-<<<<<<< HEAD
-			if (!LevelUtil.isAreaLoaded(world, outputPos, 0))
-=======
-			if (!world.isLoaded(outputPos))
-				return 0;
-			if (resource.isEmpty())
->>>>>>> 37a71aed
+			if (!LevelUtil.isLoaded(world, outputPos))
 				return 0;
 			if (resource.isBlank())
 				return 0;
@@ -311,37 +273,20 @@
 			}
 
 			FluidStack containedFluidStack = getFluid();
-<<<<<<< HEAD
+			boolean hasBlockState = FluidHelper.hasBlockState(containedFluidStack.getFluid());
+
 			if (!containedFluidStack.isEmpty() && !containedFluidStack.canFill(resource))
 				setFluid(FluidStack.EMPTY);
 			if (wasPulling)
 				wasPulling = false;
 
-			if (canApplyEffects(stack))
+			if (canApplyEffects(stack) && !hasBlockState)
 				maxAmount = 81; // fabric: deplete fluids 81 times faster to account for larger amounts
 			long fill = super.insert(resource, maxAmount, transaction);
 			if (!stack.isEmpty())
 				TransactionCallback.onSuccess(transaction, () -> applyEffects(stack));
 			if (getFluidAmount() == FluidConstants.BUCKET || (!FluidHelper.hasBlockState(containedFluidStack.getFluid()) || containedFluidStack.getFluid().is(Milk.MILK_FLUID_TAG))) { // fabric: milk logic is different
 				if (provideFluidToSpace(containedFluidStack, transaction))
-=======
-			boolean hasBlockState = FluidHelper.hasBlockState(containedFluidStack.getFluid());
-			
-			if (!containedFluidStack.isEmpty() && !containedFluidStack.isFluidEqual(resource))
-				setFluid(FluidStack.EMPTY);
-			if (wasPulling)
-				wasPulling = false;
-			if (canApplyEffects(resource) && !hasBlockState)
-				resource = FluidHelper.copyStackWithAmount(resource, 1);
-
-			int fill = super.fill(resource, action);
-			if (action.simulate())
-				return fill;
-			if (!resource.isEmpty())
-				applyEffects(resource);
-			if (getFluidAmount() == 1000 || !hasBlockState)
-				if (provideFluidToSpace(containedFluidStack, false))
->>>>>>> 37a71aed
 					setFluid(FluidStack.EMPTY);
 			}
 			return fill;
@@ -350,25 +295,13 @@
 		@Override
 		public long extract(FluidVariant extractedVariant, long maxAmount, TransactionContext transaction) {
 			if (world == null)
-<<<<<<< HEAD
-				return 0;
-			if (!LevelUtil.isAreaLoaded(world, outputPos, 0))
+				return 0;
+			if (!LevelUtil.isLoaded(world, outputPos))
 				return 0;
 			if (maxAmount == 0)
 				return 0;
 			if (maxAmount > FluidConstants.BUCKET) {
 				maxAmount = FluidConstants.BUCKET;
-=======
-				return empty;
-			if (!world.isLoaded(outputPos))
-				return empty;
-			if (amount == 0)
-				return empty;
-			if (amount > 1000) {
-				amount = 1000;
-				if (filterPresent)
-					filter = FluidHelper.copyStackWithAmount(filter, amount);
->>>>>>> 37a71aed
 			}
 
 			if (!wasPulling)
