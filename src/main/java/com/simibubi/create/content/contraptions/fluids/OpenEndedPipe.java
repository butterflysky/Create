package com.simibubi.create.content.contraptions.fluids;

import static net.minecraft.world.level.block.state.properties.BlockStateProperties.WATERLOGGED;

import java.util.ArrayList;
import java.util.List;

import javax.annotation.Nullable;

import com.simibubi.create.AllFluids;
import com.simibubi.create.content.contraptions.fluids.pipes.VanillaFluidTargets;
import com.simibubi.create.content.contraptions.fluids.potion.PotionFluidHandler;
import com.simibubi.create.foundation.advancement.AllTriggers;
import com.simibubi.create.foundation.config.AllConfigs;
import com.simibubi.create.foundation.fluid.FluidHelper;
import com.simibubi.create.foundation.utility.BlockFace;
import io.github.fabricators_of_create.porting_lib.transfer.fluid.FluidStack;
import io.github.fabricators_of_create.porting_lib.transfer.fluid.FluidTank;
import io.github.fabricators_of_create.porting_lib.transfer.fluid.IFluidHandler;
import io.github.fabricators_of_create.porting_lib.util.LazyOptional;
import io.github.fabricators_of_create.porting_lib.util.LevelUtil;

import io.github.tropheusj.milk.Milk;
import me.alphamode.forgetags.Tags;
import net.fabricmc.fabric.api.transfer.v1.fluid.FluidConstants;
import net.minecraft.core.BlockPos;
import net.minecraft.core.Direction;
import net.minecraft.nbt.CompoundTag;
import net.minecraft.sounds.SoundEvents;
import net.minecraft.sounds.SoundSource;
import net.minecraft.tags.BlockTags;
import net.minecraft.tags.FluidTags;
import net.minecraft.world.effect.MobEffect;
import net.minecraft.world.effect.MobEffectInstance;
import net.minecraft.world.entity.Entity;
import net.minecraft.world.entity.LivingEntity;
import net.minecraft.world.item.ItemStack;
import net.minecraft.world.item.Items;
import net.minecraft.world.item.alchemy.PotionUtils;
import net.minecraft.world.level.Level;
import net.minecraft.world.level.block.AbstractCandleBlock;
import net.minecraft.world.level.block.CampfireBlock;
import net.minecraft.world.level.block.LiquidBlock;
import net.minecraft.world.level.block.state.BlockState;
import net.minecraft.world.level.material.FluidState;
import net.minecraft.world.level.material.Fluids;
import net.minecraft.world.phys.AABB;

public class OpenEndedPipe extends FlowSource {

	private static final List<IEffectHandler> EFFECT_HANDLERS = new ArrayList<>();

	static {
		registerEffectHandler(new PotionEffectHandler());
		registerEffectHandler(new MilkEffectHandler());
		registerEffectHandler(new WaterEffectHandler());
		registerEffectHandler(new LavaEffectHandler());
	}

	private Level world;
	private BlockPos pos;
	private AABB aoe;

	private OpenEndFluidHandler fluidHandler;
	private BlockPos outputPos;
	private boolean wasPulling;

	private FluidStack cachedFluid;
	private List<MobEffectInstance> cachedEffects;

	public OpenEndedPipe(BlockFace face) {
		super(face);
		fluidHandler = new OpenEndFluidHandler();
		outputPos = face.getConnectedPos();
		pos = face.getPos();
		aoe = new AABB(outputPos).expandTowards(0, -1, 0);
		if (face.getFace() == Direction.DOWN)
			aoe = aoe.expandTowards(0, -1, 0);
	}

	public static void registerEffectHandler(IEffectHandler handler) {
		EFFECT_HANDLERS.add(handler);
	}

	public Level getWorld() {
		return world;
	}

	public BlockPos getPos() {
		return pos;
	}

	public BlockPos getOutputPos() {
		return outputPos;
	}

	public AABB getAOE() {
		return aoe;
	}

	@Override
	public void manageSource(Level world) {
		this.world = world;
	}

	@Override
	public LazyOptional<IFluidHandler> provideHandler() {
		return LazyOptional.of(() -> fluidHandler);
	}

	@Override
	public boolean isEndpoint() {
		return true;
	}

	public CompoundTag serializeNBT() {
		CompoundTag compound = new CompoundTag();
		fluidHandler.writeToNBT(compound);
		compound.putBoolean("Pulling", wasPulling);
		compound.put("Location", location.serializeNBT());
		return compound;
	}

	public static OpenEndedPipe fromNBT(CompoundTag compound, BlockPos tilePos) {
		BlockFace fromNBT = BlockFace.fromNBT(compound.getCompound("Location"));
		OpenEndedPipe oep = new OpenEndedPipe(new BlockFace(tilePos, fromNBT.getFace()));
		oep.fluidHandler.readFromNBT(compound);
		oep.wasPulling = compound.getBoolean("Pulling");
		return oep;
	}

	private FluidStack removeFluidFromSpace(boolean simulate) {
		FluidStack empty = FluidStack.EMPTY;
		if (world == null)
			return empty;
		if (!LevelUtil.isAreaLoaded(world, outputPos, 0))
			return empty;

		BlockState state = world.getBlockState(outputPos);
		FluidState fluidState = state.getFluidState();
		boolean waterlog = state.hasProperty(WATERLOGGED);

		FluidStack drainBlock = VanillaFluidTargets.drainBlock(world, outputPos, state, simulate);
		if (!drainBlock.isEmpty())
			return drainBlock;

		if (!waterlog && !state.getMaterial()
			.isReplaceable())
			return empty;
		if (fluidState.isEmpty() || !fluidState.isSource())
			return empty;

		FluidStack stack = new FluidStack(fluidState.getType(), FluidConstants.BUCKET);

		if (simulate)
			return stack;

		AllTriggers.triggerForNearbyPlayers(AllTriggers.PIPE_SPILL, world, pos, 5);

		if (waterlog) {
			world.setBlock(outputPos, state.setValue(WATERLOGGED, false), 3);
			world.scheduleTick(outputPos, Fluids.WATER, 1);
			return stack;
		}
		world.setBlock(outputPos, fluidState.createLegacyBlock()
			.setValue(LiquidBlock.LEVEL, 14), 3);
		return stack;
	}

	private boolean provideFluidToSpace(FluidStack fluid, boolean simulate) {
		if (world == null)
			return false;
		if (!LevelUtil.isAreaLoaded(world, outputPos, 0))
			return false;

		BlockState state = world.getBlockState(outputPos);
		FluidState fluidState = state.getFluidState();
		boolean waterlog = state.hasProperty(WATERLOGGED);

		if (!waterlog && !state.getMaterial()
			.isReplaceable())
			return false;
		if (fluid.isEmpty())
			return false;
		if (!FluidHelper.hasBlockState(fluid.getFluid()) || fluid.getFluid().is(Milk.MILK_TAG)) { // fabric: milk logic is different
			if (!simulate)
				applyEffects(fluid);
			return true;
		}

		if (!fluidState.isEmpty() && fluidState.getType() != fluid.getFluid()) {
			FluidReactions.handlePipeSpillCollision(world, outputPos, fluid.getFluid(), fluidState);
			return false;
		}

		if (fluidState.isSource())
			return false;
		if (waterlog && fluid.getFluid() != Fluids.WATER)
			return false;
		if (simulate)
			return true;

		if (world.dimensionType()
			.ultraWarm()
			&& fluid.getFluid()
				.is(FluidTags.WATER)) {
			int i = outputPos.getX();
			int j = outputPos.getY();
			int k = outputPos.getZ();
			world.playSound(null, i, j, k, SoundEvents.FIRE_EXTINGUISH, SoundSource.BLOCKS, 0.5F,
				2.6F + (world.random.nextFloat() - world.random.nextFloat()) * 0.8F);
			return true;
		}

		AllTriggers.triggerForNearbyPlayers(AllTriggers.PIPE_SPILL, world, pos, 5);

		if (waterlog) {
			world.setBlock(outputPos, state.setValue(WATERLOGGED, true), 3);
			world.scheduleTick(outputPos, Fluids.WATER, 1);
			return true;
		}

		if (!AllConfigs.SERVER.fluids.placeFluidSourceBlocks.get())
			return true;

		world.setBlock(outputPos, fluid.getFluid()
			.defaultFluidState()
			.createLegacyBlock(), 3);
		return true;
	}

	private boolean canApplyEffects(FluidStack fluid) {
		for (IEffectHandler handler : EFFECT_HANDLERS) {
			if (handler.canApplyEffects(this, fluid)) {
				return true;
			}
		}
		return false;
	}

	private void applyEffects(FluidStack fluid) {
		for (IEffectHandler handler : EFFECT_HANDLERS) {
			if (handler.canApplyEffects(this, fluid)) {
				handler.applyEffects(this, fluid);
			}
		}
	}

	private class OpenEndFluidHandler extends FluidTank {

		public OpenEndFluidHandler() {
			super(FluidConstants.BUCKET);
		}

		@Override
		public long fill(FluidStack resource, boolean sim) {
			// Never allow being filled when a source is attached
			if (world == null)
				return 0;
			if (!LevelUtil.isAreaLoaded(world, outputPos, 0))
				return 0;
			if (resource.isEmpty())
				return 0;
			if (!provideFluidToSpace(resource, true))
				return 0;

			FluidStack containedFluidStack = getFluid();
			if (!containedFluidStack.isEmpty() && !containedFluidStack.isFluidEqual(resource))
				setFluid(FluidStack.EMPTY);
			if (wasPulling)
				wasPulling = false;
			if (canApplyEffects(resource))
				resource = FluidHelper.copyStackWithAmount(resource, 81); // fabric: deplete fluids 81 times faster to account for larger amounts

			long fill = super.fill(resource, sim);
			if (sim)
				return fill;
			if (getFluidAmount() == FluidConstants.BUCKET || (!FluidHelper.hasBlockState(containedFluidStack.getFluid()) || containedFluidStack.getFluid().is(Milk.MILK_TAG))) // fabric: milk logic is different
				if (provideFluidToSpace(containedFluidStack, false))
					setFluid(FluidStack.EMPTY);
			return fill;
		}

		@Override
		public FluidStack drain(FluidStack resource, boolean sim) {
			return drainInner(resource.getAmount(), resource, sim);
		}

		@Override
		public FluidStack drain(long maxDrain, boolean sim) {
			return drainInner(maxDrain, null, sim);
		}

		private FluidStack drainInner(long amount, @Nullable FluidStack filter, boolean sim) {
			FluidStack empty = FluidStack.EMPTY;
			boolean filterPresent = filter != null;

			if (world == null)
				return empty;
			if (!LevelUtil.isAreaLoaded(world, outputPos, 0))
				return empty;
			if (amount == 0)
				return empty;
			if (amount > FluidConstants.BUCKET) {
				amount = FluidConstants.BUCKET;
				if (filterPresent)
					filter = FluidHelper.copyStackWithAmount(filter, amount);
			}

			if (!wasPulling)
				wasPulling = true;

			FluidStack drainedFromInternal = filterPresent ? super.drain(filter, sim) : super.drain(amount, sim);
			if (!drainedFromInternal.isEmpty())
				return drainedFromInternal;

			FluidStack drainedFromWorld = removeFluidFromSpace(sim);
			if (drainedFromWorld.isEmpty())
				return FluidStack.EMPTY;
			if (filterPresent && !drainedFromWorld.isFluidEqual(filter))
				return FluidStack.EMPTY;

			long remainder = drainedFromWorld.getAmount() - amount;
			drainedFromWorld.setAmount(amount);

			if (!sim && remainder > 0) {
				if (!getFluid().isEmpty() && !getFluid().isFluidEqual(drainedFromWorld))
					setFluid(FluidStack.EMPTY);
				super.fill(FluidHelper.copyStackWithAmount(drainedFromWorld, remainder), false);
			}
			return drainedFromWorld;
		}

	}

	public interface IEffectHandler {
		boolean canApplyEffects(OpenEndedPipe pipe, FluidStack fluid);

		void applyEffects(OpenEndedPipe pipe, FluidStack fluid);
	}

	public static class PotionEffectHandler implements IEffectHandler {
		@Override
		public boolean canApplyEffects(OpenEndedPipe pipe, FluidStack fluid) {
			return fluid.getFluid().isSame(AllFluids.POTION.get());
		}

		@Override
		public void applyEffects(OpenEndedPipe pipe, FluidStack fluid) {
			if (pipe.cachedFluid == null || pipe.cachedEffects == null || !fluid.isFluidEqual(pipe.cachedFluid)) {
				FluidStack copy = fluid.copy();
				copy.setAmount(FluidConstants.BOTTLE);
				ItemStack bottle = PotionFluidHandler.fillBottle(new ItemStack(Items.GLASS_BOTTLE), fluid);
				pipe.cachedEffects = PotionUtils.getMobEffects(bottle);
			}

			if (pipe.cachedEffects.isEmpty())
				return;

			List<LivingEntity> entities =
				pipe.getWorld().getEntitiesOfClass(LivingEntity.class, pipe.getAOE(), LivingEntity::isAffectedByPotions);
			for (LivingEntity entity : entities) {
				for (MobEffectInstance effectInstance : pipe.cachedEffects) {
					MobEffect effect = effectInstance.getEffect();
					if (effect.isInstantenous()) {
						effect.applyInstantenousEffect(null, null, entity, effectInstance.getAmplifier(), 0.5D);
					} else {
						entity.addEffect(new MobEffectInstance(effectInstance));
					}
				}
			}
		}
	}

	public static class MilkEffectHandler implements IEffectHandler {
		@Override
		public boolean canApplyEffects(OpenEndedPipe pipe, FluidStack fluid) {
			return fluid.getFluid().is(Tags.Fluids.MILK);
		}

		@Override
		public void applyEffects(OpenEndedPipe pipe, FluidStack fluid) {
			Level world = pipe.getWorld();
			if (world.getGameTime() % 5 != 0)
				return;
			List<LivingEntity> entities =
				world.getEntitiesOfClass(LivingEntity.class, pipe.getAOE(), LivingEntity::isAffectedByPotions);
<<<<<<< HEAD
//			ItemStack curativeItem = new ItemStack(Items.MILK_BUCKET);
			for (LivingEntity livingentity : list)
				livingentity.removeAllEffects();
=======
			ItemStack curativeItem = new ItemStack(Items.MILK_BUCKET);
			for (LivingEntity entity : entities)
				entity.curePotionEffects(curativeItem);
		}
	}

	public static class WaterEffectHandler implements IEffectHandler {
		@Override
		public boolean canApplyEffects(OpenEndedPipe pipe, FluidStack fluid) {
			return fluid.getFluid().is(FluidTags.WATER);
		}

		@Override
		public void applyEffects(OpenEndedPipe pipe, FluidStack fluid) {
			Level world = pipe.getWorld();
			if (world.getGameTime() % 5 != 0)
				return;
			List<Entity> entities = world.getEntities((Entity) null, pipe.getAOE(), Entity::isOnFire);
			for (Entity entity : entities)
				entity.clearFire();
			BlockPos.betweenClosedStream(pipe.getAOE()).forEach(pos -> dowseFire(world, pos));
		}

		// Adapted from ThrownPotion
		private static void dowseFire(Level level, BlockPos pos) {
			BlockState state = level.getBlockState(pos);
			if (state.is(BlockTags.FIRE)) {
				level.removeBlock(pos, false);
			} else if (AbstractCandleBlock.isLit(state)) {
				AbstractCandleBlock.extinguish(null, state, level, pos);
			} else if (CampfireBlock.isLitCampfire(state)) {
				level.levelEvent(null, 1009, pos, 0);
				CampfireBlock.dowse(null, level, pos, state);
				level.setBlockAndUpdate(pos, state.setValue(CampfireBlock.LIT, false));
			}
		}
	}

	public static class LavaEffectHandler implements IEffectHandler {
		@Override
		public boolean canApplyEffects(OpenEndedPipe pipe, FluidStack fluid) {
			return fluid.getFluid().is(FluidTags.LAVA);
		}

		@Override
		public void applyEffects(OpenEndedPipe pipe, FluidStack fluid) {
			Level world = pipe.getWorld();
			if (world.getGameTime() % 5 != 0)
				return;
			List<Entity> entities = world.getEntities((Entity) null, pipe.getAOE(), entity -> !entity.fireImmune());
			for (Entity entity : entities)
				entity.setSecondsOnFire(3);
>>>>>>> fa4a0e72
		}
	}

}<|MERGE_RESOLUTION|>--- conflicted
+++ resolved
@@ -385,14 +385,9 @@
 				return;
 			List<LivingEntity> entities =
 				world.getEntitiesOfClass(LivingEntity.class, pipe.getAOE(), LivingEntity::isAffectedByPotions);
-<<<<<<< HEAD
 //			ItemStack curativeItem = new ItemStack(Items.MILK_BUCKET);
-			for (LivingEntity livingentity : list)
-				livingentity.removeAllEffects();
-=======
-			ItemStack curativeItem = new ItemStack(Items.MILK_BUCKET);
 			for (LivingEntity entity : entities)
-				entity.curePotionEffects(curativeItem);
+				entity.removeAllEffects();
 		}
 	}
 
@@ -442,7 +437,6 @@
 			List<Entity> entities = world.getEntities((Entity) null, pipe.getAOE(), entity -> !entity.fireImmune());
 			for (Entity entity : entities)
 				entity.setSecondsOnFire(3);
->>>>>>> fa4a0e72
 		}
 	}
 
