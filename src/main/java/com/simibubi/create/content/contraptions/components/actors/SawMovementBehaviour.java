--- conflicted
+++ resolved
@@ -80,13 +80,8 @@
 	}
 
 	public void dropItemFromCutTree(MovementContext context, BlockPos pos, ItemStack stack) {
-<<<<<<< HEAD
-		long inserted = TransferUtil.insertItem(context.contraption.inventory, stack);
+		long inserted = TransferUtil.insertItem(context.contraption.getSharedInventory(), stack);
 		if (inserted == stack.getCount())
-=======
-		ItemStack remainder = ItemHandlerHelper.insertItem(context.contraption.getSharedInventory(), stack, false);
-		if (remainder.isEmpty())
->>>>>>> 0399bc51
 			return;
 		long remaining = stack.getCount() - inserted;
 		ItemStack remainder = stack.copy();
