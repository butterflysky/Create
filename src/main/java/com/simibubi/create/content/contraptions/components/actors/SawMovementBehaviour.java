--- conflicted
+++ resolved
@@ -76,15 +76,9 @@
 		if (remainder.isEmpty())
 			return;
 
-<<<<<<< HEAD
 		Level world = context.world;
 		Vec3 dropPos = VecHelper.getCenterOf(pos);
-		float distance = (float) dropPos.distanceTo(context.position);
-=======
-		World world = context.world;
-		Vector3d dropPos = VecHelper.getCenterOf(pos);
 		float distance = context.position == null ? 1 : (float) dropPos.distanceTo(context.position);
->>>>>>> dfe2f41b
 		ItemEntity entity = new ItemEntity(world, dropPos.x, dropPos.y, dropPos.z, remainder);
 		entity.setDeltaMovement(context.relativeMotion.scale(distance / 20f));
 		world.addFreshEntity(entity);
