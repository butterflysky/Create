--- conflicted
+++ resolved
@@ -10,11 +10,6 @@
 import net.minecraft.core.Direction;
 import net.minecraft.nbt.CompoundTag;
 import net.minecraft.world.level.Level;
-<<<<<<< HEAD
-import net.fabricmc.api.EnvType;
-import net.fabricmc.api.Environment;
-=======
->>>>>>> eae8cd46
 
 public class StabilizedContraption extends Contraption {
 
@@ -69,12 +64,4 @@
 		return facing;
 	}
 
-<<<<<<< HEAD
-	@Override
-	@Environment(EnvType.CLIENT)
-	public ContraptionLighter<?> makeLighter() {
-		return new NonStationaryLighter<>(this);
-	}
-=======
->>>>>>> eae8cd46
 }