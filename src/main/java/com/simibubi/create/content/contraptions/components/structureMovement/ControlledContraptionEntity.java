--- conflicted
+++ resolved
@@ -149,14 +149,6 @@
 			if (level.isClientSide)
 				setPos(getX(), getY(), getZ());
 		}
-<<<<<<< HEAD
-
-		Vec3 motion = getDeltaMovement();
-		move(motion.x, motion.y, motion.z);
-		if (ContraptionCollider.collideBlocks(this))
-			getController().collided();
-=======
->>>>>>> dfe2f41b
 	}
 
 	@Override
