--- conflicted
+++ resolved
@@ -225,13 +225,8 @@
 	}
 
 	@Override
-<<<<<<< HEAD
 	@Environment(EnvType.CLIENT)
-	public void doLocalTransforms(float partialTicks, PoseStack[] matrixStacks) {
-=======
-	@OnlyIn(Dist.CLIENT)
 	public void applyLocalTransforms(PoseStack matrixStack, float partialTicks) {
->>>>>>> 96b76a83
 		float angle = getAngle(partialTicks);
 		Axis axis = getRotationAxis();
 
