package com.simibubi.create.content.contraptions.components.crafter;

import static com.simibubi.create.content.contraptions.base.HorizontalKineticBlock.HORIZONTAL_FACING;

import java.util.ArrayList;
import java.util.Arrays;
import java.util.Collection;
import java.util.Collections;
import java.util.LinkedList;
import java.util.List;
import java.util.Objects;
import java.util.Set;
import java.util.function.Consumer;
import java.util.stream.Collectors;

import com.simibubi.create.AllBlocks;
import com.simibubi.create.foundation.utility.BlockHelper;

import net.minecraft.block.BlockState;
import net.minecraft.nbt.CompoundNBT;
import net.minecraft.nbt.ListNBT;
import net.minecraft.nbt.NBTUtil;
import net.minecraft.tileentity.TileEntity;
import net.minecraft.util.Direction;
import net.minecraft.util.math.BlockPos;
import net.minecraft.world.World;
import net.minecraftforge.common.util.Constants.NBT;
import net.minecraftforge.items.IItemHandler;
import net.minecraftforge.items.IItemHandlerModifiable;
import net.minecraftforge.items.ItemStackHandler;
import net.minecraftforge.items.wrapper.CombinedInvWrapper;

public class ConnectedInputHandler {

	public static boolean shouldConnect(World world, BlockPos pos, Direction face, Direction direction) {
		BlockState refState = world.getBlockState(pos);
		if (!BlockHelper.hasBlockStateProperty(refState, HORIZONTAL_FACING))
			return false;
		Direction refDirection = refState.get(HORIZONTAL_FACING);
		if (direction.getAxis() == refDirection.getAxis())
			return false;
		if (face == refDirection)
			return false;
		BlockState neighbour = world.getBlockState(pos.offset(direction));
		if (!AllBlocks.MECHANICAL_CRAFTER.has(neighbour))
			return false;
		if (refDirection != neighbour.get(HORIZONTAL_FACING))
			return false;
		return true;
	}

	public static void toggleConnection(World world, BlockPos pos, BlockPos pos2) {
		MechanicalCrafterTileEntity crafter1 = CrafterHelper.getCrafter(world, pos);
		MechanicalCrafterTileEntity crafter2 = CrafterHelper.getCrafter(world, pos2);

		if (crafter1 == null || crafter2 == null)
			return;

		BlockPos controllerPos1 = crafter1.getPos()
			.add(crafter1.input.data.get(0));
		BlockPos controllerPos2 = crafter2.getPos()
			.add(crafter2.input.data.get(0));

		if (controllerPos1.equals(controllerPos2)) {
			MechanicalCrafterTileEntity controller = CrafterHelper.getCrafter(world, controllerPos1);

			Set<BlockPos> positions = controller.input.data.stream()
				.map(controllerPos1::add)
				.collect(Collectors.toSet());
			List<BlockPos> frontier = new LinkedList<>();
			List<BlockPos> splitGroup = new ArrayList<>();

			frontier.add(pos2);
			positions.remove(pos2);
			positions.remove(pos);
			while (!frontier.isEmpty()) {
				BlockPos current = frontier.remove(0);
				for (Direction direction : Direction.values()) {
					BlockPos next = current.offset(direction);
					if (!positions.remove(next))
						continue;
					splitGroup.add(next);
					frontier.add(next);
				}
			}

			initAndAddAll(world, crafter1, positions);
			initAndAddAll(world, crafter2, splitGroup);

			crafter1.markDirty();
			crafter1.connectivityChanged();
			crafter2.markDirty();
			crafter2.connectivityChanged();
			return;
		}

		if (!crafter1.input.isController)
			crafter1 = CrafterHelper.getCrafter(world, controllerPos1);
		if (!crafter2.input.isController)
			crafter2 = CrafterHelper.getCrafter(world, controllerPos2);
		if (crafter1 == null || crafter2 == null)
			return;

		connectControllers(world, crafter1, crafter2);

		world.setBlockState(crafter1.getPos(), crafter1.getBlockState(), 3);

		crafter1.markDirty();
		crafter1.connectivityChanged();
		crafter2.markDirty();
		crafter2.connectivityChanged();
	}

	public static void initAndAddAll(World world, MechanicalCrafterTileEntity crafter, Collection<BlockPos> positions) {
		crafter.input = new ConnectedInput();
		positions.forEach(splitPos -> {
			modifyAndUpdate(world, splitPos, input -> {
				input.attachTo(crafter.getPos(), splitPos);
				crafter.input.data.add(splitPos.subtract(crafter.getPos()));
			});
		});
	}

	public static void connectControllers(World world, MechanicalCrafterTileEntity crafter1,
		MechanicalCrafterTileEntity crafter2) {

		crafter1.input.data.forEach(offset -> {
			BlockPos connectedPos = crafter1.getPos()
				.add(offset);
			modifyAndUpdate(world, connectedPos, input -> {
			});
		});

		crafter2.input.data.forEach(offset -> {
			if (offset.equals(BlockPos.ZERO))
				return;
			BlockPos connectedPos = crafter2.getPos()
				.add(offset);
			modifyAndUpdate(world, connectedPos, input -> {
				input.attachTo(crafter1.getPos(), connectedPos);
				crafter1.input.data.add(BlockPos.ZERO.subtract(input.data.get(0)));
			});
		});

		crafter2.input.attachTo(crafter1.getPos(), crafter2.getPos());
		crafter1.input.data.add(BlockPos.ZERO.subtract(crafter2.input.data.get(0)));
	}

	private static void modifyAndUpdate(World world, BlockPos pos, Consumer<ConnectedInput> callback) {
		TileEntity te = world.getTileEntity(pos);
		if (!(te instanceof MechanicalCrafterTileEntity))
			return;

		MechanicalCrafterTileEntity crafter = (MechanicalCrafterTileEntity) te;
		callback.accept(crafter.input);
		crafter.markDirty();
		crafter.connectivityChanged();
	}

	public static class ConnectedInput {
		boolean isController;
		List<BlockPos> data = Collections.synchronizedList(new ArrayList<>());

		public ConnectedInput() {
			isController = true;
			data.add(BlockPos.ZERO);
		}

		public void attachTo(BlockPos controllerPos, BlockPos myPos) {
			isController = false;
			data.clear();
			data.add(controllerPos.subtract(myPos));
		}

		public IItemHandler getItemHandler(World world, BlockPos pos) {
			if (!isController) {
				BlockPos controllerPos = pos.add(data.get(0));
				ConnectedInput input = CrafterHelper.getInput(world, controllerPos);
				if (input == this || input == null || !input.isController)
					return new ItemStackHandler();
				return input.getItemHandler(world, controllerPos);
			}

			List<IItemHandlerModifiable> list = data.stream()
				.map(l -> CrafterHelper.getCrafter(world, pos.add(l)))
<<<<<<< HEAD
				.filter(Objects::nonNull)
				.map(crafter -> crafter.inventory)
=======
				.filter(Predicates.notNull())
				.map(crafter -> crafter.getInventory())
>>>>>>> dbf4e50b
				.collect(Collectors.toList());
			return new CombinedInvWrapper(Arrays.copyOf(list.toArray(), list.size(), IItemHandlerModifiable[].class));
		}

		public void write(CompoundNBT nbt) {
			nbt.putBoolean("Controller", isController);
			ListNBT list = new ListNBT();
			data.forEach(pos -> list.add(NBTUtil.writeBlockPos(pos)));
			nbt.put("Data", list);
		}

		public void read(CompoundNBT nbt) {
			isController = nbt.getBoolean("Controller");
			data.clear();
			nbt.getList("Data", NBT.TAG_COMPOUND)
				.forEach(inbt -> data.add(NBTUtil.readBlockPos((CompoundNBT) inbt)));
		}

	}

}<|MERGE_RESOLUTION|>--- conflicted
+++ resolved
@@ -183,13 +183,8 @@
 
 			List<IItemHandlerModifiable> list = data.stream()
 				.map(l -> CrafterHelper.getCrafter(world, pos.add(l)))
-<<<<<<< HEAD
 				.filter(Objects::nonNull)
-				.map(crafter -> crafter.inventory)
-=======
-				.filter(Predicates.notNull())
 				.map(crafter -> crafter.getInventory())
->>>>>>> dbf4e50b
 				.collect(Collectors.toList());
 			return new CombinedInvWrapper(Arrays.copyOf(list.toArray(), list.size(), IItemHandlerModifiable[].class));
 		}
