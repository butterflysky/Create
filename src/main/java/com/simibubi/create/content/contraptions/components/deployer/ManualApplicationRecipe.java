package com.simibubi.create.content.contraptions.components.deployer;

import java.util.List;
import java.util.Optional;

import com.simibubi.create.AllBlocks;
import com.simibubi.create.AllRecipeTypes;
import com.simibubi.create.content.contraptions.processing.ItemApplicationRecipe;
import com.simibubi.create.content.contraptions.processing.ProcessingOutput;
import com.simibubi.create.content.contraptions.processing.ProcessingRecipeBuilder;
import com.simibubi.create.content.contraptions.processing.ProcessingRecipeBuilder.ProcessingRecipeParams;
import com.simibubi.create.foundation.advancement.AllAdvancements;
import com.simibubi.create.foundation.advancement.CreateAdvancement;
import com.simibubi.create.foundation.utility.BlockHelper;

import net.minecraft.core.BlockPos;
import net.minecraft.resources.ResourceLocation;
import net.minecraft.sounds.SoundEvents;
import net.minecraft.sounds.SoundSource;
import net.minecraft.world.InteractionHand;
import net.minecraft.world.InteractionResult;
import net.minecraft.world.entity.player.Player;
import net.minecraft.world.item.BlockItem;
import net.minecraft.world.item.ItemStack;
import net.minecraft.world.item.crafting.Recipe;
import net.minecraft.world.item.crafting.RecipeType;
import net.minecraft.world.level.Level;
import net.minecraft.world.level.block.Block;
import net.minecraft.world.level.block.Blocks;
import net.minecraft.world.level.block.state.BlockState;
import net.minecraftforge.event.entity.player.PlayerInteractEvent;
import net.minecraftforge.eventbus.api.SubscribeEvent;
import net.minecraftforge.fml.common.Mod.EventBusSubscriber;
import net.minecraftforge.items.wrapper.RecipeWrapper;

@EventBusSubscriber
public class ManualApplicationRecipe extends ItemApplicationRecipe {

	@SubscribeEvent
	public static void manualApplicationRecipesApplyInWorld(PlayerInteractEvent.RightClickBlock event) {
		Level level = event.getLevel();
		ItemStack heldItem = event.getItemStack();
		BlockPos pos = event.getPos();
		BlockState blockState = level.getBlockState(pos);

		if (heldItem.isEmpty())
			return;
		if (blockState.isAir())
			return;
		if (event.isCanceled())
			return;

		RecipeType<Recipe<RecipeWrapper>> type = AllRecipeTypes.ITEM_APPLICATION.getType();
		Optional<Recipe<RecipeWrapper>> foundRecipe = level.getRecipeManager()
			.getAllRecipesFor(type)
			.stream()
			.filter(r -> {
				ManualApplicationRecipe mar = (ManualApplicationRecipe) r;
				return mar.testBlock(blockState) && mar.ingredients.get(1)
					.test(heldItem);
			})
			.findFirst();

		if (foundRecipe.isEmpty())
			return;
		
		event.setCancellationResult(InteractionResult.SUCCESS);
		event.setCanceled(true);
		
		if (level.isClientSide())
			return;

		level.playSound(null, pos, SoundEvents.COPPER_BREAK, SoundSource.PLAYERS, 1, 1.45f);
		ManualApplicationRecipe recipe = (ManualApplicationRecipe) foundRecipe.get();
		level.destroyBlock(pos, false);

		BlockState transformedBlock = recipe.transformBlock(blockState);
		level.setBlock(pos, transformedBlock, 3);
		recipe.rollResults()
			.forEach(stack -> Block.popResource(level, pos, stack));

		boolean creative = event.getPlayer() != null && event.getPlayer()
			.isCreative();
		boolean unbreakable = heldItem.hasTag() && heldItem.getTag()
			.getBoolean("Unbreakable");
		boolean keepHeld = recipe.shouldKeepHeldItem() || creative;

		if (!unbreakable && !keepHeld) {
			if (heldItem.isDamageableItem())
				heldItem.hurtAndBreak(1, event.getEntity(), s -> s.broadcastBreakEvent(InteractionHand.MAIN_HAND));
			else
				heldItem.shrink(1);
		}

<<<<<<< HEAD
		awardAdvancements(event.getEntity(), transformedBlock);

		event.setCancellationResult(InteractionResult.SUCCESS);
		event.setCanceled(true);
=======
		awardAdvancements(event.getPlayer(), transformedBlock);
>>>>>>> cd79de06
	}

	private static void awardAdvancements(Player player, BlockState placed) {
		CreateAdvancement advancement = null;

		if (AllBlocks.ANDESITE_CASING.has(placed))
			advancement = AllAdvancements.ANDESITE_CASING;
		else if (AllBlocks.BRASS_CASING.has(placed))
			advancement = AllAdvancements.BRASS_CASING;
		else if (AllBlocks.COPPER_CASING.has(placed))
			advancement = AllAdvancements.COPPER_CASING;
		else if (AllBlocks.RAILWAY_CASING.has(placed))
			advancement = AllAdvancements.TRAIN_CASING;
		else
			return;

		advancement.awardTo(player);
	}

	public ManualApplicationRecipe(ProcessingRecipeParams params) {
		super(AllRecipeTypes.ITEM_APPLICATION, params);
	}

	public static DeployerApplicationRecipe asDeploying(Recipe<?> recipe) {
		ManualApplicationRecipe mar = (ManualApplicationRecipe) recipe;
		ProcessingRecipeBuilder<DeployerApplicationRecipe> builder =
			new ProcessingRecipeBuilder<>(DeployerApplicationRecipe::new,
				new ResourceLocation(mar.id.getNamespace(), mar.id.getPath() + "_using_deployer"))
					.require(mar.ingredients.get(0))
					.require(mar.ingredients.get(1));
		for (ProcessingOutput output : mar.results)
			builder.output(output);
		if (mar.shouldKeepHeldItem())
			builder.toolNotConsumed();
		return builder.build();
	}

	public boolean testBlock(BlockState in) {
		return ingredients.get(0)
			.test(new ItemStack(in.getBlock()
				.asItem()));
	}

	public BlockState transformBlock(BlockState in) {
		ProcessingOutput mainOutput = results.get(0);
		ItemStack output = mainOutput.rollOutput();
		if (output.getItem() instanceof BlockItem bi)
			return BlockHelper.copyProperties(in, bi.getBlock()
				.defaultBlockState());
		return Blocks.AIR.defaultBlockState();
	}

	@Override
	public List<ItemStack> rollResults() {
		return rollResults(getRollableResultsExceptBlock());
	}

	public List<ProcessingOutput> getRollableResultsExceptBlock() {
		ProcessingOutput mainOutput = results.get(0);
		if (mainOutput.getStack()
			.getItem() instanceof BlockItem)
			return results.subList(1, results.size());
		return results;
	}

}<|MERGE_RESOLUTION|>--- conflicted
+++ resolved
@@ -92,14 +92,7 @@
 				heldItem.shrink(1);
 		}
 
-<<<<<<< HEAD
 		awardAdvancements(event.getEntity(), transformedBlock);
-
-		event.setCancellationResult(InteractionResult.SUCCESS);
-		event.setCanceled(true);
-=======
-		awardAdvancements(event.getPlayer(), transformedBlock);
->>>>>>> cd79de06
 	}
 
 	private static void awardAdvancements(Player player, BlockState placed) {
