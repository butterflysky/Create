--- conflicted
+++ resolved
@@ -38,11 +38,6 @@
 		BlockPos pos = hitResult.getBlockPos();
 		BlockState blockState = level.getBlockState(pos);
 
-<<<<<<< HEAD
-		if (level.isClientSide())
-			return InteractionResult.PASS;
-=======
->>>>>>> 8d89080b
 		if (heldItem.isEmpty())
 			return InteractionResult.PASS;
 		if (blockState.isAir())
@@ -60,17 +55,13 @@
 			.findFirst();
 
 		if (foundRecipe.isEmpty())
-<<<<<<< HEAD
 			return InteractionResult.PASS;
-=======
-			return;
-		
+
 		event.setCancellationResult(InteractionResult.SUCCESS);
 		event.setCanceled(true);
-		
+
 		if (level.isClientSide())
 			return;
->>>>>>> 8d89080b
 
 		level.playSound(null, pos, SoundEvents.COPPER_BREAK, SoundSource.PLAYERS, 1, 1.45f);
 		ManualApplicationRecipe recipe = (ManualApplicationRecipe) foundRecipe.get();
@@ -94,13 +85,7 @@
 				heldItem.shrink(1);
 		}
 
-<<<<<<< HEAD
-		awardAdvancements(player, transformedBlock);
-
-		return InteractionResult.SUCCESS;
-=======
 		awardAdvancements(event.getPlayer(), transformedBlock);
->>>>>>> 8d89080b
 	}
 
 	private static void awardAdvancements(Player player, BlockState placed) {
