package com.simibubi.create.content.contraptions.components.actors.dispenser;

import com.simibubi.create.content.contraptions.components.structureMovement.MovementContext;

import io.github.fabricators_of_create.porting_lib.transfer.TransferUtil;
import io.github.fabricators_of_create.porting_lib.transfer.item.ItemHandlerHelper;

import net.fabricmc.fabric.api.transfer.v1.transaction.Transaction;
import net.minecraft.core.BlockPos;
import net.minecraft.core.Direction;
import net.minecraft.world.Container;
import net.minecraft.world.entity.item.ItemEntity;
import net.minecraft.world.item.ItemStack;
import net.minecraft.world.level.Level;
import net.minecraft.world.level.LevelAccessor;
import net.minecraft.world.level.block.DispenserBlock;
import net.minecraft.world.level.block.entity.HopperBlockEntity;
import net.minecraft.world.phys.Vec3;

public class MovedDefaultDispenseItemBehaviour implements IMovedDispenseItemBehaviour {
	private static final MovedDefaultDispenseItemBehaviour DEFAULT_INSTANCE = new MovedDefaultDispenseItemBehaviour();

	public static void doDispense(Level p_82486_0_, ItemStack p_82486_1_, int p_82486_2_, Vec3 facing,
		BlockPos p_82486_4_, MovementContext context) {
		double d0 = p_82486_4_.getX() + facing.x + .5;
		double d1 = p_82486_4_.getY() + facing.y + .5;
		double d2 = p_82486_4_.getZ() + facing.z + .5;
		if (Direction.getNearest(facing.x, facing.y, facing.z)
			.getAxis() == Direction.Axis.Y) {
			d1 = d1 - 0.125D;
		} else {
			d1 = d1 - 0.15625D;
		}

		ItemEntity itementity = new ItemEntity(p_82486_0_, d0, d1, d2, p_82486_1_);
		double d3 = p_82486_0_.random.nextDouble() * 0.1D + 0.2D;
		itementity.setDeltaMovement(
			p_82486_0_.random.nextGaussian() * (double) 0.0075F * (double) p_82486_2_ + facing.x() * d3
				+ context.motion.x,
			p_82486_0_.random.nextGaussian() * (double) 0.0075F * (double) p_82486_2_ + facing.y() * d3
				+ context.motion.y,
			p_82486_0_.random.nextGaussian() * (double) 0.0075F * (double) p_82486_2_ + facing.z() * d3
				+ context.motion.z);
		p_82486_0_.addFreshEntity(itementity);
	}

	@Override
	public ItemStack dispense(ItemStack itemStack, MovementContext context, BlockPos pos) {
		Vec3 facingVec = Vec3.atLowerCornerOf(context.state.getValue(DispenserBlock.FACING)
			.getNormal());
		facingVec = context.rotation.apply(facingVec);
		facingVec.normalize();

		Direction closestToFacing = getClosestFacingDirection(facingVec);
		Container iinventory = HopperBlockEntity.getContainerAt(context.world, pos.relative(closestToFacing));
		if (iinventory == null) {
			this.playDispenseSound(context.world, pos);
			this.spawnDispenseParticles(context.world, pos, closestToFacing);
			return this.dispenseStack(itemStack, context, pos, facingVec);
		} else {
			if (HopperBlockEntity.addItem(null, iinventory, itemStack.copy()
				.split(1), closestToFacing.getOpposite())
				.isEmpty())
				itemStack.shrink(1);
			return itemStack;
		}
	}

	/**
	 * Dispense the specified stack, play the dispense sound and spawn particles.
	 */
	protected ItemStack dispenseStack(ItemStack itemStack, MovementContext context, BlockPos pos, Vec3 facing) {
		ItemStack itemstack = itemStack.split(1);
		doDispense(context.world, itemstack, 6, facing, pos, context);
		return itemStack;
	}

	/**
	 * Play the dispense sound from the specified block.
	 */
	protected void playDispenseSound(LevelAccessor world, BlockPos pos) {
		world.levelEvent(1000, pos, 0);
	}

	/**
	 * Order clients to display dispense particles from the specified block and
	 * facing.
	 */
	protected void spawnDispenseParticles(LevelAccessor world, BlockPos pos, Vec3 facing) {
		spawnDispenseParticles(world, pos, getClosestFacingDirection(facing));
	}

	protected void spawnDispenseParticles(LevelAccessor world, BlockPos pos, Direction direction) {
		world.levelEvent(2000, pos, direction.get3DDataValue());
	}

	protected Direction getClosestFacingDirection(Vec3 exactFacing) {
		return Direction.getNearest(exactFacing.x, exactFacing.y, exactFacing.z);
	}

	protected ItemStack placeItemInInventory(ItemStack consumedFrom, ItemStack output, MovementContext context,
		BlockPos pos, Vec3 facing) {
		consumedFrom.shrink(1);
<<<<<<< HEAD
		try (Transaction t = TransferUtil.getTransaction()) {
			long inserted = TransferUtil.insertItem(context.contraption.inventory, output.copy());
			if (inserted != 0)
				DEFAULT_INSTANCE.dispenseStack(output, context, pos, facing);
			t.commit();
			return consumedFrom;
		}
=======
		ItemStack remainder =
			ItemHandlerHelper.insertItem(context.contraption.getSharedInventory(), output.copy(), false);
		if (!remainder.isEmpty())
			DEFAULT_INSTANCE.dispenseStack(output, context, pos, facing);
		return consumedFrom;
>>>>>>> 0399bc51
	}
}<|MERGE_RESOLUTION|>--- conflicted
+++ resolved
@@ -101,20 +101,12 @@
 	protected ItemStack placeItemInInventory(ItemStack consumedFrom, ItemStack output, MovementContext context,
 		BlockPos pos, Vec3 facing) {
 		consumedFrom.shrink(1);
-<<<<<<< HEAD
 		try (Transaction t = TransferUtil.getTransaction()) {
-			long inserted = TransferUtil.insertItem(context.contraption.inventory, output.copy());
+			long inserted = TransferUtil.insertItem(context.contraption.getSharedInventory(), output.copy());
 			if (inserted != 0)
 				DEFAULT_INSTANCE.dispenseStack(output, context, pos, facing);
 			t.commit();
 			return consumedFrom;
 		}
-=======
-		ItemStack remainder =
-			ItemHandlerHelper.insertItem(context.contraption.getSharedInventory(), output.copy(), false);
-		if (!remainder.isEmpty())
-			DEFAULT_INSTANCE.dispenseStack(output, context, pos, facing);
-		return consumedFrom;
->>>>>>> 0399bc51
 	}
 }