--- conflicted
+++ resolved
@@ -288,11 +288,7 @@
 	}
 
 	private boolean isPresent(BlockFace location) {
-<<<<<<< HEAD
-		return LevelUtil.isAreaLoaded(world, location.getPos(), 0);
-=======
-		return world.isLoaded(location.getPos());
->>>>>>> 6a1d2c18
+		return LevelUtil.isLoaded(world, location.getPos());
 	}
 
 	@Nullable
