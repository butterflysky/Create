--- conflicted
+++ resolved
@@ -355,21 +355,12 @@
 			return false;
 
 		RecipeSerializer<?> serializer = recipe.getSerializer();
-<<<<<<< HEAD
-		for (ResourceLocation denied : RECIPE_DENY_LIST)
-			if (serializer != null && denied.equals(Registry.RECIPE_SERIALIZER.getKey(serializer)))
+
+			if (serializer != null && RECIPE_DENY_SET.contains(Registry.RECIPE_SERIALIZER.getKey(serializer)))
 				return false;
-
-		return AllConfigs.SERVER.recipes.allowShapedSquareInPress.get()
-			&& (ingredients.size() == 4 || ingredients.size() == 9) && ItemHelper.condenseIngredients(ingredients)
-				.size() == 1;
-=======
-		if (serializer != null && RECIPE_DENY_SET.contains(serializer.getRegistryName()))
-			return false;
 
 		NonNullList<Ingredient> ingredients = recipe.getIngredients();
 		return (ingredients.size() == 4 || ingredients.size() == 9) && ItemHelper.matchAllIngredients(ingredients);
->>>>>>> 9fe4aee2
 	}
 
 	@Override
