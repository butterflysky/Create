package com.simibubi.create.content.contraptions.components.press;

import java.util.ArrayList;
import java.util.List;
import java.util.Optional;

import com.google.common.collect.ImmutableList;
import com.simibubi.create.AllBlocks;
import com.simibubi.create.AllRecipeTypes;
import com.simibubi.create.AllSoundEvents;
import com.simibubi.create.Create;
import com.simibubi.create.content.contraptions.components.crafter.MechanicalCraftingRecipe;
import com.simibubi.create.content.contraptions.itemAssembly.SequencedAssemblyRecipe;
import com.simibubi.create.content.contraptions.processing.BasinOperatingTileEntity;
import com.simibubi.create.content.contraptions.processing.BasinTileEntity;
import com.simibubi.create.content.contraptions.processing.InWorldProcessing;
import com.simibubi.create.foundation.advancement.AllTriggers;
import com.simibubi.create.foundation.advancement.ITriggerable;
import com.simibubi.create.foundation.config.AllConfigs;
import com.simibubi.create.foundation.item.ItemHelper;
import com.simibubi.create.foundation.item.SmartInventory;
import com.simibubi.create.foundation.tileEntity.TileEntityBehaviour;
import com.simibubi.create.foundation.tileEntity.behaviour.belt.BeltProcessingBehaviour;
import com.simibubi.create.foundation.tileEntity.behaviour.belt.TransportedItemStackHandlerBehaviour;
import com.simibubi.create.foundation.utility.NBTHelper;
import com.simibubi.create.foundation.utility.VecHelper;

import net.minecraft.core.BlockPos;
import net.minecraft.core.NonNullList;
import net.minecraft.core.particles.ItemParticleOption;
import net.minecraft.core.particles.ParticleTypes;
import net.minecraft.nbt.CompoundTag;
import net.minecraft.resources.ResourceLocation;
import net.minecraft.util.Mth;
import net.minecraft.world.Container;
import net.minecraft.world.entity.Entity;
import net.minecraft.world.entity.item.ItemEntity;
import net.minecraft.world.item.ItemStack;
import net.minecraft.world.item.crafting.CraftingRecipe;
import net.minecraft.world.item.crafting.Ingredient;
import net.minecraft.world.item.crafting.Recipe;
import net.minecraft.world.item.crafting.RecipeSerializer;
import net.minecraft.world.level.block.SoundType;
import net.minecraft.world.level.block.entity.BlockEntityType;
import net.minecraft.world.level.block.state.BlockState;
import net.minecraft.world.phys.AABB;
import net.minecraft.world.phys.Vec3;
import net.minecraftforge.common.util.Constants.NBT;
import net.minecraftforge.items.ItemHandlerHelper;
import net.minecraftforge.items.ItemStackHandler;
import net.minecraftforge.items.wrapper.RecipeWrapper;

public class MechanicalPressTileEntity extends BasinOperatingTileEntity {

	private static final Object compressingRecipesKey = new Object();
	public List<ItemStack> pressedItems = new ArrayList<>();
	public BeltProcessingBehaviour processingBehaviour;

	public int prevRunningTicks;
	public int runningTicks;
	static final int CYCLE = 240;
	static final int ENTITY_SCAN = 10;
	int entityScanCooldown;

	public boolean running;
	public Mode mode;
	public boolean finished;

	public MechanicalPressTileEntity(BlockEntityType<?> type, BlockPos pos, BlockState state) {
		super(type, pos, state);
		mode = Mode.WORLD;
		entityScanCooldown = ENTITY_SCAN;
	}

	@Override
	public void addBehaviours(List<TileEntityBehaviour> behaviours) {
		super.addBehaviours(behaviours);
		processingBehaviour =
			new BeltProcessingBehaviour(this).whenItemEnters((s, i) -> BeltPressingCallbacks.onItemReceived(s, i, this))
				.whileItemHeld((s, i) -> BeltPressingCallbacks.whenItemHeld(s, i, this));
		behaviours.add(processingBehaviour);
	}

	@Override
	protected void fromTag(CompoundTag compound, boolean clientPacket) {
		running = compound.getBoolean("Running");
		mode = Mode.values()[compound.getInt("Mode")];
		finished = compound.getBoolean("Finished");
		prevRunningTicks = runningTicks = compound.getInt("Ticks");
		super.fromTag(compound, clientPacket);

		if (clientPacket) {
			NBTHelper.iterateCompoundList(compound.getList("ParticleItems", NBT.TAG_COMPOUND),
				c -> pressedItems.add(ItemStack.of(c)));
			spawnParticles();
		}
	}

	@Override
	public void write(CompoundTag compound, boolean clientPacket) {
		compound.putBoolean("Running", running);
		compound.putInt("Mode", mode.ordinal());
		compound.putBoolean("Finished", finished);
		compound.putInt("Ticks", runningTicks);
		super.write(compound, clientPacket);

		if (clientPacket) {
			compound.put("ParticleItems", NBTHelper.writeCompoundList(pressedItems, ItemStack::serializeNBT));
			pressedItems.clear();
		}
	}

	@Override
	public AABB makeRenderBoundingBox() {
		return new AABB(worldPosition).expandTowards(0, -1.5, 0)
			.expandTowards(0, 1, 0);
	}

	public float getRenderedHeadOffset(float partialTicks) {
		if (!running)
			return 0;
		int runningTicks = Math.abs(this.runningTicks);
		float ticks = Mth.lerp(partialTicks, prevRunningTicks, runningTicks);
		if (runningTicks < (CYCLE * 2) / 3)
			return (float) Mth.clamp(Math.pow(ticks / CYCLE * 2, 3), 0, 1) * mode.headOffset;
		return Mth.clamp((CYCLE - ticks) / CYCLE * 3, 0, 1) * mode.headOffset;
	}

	public void start(Mode mode) {
		this.mode = mode;
		running = true;
		prevRunningTicks = 0;
		runningTicks = 0;
		pressedItems.clear();
		sendData();
	}

	public boolean inWorld() {
		return mode == Mode.WORLD;
	}

	public boolean onBasin() {
		return mode == Mode.BASIN;
	}

	@Override
	public void tick() {
		super.tick();

		if (!running || level == null) {
			if (hasLevel() && !level.isClientSide) {

				if (getSpeed() == 0)
					return;
				if (entityScanCooldown > 0)
					entityScanCooldown--;
				if (entityScanCooldown <= 0) {
					entityScanCooldown = ENTITY_SCAN;
					if (TileEntityBehaviour.get(level, worldPosition.below(2), TransportedItemStackHandlerBehaviour.TYPE) != null)
						return;
					if (AllBlocks.BASIN.has(level.getBlockState(worldPosition.below(2))))
						return;

					for (ItemEntity itemEntity : level.getEntitiesOfClass(ItemEntity.class,
						new AABB(worldPosition.below()).deflate(.125f))) {
						if (!itemEntity.isAlive() || !itemEntity.isOnGround())
							continue;
						ItemStack stack = itemEntity.getItem();
						Optional<PressingRecipe> recipe = getRecipe(stack);
						if (!recipe.isPresent())
							continue;
						start(Mode.WORLD);
						return;
					}
				}

			}
			return;
		}

		if (level.isClientSide && runningTicks == -CYCLE / 2) {
			prevRunningTicks = CYCLE / 2;
			return;
		}

		if (runningTicks == CYCLE / 2 && getSpeed() != 0) {
			if (inWorld())
				applyPressingInWorld();
			if (onBasin())
				applyCompactingOnBasin();

			if (level.getBlockState(worldPosition.below(2)).getSoundType() == SoundType.WOOL)
				AllSoundEvents.MECHANICAL_PRESS_ACTIVATION_ON_BELT.playOnServer(level, worldPosition);
			else
				AllSoundEvents.MECHANICAL_PRESS_ACTIVATION.playOnServer(level, worldPosition, .5f, .75f + (Math.abs(getSpeed()) / 1024f));

			if (!level.isClientSide)
				sendData();
		}

		if (!level.isClientSide && runningTicks > CYCLE) {
			finished = true;
			running = false;

			if (onBasin() && matchBasinRecipe(currentRecipe)
				&& getBasin().filter(BasinTileEntity::canContinueProcessing)
					.isPresent())
				startProcessingBasin();
			else
				basinChecker.scheduleUpdate();

			pressedItems.clear();
			sendData();
			return;
		}

		prevRunningTicks = runningTicks;
		runningTicks += getRunningTickSpeed();
		if (prevRunningTicks < CYCLE / 2 && runningTicks >= CYCLE / 2) {
			runningTicks = CYCLE / 2;
			// Pause the ticks until a packet is received
			if (level.isClientSide && !isVirtual())
				runningTicks = -(CYCLE / 2);
		}
	}

	protected void applyCompactingOnBasin() {
		if (level.isClientSide)
			return;
		pressedItems.clear();
		applyBasinRecipe();
		Optional<BasinTileEntity> basin = getBasin();
		if (basin.isPresent()) {
			SmartInventory inputs = basin.get()
				.getInputInventory();
			for (int slot = 0; slot < inputs.getSlots(); slot++) {
				ItemStack stackInSlot = inputs.getItem(slot);
				if (stackInSlot.isEmpty())
					continue;
				pressedItems.add(stackInSlot);
			}
		}
		sendData();
	}

	protected void applyPressingInWorld() {
		AABB bb = new AABB(worldPosition.below(1));
		boolean bulk = canProcessInBulk();
		pressedItems.clear();
		if (level.isClientSide)
			return;
		for (Entity entity : level.getEntities(null, bb)) {
			if (!(entity instanceof ItemEntity))
				continue;
			if (!entity.isAlive() || !entity.isOnGround())
				continue;
			ItemEntity itemEntity = (ItemEntity) entity;
			ItemStack item = itemEntity.getItem();
			pressedItems.add(item);
			sendData();
			Optional<PressingRecipe> recipe = getRecipe(item);
			if (!recipe.isPresent())
				continue;

			if (bulk || item.getCount() == 1) {
				InWorldProcessing.applyRecipeOn(itemEntity, recipe.get());
			} else {
				for (ItemStack result : InWorldProcessing.applyRecipeOn(ItemHandlerHelper.copyStackWithSize(item, 1),
					recipe.get())) {
					ItemEntity created =
							new ItemEntity(level, itemEntity.getX(), itemEntity.getY(), itemEntity.getZ(), result);
					created.setDefaultPickUpDelay();
					created.setDeltaMovement(VecHelper.offsetRandomly(Vec3.ZERO, Create.RANDOM, .05f));
					level.addFreshEntity(created);
				}
				item.shrink(1);
			}

			AllTriggers.triggerForNearbyPlayers(AllTriggers.BONK, level, worldPosition, 4);
			entityScanCooldown = 0;

			if (!bulk)
				break;
		}
	}

	public static boolean canProcessInBulk() {
		return AllConfigs.SERVER.recipes.bulkPressing.get();
	}

	public int getRunningTickSpeed() {
		if (getSpeed() == 0)
			return 0;
		return (int) Mth.lerp(Mth.clamp(Math.abs(getSpeed()) / 512f, 0, 1), 1, 60);
	}

	protected void spawnParticles() {
		if (pressedItems.isEmpty())
			return;

		if (mode == Mode.BASIN)
			pressedItems.forEach(stack -> makeCompactingParticleEffect(VecHelper.getCenterOf(worldPosition.below(2)), stack));
		if (mode == Mode.BELT)
			pressedItems.forEach(stack -> makePressingParticleEffect(VecHelper.getCenterOf(worldPosition.below(2))
				.add(0, 8 / 16f, 0), stack));
		if (mode == Mode.WORLD)
			pressedItems.forEach(stack -> makePressingParticleEffect(VecHelper.getCenterOf(worldPosition.below(1))
				.add(0, -1 / 4f, 0), stack));

		pressedItems.clear();
	}

	public void makePressingParticleEffect(Vec3 pos, ItemStack stack) {
		if (level == null || !level.isClientSide)
			return;
		for (int i = 0; i < 20; i++) {
			Vec3 motion = VecHelper.offsetRandomly(Vec3.ZERO, level.random, .125f)
				.multiply(1, 0, 1);
			level.addParticle(new ItemParticleOption(ParticleTypes.ITEM, stack), pos.x, pos.y - .25f, pos.z, motion.x,
				motion.y + .125f, motion.z);
		}
	}

	public void makeCompactingParticleEffect(Vec3 pos, ItemStack stack) {
		if (level == null || !level.isClientSide)
			return;
		for (int i = 0; i < 20; i++) {
			Vec3 motion = VecHelper.offsetRandomly(Vec3.ZERO, level.random, .175f)
				.multiply(1, 0, 1);
			level.addParticle(new ItemParticleOption(ParticleTypes.ITEM, stack), pos.x, pos.y, pos.z, motion.x,
				motion.y + .25f, motion.z);
		}
	}

	private static final RecipeWrapper pressingInv = new RecipeWrapper(new ItemStackHandler(1));

	public Optional<PressingRecipe> getRecipe(ItemStack item) {
		Optional<PressingRecipe> assemblyRecipe =
			SequencedAssemblyRecipe.getRecipe(level, item, AllRecipeTypes.PRESSING.getType(), PressingRecipe.class);
		if (assemblyRecipe.isPresent())
			return assemblyRecipe;

		pressingInv.setItem(0, item);
		return AllRecipeTypes.PRESSING.find(pressingInv, level);
	}

	private static final List<ResourceLocation> RECIPE_DENY_LIST =
		ImmutableList.of(new ResourceLocation("occultism", "spirit_trade"), new ResourceLocation("occultism", "ritual"));

	public static <C extends Container> boolean canCompress(Recipe<C> recipe) {
		NonNullList<Ingredient> ingredients = recipe.getIngredients();
		if (!(recipe instanceof CraftingRecipe))
			return false;
		
		RecipeSerializer<?> serializer = recipe.getSerializer();
		for (ResourceLocation denied : RECIPE_DENY_LIST) 
			if (serializer != null && denied.equals(serializer.getRegistryName()))
				return false;
		
		return AllConfigs.SERVER.recipes.allowShapedSquareInPress.get()
			&& (ingredients.size() == 4 || ingredients.size() == 9) && ItemHelper.condenseIngredients(ingredients)
				.size() == 1;
	}

	@Override
<<<<<<< HEAD
	protected <C extends Container> boolean matchStaticFilters(Recipe<C> recipe) {
		return (recipe instanceof CraftingRecipe && canCompress(recipe))
=======
	protected <C extends IInventory> boolean matchStaticFilters(IRecipe<C> recipe) {
		return (recipe instanceof ICraftingRecipe && !(recipe instanceof MechanicalCraftingRecipe)
			&& canCompress(recipe) && !AllRecipeTypes.isManualRecipe(recipe))
>>>>>>> dfe2f41b
			|| recipe.getType() == AllRecipeTypes.COMPACTING.getType();
	}

	@Override
	protected Object getRecipeCacheKey() {
		return compressingRecipesKey;
	}

	@Override
	public void startProcessingBasin() {
		if (running && runningTicks <= CYCLE / 2)
			return;
		super.startProcessingBasin();
		start(Mode.BASIN);
	}

	@Override
	protected void onBasinRemoved() {
		pressedItems.clear();
		running = false;
		runningTicks = 0;
		sendData();
	}

	@Override
	protected boolean isRunning() {
		return running;
	}

	@Override
	protected Optional<ITriggerable> getProcessedRecipeTrigger() {
		return Optional.of(AllTriggers.PRESS_COMPACT);
	}

	public enum Mode {
		WORLD(1), BELT(19f / 16f), BASIN(22f / 16f)

		;

		float headOffset;

		Mode(float headOffset) {
			this.headOffset = headOffset;
		}
	}

}<|MERGE_RESOLUTION|>--- conflicted
+++ resolved
@@ -363,14 +363,9 @@
 	}
 
 	@Override
-<<<<<<< HEAD
 	protected <C extends Container> boolean matchStaticFilters(Recipe<C> recipe) {
-		return (recipe instanceof CraftingRecipe && canCompress(recipe))
-=======
-	protected <C extends IInventory> boolean matchStaticFilters(IRecipe<C> recipe) {
-		return (recipe instanceof ICraftingRecipe && !(recipe instanceof MechanicalCraftingRecipe)
+		return (recipe instanceof CraftingRecipe && !(recipe instanceof MechanicalCraftingRecipe)
 			&& canCompress(recipe) && !AllRecipeTypes.isManualRecipe(recipe))
->>>>>>> dfe2f41b
 			|| recipe.getType() == AllRecipeTypes.COMPACTING.getType();
 	}
 
