package com.simibubi.create.content.contraptions.components.press;

import java.util.List;
import java.util.Optional;

import com.simibubi.create.AllRecipeTypes;
import com.simibubi.create.Create;
import com.simibubi.create.content.contraptions.components.crafter.MechanicalCraftingRecipe;
import com.simibubi.create.content.contraptions.components.press.PressingBehaviour.Mode;
import com.simibubi.create.content.contraptions.components.press.PressingBehaviour.PressingBehaviourSpecifics;
import com.simibubi.create.content.contraptions.itemAssembly.SequencedAssemblyRecipe;
import com.simibubi.create.content.contraptions.processing.BasinOperatingTileEntity;
import com.simibubi.create.content.contraptions.processing.BasinTileEntity;
import com.simibubi.create.content.contraptions.processing.InWorldProcessing;
import com.simibubi.create.content.contraptions.relays.belt.transport.TransportedItemStack;
import com.simibubi.create.foundation.advancement.AllTriggers;
import com.simibubi.create.foundation.advancement.ITriggerable;
import com.simibubi.create.foundation.config.AllConfigs;
import com.simibubi.create.foundation.item.ItemHelper;
import com.simibubi.create.foundation.item.SmartInventory;
import com.simibubi.create.foundation.tileEntity.TileEntityBehaviour;
import com.simibubi.create.foundation.utility.VecHelper;
import io.github.fabricators_of_create.porting_lib.transfer.item.ItemHandlerHelper;
import io.github.fabricators_of_create.porting_lib.transfer.item.ItemStackHandler;
import io.github.fabricators_of_create.porting_lib.transfer.item.RecipeWrapper;
import io.github.fabricators_of_create.porting_lib.util.NBTSerializer;

import net.minecraft.core.BlockPos;
import net.minecraft.core.NonNullList;
<<<<<<< HEAD
import net.minecraft.core.Registry;
import net.minecraft.core.particles.ItemParticleOption;
import net.minecraft.core.particles.ParticleTypes;
import net.minecraft.nbt.CompoundTag;
import net.minecraft.nbt.Tag;
import net.minecraft.util.Mth;
=======
>>>>>>> 0399bc51
import net.minecraft.world.Container;
import net.minecraft.world.entity.item.ItemEntity;
import net.minecraft.world.item.ItemStack;
import net.minecraft.world.item.crafting.CraftingRecipe;
import net.minecraft.world.item.crafting.Ingredient;
import net.minecraft.world.item.crafting.Recipe;
import net.minecraft.world.level.block.entity.BlockEntityType;
import net.minecraft.world.level.block.state.BlockState;
import net.minecraft.world.phys.AABB;
import net.minecraft.world.phys.Vec3;

public class MechanicalPressTileEntity extends BasinOperatingTileEntity implements PressingBehaviourSpecifics {

	private static final Object compressingRecipesKey = new Object();

	public PressingBehaviour pressingBehaviour;

	public MechanicalPressTileEntity(BlockEntityType<?> type, BlockPos pos, BlockState state) {
		super(type, pos, state);
<<<<<<< HEAD
		mode = Mode.WORLD;
		entityScanCooldown = ENTITY_SCAN;
	}

	@Override
	public void addBehaviours(List<TileEntityBehaviour> behaviours) {
		super.addBehaviours(behaviours);
		processingBehaviour =
			new BeltProcessingBehaviour(this).whenItemEnters((s, i) -> BeltPressingCallbacks.onItemReceived(s, i, this))
				.whileItemHeld((s, i) -> BeltPressingCallbacks.whenItemHeld(s, i, this));
		behaviours.add(processingBehaviour);
	}

	@Override
	protected void read(CompoundTag compound, boolean clientPacket) {
		running = compound.getBoolean("Running");
		mode = Mode.values()[compound.getInt("Mode")];
		finished = compound.getBoolean("Finished");
		prevRunningTicks = runningTicks = compound.getInt("Ticks");
		super.read(compound, clientPacket);

		if (clientPacket) {
			NBTHelper.iterateCompoundList(compound.getList("ParticleItems", Tag.TAG_COMPOUND),
				c -> pressedItems.add(ItemStack.of(c)));
			spawnParticles();
		}
	}

	@Override
	public void write(CompoundTag compound, boolean clientPacket) {
		compound.putBoolean("Running", running);
		compound.putInt("Mode", mode.ordinal());
		compound.putBoolean("Finished", finished);
		compound.putInt("Ticks", runningTicks);
		super.write(compound, clientPacket);

		if (clientPacket) {
			compound.put("ParticleItems", NBTHelper.writeCompoundList(pressedItems, NBTSerializer::serializeNBTCompound));
			pressedItems.clear();
		}
=======
>>>>>>> 0399bc51
	}

	@Override
	protected AABB createRenderBoundingBox() {
		return new AABB(worldPosition).expandTowards(0, -1.5, 0)
			.expandTowards(0, 1, 0);
	}

	@Override
	public void addBehaviours(List<TileEntityBehaviour> behaviours) {
		super.addBehaviours(behaviours);
		pressingBehaviour = new PressingBehaviour(this);
		behaviours.add(pressingBehaviour);
	}

	public PressingBehaviour getPressingBehaviour() {
		return pressingBehaviour;
	}

	@Override
	public boolean tryProcessInBasin(boolean simulate) {
		applyBasinRecipe();

		Optional<BasinTileEntity> basin = getBasin();
		if (basin.isPresent()) {
			SmartInventory inputs = basin.get()
				.getInputInventory();
			for (int slot = 0; slot < inputs.getSlots(); slot++) {
				ItemStack stackInSlot = inputs.getItem(slot);
				if (stackInSlot.isEmpty())
					continue;
				pressingBehaviour.particleItems.add(stackInSlot);
			}
		}

		return true;
	}

	@Override
	public boolean tryProcessInWorld(ItemEntity itemEntity, boolean simulate) {
		ItemStack item = itemEntity.getItem();
		Optional<PressingRecipe> recipe = getRecipe(item);
		if (!recipe.isPresent())
			return false;
		if (simulate)
			return true;

		pressingBehaviour.particleItems.add(item);
		if (canProcessInBulk() || item.getCount() == 1) {
			InWorldProcessing.applyRecipeOn(itemEntity, recipe.get());
		} else {
			for (ItemStack result : InWorldProcessing.applyRecipeOn(ItemHandlerHelper.copyStackWithSize(item, 1),
				recipe.get())) {
				ItemEntity created =
					new ItemEntity(level, itemEntity.getX(), itemEntity.getY(), itemEntity.getZ(), result);
				created.setDefaultPickUpDelay();
				created.setDeltaMovement(VecHelper.offsetRandomly(Vec3.ZERO, Create.RANDOM, .05f));
				level.addFreshEntity(created);
			}
			item.shrink(1);
		}

		AllTriggers.triggerForNearbyPlayers(AllTriggers.BONK, level, worldPosition, 4);
		return true;
	}

	@Override
	public boolean tryProcessOnBelt(TransportedItemStack input, List<ItemStack> outputList, boolean simulate) {
		Optional<PressingRecipe> recipe = getRecipe(input.stack);
		if (!recipe.isPresent())
			return false;
		if (simulate)
			return true;
		pressingBehaviour.particleItems.add(input.stack);
		outputList.addAll(InWorldProcessing.applyRecipeOn(
			canProcessInBulk() ? input.stack : ItemHandlerHelper.copyStackWithSize(input.stack, 1), recipe.get()));
		AllTriggers.triggerForNearbyPlayers(AllTriggers.BONK, level, worldPosition, 4);
		return true;
	}

	@Override
	public void onPressingCompleted() {
		if (pressingBehaviour.onBasin() && matchBasinRecipe(currentRecipe)
			&& getBasin().filter(BasinTileEntity::canContinueProcessing)
				.isPresent())
			startProcessingBasin();
		else
			basinChecker.scheduleUpdate();
	}

	private static final RecipeWrapper pressingInv = new RecipeWrapper(new ItemStackHandler(1));

	public Optional<PressingRecipe> getRecipe(ItemStack item) {
		Optional<PressingRecipe> assemblyRecipe =
			SequencedAssemblyRecipe.getRecipe(level, item, AllRecipeTypes.PRESSING.getType(), PressingRecipe.class);
		if (assemblyRecipe.isPresent())
			return assemblyRecipe;

		pressingInv.setItem(0, item);
		return AllRecipeTypes.PRESSING.find(pressingInv, level);
	}

	public static <C extends Container> boolean canCompress(Recipe<C> recipe) {
		if (!(recipe instanceof CraftingRecipe) || !AllConfigs.SERVER.recipes.allowShapedSquareInPress.get())
			return false;
		NonNullList<Ingredient> ingredients = recipe.getIngredients();
		return (ingredients.size() == 4 || ingredients.size() == 9) && ItemHelper.matchAllIngredients(ingredients);
	}

	@Override
	protected <C extends Container> boolean matchStaticFilters(Recipe<C> recipe) {
		return (recipe instanceof CraftingRecipe && !(recipe instanceof MechanicalCraftingRecipe) && canCompress(recipe)
			&& !AllRecipeTypes.shouldIgnoreInAutomation(recipe))
			|| recipe.getType() == AllRecipeTypes.COMPACTING.getType();
	}

	@Override
	public float getKineticSpeed() {
		return getSpeed();
	}

	@Override
	public boolean canProcessInBulk() {
		return AllConfigs.SERVER.recipes.bulkPressing.get();
	}

	@Override
	protected Object getRecipeCacheKey() {
		return compressingRecipesKey;
	}
	
	@Override
	public int getParticleAmount() {
		return 15;
	}

	@Override
	public void startProcessingBasin() {
		if (pressingBehaviour.running && pressingBehaviour.runningTicks <= PressingBehaviour.CYCLE / 2)
			return;
		super.startProcessingBasin();
		pressingBehaviour.start(Mode.BASIN);
	}

	@Override
	protected void onBasinRemoved() {
		pressingBehaviour.particleItems.clear();
		pressingBehaviour.running = false;
		pressingBehaviour.runningTicks = 0;
		sendData();
	}

	@Override
	protected boolean isRunning() {
		return pressingBehaviour.running;
	}

	@Override
	protected Optional<ITriggerable> getProcessedRecipeTrigger() {
		return Optional.of(AllTriggers.PRESS_COMPACT);
	}

}<|MERGE_RESOLUTION|>--- conflicted
+++ resolved
@@ -27,15 +27,12 @@
 
 import net.minecraft.core.BlockPos;
 import net.minecraft.core.NonNullList;
-<<<<<<< HEAD
 import net.minecraft.core.Registry;
 import net.minecraft.core.particles.ItemParticleOption;
 import net.minecraft.core.particles.ParticleTypes;
 import net.minecraft.nbt.CompoundTag;
 import net.minecraft.nbt.Tag;
 import net.minecraft.util.Mth;
-=======
->>>>>>> 0399bc51
 import net.minecraft.world.Container;
 import net.minecraft.world.entity.item.ItemEntity;
 import net.minecraft.world.item.ItemStack;
@@ -55,49 +52,6 @@
 
 	public MechanicalPressTileEntity(BlockEntityType<?> type, BlockPos pos, BlockState state) {
 		super(type, pos, state);
-<<<<<<< HEAD
-		mode = Mode.WORLD;
-		entityScanCooldown = ENTITY_SCAN;
-	}
-
-	@Override
-	public void addBehaviours(List<TileEntityBehaviour> behaviours) {
-		super.addBehaviours(behaviours);
-		processingBehaviour =
-			new BeltProcessingBehaviour(this).whenItemEnters((s, i) -> BeltPressingCallbacks.onItemReceived(s, i, this))
-				.whileItemHeld((s, i) -> BeltPressingCallbacks.whenItemHeld(s, i, this));
-		behaviours.add(processingBehaviour);
-	}
-
-	@Override
-	protected void read(CompoundTag compound, boolean clientPacket) {
-		running = compound.getBoolean("Running");
-		mode = Mode.values()[compound.getInt("Mode")];
-		finished = compound.getBoolean("Finished");
-		prevRunningTicks = runningTicks = compound.getInt("Ticks");
-		super.read(compound, clientPacket);
-
-		if (clientPacket) {
-			NBTHelper.iterateCompoundList(compound.getList("ParticleItems", Tag.TAG_COMPOUND),
-				c -> pressedItems.add(ItemStack.of(c)));
-			spawnParticles();
-		}
-	}
-
-	@Override
-	public void write(CompoundTag compound, boolean clientPacket) {
-		compound.putBoolean("Running", running);
-		compound.putInt("Mode", mode.ordinal());
-		compound.putBoolean("Finished", finished);
-		compound.putInt("Ticks", runningTicks);
-		super.write(compound, clientPacket);
-
-		if (clientPacket) {
-			compound.put("ParticleItems", NBTHelper.writeCompoundList(pressedItems, NBTSerializer::serializeNBTCompound));
-			pressedItems.clear();
-		}
-=======
->>>>>>> 0399bc51
 	}
 
 	@Override
@@ -228,7 +182,7 @@
 	protected Object getRecipeCacheKey() {
 		return compressingRecipesKey;
 	}
-	
+
 	@Override
 	public int getParticleAmount() {
 		return 15;
