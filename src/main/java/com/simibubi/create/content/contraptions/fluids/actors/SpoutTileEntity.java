--- conflicted
+++ resolved
@@ -38,7 +38,8 @@
 import net.minecraftforge.fml.ModList;
 
 public class SpoutTileEntity extends SmartTileEntity {
-	private static final boolean IS_TIC_LOADED = ModList.get().isLoaded("tconstruct");
+	private static final boolean IS_TIC_LOADED = ModList.get()
+		.isLoaded("tconstruct");
 	private static final Class<?> CASTING_FLUID_HANDLER_CLASS;
 	static {
 		Class<?> testClass;
@@ -51,12 +52,12 @@
 	}
 
 	public static final int FILLING_TIME = 20;
-	
+
 	protected BeltProcessingBehaviour beltProcessing;
 	protected int processingTicks;
 	protected boolean sendSplash;
 	private boolean shouldAnimate = true;
-	
+
 	SmartFluidTankBehaviour tank;
 
 	public SpoutTileEntity(TileEntityType<?> tileEntityTypeIn) {
@@ -73,11 +74,11 @@
 	public void addBehaviours(List<TileEntityBehaviour> behaviours) {
 		tank = SmartFluidTankBehaviour.single(this, 1000);
 		behaviours.add(tank);
-		
+
 		beltProcessing = new BeltProcessingBehaviour(this).whenItemEnters(this::onItemReceived)
 			.whileItemHeld(this::whenItemHeld);
 		behaviours.add(beltProcessing);
-		
+
 	}
 
 	protected ProcessingResult onItemReceived(TransportedItemStack transported,
@@ -126,7 +127,8 @@
 			handler.handleProcessingOnItem(transported, TransportedResult.convertToAndLeaveHeld(outList, held));
 		}
 
-		tank.getPrimaryHandler().setFluid(fluid);
+		tank.getPrimaryHandler()
+			.setFluid(fluid);
 		sendSplash = true;
 		notifyUpdate();
 		return PASS;
@@ -137,7 +139,8 @@
 			return;
 		if (world == null)
 			return;
-		IFluidHandler localTank = this.tank.getCapability().orElse(null);
+		IFluidHandler localTank = this.tank.getCapability()
+			.orElse(null);
 		if (localTank == null)
 			return;
 		FluidStack fluid = getCurrentFluidInTank();
@@ -177,20 +180,22 @@
 						handler.fill(fillStack, IFluidHandler.FluidAction.EXECUTE);
 					}
 				}
-				tank.getPrimaryHandler().setFluid(fluid);
+				tank.getPrimaryHandler()
+					.setFluid(fluid);
 				this.notifyUpdate();
 			}
 		}
 	}
 
 	private FluidStack getCurrentFluidInTank() {
-		return tank.getPrimaryHandler().getFluid();
+		return tank.getPrimaryHandler()
+			.getFluid();
 	}
 
 	@Override
 	protected void write(CompoundNBT compound, boolean clientPacket) {
 		super.write(compound, clientPacket);
-		
+
 		compound.putInt("ProcessingTicks", processingTicks);
 		if (sendSplash && clientPacket) {
 			compound.putBoolean("Splash", true);
@@ -205,30 +210,26 @@
 		if (!clientPacket)
 			return;
 		if (compound.contains("Splash"))
-			spawnSplash(tank.getPrimaryTank().getRenderedFluid());
+			spawnSplash(tank.getPrimaryTank()
+				.getRenderedFluid());
 	}
 
 	@Override
 	public <T> LazyOptional<T> getCapability(Capability<T> cap, Direction side) {
 		if (cap == CapabilityFluidHandler.FLUID_HANDLER_CAPABILITY && side != Direction.DOWN)
-			return tank.getCapability().cast();
+			return tank.getCapability()
+				.cast();
 		return super.getCapability(cap, side);
 	}
 
-	
 	public void tick() {
 		super.tick();
-<<<<<<< HEAD
 		processTicCastBlock();
 		if (processingTicks >= 0)
 			processingTicks--;
 		if (processingTicks >= 8 && world.isRemote && shouldAnimate)
-=======
-		if (processingTicks >= 8 && world.isRemote)
-			if (processingTicks >= 0)
-				processingTicks--;
->>>>>>> e701569f
-			spawnProcessingParticles(tank.getPrimaryTank().getRenderedFluid());
+			spawnProcessingParticles(tank.getPrimaryTank()
+				.getRenderedFluid());
 	}
 
 	protected void spawnProcessingParticles(FluidStack fluid) {
@@ -261,12 +262,13 @@
 			return null;
 		} else {
 			TileEntity te = this.world.getTileEntity(pos);
-			return te != null ? te.getCapability(CapabilityFluidHandler.FLUID_HANDLER_CAPABILITY, direction).orElse(null) : null;
+			return te != null ? te.getCapability(CapabilityFluidHandler.FLUID_HANDLER_CAPABILITY, direction)
+				.orElse(null) : null;
 		}
 	}
 
 	public int getCorrectedProcessingTicks() {
-		if(shouldAnimate)
+		if (shouldAnimate)
 			return processingTicks;
 		return -1;
 	}
