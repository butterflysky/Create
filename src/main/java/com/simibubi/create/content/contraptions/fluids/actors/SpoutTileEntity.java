package com.simibubi.create.content.contraptions.fluids.actors;

import static com.simibubi.create.foundation.tileEntity.behaviour.belt.BeltProcessingBehaviour.ProcessingResult.HOLD;
import static com.simibubi.create.foundation.tileEntity.behaviour.belt.BeltProcessingBehaviour.ProcessingResult.PASS;

import java.util.ArrayList;
import java.util.List;

import com.simibubi.create.content.contraptions.relays.belt.transport.TransportedItemStack;
import com.simibubi.create.foundation.tileEntity.SmartTileEntity;
import com.simibubi.create.foundation.tileEntity.TileEntityBehaviour;
import com.simibubi.create.foundation.tileEntity.behaviour.belt.BeltProcessingBehaviour;
import com.simibubi.create.foundation.tileEntity.behaviour.belt.BeltProcessingBehaviour.ProcessingResult;
import com.simibubi.create.foundation.tileEntity.behaviour.belt.TransportedItemStackHandlerBehaviour;
import com.simibubi.create.foundation.tileEntity.behaviour.belt.TransportedItemStackHandlerBehaviour.TransportedResult;
import com.simibubi.create.foundation.tileEntity.behaviour.fluid.SmartFluidTankBehaviour;
import com.simibubi.create.foundation.utility.VecHelper;

import net.minecraft.block.BlockState;
import net.minecraft.item.ItemStack;
import net.minecraft.nbt.CompoundNBT;
import net.minecraft.particles.BlockParticleData;
import net.minecraft.particles.IParticleData;
import net.minecraft.particles.ParticleTypes;
import net.minecraft.tileentity.TileEntityType;
import net.minecraft.util.Direction;
import net.minecraft.util.math.AxisAlignedBB;
import net.minecraft.util.math.vector.Vector3d;
import net.minecraftforge.common.capabilities.Capability;
import net.minecraftforge.common.util.LazyOptional;
import net.minecraftforge.fluids.FluidStack;
import net.minecraftforge.fluids.capability.CapabilityFluidHandler;

public class SpoutTileEntity extends SmartTileEntity {

	public static final int FILLING_TIME = 20;
	
	protected BeltProcessingBehaviour beltProcessing;
	protected int processingTicks;
	protected boolean sendSplash;
	
	SmartFluidTankBehaviour tank;

	public SpoutTileEntity(TileEntityType<?> tileEntityTypeIn) {
		super(tileEntityTypeIn);
		processingTicks = -1;
	}

	@Override
	public AxisAlignedBB getRenderBoundingBox() {
		return super.getRenderBoundingBox().expand(0, -2, 0);
	}

	@Override
	public void addBehaviours(List<TileEntityBehaviour> behaviours) {
		tank = SmartFluidTankBehaviour.single(this, 1000);
		behaviours.add(tank);
		
		beltProcessing = new BeltProcessingBehaviour(this).whenItemEnters(this::onItemReceived)
			.whileItemHeld(this::whenItemHeld);
		behaviours.add(beltProcessing);
		
	}

	protected ProcessingResult onItemReceived(TransportedItemStack transported,
		TransportedItemStackHandlerBehaviour handler) {
		if (!FillingBySpout.canItemBeFilled(world, transported.stack))
			return PASS;
		if (tank.isEmpty())
			return HOLD;
		if (FillingBySpout.getRequiredAmountForItem(world, transported.stack, getCurrentFluidInTank()) == -1)
			return PASS;
		return HOLD;
	}

	protected ProcessingResult whenItemHeld(TransportedItemStack transported,
		TransportedItemStackHandlerBehaviour handler) {
		if (processingTicks != -1 && processingTicks != 5)
			return HOLD;
		if (!FillingBySpout.canItemBeFilled(world, transported.stack))
			return PASS;
		if (tank.isEmpty())
			return HOLD;
		FluidStack fluid = getCurrentFluidInTank();
		int requiredAmountForItem = FillingBySpout.getRequiredAmountForItem(world, transported.stack, fluid.copy());
		if (requiredAmountForItem == -1)
			return PASS;
		if (requiredAmountForItem > fluid.getAmount())
			return HOLD;

		if (processingTicks == -1) {
			processingTicks = FILLING_TIME;
			notifyUpdate();
			return HOLD;
		}

		// Process finished
		ItemStack out = FillingBySpout.fillItem(world, requiredAmountForItem, transported.stack, fluid);
		if (!out.isEmpty()) {
			List<TransportedItemStack> outList = new ArrayList<>();
			TransportedItemStack held = null;
			TransportedItemStack result = transported.copy();
			result.stack = out;
			if (!transported.stack.isEmpty())
				held = transported.copy();
			outList.add(result);
			handler.handleProcessingOnItem(transported, TransportedResult.convertToAndLeaveHeld(outList, held));
		}

		tank.getPrimaryHandler().setFluid(fluid);
		sendSplash = true;
		notifyUpdate();
		return PASS;
	}

	private FluidStack getCurrentFluidInTank() {
		return tank.getPrimaryHandler().getFluid();
	}

	@Override
	protected void write(CompoundNBT compound, boolean clientPacket) {
		super.write(compound, clientPacket);
		
		compound.putInt("ProcessingTicks", processingTicks);
		if (sendSplash && clientPacket) {
			compound.putBoolean("Splash", true);
			sendSplash = false;
		}
	}

	@Override
<<<<<<< HEAD
	protected void fromTag(BlockState state, CompoundNBT compound, boolean clientPacket) {
		super.fromTag(state, compound, clientPacket);
		tank.readFromNBT(compound.getCompound("TankContent"));
		fluidLevel.readNBT(compound.getCompound("Level"), clientPacket);
=======
	protected void read(CompoundNBT compound, boolean clientPacket) {
		super.read(compound, clientPacket);
>>>>>>> b14e9492
		processingTicks = compound.getInt("ProcessingTicks");
		if (!clientPacket)
			return;
		if (compound.contains("Splash"))
			spawnSplash(tank.getPrimaryTank().getRenderedFluid());
	}

	@Override
	public <T> LazyOptional<T> getCapability(Capability<T> cap, Direction side) {
		if (cap == CapabilityFluidHandler.FLUID_HANDLER_CAPABILITY && side != Direction.DOWN)
			return tank.getCapability().cast();
		return super.getCapability(cap, side);
	}

	
	public void tick() {
		super.tick();
		if (processingTicks >= 0)
			processingTicks--;
		if (processingTicks >= 8 && world.isRemote)
			spawnProcessingParticles(tank.getPrimaryTank().getRenderedFluid());
	}

	protected void spawnProcessingParticles(FluidStack fluid) {
		Vector3d vec = VecHelper.getCenterOf(pos);
		vec = vec.subtract(0, 8 / 16f, 0);
		IParticleData particle = new BlockParticleData(ParticleTypes.BLOCK, fluid.getFluid()
			.getDefaultState()
			.getBlockState());
		world.addOptionalParticle(particle, vec.x, vec.y, vec.z, 0, -.5f, 0);
	}

	protected static int SPLASH_PARTICLE_COUNT = 20;

	protected void spawnSplash(FluidStack fluid) {
		Vector3d vec = VecHelper.getCenterOf(pos);
		vec = vec.subtract(0, 2 - 5 / 16f, 0);
		IParticleData particle = new BlockParticleData(ParticleTypes.BLOCK, fluid.getFluid()
			.getDefaultState()
			.getBlockState());
		for (int i = 0; i < SPLASH_PARTICLE_COUNT; i++) {
			Vector3d m = VecHelper.offsetRandomly(Vector3d.ZERO, world.rand, 0.25f);
			m = new Vector3d(m.x, Math.abs(m.y), m.z);
			world.addOptionalParticle(particle, vec.x, vec.y, vec.z, m.x, m.y, m.z);
		}
	}

}<|MERGE_RESOLUTION|>--- conflicted
+++ resolved
@@ -129,15 +129,8 @@
 	}
 
 	@Override
-<<<<<<< HEAD
 	protected void fromTag(BlockState state, CompoundNBT compound, boolean clientPacket) {
 		super.fromTag(state, compound, clientPacket);
-		tank.readFromNBT(compound.getCompound("TankContent"));
-		fluidLevel.readNBT(compound.getCompound("Level"), clientPacket);
-=======
-	protected void read(CompoundNBT compound, boolean clientPacket) {
-		super.read(compound, clientPacket);
->>>>>>> b14e9492
 		processingTicks = compound.getInt("ProcessingTicks");
 		if (!clientPacket)
 			return;
