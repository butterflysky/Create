package com.simibubi.create.content.contraptions.components.press;

import com.jozufozu.flywheel.api.MaterialManager;
import com.jozufozu.flywheel.api.instance.DynamicInstance;
import com.jozufozu.flywheel.core.Materials;
import com.jozufozu.flywheel.core.materials.oriented.OrientedData;
import com.mojang.math.Quaternion;
import com.mojang.math.Vector3f;
import com.simibubi.create.AllBlockPartials;
import com.simibubi.create.content.contraptions.relays.encased.ShaftInstance;
import com.simibubi.create.foundation.utility.AngleHelper;
import com.simibubi.create.foundation.utility.AnimationTickHolder;

public class PressInstance extends ShaftInstance implements DynamicInstance {

	private final OrientedData pressHead;
	private final MechanicalPressTileEntity press;

	public PressInstance(MaterialManager dispatcher, MechanicalPressTileEntity tile) {
		super(dispatcher, tile);
		press = tile;

<<<<<<< HEAD
		pressHead = dispatcher.defaultSolid()
			.material(Materials.ORIENTED)
			.getModel(AllBlockPartials.MECHANICAL_PRESS_HEAD, blockState)
			.createInstance();
=======
        pressHead = dispatcher.defaultSolid()
                .material(Materials.ORIENTED)
                .getModel(AllBlockPartials.MECHANICAL_PRESS_HEAD)
                .createInstance();
>>>>>>> e6fcc5aa

		Quaternion q = Vector3f.YP
			.rotationDegrees(AngleHelper.horizontalAngle(blockState.getValue(MechanicalPressBlock.HORIZONTAL_FACING)));

		pressHead.setRotation(q);

		transformModels();
	}

	@Override
	public void beginFrame() {
		transformModels();
	}

	private void transformModels() {
		float renderedHeadOffset = getRenderedHeadOffset(press);

		pressHead.setPosition(getInstancePosition())
			.nudge(0, -renderedHeadOffset, 0);
	}

	private float getRenderedHeadOffset(MechanicalPressTileEntity press) {
		PressingBehaviour pressingBehaviour = press.getPressingBehaviour();
		return pressingBehaviour.getRenderedHeadOffset(AnimationTickHolder.getPartialTicks())
			* pressingBehaviour.mode.headOffset;
	}

	@Override
	public void updateLight() {
		super.updateLight();

		relight(pos, pressHead);
	}

	@Override
	public void remove() {
		super.remove();
		pressHead.delete();
	}
}<|MERGE_RESOLUTION|>--- conflicted
+++ resolved
@@ -20,17 +20,10 @@
 		super(dispatcher, tile);
 		press = tile;
 
-<<<<<<< HEAD
 		pressHead = dispatcher.defaultSolid()
 			.material(Materials.ORIENTED)
-			.getModel(AllBlockPartials.MECHANICAL_PRESS_HEAD, blockState)
+			.getModel(AllBlockPartials.MECHANICAL_PRESS_HEAD)
 			.createInstance();
-=======
-        pressHead = dispatcher.defaultSolid()
-                .material(Materials.ORIENTED)
-                .getModel(AllBlockPartials.MECHANICAL_PRESS_HEAD)
-                .createInstance();
->>>>>>> e6fcc5aa
 
 		Quaternion q = Vector3f.YP
 			.rotationDegrees(AngleHelper.horizontalAngle(blockState.getValue(MechanicalPressBlock.HORIZONTAL_FACING)));
