package com.simibubi.create.content.contraptions.components.saw;

import java.util.ArrayList;
import java.util.LinkedList;
import java.util.List;
import java.util.Random;
import java.util.stream.Collectors;

import com.google.common.base.Predicate;
import com.simibubi.create.AllRecipeTypes;
import com.simibubi.create.AllTags;
import com.simibubi.create.content.contraptions.components.actors.BlockBreakingKineticTileEntity;
import com.simibubi.create.content.contraptions.processing.ProcessingInventory;
import com.simibubi.create.foundation.config.AllConfigs;
import com.simibubi.create.foundation.item.ItemHelper;
import com.simibubi.create.foundation.tileEntity.TileEntityBehaviour;
import com.simibubi.create.foundation.tileEntity.behaviour.belt.DirectBeltInputBehaviour;
import com.simibubi.create.foundation.tileEntity.behaviour.filtering.FilteringBehaviour;
import com.simibubi.create.foundation.utility.BlockHelper;
import com.simibubi.create.foundation.utility.TreeCutter;
import com.simibubi.create.foundation.utility.TreeCutter.Tree;
import com.simibubi.create.foundation.utility.VecHelper;
import com.simibubi.create.foundation.utility.recipe.RecipeConditions;
import com.simibubi.create.foundation.utility.recipe.RecipeFinder;

import net.minecraft.block.BambooBlock;
import net.minecraft.block.Block;
import net.minecraft.block.BlockState;
import net.minecraft.block.CactusBlock;
import net.minecraft.block.ChorusPlantBlock;
import net.minecraft.block.KelpBlock;
import net.minecraft.block.KelpTopBlock;
import net.minecraft.block.StemGrownBlock;
import net.minecraft.block.SugarCaneBlock;
import net.minecraft.entity.item.ItemEntity;
import net.minecraft.item.BlockItem;
import net.minecraft.item.ItemStack;
import net.minecraft.item.crafting.IRecipe;
import net.minecraft.item.crafting.IRecipeType;
import net.minecraft.item.crafting.StonecuttingRecipe;
import net.minecraft.nbt.CompoundNBT;
import net.minecraft.particles.BlockParticleData;
import net.minecraft.particles.IParticleData;
import net.minecraft.particles.ItemParticleData;
import net.minecraft.particles.ParticleTypes;
import net.minecraft.tags.BlockTags;
import net.minecraft.tileentity.TileEntityType;
import net.minecraft.util.Direction;
import net.minecraft.util.math.BlockPos;
import net.minecraft.util.math.MathHelper;
import net.minecraft.util.math.vector.Vector3d;
import net.minecraftforge.common.capabilities.Capability;
import net.minecraftforge.common.util.LazyOptional;
import net.minecraftforge.items.CapabilityItemHandler;
import net.minecraftforge.items.IItemHandler;

public class SawTileEntity extends BlockBreakingKineticTileEntity {

	private static final Object cuttingRecipesKey = new Object();

	public ProcessingInventory inventory;
	private int recipeIndex;
	private LazyOptional<IItemHandler> invProvider = LazyOptional.empty();
	private FilteringBehaviour filtering;
	private boolean destroyed;

	public SawTileEntity(TileEntityType<? extends SawTileEntity> type) {
		super(type);
		inventory = new ProcessingInventory(this::start);
		inventory.remainingTime = -1;
		recipeIndex = 0;
		invProvider = LazyOptional.of(() -> inventory);
	}

	@Override
	public void addBehaviours(List<TileEntityBehaviour> behaviours) {
		super.addBehaviours(behaviours);
		filtering = new FilteringBehaviour(this, new SawFilterSlot()).forRecipes();
		behaviours.add(filtering);
		behaviours.add(new DirectBeltInputBehaviour(this));
	}

	@Override
<<<<<<< HEAD
	public void onSpeedChanged(float prevSpeed) {
		super.onSpeedChanged(prevSpeed);
		boolean shouldRun = Math.abs(getSpeed()) > 1 / 64f;
		boolean running = getBlockState().get(RUNNING);
		if (shouldRun != running && !destroyed)
			world.setBlockState(pos, getBlockState().with(RUNNING, shouldRun), 2 | 16);
=======
	public boolean hasFastRenderer() {
		return false;
>>>>>>> a8031b75
	}

	@Override
	public void write(CompoundNBT compound, boolean clientPacket) {
		compound.put("Inventory", inventory.serializeNBT());
		compound.putInt("RecipeIndex", recipeIndex);
		super.write(compound, clientPacket);
	}

	@Override
	protected void fromTag(BlockState state, CompoundNBT compound, boolean clientPacket) {
		super.fromTag(state, compound, clientPacket);
		inventory.deserializeNBT(compound.getCompound("Inventory"));
		recipeIndex = compound.getInt("RecipeIndex");
	}

	@Override
	public void tick() {
		if (shouldRun() && ticksUntilNextProgress < 0)
			destroyNextTick();
		super.tick();

		if (!canProcess())
			return;
		if (getSpeed() == 0)
			return;
		if (inventory.remainingTime == -1) {
			if (!inventory.isEmpty() && !inventory.appliedRecipe)
				start(inventory.getStackInSlot(0));
			return;
		}

		float processingSpeed = MathHelper.clamp(Math.abs(getSpeed()) / 32, 1, 128);
		inventory.remainingTime -= processingSpeed;

		if (inventory.remainingTime > 0)
			spawnParticles(inventory.getStackInSlot(0));

		if (world.isRemote)
			return;

		if (inventory.remainingTime < 20 && !inventory.appliedRecipe) {
			applyRecipe();
			inventory.appliedRecipe = true;
			sendData();
			return;
		}

		Vector3d itemMovement = getItemMovementVec();
		Direction itemMovementFacing = Direction.getFacingFromVector(itemMovement.x, itemMovement.y, itemMovement.z);
		if (inventory.remainingTime > 0)
			return;
		inventory.remainingTime = 0;

		BlockPos nextPos = pos.add(itemMovement.x, itemMovement.y, itemMovement.z);
		DirectBeltInputBehaviour behaviour = TileEntityBehaviour.get(world, nextPos, DirectBeltInputBehaviour.TYPE);
		if (behaviour != null) {
			boolean changed = false;
			if (!behaviour.canInsertFromSide(itemMovementFacing))
				return;
			for (int slot = 0; slot < inventory.getSlots(); slot++) {
				ItemStack stack = inventory.getStackInSlot(slot);
				if (stack.isEmpty())
					continue;
				ItemStack remainder = behaviour.handleInsertion(stack, itemMovementFacing, false);
				if (remainder.equals(stack, false))
					continue;
				inventory.setStackInSlot(slot, remainder);
				changed = true;
			}
			if (changed) {
				markDirty();
				sendData();
			}
			return;
		}

		// Eject Items
		Vector3d outPos = VecHelper.getCenterOf(pos)
			.add(itemMovement.scale(.5f)
				.add(0, .5, 0));
		Vector3d outMotion = itemMovement.scale(.0625)
			.add(0, .125, 0);
		for (int slot = 0; slot < inventory.getSlots(); slot++) {
			ItemStack stack = inventory.getStackInSlot(slot);
			if (stack.isEmpty())
				continue;
			ItemEntity entityIn = new ItemEntity(world, outPos.x, outPos.y, outPos.z, stack);
			entityIn.setMotion(outMotion);
			world.addEntity(entityIn);
		}
		inventory.clear();
		world.updateComparatorOutputLevel(pos, getBlockState().getBlock());
		inventory.remainingTime = -1;
		sendData();
	}

	@Override
	public void remove() {
		invProvider.invalidate();
		destroyed = true;
		super.remove();
	}

	@Override
	public <T> LazyOptional<T> getCapability(Capability<T> cap, Direction side) {
		if (cap == CapabilityItemHandler.ITEM_HANDLER_CAPABILITY && side != Direction.DOWN)
			return invProvider.cast();
		return super.getCapability(cap, side);
	}

	protected void spawnParticles(ItemStack stack) {
		if (stack == null || stack.isEmpty())
			return;

		IParticleData particleData = null;
		float speed = 1;
		if (stack.getItem() instanceof BlockItem)
			particleData = new BlockParticleData(ParticleTypes.BLOCK, ((BlockItem) stack.getItem()).getBlock()
				.getDefaultState());
		else {
			particleData = new ItemParticleData(ParticleTypes.ITEM, stack);
			speed = .125f;
		}

		Random r = world.rand;
		Vector3d vec = getItemMovementVec();
		Vector3d pos = VecHelper.getCenterOf(this.pos);
		float offset = inventory.recipeDuration != 0 ? (float) (inventory.remainingTime) / inventory.recipeDuration : 0;
		offset -= .5f;
		world.addParticle(particleData, pos.getX() + -vec.x * offset, pos.getY() + .45f, pos.getZ() + -vec.z * offset,
			-vec.x * speed, r.nextFloat() * speed, -vec.z * speed);
	}

	public Vector3d getItemMovementVec() {
		boolean alongX = !getBlockState().get(SawBlock.AXIS_ALONG_FIRST_COORDINATE);
		int offset = getSpeed() < 0 ? -1 : 1;
		return new Vector3d(offset * (alongX ? 1 : 0), 0, offset * (alongX ? 0 : -1));
	}

	private void applyRecipe() {
		List<? extends IRecipe<?>> recipes = getRecipes();
		if (recipes.isEmpty())
			return;
		if (recipeIndex >= recipes.size())
			recipeIndex = 0;

		IRecipe<?> recipe = recipes.get(recipeIndex);

		int rolls = inventory.getStackInSlot(0)
			.getCount();
		inventory.clear();

		List<ItemStack> list = new ArrayList<>();
		for (int roll = 0; roll < rolls; roll++) {
			List<ItemStack> results = new LinkedList<ItemStack>();
			if (recipe instanceof CuttingRecipe)
				results = ((CuttingRecipe) recipe).rollResults();
			else if (recipe instanceof StonecuttingRecipe)
				results.add(recipe.getRecipeOutput()
					.copy());

			for (int i = 0; i < results.size(); i++) {
				ItemStack stack = results.get(i);
				ItemHelper.addToList(stack, list);
			}
		}
		for (int slot = 0; slot < list.size() && slot + 1 < inventory.getSlots(); slot++)
			inventory.setStackInSlot(slot + 1, list.get(slot));

	}

	private List<? extends IRecipe<?>> getRecipes() {
		Predicate<IRecipe<?>> types = AllConfigs.SERVER.recipes.allowStonecuttingOnSaw.get()
			? RecipeConditions.isOfType(IRecipeType.STONECUTTING, AllRecipeTypes.CUTTING.getType())
			: RecipeConditions.isOfType(AllRecipeTypes.CUTTING.getType());
		List<IRecipe<?>> startedSearch = RecipeFinder.get(cuttingRecipesKey, world, types);
		return startedSearch.stream()
			.filter(RecipeConditions.outputMatchesFilter(filtering))
			.filter(RecipeConditions.firstIngredientMatches(inventory.getStackInSlot(0)))
			.collect(Collectors.toList());
	}

	public void insertItem(ItemEntity entity) {
		if (!canProcess())
			return;
		if (!inventory.isEmpty())
			return;
		if (world.isRemote)
			return;

		inventory.clear();
		inventory.insertItem(0, entity.getItem()
			.copy(), false);
		entity.remove();
	}

	public void start(ItemStack inserted) {
		if (!canProcess())
			return;
		if (inventory.isEmpty())
			return;
		if (world.isRemote)
			return;

		List<? extends IRecipe<?>> recipes = getRecipes();
		boolean valid = !recipes.isEmpty();
		int time = 100;

		if (recipes.isEmpty()) {
			inventory.remainingTime = inventory.recipeDuration = 10;
			inventory.appliedRecipe = false;
			sendData();
			return;
		}

		if (valid) {
			recipeIndex++;
			if (recipeIndex >= recipes.size())
				recipeIndex = 0;
		}

		IRecipe<?> recipe = recipes.get(recipeIndex);
		if (recipe instanceof CuttingRecipe) {
			time = ((CuttingRecipe) recipe).getProcessingDuration();
		}

		inventory.remainingTime = time * Math.max(1, (inserted.getCount() / 5));
		inventory.recipeDuration = inventory.remainingTime;
		inventory.appliedRecipe = false;
		sendData();
	}

	protected boolean canProcess() {
		return getBlockState().get(SawBlock.FACING) == Direction.UP;
	}

	// Block Breaker

	@Override
	protected boolean shouldRun() {
		return getBlockState().get(SawBlock.FACING)
			.getAxis()
			.isHorizontal();
	}

	@Override
	protected BlockPos getBreakingPos() {
		return getPos().offset(getBlockState().get(SawBlock.FACING));
	}

	@Override
	public void onBlockBroken(BlockState stateToBreak) {
		super.onBlockBroken(stateToBreak);
		Tree tree = TreeCutter.cutTree(world, breakingPos);
		if (tree != null) {
			for (BlockPos log : tree.logs)
				BlockHelper.destroyBlock(world, log, 1 / 2f, stack -> dropItemFromCutTree(log, stack));
			for (BlockPos leaf : tree.leaves)
				BlockHelper.destroyBlock(world, leaf, 1 / 8f, stack -> dropItemFromCutTree(leaf, stack));
		}
	}

	public void dropItemFromCutTree(BlockPos pos, ItemStack stack) {
		float distance = (float) Math.sqrt(pos.distanceSq(breakingPos));
		Vector3d dropPos = VecHelper.getCenterOf(pos);
		ItemEntity entity = new ItemEntity(world, dropPos.x, dropPos.y, dropPos.z, stack);
		entity.setMotion(Vector3d.of(breakingPos.subtract(this.pos)).scale(distance / 20f));
		world.addEntity(entity);
	}

	@Override
	public boolean canBreak(BlockState stateToBreak, float blockHardness) {
		boolean sawable = isSawable(stateToBreak);
		return super.canBreak(stateToBreak, blockHardness) && sawable;
	}

	public static boolean isSawable(BlockState stateToBreak) {
		if (stateToBreak.isIn(BlockTags.LOGS) || AllTags.AllBlockTags.SLIMY_LOGS.matches(stateToBreak) || stateToBreak.isIn(BlockTags.LEAVES))
			return true;
		Block block = stateToBreak.getBlock();
		if (block instanceof BambooBlock)
			return true;
		if (block instanceof StemGrownBlock)
			return true;
		if (block instanceof CactusBlock)
			return true;
		if (block instanceof SugarCaneBlock)
			return true;
		if (block instanceof KelpBlock)
			return true;
		if (block instanceof KelpTopBlock)
			return true;
		if (block instanceof ChorusPlantBlock)
			return true;
		return false;
	}

}<|MERGE_RESOLUTION|>--- conflicted
+++ resolved
@@ -62,7 +62,6 @@
 	private int recipeIndex;
 	private LazyOptional<IItemHandler> invProvider = LazyOptional.empty();
 	private FilteringBehaviour filtering;
-	private boolean destroyed;
 
 	public SawTileEntity(TileEntityType<? extends SawTileEntity> type) {
 		super(type);
@@ -78,20 +77,6 @@
 		filtering = new FilteringBehaviour(this, new SawFilterSlot()).forRecipes();
 		behaviours.add(filtering);
 		behaviours.add(new DirectBeltInputBehaviour(this));
-	}
-
-	@Override
-<<<<<<< HEAD
-	public void onSpeedChanged(float prevSpeed) {
-		super.onSpeedChanged(prevSpeed);
-		boolean shouldRun = Math.abs(getSpeed()) > 1 / 64f;
-		boolean running = getBlockState().get(RUNNING);
-		if (shouldRun != running && !destroyed)
-			world.setBlockState(pos, getBlockState().with(RUNNING, shouldRun), 2 | 16);
-=======
-	public boolean hasFastRenderer() {
-		return false;
->>>>>>> a8031b75
 	}
 
 	@Override
@@ -192,7 +177,6 @@
 	@Override
 	public void remove() {
 		invProvider.invalidate();
-		destroyed = true;
 		super.remove();
 	}
 
