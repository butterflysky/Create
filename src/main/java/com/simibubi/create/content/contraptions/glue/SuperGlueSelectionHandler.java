--- conflicted
+++ resolved
@@ -15,6 +15,7 @@
 import com.simibubi.create.foundation.utility.Components;
 import com.simibubi.create.foundation.utility.Lang;
 import com.simibubi.create.foundation.utility.RaycastHelper;
+import com.simibubi.create.foundation.utility.fabric.ReachUtil;
 
 import net.minecraft.client.Minecraft;
 import net.minecraft.client.multiplayer.ClientLevel;
@@ -76,12 +77,7 @@
 
 		selected = null;
 		if (firstPos == null) {
-<<<<<<< HEAD
-			double range = ReachEntityAttributes.getReachDistance(player, mc.gameMode.getPickRange()) + 1;
-=======
-			double range = player.getAttribute(ForgeMod.BLOCK_REACH.get())
-				.getValue() + 1;
->>>>>>> e6759d8e
+			double range = ReachUtil.reach(player) + 1;
 			Vec3 traceOrigin = RaycastHelper.getTraceOrigin(player);
 			Vec3 traceTarget = RaycastHelper.getTraceTarget(player, range, traceOrigin);
 
