--- conflicted
+++ resolved
@@ -11,16 +11,10 @@
 
 	private BasinBlockEntity blockEntity;
 
-<<<<<<< HEAD
-	public BasinInventory(int slots, BasinTileEntity te) {
-		super(slots, te, 16, true);
-		this.te = te;
-		this.whenContentsChanged(te::notifyChangeOfContents);
-=======
 	public BasinInventory(int slots, BasinBlockEntity be) {
 		super(slots, be, 16, true);
 		this.blockEntity = be;
->>>>>>> 03feeb71
+		this.whenContentsChanged(te::notifyChangeOfContents);
 	}
 
 	@Override
@@ -32,7 +26,6 @@
 	}
 
 	@Override
-<<<<<<< HEAD
 	public long insert(ItemVariant resource, long maxAmount, TransactionContext transaction) {
 		StoragePreconditions.notBlankNotNegative(resource, maxAmount);
 		if (!insertionAllowed)
@@ -54,18 +47,11 @@
 			}
 		}
 		return super.insert(resource, maxAmount, transaction);
-=======
-	public ItemStack extractItem(int slot, int amount, boolean simulate) {
-		ItemStack extractItem = super.extractItem(slot, amount, simulate);
-		if (!simulate && !extractItem.isEmpty())
-			blockEntity.notifyChangeOfContents();
-		return extractItem;
->>>>>>> 03feeb71
 	}
 
 	@Override
 	protected void onFinalCommit() {
 		super.onFinalCommit();
-		te.notifyChangeOfContents();
+		blockEntity.notifyChangeOfContents();
 	}
 }