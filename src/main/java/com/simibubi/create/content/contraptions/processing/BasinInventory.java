package com.simibubi.create.content.contraptions.processing;

import com.simibubi.create.foundation.item.SmartInventory;

import net.fabricmc.fabric.api.transfer.v1.item.ItemVariant;
<<<<<<< HEAD
=======
import net.fabricmc.fabric.api.transfer.v1.storage.StoragePreconditions;
import net.fabricmc.fabric.api.transfer.v1.transaction.Transaction;
>>>>>>> a94bee99
import net.fabricmc.fabric.api.transfer.v1.transaction.TransactionContext;

public class BasinInventory extends SmartInventory {

	private BasinTileEntity te;

	public BasinInventory(int slots, BasinTileEntity te) {
		super(slots, te, 16, true);
		this.te = te;
		this.whenContentsChanged(te::notifyChangeOfContents);
	}

	@Override
	public SmartInventory whenContentsChanged(Runnable updateCallback) {
		return super.whenContentsChanged(() -> {
			updateCallback.run();
			te.notifyChangeOfContents();
		});
	}

	@Override
	public long insert(ItemVariant resource, long maxAmount, TransactionContext transaction) {
		StoragePreconditions.notBlankNotNegative(resource, maxAmount);
		if (!insertionAllowed)
			return 0;
		maxAmount = Math.min(maxAmount, stackSize);
<<<<<<< HEAD
		for (int i = 0; i < handler.stacks.length; i++) {
			ItemStack stack = handler.stacks[i];
			if (resource.matches(stack) && isItemValid(i, resource, maxAmount)) { // we already have this item - make sure it all fits in 1 stack
				int max = Math.min(stack.getMaxStackSize(), stackSize);
				int space = max - stack.getCount();
				int toInsert = (int) Math.min(space, maxAmount);
				if (toInsert > 0) {
					ItemStack newStack = stack.copy();
					updateSnapshots(transaction);
					newStack.grow(toInsert);
					contentsChangedInternal(i, newStack, transaction);
					return toInsert;
=======
		// Only insert if no other slot already has a stack of this item
		try (Transaction test = transaction.openNested()) {
			long contained = this.extract(resource, Long.MAX_VALUE, test);
			if (contained != 0) {
				// already have this item. can we stack?
				long space = Math.max(0, stackSize - contained);
				if (space == 0) {
					// nope.
					return 0;
				} else {
					// yes!
					maxAmount = Math.min(space, maxAmount);
>>>>>>> a94bee99
				}
			}
		}
		return super.insert(resource, maxAmount, transaction);
	}

	@Override
	protected void onFinalCommit() {
		super.onFinalCommit();
		te.notifyChangeOfContents();
	}
}<|MERGE_RESOLUTION|>--- conflicted
+++ resolved
@@ -3,11 +3,6 @@
 import com.simibubi.create.foundation.item.SmartInventory;
 
 import net.fabricmc.fabric.api.transfer.v1.item.ItemVariant;
-<<<<<<< HEAD
-=======
-import net.fabricmc.fabric.api.transfer.v1.storage.StoragePreconditions;
-import net.fabricmc.fabric.api.transfer.v1.transaction.Transaction;
->>>>>>> a94bee99
 import net.fabricmc.fabric.api.transfer.v1.transaction.TransactionContext;
 
 public class BasinInventory extends SmartInventory {
@@ -34,20 +29,6 @@
 		if (!insertionAllowed)
 			return 0;
 		maxAmount = Math.min(maxAmount, stackSize);
-<<<<<<< HEAD
-		for (int i = 0; i < handler.stacks.length; i++) {
-			ItemStack stack = handler.stacks[i];
-			if (resource.matches(stack) && isItemValid(i, resource, maxAmount)) { // we already have this item - make sure it all fits in 1 stack
-				int max = Math.min(stack.getMaxStackSize(), stackSize);
-				int space = max - stack.getCount();
-				int toInsert = (int) Math.min(space, maxAmount);
-				if (toInsert > 0) {
-					ItemStack newStack = stack.copy();
-					updateSnapshots(transaction);
-					newStack.grow(toInsert);
-					contentsChangedInternal(i, newStack, transaction);
-					return toInsert;
-=======
 		// Only insert if no other slot already has a stack of this item
 		try (Transaction test = transaction.openNested()) {
 			long contained = this.extract(resource, Long.MAX_VALUE, test);
@@ -60,7 +41,6 @@
 				} else {
 					// yes!
 					maxAmount = Math.min(space, maxAmount);
->>>>>>> a94bee99
 				}
 			}
 		}
