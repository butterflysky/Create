package com.simibubi.create.content.contraptions.components.structureMovement;

<<<<<<< HEAD
import com.mojang.blaze3d.matrix.MatrixStack;
import com.simibubi.create.foundation.utility.MatrixStacker;

import net.minecraft.client.renderer.culling.ClippingHelper;
import net.minecraft.client.renderer.entity.EntityRendererManager;
import net.minecraft.entity.Entity;
import net.minecraft.entity.item.minecart.AbstractMinecartEntity;
import net.minecraft.util.math.MathHelper;
import net.minecraft.util.math.vector.Vector3d;
=======
import net.minecraft.client.renderer.culling.ClippingHelperImpl;
import net.minecraft.client.renderer.entity.EntityRendererManager;
>>>>>>> d59fea10

public class OrientedContraptionEntityRenderer extends ContraptionEntityRenderer<OrientedContraptionEntity> {

	public OrientedContraptionEntityRenderer(EntityRendererManager p_i46179_1_) {
		super(p_i46179_1_);
	}

	@Override
<<<<<<< HEAD
	public boolean shouldRender(OrientedContraptionEntity entity, ClippingHelper p_225626_2_, double p_225626_3_,
		double p_225626_5_, double p_225626_7_) {
=======
	public boolean shouldRender(OrientedContraptionEntity entity, ClippingHelperImpl p_225626_2_, double p_225626_3_,
								double p_225626_5_, double p_225626_7_) {
>>>>>>> d59fea10
		if (!super.shouldRender(entity, p_225626_2_, p_225626_3_, p_225626_5_, p_225626_7_))
			return false;
		if (entity.getContraption()
				  .getType() == ContraptionType.MOUNTED && entity.getRidingEntity() == null)
			return false;
		return true;
	}
<<<<<<< HEAD
	
	@Override
	protected void transform(OrientedContraptionEntity entity, float partialTicks, MatrixStack[] matrixStacks) {
		float angleInitialYaw = entity.getInitialYaw();
		float angleYaw = entity.getYaw(partialTicks);
		float anglePitch = entity.getPitch(partialTicks);

		for (MatrixStack stack : matrixStacks)
			stack.translate(-.5f, 0, -.5f);

		Entity ridingEntity = entity.getRidingEntity();
		if (ridingEntity instanceof AbstractMinecartEntity)
			repositionOnCart(partialTicks, matrixStacks, ridingEntity);
		if (ridingEntity instanceof AbstractContraptionEntity) {
			if (ridingEntity.getRidingEntity() instanceof AbstractMinecartEntity)
				repositionOnCart(partialTicks, matrixStacks, ridingEntity.getRidingEntity());
			else
				repositionOnContraption(entity, partialTicks, matrixStacks, ridingEntity);
		}

		for (MatrixStack stack : matrixStacks)
			MatrixStacker.of(stack)
				.nudge(entity.getEntityId())
				.centre()
				.rotateY(angleYaw)
				.rotateZ(anglePitch)
				.rotateY(angleInitialYaw)
				.unCentre();
	}

	private void repositionOnContraption(OrientedContraptionEntity entity, float partialTicks,
		MatrixStack[] matrixStacks, Entity ridingEntity) {
		AbstractContraptionEntity parent = (AbstractContraptionEntity) ridingEntity;
		Vector3d passengerPosition = parent.getPassengerPosition(entity, partialTicks);
		double x = passengerPosition.x - MathHelper.lerp(partialTicks, entity.lastTickPosX, entity.getX());
		double y = passengerPosition.y - MathHelper.lerp(partialTicks, entity.lastTickPosY, entity.getY());
		double z = passengerPosition.z - MathHelper.lerp(partialTicks, entity.lastTickPosZ, entity.getZ());
		for (MatrixStack stack : matrixStacks)
			stack.translate(x, y, z);
	}

	// Minecarts do not always render at their exact location, so the contraption
	// has to adjust aswell
	private void repositionOnCart(float partialTicks, MatrixStack[] matrixStacks, Entity ridingEntity) {
		AbstractMinecartEntity cart = (AbstractMinecartEntity) ridingEntity;
		double cartX = MathHelper.lerp(partialTicks, cart.lastTickPosX, cart.getX());
		double cartY = MathHelper.lerp(partialTicks, cart.lastTickPosY, cart.getY());
		double cartZ = MathHelper.lerp(partialTicks, cart.lastTickPosZ, cart.getZ());
		Vector3d cartPos = cart.getPos(cartX, cartY, cartZ);

		if (cartPos != null) {
			Vector3d cartPosFront = cart.getPosOffset(cartX, cartY, cartZ, (double) 0.3F);
			Vector3d cartPosBack = cart.getPosOffset(cartX, cartY, cartZ, (double) -0.3F);
			if (cartPosFront == null)
				cartPosFront = cartPos;
			if (cartPosBack == null)
				cartPosBack = cartPos;

			cartX = cartPos.x - cartX;
			cartY = (cartPosFront.y + cartPosBack.y) / 2.0D - cartY;
			cartZ = cartPos.z - cartZ;

			for (MatrixStack stack : matrixStacks)
				stack.translate(cartX, cartY, cartZ);
		}
	}

=======
>>>>>>> d59fea10
}<|MERGE_RESOLUTION|>--- conflicted
+++ resolved
@@ -1,19 +1,7 @@
 package com.simibubi.create.content.contraptions.components.structureMovement;
-
-<<<<<<< HEAD
-import com.mojang.blaze3d.matrix.MatrixStack;
-import com.simibubi.create.foundation.utility.MatrixStacker;
 
 import net.minecraft.client.renderer.culling.ClippingHelper;
 import net.minecraft.client.renderer.entity.EntityRendererManager;
-import net.minecraft.entity.Entity;
-import net.minecraft.entity.item.minecart.AbstractMinecartEntity;
-import net.minecraft.util.math.MathHelper;
-import net.minecraft.util.math.vector.Vector3d;
-=======
-import net.minecraft.client.renderer.culling.ClippingHelperImpl;
-import net.minecraft.client.renderer.entity.EntityRendererManager;
->>>>>>> d59fea10
 
 public class OrientedContraptionEntityRenderer extends ContraptionEntityRenderer<OrientedContraptionEntity> {
 
@@ -22,13 +10,8 @@
 	}
 
 	@Override
-<<<<<<< HEAD
 	public boolean shouldRender(OrientedContraptionEntity entity, ClippingHelper p_225626_2_, double p_225626_3_,
 		double p_225626_5_, double p_225626_7_) {
-=======
-	public boolean shouldRender(OrientedContraptionEntity entity, ClippingHelperImpl p_225626_2_, double p_225626_3_,
-								double p_225626_5_, double p_225626_7_) {
->>>>>>> d59fea10
 		if (!super.shouldRender(entity, p_225626_2_, p_225626_3_, p_225626_5_, p_225626_7_))
 			return false;
 		if (entity.getContraption()
@@ -36,74 +19,5 @@
 			return false;
 		return true;
 	}
-<<<<<<< HEAD
-	
-	@Override
-	protected void transform(OrientedContraptionEntity entity, float partialTicks, MatrixStack[] matrixStacks) {
-		float angleInitialYaw = entity.getInitialYaw();
-		float angleYaw = entity.getYaw(partialTicks);
-		float anglePitch = entity.getPitch(partialTicks);
 
-		for (MatrixStack stack : matrixStacks)
-			stack.translate(-.5f, 0, -.5f);
-
-		Entity ridingEntity = entity.getRidingEntity();
-		if (ridingEntity instanceof AbstractMinecartEntity)
-			repositionOnCart(partialTicks, matrixStacks, ridingEntity);
-		if (ridingEntity instanceof AbstractContraptionEntity) {
-			if (ridingEntity.getRidingEntity() instanceof AbstractMinecartEntity)
-				repositionOnCart(partialTicks, matrixStacks, ridingEntity.getRidingEntity());
-			else
-				repositionOnContraption(entity, partialTicks, matrixStacks, ridingEntity);
-		}
-
-		for (MatrixStack stack : matrixStacks)
-			MatrixStacker.of(stack)
-				.nudge(entity.getEntityId())
-				.centre()
-				.rotateY(angleYaw)
-				.rotateZ(anglePitch)
-				.rotateY(angleInitialYaw)
-				.unCentre();
-	}
-
-	private void repositionOnContraption(OrientedContraptionEntity entity, float partialTicks,
-		MatrixStack[] matrixStacks, Entity ridingEntity) {
-		AbstractContraptionEntity parent = (AbstractContraptionEntity) ridingEntity;
-		Vector3d passengerPosition = parent.getPassengerPosition(entity, partialTicks);
-		double x = passengerPosition.x - MathHelper.lerp(partialTicks, entity.lastTickPosX, entity.getX());
-		double y = passengerPosition.y - MathHelper.lerp(partialTicks, entity.lastTickPosY, entity.getY());
-		double z = passengerPosition.z - MathHelper.lerp(partialTicks, entity.lastTickPosZ, entity.getZ());
-		for (MatrixStack stack : matrixStacks)
-			stack.translate(x, y, z);
-	}
-
-	// Minecarts do not always render at their exact location, so the contraption
-	// has to adjust aswell
-	private void repositionOnCart(float partialTicks, MatrixStack[] matrixStacks, Entity ridingEntity) {
-		AbstractMinecartEntity cart = (AbstractMinecartEntity) ridingEntity;
-		double cartX = MathHelper.lerp(partialTicks, cart.lastTickPosX, cart.getX());
-		double cartY = MathHelper.lerp(partialTicks, cart.lastTickPosY, cart.getY());
-		double cartZ = MathHelper.lerp(partialTicks, cart.lastTickPosZ, cart.getZ());
-		Vector3d cartPos = cart.getPos(cartX, cartY, cartZ);
-
-		if (cartPos != null) {
-			Vector3d cartPosFront = cart.getPosOffset(cartX, cartY, cartZ, (double) 0.3F);
-			Vector3d cartPosBack = cart.getPosOffset(cartX, cartY, cartZ, (double) -0.3F);
-			if (cartPosFront == null)
-				cartPosFront = cartPos;
-			if (cartPosBack == null)
-				cartPosBack = cartPos;
-
-			cartX = cartPos.x - cartX;
-			cartY = (cartPosFront.y + cartPosBack.y) / 2.0D - cartY;
-			cartZ = cartPos.z - cartZ;
-
-			for (MatrixStack stack : matrixStacks)
-				stack.translate(cartX, cartY, cartZ);
-		}
-	}
-
-=======
->>>>>>> d59fea10
 }