--- conflicted
+++ resolved
@@ -10,18 +10,13 @@
 	}
 
 	@Override
-	public boolean shouldRender(OrientedContraptionEntity entity, ClippingHelperImpl clippingHelper, double p_225626_3_,
-		double p_225626_5_, double p_225626_7_) {
-<<<<<<< HEAD
-		if (!super.shouldRender(entity, clippingHelper, p_225626_3_, p_225626_5_, p_225626_7_))
-=======
+	public boolean shouldRender(OrientedContraptionEntity entity, ClippingHelperImpl p_225626_2_, double p_225626_3_,
+								double p_225626_5_, double p_225626_7_) {
 		if (!super.shouldRender(entity, p_225626_2_, p_225626_3_, p_225626_5_, p_225626_7_))
 			return false;
 		if (entity.getContraption()
-			.getType() == ContraptionType.MOUNTED && entity.getRidingEntity() == null)
->>>>>>> 34de9a03
+				  .getType() == ContraptionType.MOUNTED && entity.getRidingEntity() == null)
 			return false;
-
-		return entity.getContraption().getType() != AllContraptionTypes.MOUNTED || entity.getRidingEntity() != null;
+		return true;
 	}
 }