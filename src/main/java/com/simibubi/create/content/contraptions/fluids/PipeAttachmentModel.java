package com.simibubi.create.content.contraptions.fluids;

import java.util.Arrays;
import java.util.Random;
import java.util.function.Supplier;

import com.simibubi.create.AllBlockPartials;
import com.simibubi.create.content.contraptions.fluids.FluidTransportBehaviour.AttachmentTypes;
import com.simibubi.create.content.contraptions.fluids.FluidTransportBehaviour.AttachmentTypes.ComponentPartials;
import com.simibubi.create.content.contraptions.fluids.pipes.FluidPipeBlock;
import com.simibubi.create.content.contraptions.relays.elementary.BracketedTileEntityBehaviour;
import com.simibubi.create.foundation.tileEntity.TileEntityBehaviour;
import com.simibubi.create.foundation.utility.Iterate;

import net.fabricmc.fabric.api.renderer.v1.model.FabricBakedModel;
import net.fabricmc.fabric.api.renderer.v1.model.ForwardingBakedModel;
import net.fabricmc.fabric.api.renderer.v1.render.RenderContext;
import net.minecraft.client.Minecraft;
import net.minecraft.client.resources.model.BakedModel;
import net.minecraft.core.BlockPos;
import net.minecraft.core.Direction;
import net.minecraft.world.level.BlockAndTintGetter;
import net.minecraft.world.level.block.state.BlockState;

public class PipeAttachmentModel extends ForwardingBakedModel {

<<<<<<< HEAD
	private boolean hideAttachmentConnector;

	public static PipeAttachmentModel opaque(BakedModel template) {
		return new PipeAttachmentModel(template, false);
	}

	public static PipeAttachmentModel transparent(BakedModel template) {
		return new PipeAttachmentModel(template, true);
	}

	public PipeAttachmentModel(BakedModel template, boolean hideAttachmentConnector) {
		wrapped = template;
		this.hideAttachmentConnector = hideAttachmentConnector;
=======
	private static final ModelProperty<PipeModelData> PIPE_PROPERTY = new ModelProperty<>();

	public PipeAttachmentModel(BakedModel template) {
		super(template);
>>>>>>> efdcbb41
	}

	@Override
	public boolean isVanillaAdapter() {
		return false;
	}

	@Override
	public void emitBlockQuads(BlockAndTintGetter blockView, BlockState state, BlockPos pos, Supplier<Random> randomSupplier, RenderContext context) {
		PipeModelData data = new PipeModelData();
		FluidTransportBehaviour transport = TileEntityBehaviour.get(blockView, pos, FluidTransportBehaviour.TYPE);
		BracketedTileEntityBehaviour bracket = TileEntityBehaviour.get(blockView, pos, BracketedTileEntityBehaviour.TYPE);

		if (transport != null)
			for (Direction d : Iterate.directions)
<<<<<<< HEAD
				data.putRim(d, transport.getRenderedRimAttachment(blockView, pos, state, d));
		if (bracket != null)
			data.putBracket(bracket.getBracket());

		data.setEncased(FluidPipeBlock.shouldDrawCasing(blockView, pos, state));

		context.pushTransform(quad -> {
			Direction cullFace = quad.cullFace();
			if (cullFace != null) {
				return !data.hasRim(cullFace);
			}
			return true;
		});
		super.emitBlockQuads(blockView, state, pos, randomSupplier, context);
		context.popTransform();

		BakedModel bracketModel = data.getBracket();
		if (bracketModel != null)
			((FabricBakedModel) bracketModel).emitBlockQuads(blockView, state, pos, randomSupplier, context);
		if (hideAttachmentConnector)
			context.pushTransform(quad -> quad.cullFace() != Direction.UP);
		for (Direction d : Iterate.directions)
			if (data.hasRim(d))
				((FabricBakedModel) AllBlockPartials.PIPE_ATTACHMENTS.get(data.getRim(d))
					.get(d)
					.get())
					.emitBlockQuads(blockView, state, pos, randomSupplier, context);
		if (data.isEncased())
			((FabricBakedModel) AllBlockPartials.FLUID_PIPE_CASING.get())
				.emitBlockQuads(blockView, state, pos, randomSupplier, context);
		if (hideAttachmentConnector)
			context.popTransform();
=======
				data.putAttachment(d, transport.getRenderedRimAttachment(world, pos, state, d));
		if (bracket != null)
			data.putBracket(bracket.getBracket());

		data.setEncased(FluidPipeBlock.shouldDrawCasing(world, pos, state));
		return builder.withInitial(PIPE_PROPERTY, data);
	}

	@Override
	public List<BakedQuad> getQuads(BlockState state, Direction side, Random rand, IModelData data) {
		List<BakedQuad> quads = super.getQuads(state, side, rand, data);
		if (data.hasProperty(PIPE_PROPERTY)) {
			PipeModelData pipeData = data.getData(PIPE_PROPERTY);
			quads = new ArrayList<>(quads);
			addQuads(quads, state, side, rand, data, pipeData);
		}
		return quads;
	}

	private void addQuads(List<BakedQuad> quads, BlockState state, Direction side, Random rand, IModelData data,
		PipeModelData pipeData) {
		BakedModel bracket = pipeData.getBracket();
		if (bracket != null)
			quads.addAll(bracket.getQuads(state, side, rand, data));
		for (Direction d : Iterate.directions) {
			AttachmentTypes type = pipeData.getAttachment(d);
			for (ComponentPartials partial : type.partials) {
				quads.addAll(AllBlockPartials.PIPE_ATTACHMENTS.get(partial)
					.get(d)
					.get()
					.getQuads(state, side, rand, data));
			}
		}
		if (pipeData.isEncased())
			quads.addAll(AllBlockPartials.FLUID_PIPE_CASING.get()
				.getQuads(state, side, rand, data));
>>>>>>> efdcbb41
	}

	private static class PipeModelData {
		private AttachmentTypes[] attachments;
		private boolean encased;
		private BakedModel bracket;

		public PipeModelData() {
			attachments = new AttachmentTypes[6];
			Arrays.fill(attachments, AttachmentTypes.NONE);
		}

		public void putBracket(BlockState state) {
			if (state != null) {
				this.bracket = Minecraft.getInstance()
					.getBlockRenderer()
					.getBlockModel(state);
			}
		}

		public BakedModel getBracket() {
			return bracket;
		}

		public void putAttachment(Direction face, AttachmentTypes rim) {
			attachments[face.get3DDataValue()] = rim;
		}

		public AttachmentTypes getAttachment(Direction face) {
			return attachments[face.get3DDataValue()];
		}

		public void setEncased(boolean encased) {
			this.encased = encased;
		}

		public boolean isEncased() {
			return encased;
		}
	}

}<|MERGE_RESOLUTION|>--- conflicted
+++ resolved
@@ -24,7 +24,6 @@
 
 public class PipeAttachmentModel extends ForwardingBakedModel {
 
-<<<<<<< HEAD
 	private boolean hideAttachmentConnector;
 
 	public static PipeAttachmentModel opaque(BakedModel template) {
@@ -38,12 +37,6 @@
 	public PipeAttachmentModel(BakedModel template, boolean hideAttachmentConnector) {
 		wrapped = template;
 		this.hideAttachmentConnector = hideAttachmentConnector;
-=======
-	private static final ModelProperty<PipeModelData> PIPE_PROPERTY = new ModelProperty<>();
-
-	public PipeAttachmentModel(BakedModel template) {
-		super(template);
->>>>>>> efdcbb41
 	}
 
 	@Override
@@ -52,19 +45,18 @@
 	}
 
 	@Override
-	public void emitBlockQuads(BlockAndTintGetter blockView, BlockState state, BlockPos pos, Supplier<Random> randomSupplier, RenderContext context) {
+	public void emitBlockQuads(BlockAndTintGetter world, BlockState state, BlockPos pos, Supplier<Random> randomSupplier, RenderContext context) {
 		PipeModelData data = new PipeModelData();
-		FluidTransportBehaviour transport = TileEntityBehaviour.get(blockView, pos, FluidTransportBehaviour.TYPE);
-		BracketedTileEntityBehaviour bracket = TileEntityBehaviour.get(blockView, pos, BracketedTileEntityBehaviour.TYPE);
+		FluidTransportBehaviour transport = TileEntityBehaviour.get(world, pos, FluidTransportBehaviour.TYPE);
+		BracketedTileEntityBehaviour bracket = TileEntityBehaviour.get(world, pos, BracketedTileEntityBehaviour.TYPE);
 
 		if (transport != null)
 			for (Direction d : Iterate.directions)
-<<<<<<< HEAD
-				data.putRim(d, transport.getRenderedRimAttachment(blockView, pos, state, d));
+				data.putAttachment(d, transport.getRenderedRimAttachment(world, pos, state, d));
 		if (bracket != null)
 			data.putBracket(bracket.getBracket());
 
-		data.setEncased(FluidPipeBlock.shouldDrawCasing(blockView, pos, state));
+		data.setEncased(FluidPipeBlock.shouldDrawCasing(world, pos, state));
 
 		context.pushTransform(quad -> {
 			Direction cullFace = quad.cullFace();
@@ -81,55 +73,20 @@
 			((FabricBakedModel) bracketModel).emitBlockQuads(blockView, state, pos, randomSupplier, context);
 		if (hideAttachmentConnector)
 			context.pushTransform(quad -> quad.cullFace() != Direction.UP);
-		for (Direction d : Iterate.directions)
-			if (data.hasRim(d))
-				((FabricBakedModel) AllBlockPartials.PIPE_ATTACHMENTS.get(data.getRim(d))
-					.get(d)
-					.get())
-					.emitBlockQuads(blockView, state, pos, randomSupplier, context);
+		for (Direction d : Iterate.directions) {
+			AttachmentTypes type = pipeData.getAttachment(d);
+			for (ComponentPartials partial : type.partials) {
+				((FabricBakedModel) AllBlockPartials.PIPE_ATTACHMENTS.get(partial)
+						.get(d)
+						.get()
+						.emitBlockQuads(world, state, pos, randomSupplier, context);
+			}
+		}
 		if (data.isEncased())
 			((FabricBakedModel) AllBlockPartials.FLUID_PIPE_CASING.get())
 				.emitBlockQuads(blockView, state, pos, randomSupplier, context);
 		if (hideAttachmentConnector)
 			context.popTransform();
-=======
-				data.putAttachment(d, transport.getRenderedRimAttachment(world, pos, state, d));
-		if (bracket != null)
-			data.putBracket(bracket.getBracket());
-
-		data.setEncased(FluidPipeBlock.shouldDrawCasing(world, pos, state));
-		return builder.withInitial(PIPE_PROPERTY, data);
-	}
-
-	@Override
-	public List<BakedQuad> getQuads(BlockState state, Direction side, Random rand, IModelData data) {
-		List<BakedQuad> quads = super.getQuads(state, side, rand, data);
-		if (data.hasProperty(PIPE_PROPERTY)) {
-			PipeModelData pipeData = data.getData(PIPE_PROPERTY);
-			quads = new ArrayList<>(quads);
-			addQuads(quads, state, side, rand, data, pipeData);
-		}
-		return quads;
-	}
-
-	private void addQuads(List<BakedQuad> quads, BlockState state, Direction side, Random rand, IModelData data,
-		PipeModelData pipeData) {
-		BakedModel bracket = pipeData.getBracket();
-		if (bracket != null)
-			quads.addAll(bracket.getQuads(state, side, rand, data));
-		for (Direction d : Iterate.directions) {
-			AttachmentTypes type = pipeData.getAttachment(d);
-			for (ComponentPartials partial : type.partials) {
-				quads.addAll(AllBlockPartials.PIPE_ATTACHMENTS.get(partial)
-					.get(d)
-					.get()
-					.getQuads(state, side, rand, data));
-			}
-		}
-		if (pipeData.isEncased())
-			quads.addAll(AllBlockPartials.FLUID_PIPE_CASING.get()
-				.getQuads(state, side, rand, data));
->>>>>>> efdcbb41
 	}
 
 	private static class PipeModelData {
