package com.simibubi.create.content.contraptions.fluids;

import java.util.ArrayList;
import java.util.Arrays;
import java.util.List;

import com.simibubi.create.AllBlockPartials;
import com.simibubi.create.content.contraptions.fluids.FluidTransportBehaviour.AttachmentTypes;
import com.simibubi.create.content.contraptions.fluids.FluidTransportBehaviour.AttachmentTypes.ComponentPartials;
import com.simibubi.create.content.contraptions.fluids.pipes.FluidPipeBlock;
import com.simibubi.create.content.contraptions.relays.elementary.BracketedTileEntityBehaviour;
import com.simibubi.create.foundation.block.connected.BakedModelWrapperWithData;
import com.simibubi.create.foundation.tileEntity.TileEntityBehaviour;
import com.simibubi.create.foundation.utility.Iterate;

import net.minecraft.client.Minecraft;
import net.minecraft.client.renderer.RenderType;
import net.minecraft.client.renderer.block.model.BakedQuad;
import net.minecraft.client.resources.model.BakedModel;
import net.minecraft.core.BlockPos;
import net.minecraft.core.Direction;
import net.minecraft.util.RandomSource;
import net.minecraft.world.level.BlockAndTintGetter;
import net.minecraft.world.level.block.state.BlockState;
import net.minecraftforge.client.model.data.ModelData;
import net.minecraftforge.client.model.data.ModelData.Builder;
import net.minecraftforge.client.model.data.ModelProperty;

public class PipeAttachmentModel extends BakedModelWrapperWithData {

	private static final ModelProperty<PipeModelData> PIPE_PROPERTY = new ModelProperty<>();

	public PipeAttachmentModel(BakedModel template) {
		super(template);
	}

	@Override
	protected Builder gatherModelData(Builder builder, BlockAndTintGetter world, BlockPos pos, BlockState state) {
		PipeModelData data = new PipeModelData();
		FluidTransportBehaviour transport = TileEntityBehaviour.get(world, pos, FluidTransportBehaviour.TYPE);
		BracketedTileEntityBehaviour bracket = TileEntityBehaviour.get(world, pos, BracketedTileEntityBehaviour.TYPE);

		if (transport != null)
			for (Direction d : Iterate.directions)
				data.putAttachment(d, transport.getRenderedRimAttachment(world, pos, state, d));
		if (bracket != null)
			data.putBracket(bracket.getBracket());

		data.setEncased(FluidPipeBlock.shouldDrawCasing(world, pos, state));
		return builder.with(PIPE_PROPERTY, data);
	}

	@Override
<<<<<<< HEAD
	public List<BakedQuad> getQuads(BlockState state, Direction side, RandomSource rand, ModelData data, RenderType renderType) {
		List<BakedQuad> quads = super.getQuads(state, side, rand, data, renderType);
		if (data.has(PIPE_PROPERTY)) {
			PipeModelData pipeData = data.get(PIPE_PROPERTY);
			quads = side != null && pipeData.hasRim(side) ? new ArrayList<>() : new ArrayList<>(quads);
			addQuads(quads, state, side, rand, data, pipeData, renderType);
=======
	public List<BakedQuad> getQuads(BlockState state, Direction side, Random rand, IModelData data) {
		List<BakedQuad> quads = super.getQuads(state, side, rand, data);
		if (data.hasProperty(PIPE_PROPERTY)) {
			PipeModelData pipeData = data.getData(PIPE_PROPERTY);
			quads = new ArrayList<>(quads);
			addQuads(quads, state, side, rand, data, pipeData);
>>>>>>> 6c0af5f8
		}
		return quads;
	}

	private void addQuads(List<BakedQuad> quads, BlockState state, Direction side, RandomSource rand, ModelData data,
		PipeModelData pipeData, RenderType renderType) {
		BakedModel bracket = pipeData.getBracket();
		if (bracket != null)
<<<<<<< HEAD
			quads.addAll(bracket.getQuads(state, side, rand, data, renderType));
		if (hideAttachmentConnector && side == Direction.UP)
			return;
		for (Direction d : Iterate.directions)
			if (pipeData.hasRim(d))
				quads.addAll(AllBlockPartials.PIPE_ATTACHMENTS.get(pipeData.getRim(d))
					.get(d)
					.get()
					.getQuads(state, side, rand, data, renderType));
=======
			quads.addAll(bracket.getQuads(state, side, rand, data));
		for (Direction d : Iterate.directions) {
			AttachmentTypes type = pipeData.getAttachment(d);
			for (ComponentPartials partial : type.partials) {
				quads.addAll(AllBlockPartials.PIPE_ATTACHMENTS.get(partial)
					.get(d)
					.get()
					.getQuads(state, side, rand, data));
			}
		}
>>>>>>> 6c0af5f8
		if (pipeData.isEncased())
			quads.addAll(AllBlockPartials.FLUID_PIPE_CASING.get()
				.getQuads(state, side, rand, data, renderType));
	}

	private static class PipeModelData {
		private AttachmentTypes[] attachments;
		private boolean encased;
		private BakedModel bracket;

		public PipeModelData() {
			attachments = new AttachmentTypes[6];
			Arrays.fill(attachments, AttachmentTypes.NONE);
		}

		public void putBracket(BlockState state) {
			if (state != null) {
				this.bracket = Minecraft.getInstance()
					.getBlockRenderer()
					.getBlockModel(state);
			}
		}

		public BakedModel getBracket() {
			return bracket;
		}

		public void putAttachment(Direction face, AttachmentTypes rim) {
			attachments[face.get3DDataValue()] = rim;
		}

		public AttachmentTypes getAttachment(Direction face) {
			return attachments[face.get3DDataValue()];
		}

		public void setEncased(boolean encased) {
			this.encased = encased;
		}

		public boolean isEncased() {
			return encased;
		}
	}

}<|MERGE_RESOLUTION|>--- conflicted
+++ resolved
@@ -51,21 +51,12 @@
 	}
 
 	@Override
-<<<<<<< HEAD
 	public List<BakedQuad> getQuads(BlockState state, Direction side, RandomSource rand, ModelData data, RenderType renderType) {
 		List<BakedQuad> quads = super.getQuads(state, side, rand, data, renderType);
 		if (data.has(PIPE_PROPERTY)) {
 			PipeModelData pipeData = data.get(PIPE_PROPERTY);
-			quads = side != null && pipeData.hasRim(side) ? new ArrayList<>() : new ArrayList<>(quads);
+			quads = new ArrayList<>(quads);
 			addQuads(quads, state, side, rand, data, pipeData, renderType);
-=======
-	public List<BakedQuad> getQuads(BlockState state, Direction side, Random rand, IModelData data) {
-		List<BakedQuad> quads = super.getQuads(state, side, rand, data);
-		if (data.hasProperty(PIPE_PROPERTY)) {
-			PipeModelData pipeData = data.getData(PIPE_PROPERTY);
-			quads = new ArrayList<>(quads);
-			addQuads(quads, state, side, rand, data, pipeData);
->>>>>>> 6c0af5f8
 		}
 		return quads;
 	}
@@ -74,28 +65,16 @@
 		PipeModelData pipeData, RenderType renderType) {
 		BakedModel bracket = pipeData.getBracket();
 		if (bracket != null)
-<<<<<<< HEAD
 			quads.addAll(bracket.getQuads(state, side, rand, data, renderType));
-		if (hideAttachmentConnector && side == Direction.UP)
-			return;
-		for (Direction d : Iterate.directions)
-			if (pipeData.hasRim(d))
-				quads.addAll(AllBlockPartials.PIPE_ATTACHMENTS.get(pipeData.getRim(d))
-					.get(d)
-					.get()
-					.getQuads(state, side, rand, data, renderType));
-=======
-			quads.addAll(bracket.getQuads(state, side, rand, data));
 		for (Direction d : Iterate.directions) {
 			AttachmentTypes type = pipeData.getAttachment(d);
 			for (ComponentPartials partial : type.partials) {
 				quads.addAll(AllBlockPartials.PIPE_ATTACHMENTS.get(partial)
 					.get(d)
 					.get()
-					.getQuads(state, side, rand, data));
+					.getQuads(state, side, rand, data, renderType));
 			}
 		}
->>>>>>> 6c0af5f8
 		if (pipeData.isEncased())
 			quads.addAll(AllBlockPartials.FLUID_PIPE_CASING.get()
 				.getQuads(state, side, rand, data, renderType));
