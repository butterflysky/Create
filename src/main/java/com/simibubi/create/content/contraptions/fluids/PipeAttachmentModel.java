package com.simibubi.create.content.contraptions.fluids;

import java.util.Arrays;
import java.util.Random;
import java.util.function.Supplier;

import com.simibubi.create.AllBlockPartials;
import com.simibubi.create.content.contraptions.fluids.FluidTransportBehaviour.AttachmentTypes;
import com.simibubi.create.content.contraptions.fluids.pipes.FluidPipeBlock;
import com.simibubi.create.content.contraptions.relays.elementary.BracketedTileEntityBehaviour;
import com.simibubi.create.foundation.tileEntity.TileEntityBehaviour;
import com.simibubi.create.foundation.utility.Iterate;

import net.fabricmc.fabric.api.renderer.v1.model.FabricBakedModel;
import net.fabricmc.fabric.api.renderer.v1.model.ForwardingBakedModel;
import net.fabricmc.fabric.api.renderer.v1.render.RenderContext;
import net.minecraft.client.Minecraft;
import net.minecraft.client.resources.model.BakedModel;
import net.minecraft.core.BlockPos;
import net.minecraft.core.Direction;
import net.minecraft.world.level.BlockAndTintGetter;
import net.minecraft.world.level.block.state.BlockState;

<<<<<<< HEAD
public class PipeAttachmentModel extends ForwardingBakedModel {

	public PipeAttachmentModel(BakedModel template) {
		wrapped = template;
=======
public class PipeAttachmentModel extends BakedModelWrapperWithData {

	private static final ModelProperty<PipeModelData> PIPE_PROPERTY = new ModelProperty<>();
	private boolean hideAttachmentConnector;

	public static PipeAttachmentModel opaque(BakedModel template) {
		return new PipeAttachmentModel(template, false);
	}
	
	public static PipeAttachmentModel transparent(BakedModel template) {
		return new PipeAttachmentModel(template, true);
	}
	
	public PipeAttachmentModel(BakedModel template, boolean hideAttachmentConnector) {
		super(template);
		this.hideAttachmentConnector = hideAttachmentConnector;
>>>>>>> aa2cff6b
	}

	@Override
	public boolean isVanillaAdapter() {
		return false;
	}

	@Override
	public void emitBlockQuads(BlockAndTintGetter blockView, BlockState state, BlockPos pos, Supplier<Random> randomSupplier, RenderContext context) {
		PipeModelData data = new PipeModelData();
		FluidTransportBehaviour transport = TileEntityBehaviour.get(blockView, pos, FluidTransportBehaviour.TYPE);
		BracketedTileEntityBehaviour bracket = TileEntityBehaviour.get(blockView, pos, BracketedTileEntityBehaviour.TYPE);

		if (transport != null)
			for (Direction d : Iterate.directions)
				data.putRim(d, transport.getRenderedRimAttachment(blockView, pos, state, d));
		if (bracket != null)
			data.putBracket(bracket.getBracket());

		data.setEncased(FluidPipeBlock.shouldDrawCasing(blockView, pos, state));

<<<<<<< HEAD
		context.pushTransform(quad -> {
			Direction cullFace = quad.cullFace();
			if (cullFace != null) {
				return !data.hasRim(cullFace);
			}
			return true;
		});
		super.emitBlockQuads(blockView, state, pos, randomSupplier, context);
		context.popTransform();

=======
	@Override
	public List<BakedQuad> getQuads(BlockState state, Direction side, Random rand, IModelData data) {
		List<BakedQuad> quads = super.getQuads(state, side, rand, data);
		if (data.hasProperty(PIPE_PROPERTY)) {
			PipeModelData pipeData = data.getData(PIPE_PROPERTY);
			quads = side != null && pipeData.hasRim(side) ? new ArrayList<>() : new ArrayList<>(quads);
			addQuads(quads, state, side, rand, data, pipeData);
		}
		return quads;
	}

	private void addQuads(List<BakedQuad> quads, BlockState state, Direction side, Random rand, IModelData data,
		PipeModelData pipeData) {
		BakedModel bracket = pipeData.getBracket();
		if (bracket != null)
			quads.addAll(bracket.getQuads(state, side, rand, data));
		if (hideAttachmentConnector && side == Direction.UP)
			return;
>>>>>>> aa2cff6b
		for (Direction d : Iterate.directions)
			if (data.hasRim(d))
				((FabricBakedModel) AllBlockPartials.PIPE_ATTACHMENTS.get(data.getRim(d))
					.get(d)
<<<<<<< HEAD
					.get())
					.emitBlockQuads(blockView, state, pos, randomSupplier, context);
		if (data.isEncased())
			((FabricBakedModel) AllBlockPartials.FLUID_PIPE_CASING.get())
				.emitBlockQuads(blockView, state, pos, randomSupplier, context);
		BakedModel bracketModel = data.getBracket();
		if (bracketModel != null)
			((FabricBakedModel) bracketModel).emitBlockQuads(blockView, state, pos, randomSupplier, context);
=======
					.get()
					.getQuads(state, side, rand, data));
		if (pipeData.isEncased())
			quads.addAll(AllBlockPartials.FLUID_PIPE_CASING.get()
				.getQuads(state, side, rand, data));
>>>>>>> aa2cff6b
	}

	private static class PipeModelData {
		AttachmentTypes[] rims;
		boolean encased;
		BakedModel bracket;

		public PipeModelData() {
			rims = new AttachmentTypes[6];
			Arrays.fill(rims, AttachmentTypes.NONE);
		}

		public void putBracket(BlockState state) {
			if (!state.isAir())
				this.bracket = Minecraft.getInstance()
						.getBlockRenderer()
						.getBlockModel(state);
		}

		public BakedModel getBracket() {
			return bracket;
		}

		public void putRim(Direction face, AttachmentTypes rim) {
			rims[face.get3DDataValue()] = rim;
		}

		public void setEncased(boolean encased) {
			this.encased = encased;
		}

		public boolean hasRim(Direction face) {
			return rims[face.get3DDataValue()] != AttachmentTypes.NONE;
		}

		public AttachmentTypes getRim(Direction face) {
			return rims[face.get3DDataValue()];
		}

		public boolean isEncased() {
			return encased;
		}
	}

}<|MERGE_RESOLUTION|>--- conflicted
+++ resolved
@@ -21,29 +21,21 @@
 import net.minecraft.world.level.BlockAndTintGetter;
 import net.minecraft.world.level.block.state.BlockState;
 
-<<<<<<< HEAD
 public class PipeAttachmentModel extends ForwardingBakedModel {
 
-	public PipeAttachmentModel(BakedModel template) {
-		wrapped = template;
-=======
-public class PipeAttachmentModel extends BakedModelWrapperWithData {
-
-	private static final ModelProperty<PipeModelData> PIPE_PROPERTY = new ModelProperty<>();
 	private boolean hideAttachmentConnector;
 
 	public static PipeAttachmentModel opaque(BakedModel template) {
 		return new PipeAttachmentModel(template, false);
 	}
-	
+
 	public static PipeAttachmentModel transparent(BakedModel template) {
 		return new PipeAttachmentModel(template, true);
 	}
-	
-	public PipeAttachmentModel(BakedModel template, boolean hideAttachmentConnector) {
-		super(template);
+
+	public PipeAttachmentModel(BakedModel template, , boolean hideAttachmentConnector) {
+		wrapped = template;
 		this.hideAttachmentConnector = hideAttachmentConnector;
->>>>>>> aa2cff6b
 	}
 
 	@Override
@@ -65,7 +57,6 @@
 
 		data.setEncased(FluidPipeBlock.shouldDrawCasing(blockView, pos, state));
 
-<<<<<<< HEAD
 		context.pushTransform(quad -> {
 			Direction cullFace = quad.cullFace();
 			if (cullFace != null) {
@@ -76,46 +67,20 @@
 		super.emitBlockQuads(blockView, state, pos, randomSupplier, context);
 		context.popTransform();
 
-=======
-	@Override
-	public List<BakedQuad> getQuads(BlockState state, Direction side, Random rand, IModelData data) {
-		List<BakedQuad> quads = super.getQuads(state, side, rand, data);
-		if (data.hasProperty(PIPE_PROPERTY)) {
-			PipeModelData pipeData = data.getData(PIPE_PROPERTY);
-			quads = side != null && pipeData.hasRim(side) ? new ArrayList<>() : new ArrayList<>(quads);
-			addQuads(quads, state, side, rand, data, pipeData);
-		}
-		return quads;
-	}
-
-	private void addQuads(List<BakedQuad> quads, BlockState state, Direction side, Random rand, IModelData data,
-		PipeModelData pipeData) {
 		BakedModel bracket = pipeData.getBracket();
 		if (bracket != null)
 			quads.addAll(bracket.getQuads(state, side, rand, data));
 		if (hideAttachmentConnector && side == Direction.UP)
 			return;
->>>>>>> aa2cff6b
 		for (Direction d : Iterate.directions)
 			if (data.hasRim(d))
 				((FabricBakedModel) AllBlockPartials.PIPE_ATTACHMENTS.get(data.getRim(d))
 					.get(d)
-<<<<<<< HEAD
 					.get())
 					.emitBlockQuads(blockView, state, pos, randomSupplier, context);
 		if (data.isEncased())
 			((FabricBakedModel) AllBlockPartials.FLUID_PIPE_CASING.get())
 				.emitBlockQuads(blockView, state, pos, randomSupplier, context);
-		BakedModel bracketModel = data.getBracket();
-		if (bracketModel != null)
-			((FabricBakedModel) bracketModel).emitBlockQuads(blockView, state, pos, randomSupplier, context);
-=======
-					.get()
-					.getQuads(state, side, rand, data));
-		if (pipeData.isEncased())
-			quads.addAll(AllBlockPartials.FLUID_PIPE_CASING.get()
-				.getQuads(state, side, rand, data));
->>>>>>> aa2cff6b
 	}
 
 	private static class PipeModelData {
