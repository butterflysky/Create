--- conflicted
+++ resolved
@@ -39,8 +39,8 @@
 	}
 
 	@Override
-	protected void gatherModelData(Builder builder, BlockAndTintGetter world, BlockPos pos, BlockState state,
-		IModelData blockEntityData) {
+	protected ModelData.Builder gatherModelData(Builder builder, BlockAndTintGetter world, BlockPos pos, BlockState state,
+		ModelData blockEntityData) {
 		PipeModelData data = new PipeModelData();
 		FluidTransportBehaviour transport = BlockEntityBehaviour.get(world, pos, FluidTransportBehaviour.TYPE);
 		BracketedBlockEntityBehaviour bracket = BlockEntityBehaviour.get(world, pos, BracketedBlockEntityBehaviour.TYPE);
@@ -52,7 +52,6 @@
 			data.putBracket(bracket.getBracket());
 
 		data.setEncased(FluidPipeBlock.shouldDrawCasing(world, pos, state));
-<<<<<<< HEAD
 		return builder.with(PIPE_PROPERTY, data);
 	}
 
@@ -65,9 +64,6 @@
 			return ItemBlockRenderTypes.getRenderLayers(state);
 		}
 		return set;
-=======
-		builder.withInitial(PIPE_PROPERTY, data);
->>>>>>> 7e67a4a7
 	}
 
 	@Override
@@ -96,13 +92,8 @@
 			}
 		}
 		if (pipeData.isEncased())
-<<<<<<< HEAD
-			quads.addAll(AllBlockPartials.FLUID_PIPE_CASING.get()
+			quads.addAll(AllPartialModels.FLUID_PIPE_CASING.get()
 				.getQuads(state, side, rand, data, renderType));
-=======
-			quads.addAll(AllPartialModels.FLUID_PIPE_CASING.get()
-				.getQuads(state, side, rand, data));
->>>>>>> 7e67a4a7
 	}
 
 	private static class PipeModelData {
