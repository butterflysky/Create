package com.simibubi.create.content.contraptions.fluids;

import java.util.Arrays;
import java.util.Random;
import java.util.function.Supplier;

import com.simibubi.create.AllBlockPartials;
import com.simibubi.create.content.contraptions.fluids.FluidTransportBehaviour.AttachmentTypes;
import com.simibubi.create.content.contraptions.fluids.pipes.FluidPipeBlock;
import com.simibubi.create.content.contraptions.relays.elementary.BracketedTileEntityBehaviour;
import com.simibubi.create.foundation.tileEntity.TileEntityBehaviour;
import com.simibubi.create.foundation.utility.Iterate;

import net.fabricmc.fabric.api.renderer.v1.model.FabricBakedModel;
import net.fabricmc.fabric.api.renderer.v1.model.ForwardingBakedModel;
import net.fabricmc.fabric.api.renderer.v1.render.RenderContext;
import net.minecraft.client.Minecraft;
import net.minecraft.client.resources.model.BakedModel;
import net.minecraft.core.BlockPos;
import net.minecraft.core.Direction;
import net.minecraft.world.level.BlockAndTintGetter;
import net.minecraft.world.level.block.state.BlockState;

public class PipeAttachmentModel extends ForwardingBakedModel {

	public PipeAttachmentModel(BakedModel template) {
		wrapped = template;
	}

	@Override
	public boolean isVanillaAdapter() {
		return false;
	}

	@Override
	public void emitBlockQuads(BlockAndTintGetter blockView, BlockState state, BlockPos pos, Supplier<Random> randomSupplier, RenderContext context) {
		super.emitBlockQuads(blockView, state, pos, randomSupplier, context);

		PipeModelData data = new PipeModelData();
		FluidTransportBehaviour transport = TileEntityBehaviour.get(blockView, pos, FluidTransportBehaviour.TYPE);
		BracketedTileEntityBehaviour bracket = TileEntityBehaviour.get(blockView, pos, BracketedTileEntityBehaviour.TYPE);

		if (transport != null)
			for (Direction d : Iterate.directions)
				data.putRim(d, transport.getRenderedRimAttachment(blockView, pos, state, d));
		if (bracket != null)
			data.putBracket(bracket.getBracket());

		data.setEncased(FluidPipeBlock.shouldDrawCasing(blockView, pos, state));

<<<<<<< HEAD
=======
	@Override
	public List<BakedQuad> getQuads(BlockState state, Direction side, Random rand, IModelData data) {
		List<BakedQuad> quads = super.getQuads(state, side, rand, data);
		if (data.hasProperty(PIPE_PROPERTY)) {
			PipeModelData pipeData = data.getData(PIPE_PROPERTY);
			quads = side != null && pipeData.hasRim(side) ? new ArrayList<>() : new ArrayList<>(quads);
			addQuads(quads, state, side, rand, data, pipeData);
		}
		return quads;
	}

	private void addQuads(List<BakedQuad> quads, BlockState state, Direction side, Random rand, IModelData data,
		PipeModelData pipeData) {
>>>>>>> 0399bc51
		for (Direction d : Iterate.directions)
			if (data.hasRim(d))
				((FabricBakedModel) AllBlockPartials.PIPE_ATTACHMENTS.get(data.getRim(d))
					.get(d)
					.get())
					.emitBlockQuads(blockView, state, pos, randomSupplier, context);
		if (data.isEncased())
			((FabricBakedModel) AllBlockPartials.FLUID_PIPE_CASING.get())
				.emitBlockQuads(blockView, state, pos, randomSupplier, context);
		BakedModel bracketModel = data.getBracket();
		if (bracketModel != null)
			((FabricBakedModel) bracketModel).emitBlockQuads(blockView, state, pos, randomSupplier, context);
	}

	private static class PipeModelData {
		AttachmentTypes[] rims;
		boolean encased;
		BakedModel bracket;

		public PipeModelData() {
			rims = new AttachmentTypes[6];
			Arrays.fill(rims, AttachmentTypes.NONE);
		}

		public void putBracket(BlockState state) {
			if (!state.isAir())
				this.bracket = Minecraft.getInstance()
						.getBlockRenderer()
						.getBlockModel(state);
		}

		public BakedModel getBracket() {
			return bracket;
		}

		public void putRim(Direction face, AttachmentTypes rim) {
			rims[face.get3DDataValue()] = rim;
		}

		public void setEncased(boolean encased) {
			this.encased = encased;
		}

		public boolean hasRim(Direction face) {
			return rims[face.get3DDataValue()] != AttachmentTypes.NONE;
		}

		public AttachmentTypes getRim(Direction face) {
			return rims[face.get3DDataValue()];
		}

		public boolean isEncased() {
			return encased;
		}
	}

}<|MERGE_RESOLUTION|>--- conflicted
+++ resolved
@@ -37,6 +37,8 @@
 		super.emitBlockQuads(blockView, state, pos, randomSupplier, context);
 
 		PipeModelData data = new PipeModelData();
+		PipeModelData pipeData = data.getData(PIPE_PROPERTY);
+		quads = side != null && pipeData.hasRim(side) ? new ArrayList<>() : new ArrayList<>(quads);
 		FluidTransportBehaviour transport = TileEntityBehaviour.get(blockView, pos, FluidTransportBehaviour.TYPE);
 		BracketedTileEntityBehaviour bracket = TileEntityBehaviour.get(blockView, pos, BracketedTileEntityBehaviour.TYPE);
 
@@ -48,22 +50,6 @@
 
 		data.setEncased(FluidPipeBlock.shouldDrawCasing(blockView, pos, state));
 
-<<<<<<< HEAD
-=======
-	@Override
-	public List<BakedQuad> getQuads(BlockState state, Direction side, Random rand, IModelData data) {
-		List<BakedQuad> quads = super.getQuads(state, side, rand, data);
-		if (data.hasProperty(PIPE_PROPERTY)) {
-			PipeModelData pipeData = data.getData(PIPE_PROPERTY);
-			quads = side != null && pipeData.hasRim(side) ? new ArrayList<>() : new ArrayList<>(quads);
-			addQuads(quads, state, side, rand, data, pipeData);
-		}
-		return quads;
-	}
-
-	private void addQuads(List<BakedQuad> quads, BlockState state, Direction side, Random rand, IModelData data,
-		PipeModelData pipeData) {
->>>>>>> 0399bc51
 		for (Direction d : Iterate.directions)
 			if (data.hasRim(d))
 				((FabricBakedModel) AllBlockPartials.PIPE_ATTACHMENTS.get(data.getRim(d))
