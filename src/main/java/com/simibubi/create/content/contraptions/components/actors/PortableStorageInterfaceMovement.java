package com.simibubi.create.content.contraptions.components.actors;

import java.util.Optional;

import org.jetbrains.annotations.Nullable;

import com.jozufozu.flywheel.api.MaterialManager;
import com.jozufozu.flywheel.backend.Backend;
import com.jozufozu.flywheel.core.virtual.VirtualRenderWorld;
import com.simibubi.create.content.contraptions.components.structureMovement.MovementBehaviour;
import com.simibubi.create.content.contraptions.components.structureMovement.MovementContext;
import com.simibubi.create.content.contraptions.components.structureMovement.render.ActorInstance;
import com.simibubi.create.content.contraptions.components.structureMovement.render.ContraptionMatrices;
<<<<<<< HEAD
=======
import com.simibubi.create.content.contraptions.components.structureMovement.render.FlwContraption;
>>>>>>> aa2cff6b
import com.simibubi.create.content.logistics.trains.entity.CarriageContraption;
import com.simibubi.create.foundation.utility.VecHelper;
import com.simibubi.create.foundation.utility.animation.LerpedFloat;
import com.simibubi.create.foundation.utility.animation.LerpedFloat.Chaser;

import net.fabricmc.api.EnvType;
import net.fabricmc.api.Environment;
import net.minecraft.client.renderer.MultiBufferSource;
import net.minecraft.core.BlockPos;
import net.minecraft.core.Direction;
import net.minecraft.nbt.NbtUtils;
import net.minecraft.world.level.Level;
import net.minecraft.world.level.block.entity.BlockEntity;
import net.minecraft.world.level.block.state.BlockState;
import net.minecraft.world.phys.Vec3;

public class PortableStorageInterfaceMovement implements MovementBehaviour {

	static final String _workingPos_ = "WorkingPos";
	static final String _clientPrevPos_ = "ClientPrevPos";

	@Override
	public Vec3 getActiveAreaOffset(MovementContext context) {
		return Vec3.atLowerCornerOf(context.state.getValue(PortableStorageInterfaceBlock.FACING)
			.getNormal())
			.scale(1.85f);
	}

	@Override
	public boolean hasSpecialInstancedRendering() {
		return true;
	}

	@Nullable
	@Override
	public ActorInstance createInstance(MaterialManager materialManager, VirtualRenderWorld simulationWorld,
		MovementContext context) {
		return new PSIActorInstance(materialManager, simulationWorld, context);
	}

	@Override
	@Environment(EnvType.CLIENT)
	public void renderInContraption(MovementContext context, VirtualRenderWorld renderWorld,
		ContraptionMatrices matrices, MultiBufferSource buffer) {
		if (!FlwContraption.canInstance())
			PortableStorageInterfaceRenderer.renderInContraption(context, renderWorld, matrices, buffer);
	}

	@Override
	public void visitNewPosition(MovementContext context, BlockPos pos) {
		boolean onCarriage = context.contraption instanceof CarriageContraption;
		if (onCarriage && context.motion.length() > 1 / 4f)
			return;
		if (!findInterface(context, pos))
			context.data.remove(_workingPos_);
	}

	@Override
	public void tick(MovementContext context) {
<<<<<<< HEAD
		if (context.world.isClientSide) 
			getAnimation(context).tickChaser();
			
=======
		if (context.world.isClientSide)
			getAnimation(context).tickChaser();

>>>>>>> aa2cff6b
		boolean onCarriage = context.contraption instanceof CarriageContraption;
		if (onCarriage && context.motion.length() > 1 / 4f)
			return;

		if (context.world.isClientSide) {
			BlockPos pos = new BlockPos(context.position);
			if (!findInterface(context, pos))
				reset(context);
			return;
		}

		if (!context.data.contains(_workingPos_))
			return;

		BlockPos pos = NbtUtils.readBlockPos(context.data.getCompound(_workingPos_));
		Vec3 target = VecHelper.getCenterOf(pos);

		if (!context.stall && !onCarriage
			&& context.position.closerThan(target, target.distanceTo(context.position.add(context.motion))))
			context.stall = true;

		Optional<Direction> currentFacingIfValid = getCurrentFacingIfValid(context);
		if (!currentFacingIfValid.isPresent())
			return;

		PortableStorageInterfaceTileEntity stationaryInterface =
			getStationaryInterfaceAt(context.world, pos, context.state, currentFacingIfValid.get());
		if (stationaryInterface == null) {
			reset(context);
			return;
		}

		if (stationaryInterface.connectedEntity == null)
			stationaryInterface.startTransferringTo(context.contraption, stationaryInterface.distance);

		boolean timerBelow = stationaryInterface.transferTimer <= PortableStorageInterfaceTileEntity.ANIMATION;
		stationaryInterface.keepAlive = 2;
		if (context.stall && timerBelow) {
			context.stall = false;
		}
	}

	protected boolean findInterface(MovementContext context, BlockPos pos) {
		if (context.contraption instanceof CarriageContraption cc && !cc.notInPortal())
			return false;
		Optional<Direction> currentFacingIfValid = getCurrentFacingIfValid(context);
		if (!currentFacingIfValid.isPresent())
			return false;

		Direction currentFacing = currentFacingIfValid.get();
		PortableStorageInterfaceTileEntity psi =
			findStationaryInterface(context.world, pos, context.state, currentFacing);

		if (psi == null)
			return false;
		if (psi.isPowered())
			return false;

		context.data.put(_workingPos_, NbtUtils.writeBlockPos(psi.getBlockPos()));
		if (!context.world.isClientSide) {
			Vec3 diff = VecHelper.getCenterOf(psi.getBlockPos())
				.subtract(context.position);
			diff = VecHelper.project(diff, Vec3.atLowerCornerOf(currentFacing.getNormal()));
			float distance = (float) (diff.length() + 1.85f - 1);
			psi.startTransferringTo(context.contraption, distance);
		} else {
			context.data.put(_clientPrevPos_, NbtUtils.writeBlockPos(pos));
			if (context.contraption instanceof CarriageContraption || context.contraption.entity.isStalled()
				|| context.motion.lengthSqr() == 0)
				getAnimation(context).chase(psi.getConnectionDistance() / 2, 0.25f, Chaser.LINEAR);
		}

		return true;
<<<<<<< HEAD
	}

	@Override
	public void stopMoving(MovementContext context) {
//		reset(context);
=======
	}

	@Override
	public void stopMoving(MovementContext context) {
//		reset(context);
	}

	@Override
	public void cancelStall(MovementContext context) {
		reset(context);
>>>>>>> aa2cff6b
	}

	public void reset(MovementContext context) {
		context.data.remove(_clientPrevPos_);
		context.data.remove(_workingPos_);
		context.stall = false;
		getAnimation(context).chase(0, 0.25f, Chaser.LINEAR);
	}

	private PortableStorageInterfaceTileEntity findStationaryInterface(Level world, BlockPos pos, BlockState state,
		Direction facing) {
		for (int i = 0; i < 2; i++) {
			PortableStorageInterfaceTileEntity interfaceAt =
				getStationaryInterfaceAt(world, pos.relative(facing, i), state, facing);
			if (interfaceAt == null)
				continue;
			return interfaceAt;
		}
		return null;
	}

	private PortableStorageInterfaceTileEntity getStationaryInterfaceAt(Level world, BlockPos pos, BlockState state,
		Direction facing) {
		BlockEntity te = world.getBlockEntity(pos);
		if (!(te instanceof PortableStorageInterfaceTileEntity psi))
			return null;
		BlockState blockState = world.getBlockState(pos);
		if (blockState.getBlock() != state.getBlock())
			return null;
		if (blockState.getValue(PortableStorageInterfaceBlock.FACING) != facing.getOpposite())
			return null;
		if (psi.isPowered())
			return null;
		return psi;
	}

	private Optional<Direction> getCurrentFacingIfValid(MovementContext context) {
		Vec3 directionVec = Vec3.atLowerCornerOf(context.state.getValue(PortableStorageInterfaceBlock.FACING)
			.getNormal());
		directionVec = context.rotation.apply(directionVec);
		Direction facingFromVector = Direction.getNearest(directionVec.x, directionVec.y, directionVec.z);
		if (directionVec.distanceTo(Vec3.atLowerCornerOf(facingFromVector.getNormal())) > 1 / 2f)
			return Optional.empty();
		return Optional.of(facingFromVector);
	}

	public static LerpedFloat getAnimation(MovementContext context) {
		if (!(context.temporaryData instanceof LerpedFloat lf)) {
			LerpedFloat nlf = LerpedFloat.linear();
			context.temporaryData = nlf;
			return nlf;
		}
		return lf;
	}

}<|MERGE_RESOLUTION|>--- conflicted
+++ resolved
@@ -11,10 +11,7 @@
 import com.simibubi.create.content.contraptions.components.structureMovement.MovementContext;
 import com.simibubi.create.content.contraptions.components.structureMovement.render.ActorInstance;
 import com.simibubi.create.content.contraptions.components.structureMovement.render.ContraptionMatrices;
-<<<<<<< HEAD
-=======
 import com.simibubi.create.content.contraptions.components.structureMovement.render.FlwContraption;
->>>>>>> aa2cff6b
 import com.simibubi.create.content.logistics.trains.entity.CarriageContraption;
 import com.simibubi.create.foundation.utility.VecHelper;
 import com.simibubi.create.foundation.utility.animation.LerpedFloat;
@@ -74,15 +71,9 @@
 
 	@Override
 	public void tick(MovementContext context) {
-<<<<<<< HEAD
-		if (context.world.isClientSide) 
-			getAnimation(context).tickChaser();
-			
-=======
 		if (context.world.isClientSide)
 			getAnimation(context).tickChaser();
 
->>>>>>> aa2cff6b
 		boolean onCarriage = context.contraption instanceof CarriageContraption;
 		if (onCarriage && context.motion.length() > 1 / 4f)
 			return;
@@ -156,24 +147,16 @@
 		}
 
 		return true;
-<<<<<<< HEAD
 	}
 
 	@Override
 	public void stopMoving(MovementContext context) {
 //		reset(context);
-=======
-	}
-
-	@Override
-	public void stopMoving(MovementContext context) {
-//		reset(context);
 	}
 
 	@Override
 	public void cancelStall(MovementContext context) {
 		reset(context);
->>>>>>> aa2cff6b
 	}
 
 	public void reset(MovementContext context) {
