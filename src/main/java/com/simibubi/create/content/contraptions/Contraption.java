--- conflicted
+++ resolved
@@ -94,10 +94,7 @@
 import net.minecraft.core.BlockPos;
 import net.minecraft.core.Direction;
 import net.minecraft.core.Direction.Axis;
-<<<<<<< HEAD
 import net.minecraft.core.IdMapper;
-=======
->>>>>>> b8a329d0
 import net.minecraft.core.HolderGetter;
 import net.minecraft.core.registries.Registries;
 import net.minecraft.nbt.CompoundTag;
@@ -815,12 +812,8 @@
 				continue;
 			CompoundTag compound = new CompoundTag();
 			compound.put("Pos", NbtUtils.writeBlockPos(actor.left.pos()));
-<<<<<<< HEAD
 			behaviour
 					.writeExtraData(actor.right);
-=======
-			behaviour.writeExtraData(actor.right);
->>>>>>> b8a329d0
 			actor.right.writeToNBT(compound);
 			actorsNBT.add(compound);
 		}
@@ -922,11 +915,7 @@
 			ListTag list = c.getList("Palette", Tag.TAG_COMPOUND);
 			((HashMapPaletteAccessor) palette).port_lib$getValues().clear();
 			for (int i = 0; i < list.size(); ++i)
-<<<<<<< HEAD
 				((HashMapPaletteAccessor) palette).port_lib$getValues().add(NbtUtils.readBlockState(holderGetter, list.getCompound(i)));
-=======
-				palette.values.add(NbtUtils.readBlockState(holderGetter, list.getCompound(i)));
->>>>>>> b8a329d0
 
 			blockList = c.getList("BlockList", Tag.TAG_COMPOUND);
 		} else {
@@ -938,11 +927,7 @@
 			CompoundTag c = (CompoundTag) e;
 
 			StructureBlockInfo info =
-<<<<<<< HEAD
 					usePalettedDeserialization ? readStructureBlockInfo(c, finalPalette) : legacyReadStructureBlockInfo(c, holderGetter);
-=======
-				usePalettedDeserialization ? readStructureBlockInfo(c, finalPalette) : legacyReadStructureBlockInfo(c, holderGetter);
->>>>>>> b8a329d0
 
 			this.blocks.put(info.pos(), info);
 
@@ -961,10 +946,6 @@
 			if (be == null)
 				return;
 			be.setLevel(world);
-<<<<<<< HEAD
-=======
-			modelData.put(info.pos(), be.getModelData());
->>>>>>> b8a329d0
 			if (be instanceof KineticBlockEntity kbe)
 				kbe.setSpeed(0);
 			be.getBlockState();
@@ -990,13 +971,8 @@
 
 	private static StructureBlockInfo legacyReadStructureBlockInfo(CompoundTag blockListEntry, HolderGetter<Block> holderGetter) {
 		return new StructureBlockInfo(NbtUtils.readBlockPos(blockListEntry.getCompound("Pos")),
-<<<<<<< HEAD
 				NbtUtils.readBlockState(holderGetter, blockListEntry.getCompound("Block")),
 				blockListEntry.contains("Data") ? blockListEntry.getCompound("Data") : null);
-=======
-			NbtUtils.readBlockState(holderGetter, blockListEntry.getCompound("Block")),
-			blockListEntry.contains("Data") ? blockListEntry.getCompound("Data") : null);
->>>>>>> b8a329d0
 	}
 
 	public void removeBlocksFromWorld(Level world, BlockPos offset) {
@@ -1023,11 +999,7 @@
 				for (int i = 0; i < superglue.size(); i++) {
 					AABB aabb = superglue.get(i);
 					if (aabb == null
-<<<<<<< HEAD
 							|| !aabb.contains(block.pos().getX() + .5, block.pos().getY() + .5, block.pos().getZ() + .5))
-=======
-						|| !aabb.contains(block.pos().getX() + .5, block.pos().getY() + .5, block.pos().getZ() + .5))
->>>>>>> b8a329d0
 						continue;
 					if (minimisedGlue.get(i) == null)
 						minimisedGlue.set(i, new BoundingBox(block.pos()));
@@ -1036,11 +1008,7 @@
 				}
 
 				BlockPos add = block.pos().offset(anchor)
-<<<<<<< HEAD
 						.offset(offset);
-=======
-					.offset(offset);
->>>>>>> b8a329d0
 				if (customBlockRemoval(world, add, block.state()))
 					continue;
 				BlockState oldState = world.getBlockState(add);
@@ -1072,11 +1040,7 @@
 
 		for (StructureBlockInfo block : blocks.values()) {
 			BlockPos add = block.pos().offset(anchor)
-<<<<<<< HEAD
 					.offset(offset);
-=======
-				.offset(offset);
->>>>>>> b8a329d0
 //			if (!shouldUpdateAfterMovement(block))
 //				continue;
 
@@ -1100,11 +1064,7 @@
 				});
 
 			world.markAndNotifyBlock(add, world.getChunkAt(add), block.state(), Blocks.AIR.defaultBlockState(), flags,
-<<<<<<< HEAD
 					512);
-=======
-				512);
->>>>>>> b8a329d0
 			block.state().updateIndirectNeighbourShapes(world, add, flags & -2);
 		}
 	}
@@ -1210,11 +1170,7 @@
 				continue;
 			BlockPos targetPos = transform.apply(block.pos());
 			world.markAndNotifyBlock(targetPos, world.getChunkAt(targetPos), block.state(), block.state(),
-<<<<<<< HEAD
 					Block.UPDATE_MOVE_BY_PISTON | Block.UPDATE_ALL, 512);
-=======
-				Block.UPDATE_MOVE_BY_PISTON | Block.UPDATE_ALL, 512);
->>>>>>> b8a329d0
 		}
 
 		for (AABB box : superglue) {
@@ -1283,11 +1239,7 @@
 		for (MutablePair<StructureBlockInfo, MovementContext> pair : actors) {
 			MovementContext context = new MovementContext(world, pair.left, this);
 			MovementBehaviour behaviour = AllMovementBehaviours.getBehaviour(pair.left.state());
-<<<<<<< HEAD
 					if (behaviour != null)
-=======
-			if (behaviour != null)
->>>>>>> b8a329d0
 				behaviour.startMoving(context);
 			pair.setRight(context);
 			if (behaviour instanceof ContraptionControlsMovement)
@@ -1450,7 +1402,6 @@
 	private void gatherBBsOffThread() {
 		getContraptionWorld();
 		simplifiedEntityColliderProvider = CompletableFuture.supplyAsync(() -> {
-<<<<<<< HEAD
 					VoxelShape combinedShape = Shapes.empty();
 					for (Entry<BlockPos, StructureBlockInfo> entry : blocks.entrySet()) {
 						StructureBlockInfo info = entry.getValue();
@@ -1468,25 +1419,6 @@
 					simplifiedEntityColliders = Optional.of(r);
 					simplifiedEntityColliderProvider = null;
 				});
-=======
-			VoxelShape combinedShape = Shapes.empty();
-			for (Entry<BlockPos, StructureBlockInfo> entry : blocks.entrySet()) {
-				StructureBlockInfo info = entry.getValue();
-				BlockPos localPos = entry.getKey();
-				VoxelShape collisionShape = info.state().getCollisionShape(world, localPos, CollisionContext.empty());
-				if (collisionShape.isEmpty())
-					continue;
-				combinedShape = Shapes.joinUnoptimized(combinedShape,
-					collisionShape.move(localPos.getX(), localPos.getY(), localPos.getZ()), BooleanOp.OR);
-			}
-			return combinedShape.optimize()
-				.toAabbs();
-		})
-			.thenAccept(r -> {
-				simplifiedEntityColliders = Optional.of(r);
-				simplifiedEntityColliderProvider = null;
-			});
->>>>>>> b8a329d0
 	}
 
 	public static float getRadius(Set<BlockPos> blocks, Direction.Axis axis) {
