--- conflicted
+++ resolved
@@ -1211,16 +1211,11 @@
 			// swap nbt data to the new controller position
 			StructureBlockInfo prevControllerInfo = blocks.get(controllerPos);
 			StructureBlockInfo newControllerInfo = blocks.get(otherPos);
-<<<<<<< HEAD
+			if (prevControllerInfo == null || newControllerInfo == null)
+				return;
+
 			blocks.put(otherPos, new StructureBlockInfo(newControllerInfo.pos(), newControllerInfo.state(), prevControllerInfo.nbt()));
 			blocks.put(controllerPos, new StructureBlockInfo(prevControllerInfo.pos(), prevControllerInfo.state(), newControllerInfo.nbt()));
-=======
-			if (prevControllerInfo == null || newControllerInfo == null)
-				return;
-
-			blocks.put(otherPos, new StructureBlockInfo(newControllerInfo.pos, newControllerInfo.state, prevControllerInfo.nbt));
-			blocks.put(controllerPos, new StructureBlockInfo(prevControllerInfo.pos, prevControllerInfo.state, newControllerInfo.nbt));
->>>>>>> 4d90ef98
 		});
 	}
 
