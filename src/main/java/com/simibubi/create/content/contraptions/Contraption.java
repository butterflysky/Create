--- conflicted
+++ resolved
@@ -692,14 +692,6 @@
 		nbt.remove("y");
 		nbt.remove("z");
 
-<<<<<<< HEAD
-		if ((blockEntity instanceof FluidTankBlockEntity || blockEntity instanceof ItemVaultBlockEntity)
-				&& nbt.contains("Controller"))
-			nbt.put("Controller",
-					NbtUtils.writeBlockPos(toLocalPos(NbtUtils.readBlockPos(nbt.getCompound("Controller")))));
-
-=======
->>>>>>> 1b2d8ad6
 		return nbt;
 	}
 
@@ -723,21 +715,6 @@
 		Tag blocks = nbt.get("Blocks");
 		// used to differentiate between the 'old' and the paletted serialization
 		boolean usePalettedDeserialization =
-<<<<<<< HEAD
-				blocks != null && blocks.getId() == 10 && ((CompoundTag) blocks).contains("Palette");
-		readBlocksCompound(blocks, world, usePalettedDeserialization);
-
-		actors.clear();
-		nbt.getList("Actors", 10)
-				.forEach(c -> {
-					CompoundTag comp = (CompoundTag) c;
-					StructureBlockInfo info = this.blocks.get(NbtUtils.readBlockPos(comp.getCompound("Pos")));
-					if (info == null)
-						return;
-					MovementContext context = MovementContext.readNBT(world, info, comp, this);
-					getActors().add(MutablePair.of(info, context));
-				});
-=======
 				blocks != null && blocks.getId() == Tag.TAG_COMPOUND && ((CompoundTag) blocks).contains("Palette");
 		readBlocksCompound(blocks, world, usePalettedDeserialization);
 
@@ -754,7 +731,6 @@
 					capturedMultiblocks.put(controllerPos, partInfo);
 				});
 			});
->>>>>>> 1b2d8ad6
 
 		actors.clear();
 		nbt.getList("Actors", Tag.TAG_COMPOUND)
@@ -932,11 +908,7 @@
 				throw new IllegalStateException("Palette Map index exceeded maximum");
 			});
 
-<<<<<<< HEAD
-			ListTag list = c.getList("Palette", 10);
-=======
 			ListTag list = c.getList("Palette", Tag.TAG_COMPOUND);
->>>>>>> 1b2d8ad6
 			((HashMapPaletteAccessor) palette).port_lib$getValues().clear();
 			for (int i = 0; i < list.size(); ++i)
 				((HashMapPaletteAccessor) palette).port_lib$getValues().add(NbtUtils.readBlockState(list.getCompound(i)));
