--- conflicted
+++ resolved
@@ -1208,16 +1208,11 @@
 			// swap nbt data to the new controller position
 			StructureBlockInfo prevControllerInfo = blocks.get(controllerPos);
 			StructureBlockInfo newControllerInfo = blocks.get(otherPos);
-<<<<<<< HEAD
+			if (prevControllerInfo == null || newControllerInfo == null)
+				return;
+
 			blocks.put(otherPos, new StructureBlockInfo(newControllerInfo.pos(), newControllerInfo.state(), prevControllerInfo.nbt()));
 			blocks.put(controllerPos, new StructureBlockInfo(prevControllerInfo.pos(), prevControllerInfo.state(), newControllerInfo.nbt()));
-=======
-			if (prevControllerInfo == null || newControllerInfo == null)
-				return;
-
-			blocks.put(otherPos, new StructureBlockInfo(newControllerInfo.pos, newControllerInfo.state, prevControllerInfo.nbt));
-			blocks.put(controllerPos, new StructureBlockInfo(prevControllerInfo.pos, prevControllerInfo.state, newControllerInfo.nbt));
->>>>>>> bc9906dc
 		});
 	}
 
