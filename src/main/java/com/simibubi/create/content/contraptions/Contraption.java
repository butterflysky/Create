--- conflicted
+++ resolved
@@ -692,14 +692,6 @@
 		nbt.remove("y");
 		nbt.remove("z");
 
-<<<<<<< HEAD
-		if ((blockEntity instanceof FluidTankBlockEntity || blockEntity instanceof ItemVaultBlockEntity)
-				&& nbt.contains("Controller"))
-			nbt.put("Controller",
-					NbtUtils.writeBlockPos(toLocalPos(NbtUtils.readBlockPos(nbt.getCompound("Controller")))));
-
-=======
->>>>>>> 7e2e3b46
 		return nbt;
 	}
 
@@ -723,11 +715,7 @@
 		Tag blocks = nbt.get("Blocks");
 		// used to differentiate between the 'old' and the paletted serialization
 		boolean usePalettedDeserialization =
-<<<<<<< HEAD
-				blocks != null && blocks.getId() == 10 && ((CompoundTag) blocks).contains("Palette");
-=======
-			blocks != null && blocks.getId() == Tag.TAG_COMPOUND && ((CompoundTag) blocks).contains("Palette");
->>>>>>> 7e2e3b46
+				blocks != null && blocks.getId() == Tag.TAG_COMPOUND && ((CompoundTag) blocks).contains("Palette");
 		readBlocksCompound(blocks, world, usePalettedDeserialization);
 
 		capturedMultiblocks.clear();
@@ -745,8 +733,7 @@
 			});
 
 		actors.clear();
-<<<<<<< HEAD
-		nbt.getList("Actors", 10)
+		nbt.getList("Actors", Tag.TAG_COMPOUND)
 				.forEach(c -> {
 					CompoundTag comp = (CompoundTag) c;
 					StructureBlockInfo info = this.blocks.get(NbtUtils.readBlockPos(comp.getCompound("Pos")));
@@ -755,17 +742,6 @@
 					MovementContext context = MovementContext.readNBT(world, info, comp, this);
 					getActors().add(MutablePair.of(info, context));
 				});
-=======
-		nbt.getList("Actors", Tag.TAG_COMPOUND)
-			.forEach(c -> {
-				CompoundTag comp = (CompoundTag) c;
-				StructureBlockInfo info = this.blocks.get(NbtUtils.readBlockPos(comp.getCompound("Pos")));
-				if (info == null)
-					return;
-				MovementContext context = MovementContext.readNBT(world, info, comp, this);
-				getActors().add(MutablePair.of(info, context));
-			});
->>>>>>> 7e2e3b46
 
 		disabledActors = NBTHelper.readItemList(nbt.getList("DisabledActors", Tag.TAG_COMPOUND));
 		for (ItemStack stack : disabledActors)
@@ -932,13 +908,8 @@
 				throw new IllegalStateException("Palette Map index exceeded maximum");
 			});
 
-<<<<<<< HEAD
-			ListTag list = c.getList("Palette", 10);
+			ListTag list = c.getList("Palette", Tag.TAG_COMPOUND);
 			((HashMapPaletteAccessor) palette).port_lib$getValues().clear();
-=======
-			ListTag list = c.getList("Palette", Tag.TAG_COMPOUND);
-			((HashMapPaletteAccessor)palette).port_lib$getValues().clear();
->>>>>>> 7e2e3b46
 			for (int i = 0; i < list.size(); ++i)
 				((HashMapPaletteAccessor) palette).port_lib$getValues().add(NbtUtils.readBlockState(list.getCompound(i)));
 
