--- conflicted
+++ resolved
@@ -893,14 +893,8 @@
 			if (be == null)
 				return;
 			be.setLevel(world);
-<<<<<<< HEAD
-			if (be instanceof KineticBlockEntity kte)
-				kte.setSpeed(0);
-=======
-			modelData.put(info.pos, be.getModelData());
 			if (be instanceof KineticBlockEntity kbe)
 				kbe.setSpeed(0);
->>>>>>> 39ef3da5
 			be.getBlockState();
 
 			MovementBehaviour movementBehaviour = AllMovementBehaviours.getBehaviour(info.state);
