--- conflicted
+++ resolved
@@ -130,17 +130,6 @@
 import net.minecraft.world.phys.shapes.CollisionContext;
 import net.minecraft.world.phys.shapes.Shapes;
 import net.minecraft.world.phys.shapes.VoxelShape;
-<<<<<<< HEAD
-=======
-import net.minecraftforge.api.distmarker.Dist;
-import net.minecraftforge.api.distmarker.OnlyIn;
-import net.minecraftforge.client.model.data.ModelData;
-import net.minecraftforge.fluids.FluidStack;
-import net.minecraftforge.fluids.capability.IFluidHandler;
-import net.minecraftforge.items.IItemHandlerModifiable;
-import net.minecraftforge.items.wrapper.CombinedInvWrapper;
-import net.minecraftforge.registries.GameData;
->>>>>>> 3f72ce0a
 
 public abstract class Contraption {
 
@@ -171,10 +160,6 @@
 	private CompletableFuture<Void> simplifiedEntityColliderProvider;
 
 	// Client
-<<<<<<< HEAD
-=======
-	public Map<BlockPos, ModelData> modelData;
->>>>>>> 3f72ce0a
 	public Map<BlockPos, BlockEntity> presentBlockEntities;
 	public List<BlockEntity> maybeInstancedBlockEntities;
 	public List<BlockEntity> specialRenderedBlockEntities;
@@ -341,13 +326,8 @@
 		if (AllBlocks.BELT.has(state))
 			moveBelt(pos, frontier, visited, state);
 
-<<<<<<< HEAD
-		if (AllBlocks.WINDMILL_BEARING.has(state) && world.getBlockEntity(pos) instanceof WindmillBearingBlockEntity wbte)
-			wbte.disassembleForMovement();
-=======
-		if (AllBlocks.WINDMILL_BEARING.has(state) && world.getBlockEntity(pos)instanceof WindmillBearingBlockEntity wbbe)
+		if (AllBlocks.WINDMILL_BEARING.has(state) && world.getBlockEntity(pos) instanceof WindmillBearingBlockEntity wbbe)
 			wbbe.disassembleForMovement();
->>>>>>> 3f72ce0a
 
 		if (AllBlocks.GANTRY_CARRIAGE.has(state))
 			moveGantryPinion(world, pos, frontier, visited, state);
@@ -916,14 +896,8 @@
 			if (be == null)
 				return;
 			be.setLevel(world);
-<<<<<<< HEAD
-			if (be instanceof KineticBlockEntity kte)
-				kte.setSpeed(0);
-=======
-			modelData.put(info.pos, be.getModelData());
 			if (be instanceof KineticBlockEntity kbe)
 				kbe.setSpeed(0);
->>>>>>> 3f72ce0a
 			be.getBlockState();
 
 			MovementBehaviour movementBehaviour = AllMovementBehaviours.getBehaviour(info.state);
@@ -1089,15 +1063,11 @@
 					state = ShaftBlock.pickCorrectShaftType(state, world, targetPos);
 				if (state.hasProperty(SlidingDoorBlock.VISIBLE))
 					state = state.setValue(SlidingDoorBlock.VISIBLE, !state.getValue(SlidingDoorBlock.OPEN))
-<<<<<<< HEAD
 							.setValue(SlidingDoorBlock.POWERED, false);
-=======
-						.setValue(SlidingDoorBlock.POWERED, false);
 				// Stop Sculk shriekers from getting "stuck" if moved mid-shriek.
 				if(state.is(Blocks.SCULK_SHRIEKER)){
 					state = Blocks.SCULK_SHRIEKER.defaultBlockState();
 				}
->>>>>>> 3f72ce0a
 
 				world.setBlock(targetPos, state, Block.UPDATE_MOVE_BY_PISTON | Block.UPDATE_ALL);
 
