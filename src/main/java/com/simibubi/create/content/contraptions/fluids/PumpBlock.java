package com.simibubi.create.content.contraptions.fluids;

import java.util.Map;

import org.apache.commons.lang3.mutable.MutableBoolean;

import com.simibubi.create.AllShapes;
import com.simibubi.create.AllTileEntities;
import com.simibubi.create.content.contraptions.base.DirectionalKineticBlock;
import com.simibubi.create.content.contraptions.fluids.pipes.FluidPipeBlock;
import com.simibubi.create.foundation.utility.BlockFace;
import com.simibubi.create.foundation.utility.Iterate;

import net.minecraft.block.Block;
import net.minecraft.block.BlockState;
import net.minecraft.block.IWaterLoggable;
import net.minecraft.fluid.Fluids;
import net.minecraft.fluid.FluidState;
import net.minecraft.item.BlockItemUseContext;
import net.minecraft.item.ItemUseContext;
import net.minecraft.network.DebugPacketSender;
import net.minecraft.state.StateContainer.Builder;
import net.minecraft.state.properties.BlockStateProperties;
import net.minecraft.tileentity.TileEntity;
import net.minecraft.util.Direction;
import net.minecraft.util.Direction.Axis;
import net.minecraft.util.math.BlockPos;
import net.minecraft.util.math.shapes.ISelectionContext;
import net.minecraft.util.math.shapes.VoxelShape;
import net.minecraft.world.IBlockReader;
import net.minecraft.world.IWorld;
import net.minecraft.world.IWorldReader;
import net.minecraft.world.World;
import net.minecraftforge.fluids.FluidStack;

public class PumpBlock extends DirectionalKineticBlock implements IWaterLoggable {

<<<<<<< HEAD
    public PumpBlock(Properties p_i48415_1_) {
        super(p_i48415_1_);
        setDefaultState(super.getDefaultState().with(BlockStateProperties.WATERLOGGED, false));
    }

    @Override
    public boolean hasTileEntity(BlockState state) {
        return true;
    }

    @Override
    public TileEntity createTileEntity(BlockState state, IBlockReader world) {
        return AllTileEntities.MECHANICAL_PUMP.create();
    }

    @Override
    public BlockState getRotatedBlockState(BlockState originalState, Direction targetedFace) {
        return originalState.with(FACING, originalState.get(FACING)
                .getOpposite());
    }

    @Override
    public Axis getRotationAxis(BlockState state) {
        return state.get(FACING)
                .getAxis();
    }

    @Override
    public VoxelShape getShape(BlockState state, IBlockReader p_220053_2_, BlockPos p_220053_3_,
                               ISelectionContext p_220053_4_) {
        return AllShapes.PUMP.get(state.get(FACING));
    }

    @Override
    public boolean hasIntegratedCogwheel(IWorldReader world, BlockPos pos, BlockState state) {
        return true;
    }

    @Override
    public FluidState getFluidState(BlockState state) {
        return state.get(BlockStateProperties.WATERLOGGED) ? Fluids.WATER.getStillFluidState(false) : Fluids.EMPTY.getDefaultState();
    }

    @Override
    protected void fillStateContainer(Builder<Block, BlockState> builder) {
        builder.add(BlockStateProperties.WATERLOGGED);
        super.fillStateContainer(builder);
    }

    @Override
    public BlockState updatePostPlacement(BlockState state, Direction direction, BlockState neighbourState,
                                          IWorld world, BlockPos pos, BlockPos neighbourPos) {
        if (state.get(BlockStateProperties.WATERLOGGED)) {
            world.getPendingFluidTicks().scheduleTick(pos, Fluids.WATER, Fluids.WATER.getTickRate(world));
        }
        return state;
    }

    @Override
    public BlockState getStateForPlacement(BlockItemUseContext context) {
        FluidState ifluidstate = context.getWorld().getFluidState(context.getPos());
        return super.getStateForPlacement(context).with(BlockStateProperties.WATERLOGGED, Boolean.valueOf(ifluidstate.getFluid() == Fluids.WATER));
    }
=======
	public PumpBlock(Properties p_i48415_1_) {
		super(p_i48415_1_);
		setDefaultState(super.getDefaultState().with(BlockStateProperties.WATERLOGGED, false));
	}

	@Override
	public boolean hasTileEntity(BlockState state) {
		return true;
	}

	@Override
	public TileEntity createTileEntity(BlockState state, IBlockReader world) {
		return AllTileEntities.MECHANICAL_PUMP.create();
	}

	@Override
	public BlockState getRotatedBlockState(BlockState originalState, Direction targetedFace) {
		return originalState.with(FACING, originalState.get(FACING)
			.getOpposite());
	}

	@Override
	public BlockState updateAfterWrenched(BlockState newState, ItemUseContext context) {
		BlockState state = super.updateAfterWrenched(newState, context);
		World world = context.getWorld();
		BlockPos pos = context.getPos();
		if (world.isRemote)
			return state;
		TileEntity tileEntity = world.getTileEntity(pos);
		if (!(tileEntity instanceof PumpTileEntity))
			return state;
		PumpTileEntity pump = (PumpTileEntity) tileEntity;
		if (pump.networks == null)
			return state;

		FluidNetwork apn1 = pump.networks.get(true);
		FluidNetwork apn2 = pump.networks.get(false);

		// Collect pipes that can be skipped
		apn1.clearFlows(world, true);
		apn2.clearFlows(world, true);

		// Swap skipsets as the networks change sides
		Map<BlockFace, FluidStack> skippedConnections = apn1.previousFlow;
		apn1.previousFlow = apn2.previousFlow;
		apn2.previousFlow = skippedConnections;

		// Init networks next tick
		pump.networksToUpdate.forEach(MutableBoolean::setTrue);
		pump.networks.swap();
		pump.reversed = !pump.reversed;

		return state;
	}

	@Override
	public Axis getRotationAxis(BlockState state) {
		return state.get(FACING)
			.getAxis();
	}

	@Override
	public VoxelShape getShape(BlockState state, IBlockReader p_220053_2_, BlockPos p_220053_3_,
		ISelectionContext p_220053_4_) {
		return AllShapes.PUMP.get(state.get(FACING));
	}

	@Override
	public boolean hasIntegratedCogwheel(IWorldReader world, BlockPos pos, BlockState state) {
		return true;
	}

	@Override
	public void neighborChanged(BlockState state, World world, BlockPos pos, Block otherBlock, BlockPos neighborPos,
		boolean isMoving) {
		DebugPacketSender.func_218806_a(world, pos);
		if (world.isRemote)
			return;
		if (otherBlock instanceof FluidPipeBlock)
			return;
		TileEntity tileEntity = world.getTileEntity(pos);
		if (!(tileEntity instanceof PumpTileEntity))
			return;
		PumpTileEntity pump = (PumpTileEntity) tileEntity;
		Direction facing = state.get(FACING);
		for (boolean front : Iterate.trueAndFalse) {
			Direction side = front ? facing : facing.getOpposite();
			if (!pos.offset(side)
				.equals(neighborPos))
				continue;
			pump.updatePipesOnSide(side);
		}
	}

	@Override
	public IFluidState getFluidState(BlockState state) {
		return state.get(BlockStateProperties.WATERLOGGED) ? Fluids.WATER.getStillFluidState(false)
			: Fluids.EMPTY.getDefaultState();
	}

	@Override
	protected void fillStateContainer(Builder<Block, BlockState> builder) {
		builder.add(BlockStateProperties.WATERLOGGED);
		super.fillStateContainer(builder);
	}

	@Override
	public BlockState updatePostPlacement(BlockState state, Direction direction, BlockState neighbourState,
		IWorld world, BlockPos pos, BlockPos neighbourPos) {
		if (state.get(BlockStateProperties.WATERLOGGED)) {
			world.getPendingFluidTicks()
				.scheduleTick(pos, Fluids.WATER, Fluids.WATER.getTickRate(world));
		}
		return state;
	}

	@Override
	public BlockState getStateForPlacement(BlockItemUseContext context) {
		IFluidState ifluidstate = context.getWorld()
			.getFluidState(context.getPos());
		return super.getStateForPlacement(context).with(BlockStateProperties.WATERLOGGED,
			Boolean.valueOf(ifluidstate.getFluid() == Fluids.WATER));
	}

	public static boolean isPump(BlockState state) {
		return state.getBlock() instanceof PumpBlock;
	}
>>>>>>> 990d8041

}<|MERGE_RESOLUTION|>--- conflicted
+++ resolved
@@ -35,71 +35,6 @@
 
 public class PumpBlock extends DirectionalKineticBlock implements IWaterLoggable {
 
-<<<<<<< HEAD
-    public PumpBlock(Properties p_i48415_1_) {
-        super(p_i48415_1_);
-        setDefaultState(super.getDefaultState().with(BlockStateProperties.WATERLOGGED, false));
-    }
-
-    @Override
-    public boolean hasTileEntity(BlockState state) {
-        return true;
-    }
-
-    @Override
-    public TileEntity createTileEntity(BlockState state, IBlockReader world) {
-        return AllTileEntities.MECHANICAL_PUMP.create();
-    }
-
-    @Override
-    public BlockState getRotatedBlockState(BlockState originalState, Direction targetedFace) {
-        return originalState.with(FACING, originalState.get(FACING)
-                .getOpposite());
-    }
-
-    @Override
-    public Axis getRotationAxis(BlockState state) {
-        return state.get(FACING)
-                .getAxis();
-    }
-
-    @Override
-    public VoxelShape getShape(BlockState state, IBlockReader p_220053_2_, BlockPos p_220053_3_,
-                               ISelectionContext p_220053_4_) {
-        return AllShapes.PUMP.get(state.get(FACING));
-    }
-
-    @Override
-    public boolean hasIntegratedCogwheel(IWorldReader world, BlockPos pos, BlockState state) {
-        return true;
-    }
-
-    @Override
-    public FluidState getFluidState(BlockState state) {
-        return state.get(BlockStateProperties.WATERLOGGED) ? Fluids.WATER.getStillFluidState(false) : Fluids.EMPTY.getDefaultState();
-    }
-
-    @Override
-    protected void fillStateContainer(Builder<Block, BlockState> builder) {
-        builder.add(BlockStateProperties.WATERLOGGED);
-        super.fillStateContainer(builder);
-    }
-
-    @Override
-    public BlockState updatePostPlacement(BlockState state, Direction direction, BlockState neighbourState,
-                                          IWorld world, BlockPos pos, BlockPos neighbourPos) {
-        if (state.get(BlockStateProperties.WATERLOGGED)) {
-            world.getPendingFluidTicks().scheduleTick(pos, Fluids.WATER, Fluids.WATER.getTickRate(world));
-        }
-        return state;
-    }
-
-    @Override
-    public BlockState getStateForPlacement(BlockItemUseContext context) {
-        FluidState ifluidstate = context.getWorld().getFluidState(context.getPos());
-        return super.getStateForPlacement(context).with(BlockStateProperties.WATERLOGGED, Boolean.valueOf(ifluidstate.getFluid() == Fluids.WATER));
-    }
-=======
 	public PumpBlock(Properties p_i48415_1_) {
 		super(p_i48415_1_);
 		setDefaultState(super.getDefaultState().with(BlockStateProperties.WATERLOGGED, false));
@@ -195,7 +130,7 @@
 	}
 
 	@Override
-	public IFluidState getFluidState(BlockState state) {
+	public FluidState getFluidState(BlockState state) {
 		return state.get(BlockStateProperties.WATERLOGGED) ? Fluids.WATER.getStillFluidState(false)
 			: Fluids.EMPTY.getDefaultState();
 	}
@@ -218,7 +153,7 @@
 
 	@Override
 	public BlockState getStateForPlacement(BlockItemUseContext context) {
-		IFluidState ifluidstate = context.getWorld()
+		FluidState ifluidstate = context.getWorld()
 			.getFluidState(context.getPos());
 		return super.getStateForPlacement(context).with(BlockStateProperties.WATERLOGGED,
 			Boolean.valueOf(ifluidstate.getFluid() == Fluids.WATER));
@@ -227,6 +162,5 @@
 	public static boolean isPump(BlockState state) {
 		return state.getBlock() instanceof PumpBlock;
 	}
->>>>>>> 990d8041
 
 }