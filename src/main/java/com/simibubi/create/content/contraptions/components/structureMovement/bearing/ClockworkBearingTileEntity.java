package com.simibubi.create.content.contraptions.components.structureMovement.bearing;

import java.util.List;

import org.apache.commons.lang3.tuple.Pair;

import com.simibubi.create.content.contraptions.base.KineticTileEntity;
import com.simibubi.create.content.contraptions.components.structureMovement.ContraptionEntity;
import com.simibubi.create.content.contraptions.components.structureMovement.bearing.ClockworkContraption.HandType;
import com.simibubi.create.foundation.gui.AllIcons;
import com.simibubi.create.foundation.tileEntity.TileEntityBehaviour;
import com.simibubi.create.foundation.tileEntity.behaviour.scrollvalue.INamedIconOptions;
import com.simibubi.create.foundation.tileEntity.behaviour.scrollvalue.ScrollOptionBehaviour;
import com.simibubi.create.foundation.utility.AngleHelper;
import com.simibubi.create.foundation.utility.Lang;
import com.simibubi.create.foundation.utility.ServerSpeedProvider;

import net.minecraft.block.BlockState;
import net.minecraft.nbt.CompoundNBT;
import net.minecraft.state.properties.BlockStateProperties;
import net.minecraft.tileentity.TileEntityType;
import net.minecraft.util.Direction;
import net.minecraft.util.Direction.Axis;
import net.minecraft.util.Direction.AxisDirection;
import net.minecraft.util.math.BlockPos;
import net.minecraft.util.math.MathHelper;
import net.minecraft.util.math.vector.Vector3d;

public class ClockworkBearingTileEntity extends KineticTileEntity implements IBearingTileEntity {

	protected ContraptionEntity hourHand;
	protected ContraptionEntity minuteHand;
	protected float hourAngle;
	protected float minuteAngle;
	protected float clientHourAngleDiff;
	protected float clientMinuteAngleDiff;

	protected boolean running;
	protected boolean assembleNextTick;

	protected ScrollOptionBehaviour<ClockHands> operationMode;

	public ClockworkBearingTileEntity(TileEntityType<? extends ClockworkBearingTileEntity> type) {
		super(type);
		setLazyTickRate(3);
	}

	@Override
	public void addBehaviours(List<TileEntityBehaviour> behaviours) {
		super.addBehaviours(behaviours);
		operationMode = new ScrollOptionBehaviour<>(ClockHands.class,
			Lang.translate("contraptions.clockwork.clock_hands"), this, getMovementModeSlot());
		operationMode.requiresWrench();
		behaviours.add(operationMode);
	}

	@Override
	public boolean isWoodenTop() {
		return false;
	}

	@Override
	public void tick() {
		super.tick();

		if (world.isRemote) {
			clientMinuteAngleDiff /= 2;
			clientHourAngleDiff /= 2;
		}

		if (!world.isRemote && assembleNextTick) {
			assembleNextTick = false;
			if (running) {
				boolean canDisassemble = true;
				if (speed == 0 && (canDisassemble || hourHand == null || hourHand.getContraption().blocks.isEmpty())) {
					if (hourHand != null)
						hourHand.getContraption()
							.stop(world);
					if (minuteHand != null)
						minuteHand.getContraption()
							.stop(world);
					disassemble();
				}
				return;
			} else
				assemble();
			return;
		}

		if (!running)
			return;

		if (!(hourHand != null && hourHand.isStalled())) {
			float newAngle = hourAngle + getHourArmSpeed();
			hourAngle = (float) (newAngle % 360);
		}

		if (!(minuteHand != null && minuteHand.isStalled())) {
			float newAngle = minuteAngle + getMinuteArmSpeed();
			minuteAngle = (float) (newAngle % 360);
		}

		applyRotations();
	}

	protected void applyRotations() {
		Axis axis = getBlockState().get(BlockStateProperties.FACING)
			.getAxis();
		Direction direction = Direction.getFacingFromAxis(AxisDirection.POSITIVE, axis);
		Vector3d directionVec = Vector3d.of(direction.getDirectionVec());
		if (hourHand != null) {
<<<<<<< HEAD
			Vector3d vec = new Vector3d(1, 1, 1).scale(hourAngle).mul(directionVec);
			hourHand.rotateTo(vec.x, vec.y, vec.z);
		}
		if (minuteHand != null) {
			Vector3d vec = new Vector3d(1, 1, 1).scale(minuteAngle).mul(directionVec);
=======
			Vec3d vec = new Vec3d(1, 1, 1).scale(hourAngle)
				.mul(directionVec);
			hourHand.rotateTo(vec.x, vec.y, vec.z);
		}
		if (minuteHand != null) {
			Vec3d vec = new Vec3d(1, 1, 1).scale(minuteAngle)
				.mul(directionVec);
>>>>>>> b2cd378b
			minuteHand.rotateTo(vec.x, vec.y, vec.z);
		}
	}

	@Override
	public void lazyTick() {
		super.lazyTick();
		if (hourHand != null && !world.isRemote)
			sendData();
	}

	public float getHourArmSpeed() {
		float speed = getAngularSpeed() / 2f;

		if (speed != 0) {
			ClockHands mode = ClockHands.values()[operationMode.getValue()];
			float hourTarget = mode == ClockHands.HOUR_FIRST ? getHourTarget(false)
				: mode == ClockHands.MINUTE_FIRST ? getMinuteTarget() : getHourTarget(true);
			float shortestAngleDiff = AngleHelper.getShortestAngleDiff(hourAngle, hourTarget);
			if (shortestAngleDiff < 0) {
				speed = Math.max(speed, shortestAngleDiff);
			} else {
				speed = Math.min(-speed, shortestAngleDiff);
			}
		}

		return speed + clientHourAngleDiff / 3f;
	}

	public float getMinuteArmSpeed() {
		float speed = getAngularSpeed();

		if (speed != 0) {
			ClockHands mode = ClockHands.values()[operationMode.getValue()];
			float minuteTarget = mode == ClockHands.MINUTE_FIRST ? getHourTarget(false) : getMinuteTarget();
			float shortestAngleDiff = AngleHelper.getShortestAngleDiff(minuteAngle, minuteTarget);
			if (shortestAngleDiff < 0) {
				speed = Math.max(speed, shortestAngleDiff);
			} else {
				speed = Math.min(-speed, shortestAngleDiff);
			}
		}

		return speed + clientMinuteAngleDiff / 3f;
	}

	protected float getHourTarget(boolean cycle24) {
		int dayTime = (int) (world.getDayTime() % 24000);
		int hours = (dayTime / 1000 + 6) % 24;
		int offset = getBlockState().get(ClockworkBearingBlock.FACING)
			.getAxisDirection()
			.getOffset();
		float hourTarget = (float) (offset * -360 / (cycle24 ? 24f : 12f) * (hours % (cycle24 ? 24 : 12)));
		return hourTarget;
	}

	protected float getMinuteTarget() {
		int dayTime = (int) (world.getDayTime() % 24000);
		int minutes = (dayTime % 1000) * 60 / 1000;
		int offset = getBlockState().get(ClockworkBearingBlock.FACING)
			.getAxisDirection()
			.getOffset();
		float minuteTarget = (float) (offset * -360 / 60f * (minutes));
		return minuteTarget;
	}

	public float getAngularSpeed() {
		float speed = -Math.abs(getSpeed() * 3 / 10f);
		if (world.isRemote)
			speed *= ServerSpeedProvider.get();
		return speed;
	}

	public void assemble() {
		if (!(world.getBlockState(pos)
			.getBlock() instanceof ClockworkBearingBlock))
			return;

		Direction direction = getBlockState().get(BlockStateProperties.FACING);

		// Collect Construct
		Pair<ClockworkContraption, ClockworkContraption> contraption =
			ClockworkContraption.assembleClockworkAt(world, pos, direction);
		if (contraption == null)
			return;
		if (contraption.getLeft() == null)
			return;
		if (contraption.getLeft().blocks.isEmpty())
			return;
		BlockPos anchor = pos.offset(direction);

		contraption.getLeft()
			.removeBlocksFromWorld(world, BlockPos.ZERO);
		hourHand = ContraptionEntity.createStationary(world, contraption.getLeft())
			.controlledBy(this);
		hourHand.setPosition(anchor.getX(), anchor.getY(), anchor.getZ());
		world.addEntity(hourHand);

		if (contraption.getRight() != null) {
			anchor = pos.offset(direction, contraption.getRight().offset + 1);
			contraption.getRight()
				.removeBlocksFromWorld(world, BlockPos.ZERO);
			minuteHand = ContraptionEntity.createStationary(world, contraption.getRight())
				.controlledBy(this);
			minuteHand.setPosition(anchor.getX(), anchor.getY(), anchor.getZ());
			world.addEntity(minuteHand);
		}

		// Run
		running = true;
		hourAngle = 0;
		minuteAngle = 0;
		sendData();
	}

	public void disassemble() {
		if (!running && hourHand == null && minuteHand == null)
			return;

		hourAngle = 0;
		minuteAngle = 0;
		applyRotations();

		if (hourHand != null) {
			hourHand.disassemble();
		}
		if (minuteHand != null)
			minuteHand.disassemble();

		hourHand = null;
		minuteHand = null;
		running = false;
		sendData();
	}

	@Override
	public void attach(ContraptionEntity contraption) {
		if (!(contraption.getContraption() instanceof ClockworkContraption))
			return;

		ClockworkContraption cc = (ClockworkContraption) contraption.getContraption();
		markDirty();
		Direction facing = getBlockState().get(BlockStateProperties.FACING);
		BlockPos anchor = pos.offset(facing, cc.offset + 1);
		if (cc.handType == HandType.HOUR) {
			this.hourHand = contraption;
			hourHand.setPosition(anchor.getX(), anchor.getY(), anchor.getZ());
		} else {
			this.minuteHand = contraption;
			minuteHand.setPosition(anchor.getX(), anchor.getY(), anchor.getZ());
		}
		if (!world.isRemote) {
			this.running = true;
			sendData();
		}
	}

	@Override
	public void write(CompoundNBT compound, boolean clientPacket) {
		compound.putBoolean("Running", running);
		compound.putFloat("HourAngle", hourAngle);
		compound.putFloat("MinuteAngle", minuteAngle);
		super.write(compound, clientPacket);
	}

	@Override
	protected void fromTag(BlockState state, CompoundNBT compound, boolean clientPacket) {
		float hourAngleBefore = hourAngle;
		float minuteAngleBefore = minuteAngle;

		running = compound.getBoolean("Running");
		hourAngle = compound.getFloat("HourAngle");
		minuteAngle = compound.getFloat("MinuteAngle");
<<<<<<< HEAD
		super.fromTag(state, compound, clientPacket);
		
=======
		super.read(compound, clientPacket);

>>>>>>> b2cd378b
		if (!clientPacket)
			return;

		if (running) {
			clientHourAngleDiff = AngleHelper.getShortestAngleDiff(hourAngleBefore, hourAngle);
			clientMinuteAngleDiff = AngleHelper.getShortestAngleDiff(minuteAngleBefore, minuteAngle);
			hourAngle = hourAngleBefore;
			minuteAngle = minuteAngleBefore;
		} else {
			hourHand = null;
			minuteHand = null;
		}
	}

	@Override
	public void onSpeedChanged(float prevSpeed) {
		super.onSpeedChanged(prevSpeed);
		assembleNextTick = true;
	}

	@Override
	public boolean isValid() {
		return !isRemoved();
	}

	@Override
	public float getInterpolatedAngle(float partialTicks) {
		if (hourHand == null || hourHand.isStalled())
			partialTicks = 0;
		return MathHelper.lerp(partialTicks, hourAngle, hourAngle + getHourArmSpeed());
	}

	@Override
	public void onStall() {
		if (!world.isRemote)
			sendData();
	}

	@Override
	public void remove() {
		if (!world.isRemote)
			disassemble();
		super.remove();
	}

	@Override
	public void collided() {}

	@Override
	public boolean isAttachedTo(ContraptionEntity contraption) {
		if (!(contraption.getContraption() instanceof ClockworkContraption))
			return false;
		ClockworkContraption cc = (ClockworkContraption) contraption.getContraption();
		if (cc.handType == HandType.HOUR)
			return this.hourHand == contraption;
		else
			return this.minuteHand == contraption;
	}

	public boolean isRunning() {
		return running;
	}

	static enum ClockHands implements INamedIconOptions {

		HOUR_FIRST(AllIcons.I_HOUR_HAND_FIRST),
		MINUTE_FIRST(AllIcons.I_MINUTE_HAND_FIRST),
		HOUR_FIRST_24(AllIcons.I_HOUR_HAND_FIRST_24),

		;

		private String translationKey;
		private AllIcons icon;

		private ClockHands(AllIcons icon) {
			this.icon = icon;
			translationKey = "contraptions.clockwork." + Lang.asId(name());
		}

		@Override
		public AllIcons getIcon() {
			return icon;
		}

		@Override
		public String getTranslationKey() {
			return translationKey;
		}

	}

}<|MERGE_RESOLUTION|>--- conflicted
+++ resolved
@@ -48,7 +48,7 @@
 	@Override
 	public void addBehaviours(List<TileEntityBehaviour> behaviours) {
 		super.addBehaviours(behaviours);
-		operationMode = new ScrollOptionBehaviour<>(ClockHands.class,
+		operationMode = new ScrollOptionBehaviour(ClockHands.class,
 			Lang.translate("contraptions.clockwork.clock_hands"), this, getMovementModeSlot());
 		operationMode.requiresWrench();
 		behaviours.add(operationMode);
@@ -109,21 +109,13 @@
 		Direction direction = Direction.getFacingFromAxis(AxisDirection.POSITIVE, axis);
 		Vector3d directionVec = Vector3d.of(direction.getDirectionVec());
 		if (hourHand != null) {
-<<<<<<< HEAD
-			Vector3d vec = new Vector3d(1, 1, 1).scale(hourAngle).mul(directionVec);
-			hourHand.rotateTo(vec.x, vec.y, vec.z);
-		}
-		if (minuteHand != null) {
-			Vector3d vec = new Vector3d(1, 1, 1).scale(minuteAngle).mul(directionVec);
-=======
-			Vec3d vec = new Vec3d(1, 1, 1).scale(hourAngle)
+			Vector3d vec = new Vector3d(1, 1, 1).scale(hourAngle)
 				.mul(directionVec);
 			hourHand.rotateTo(vec.x, vec.y, vec.z);
 		}
 		if (minuteHand != null) {
-			Vec3d vec = new Vec3d(1, 1, 1).scale(minuteAngle)
+			Vector3d vec = new Vector3d(1, 1, 1).scale(minuteAngle)
 				.mul(directionVec);
->>>>>>> b2cd378b
 			minuteHand.rotateTo(vec.x, vec.y, vec.z);
 		}
 	}
@@ -297,13 +289,8 @@
 		running = compound.getBoolean("Running");
 		hourAngle = compound.getFloat("HourAngle");
 		minuteAngle = compound.getFloat("MinuteAngle");
-<<<<<<< HEAD
 		super.fromTag(state, compound, clientPacket);
-		
-=======
-		super.read(compound, clientPacket);
-
->>>>>>> b2cd378b
+
 		if (!clientPacket)
 			return;
 
