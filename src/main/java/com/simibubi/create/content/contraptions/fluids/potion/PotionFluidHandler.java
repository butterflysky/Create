package com.simibubi.create.content.contraptions.fluids.potion;

import java.util.List;
import java.util.Map;
import java.util.Map.Entry;

import com.google.common.collect.Lists;
import com.simibubi.create.content.contraptions.fluids.potion.PotionFluid.BottleType;
import com.simibubi.create.foundation.fluid.FluidHelper;
import com.simibubi.create.foundation.fluid.FluidIngredient;
import com.simibubi.create.foundation.utility.Components;
import com.simibubi.create.foundation.utility.NBTHelper;
import com.simibubi.create.foundation.utility.Pair;

import net.minecraft.ChatFormatting;
import net.minecraft.nbt.CompoundTag;
import net.minecraft.network.chat.Component;
import net.minecraft.network.chat.MutableComponent;
import net.minecraft.util.Tuple;
import net.minecraft.world.effect.MobEffect;
import net.minecraft.world.effect.MobEffectInstance;
import net.minecraft.world.effect.MobEffectUtil;
import net.minecraft.world.entity.ai.attributes.Attribute;
import net.minecraft.world.entity.ai.attributes.AttributeModifier;
import net.minecraft.world.item.Item;
import net.minecraft.world.item.ItemStack;
import net.minecraft.world.item.Items;
import net.minecraft.world.item.alchemy.Potion;
import net.minecraft.world.item.alchemy.PotionUtils;
import net.minecraft.world.item.alchemy.Potions;
import net.minecraft.world.level.ItemLike;
import net.minecraft.world.level.material.Fluids;
import net.minecraftforge.api.distmarker.Dist;
import net.minecraftforge.api.distmarker.OnlyIn;
import net.minecraftforge.fluids.FluidStack;

public class PotionFluidHandler {

	public static Pair<FluidStack, ItemStack> emptyPotion(ItemStack stack, boolean simulate) {
		FluidStack fluid = getFluidFromPotionItem(stack);
		if (!simulate)
			stack.shrink(1);
		return Pair.of(fluid, new ItemStack(Items.GLASS_BOTTLE));
	}

	public static FluidIngredient potionIngredient(Potion potion, int amount) {
		return FluidIngredient.fromFluidStack(FluidHelper.copyStackWithAmount(PotionFluidHandler
			.getFluidFromPotionItem(PotionUtils.setPotion(new ItemStack(Items.POTION), potion)), amount));
	}

	public static FluidStack getFluidFromPotionItem(ItemStack stack) {
		Potion potion = PotionUtils.getPotion(stack);
		List<MobEffectInstance> list = PotionUtils.getCustomEffects(stack);
		BottleType bottleTypeFromItem = bottleTypeFromItem(stack.getItem());
		if (potion == Potions.WATER && list.isEmpty() && bottleTypeFromItem == BottleType.REGULAR)
			return new FluidStack(Fluids.WATER, 250);
		FluidStack fluid = PotionFluid.withEffects(250, potion, list);
		NBTHelper.writeEnum(fluid.getOrCreateTag(), "Bottle", bottleTypeFromItem);
		return fluid;
	}

	public static FluidStack getFluidFromPotion(Potion potion, BottleType bottleType, int amount) {
		if (potion == Potions.WATER && bottleType == BottleType.REGULAR)
			return new FluidStack(Fluids.WATER, amount);
		FluidStack fluid = PotionFluid.of(amount, potion);
		NBTHelper.writeEnum(fluid.getOrCreateTag(), "Bottle", bottleType);
		return fluid;
	}

	public static BottleType bottleTypeFromItem(Item item) {
		if (item == Items.LINGERING_POTION)
			return BottleType.LINGERING;
		if (item == Items.SPLASH_POTION)
			return BottleType.SPLASH;
		return BottleType.REGULAR;
	}

	public static ItemLike itemFromBottleType(BottleType type) {
		switch (type) {
		case LINGERING:
			return Items.LINGERING_POTION;
		case SPLASH:
			return Items.SPLASH_POTION;
		case REGULAR:
		default:
			return Items.POTION;
		}
	}

	public static int getRequiredAmountForFilledBottle(ItemStack stack, FluidStack availableFluid) {
		return 250;
	}

	public static ItemStack fillBottle(ItemStack stack, FluidStack availableFluid) {
		CompoundTag tag = availableFluid.getOrCreateTag();
		ItemStack potionStack = new ItemStack(itemFromBottleType(NBTHelper.readEnum(tag, "Bottle", BottleType.class)));
		PotionUtils.setPotion(potionStack, PotionUtils.getPotion(tag));
		PotionUtils.setCustomEffects(potionStack, PotionUtils.getCustomEffects(tag));
		return potionStack;
	}

	// Modified version of PotionUtils#addPotionTooltip
	@OnlyIn(Dist.CLIENT)
	public static void addPotionTooltip(FluidStack fs, List<Component> tooltip, float p_185182_2_) {
		List<MobEffectInstance> list = PotionUtils.getAllEffects(fs.getOrCreateTag());
		List<Tuple<String, AttributeModifier>> list1 = Lists.newArrayList();
		if (list.isEmpty()) {
<<<<<<< HEAD
			tooltip.add((Component.translatable("effect.none")).withStyle(ChatFormatting.GRAY));
		} else {
			for (MobEffectInstance effectinstance : list) {
				MutableComponent textcomponent = Component.translatable(effectinstance.getDescriptionId());
=======
			tooltip.add((Components.translatable("effect.none")).withStyle(ChatFormatting.GRAY));
		} else {
			for (MobEffectInstance effectinstance : list) {
				MutableComponent textcomponent = Components.translatable(effectinstance.getDescriptionId());
>>>>>>> 9c8df2ff
				MobEffect effect = effectinstance.getEffect();
				Map<Attribute, AttributeModifier> map = effect.getAttributeModifiers();
				if (!map.isEmpty()) {
					for (Entry<Attribute, AttributeModifier> entry : map.entrySet()) {
						AttributeModifier attributemodifier = entry.getValue();
						AttributeModifier attributemodifier1 = new AttributeModifier(attributemodifier.getName(),
							effect.getAttributeModifierValue(effectinstance.getAmplifier(), attributemodifier),
							attributemodifier.getOperation());
						list1.add(new Tuple<>(
							entry.getKey().getDescriptionId(),
							attributemodifier1));
					}
				}

				if (effectinstance.getAmplifier() > 0) {
					textcomponent.append(" ")
<<<<<<< HEAD
						.append(Component.translatable("potion.potency." + effectinstance.getAmplifier()).getString());
=======
						.append(Components.translatable("potion.potency." + effectinstance.getAmplifier()).getString());
>>>>>>> 9c8df2ff
				}

				if (effectinstance.getDuration() > 20) {
					textcomponent.append(" (")
						.append(MobEffectUtil.formatDuration(effectinstance, p_185182_2_))
						.append(")");
				}

				tooltip.add(textcomponent.withStyle(effect.getCategory()
					.getTooltipFormatting()));
			}
		}

		if (!list1.isEmpty()) {
<<<<<<< HEAD
			tooltip.add(Component.literal(""));
			tooltip.add((Component.translatable("potion.whenDrank")).withStyle(ChatFormatting.DARK_PURPLE));
=======
			tooltip.add(Components.immutableEmpty());
			tooltip.add((Components.translatable("potion.whenDrank")).withStyle(ChatFormatting.DARK_PURPLE));
>>>>>>> 9c8df2ff

			for (Tuple<String, AttributeModifier> tuple : list1) {
				AttributeModifier attributemodifier2 = tuple.getB();
				double d0 = attributemodifier2.getAmount();
				double d1;
				if (attributemodifier2.getOperation() != AttributeModifier.Operation.MULTIPLY_BASE
					&& attributemodifier2.getOperation() != AttributeModifier.Operation.MULTIPLY_TOTAL) {
					d1 = attributemodifier2.getAmount();
				} else {
					d1 = attributemodifier2.getAmount() * 100.0D;
				}

				if (d0 > 0.0D) {
<<<<<<< HEAD
					tooltip.add((Component.translatable(
						"attribute.modifier.plus." + attributemodifier2.getOperation()
							.toValue(),
						ItemStack.ATTRIBUTE_MODIFIER_FORMAT.format(d1),
						Component.translatable(tuple.getA())))
							.withStyle(ChatFormatting.BLUE));
				} else if (d0 < 0.0D) {
					d1 = d1 * -1.0D;
					tooltip.add((Component.translatable(
						"attribute.modifier.take." + attributemodifier2.getOperation()
							.toValue(),
						ItemStack.ATTRIBUTE_MODIFIER_FORMAT.format(d1),
						Component.translatable(tuple.getA())))
=======
					tooltip.add((Components.translatable(
						"attribute.modifier.plus." + attributemodifier2.getOperation()
							.toValue(),
						ItemStack.ATTRIBUTE_MODIFIER_FORMAT.format(d1),
						Components.translatable(tuple.getA())))
							.withStyle(ChatFormatting.BLUE));
				} else if (d0 < 0.0D) {
					d1 = d1 * -1.0D;
					tooltip.add((Components.translatable(
						"attribute.modifier.take." + attributemodifier2.getOperation()
							.toValue(),
						ItemStack.ATTRIBUTE_MODIFIER_FORMAT.format(d1),
						Components.translatable(tuple.getA())))
>>>>>>> 9c8df2ff
							.withStyle(ChatFormatting.RED));
				}
			}
		}

	}

}<|MERGE_RESOLUTION|>--- conflicted
+++ resolved
@@ -105,17 +105,10 @@
 		List<MobEffectInstance> list = PotionUtils.getAllEffects(fs.getOrCreateTag());
 		List<Tuple<String, AttributeModifier>> list1 = Lists.newArrayList();
 		if (list.isEmpty()) {
-<<<<<<< HEAD
-			tooltip.add((Component.translatable("effect.none")).withStyle(ChatFormatting.GRAY));
-		} else {
-			for (MobEffectInstance effectinstance : list) {
-				MutableComponent textcomponent = Component.translatable(effectinstance.getDescriptionId());
-=======
 			tooltip.add((Components.translatable("effect.none")).withStyle(ChatFormatting.GRAY));
 		} else {
 			for (MobEffectInstance effectinstance : list) {
 				MutableComponent textcomponent = Components.translatable(effectinstance.getDescriptionId());
->>>>>>> 9c8df2ff
 				MobEffect effect = effectinstance.getEffect();
 				Map<Attribute, AttributeModifier> map = effect.getAttributeModifiers();
 				if (!map.isEmpty()) {
@@ -132,11 +125,7 @@
 
 				if (effectinstance.getAmplifier() > 0) {
 					textcomponent.append(" ")
-<<<<<<< HEAD
-						.append(Component.translatable("potion.potency." + effectinstance.getAmplifier()).getString());
-=======
 						.append(Components.translatable("potion.potency." + effectinstance.getAmplifier()).getString());
->>>>>>> 9c8df2ff
 				}
 
 				if (effectinstance.getDuration() > 20) {
@@ -151,13 +140,8 @@
 		}
 
 		if (!list1.isEmpty()) {
-<<<<<<< HEAD
-			tooltip.add(Component.literal(""));
-			tooltip.add((Component.translatable("potion.whenDrank")).withStyle(ChatFormatting.DARK_PURPLE));
-=======
 			tooltip.add(Components.immutableEmpty());
 			tooltip.add((Components.translatable("potion.whenDrank")).withStyle(ChatFormatting.DARK_PURPLE));
->>>>>>> 9c8df2ff
 
 			for (Tuple<String, AttributeModifier> tuple : list1) {
 				AttributeModifier attributemodifier2 = tuple.getB();
@@ -171,21 +155,6 @@
 				}
 
 				if (d0 > 0.0D) {
-<<<<<<< HEAD
-					tooltip.add((Component.translatable(
-						"attribute.modifier.plus." + attributemodifier2.getOperation()
-							.toValue(),
-						ItemStack.ATTRIBUTE_MODIFIER_FORMAT.format(d1),
-						Component.translatable(tuple.getA())))
-							.withStyle(ChatFormatting.BLUE));
-				} else if (d0 < 0.0D) {
-					d1 = d1 * -1.0D;
-					tooltip.add((Component.translatable(
-						"attribute.modifier.take." + attributemodifier2.getOperation()
-							.toValue(),
-						ItemStack.ATTRIBUTE_MODIFIER_FORMAT.format(d1),
-						Component.translatable(tuple.getA())))
-=======
 					tooltip.add((Components.translatable(
 						"attribute.modifier.plus." + attributemodifier2.getOperation()
 							.toValue(),
@@ -199,7 +168,6 @@
 							.toValue(),
 						ItemStack.ATTRIBUTE_MODIFIER_FORMAT.format(d1),
 						Components.translatable(tuple.getA())))
->>>>>>> 9c8df2ff
 							.withStyle(ChatFormatting.RED));
 				}
 			}
