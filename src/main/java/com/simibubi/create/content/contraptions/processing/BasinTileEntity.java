--- conflicted
+++ resolved
@@ -571,13 +571,8 @@
 	private void createMovingFluidParticles(float surface, int segments) {
 		Vector3d pointer = new Vector3d(1, 0, 0).scale(1 / 16f);
 		float interval = 360f / segments;
-<<<<<<< HEAD
 		Vector3d centerOf = VecHelper.getCenterOf(pos);
-		float intervalOffset = (AnimationTickHolder.ticks * 18) % 360;
-=======
-		Vec3d centerOf = VecHelper.getCenterOf(pos);
 		float intervalOffset = (AnimationTickHolder.getTicks() * 18) % 360;
->>>>>>> d59fea10
 
 		int currentSegment = 0;
 		for (SmartFluidTankBehaviour behaviour : getTanks()) {
