package com.simibubi.create.content.contraptions.processing;

import java.util.ArrayList;
import java.util.Collections;
import java.util.Iterator;
import java.util.List;
import java.util.Optional;
import java.util.Random;

import org.jetbrains.annotations.Nullable;

import com.google.common.collect.ImmutableList;
import com.simibubi.create.AllParticleTypes;
import com.simibubi.create.AllTags;
import com.simibubi.create.content.contraptions.components.mixer.MechanicalMixerTileEntity;
import com.simibubi.create.content.contraptions.fluids.FluidFX;
import com.simibubi.create.content.contraptions.fluids.particle.FluidParticleData;
import com.simibubi.create.content.contraptions.goggles.IHaveGoggleInformation;
import com.simibubi.create.content.contraptions.processing.burner.BlazeBurnerBlock;
import com.simibubi.create.content.contraptions.processing.burner.BlazeBurnerBlock.HeatLevel;
import com.simibubi.create.foundation.fluid.CombinedTankWrapper;
import com.simibubi.create.foundation.item.ItemHelper;
import com.simibubi.create.foundation.item.SmartInventory;
import com.simibubi.create.foundation.tileEntity.SmartTileEntity;
import com.simibubi.create.foundation.tileEntity.TileEntityBehaviour;
import com.simibubi.create.foundation.tileEntity.behaviour.ValueBoxTransform;
import com.simibubi.create.foundation.tileEntity.behaviour.belt.DirectBeltInputBehaviour;
import com.simibubi.create.foundation.tileEntity.behaviour.filtering.FilteringBehaviour;
import com.simibubi.create.foundation.tileEntity.behaviour.fluid.SmartFluidTankBehaviour;
import com.simibubi.create.foundation.tileEntity.behaviour.fluid.SmartFluidTankBehaviour.TankSegment;
import com.simibubi.create.foundation.tileEntity.behaviour.inventory.InvManipulationBehaviour;
import com.simibubi.create.foundation.utility.AnimationTickHolder;
import com.simibubi.create.foundation.utility.Couple;
import com.simibubi.create.foundation.utility.Iterate;
import com.simibubi.create.foundation.utility.LongAttached;
import com.simibubi.create.foundation.utility.NBTHelper;
import com.simibubi.create.foundation.utility.VecHelper;
import com.simibubi.create.foundation.utility.animation.LerpedFloat;
import com.simibubi.create.foundation.utility.animation.LerpedFloat.Chaser;

import io.github.fabricators_of_create.porting_lib.transfer.TransferUtil;
import io.github.fabricators_of_create.porting_lib.transfer.fluid.FluidTransferable;
import io.github.fabricators_of_create.porting_lib.transfer.item.ItemTransferable;
import io.github.fabricators_of_create.porting_lib.util.FluidStack;
import io.github.fabricators_of_create.porting_lib.util.NBTSerializer;
import net.fabricmc.fabric.api.transfer.v1.fluid.FluidConstants;
import net.fabricmc.fabric.api.transfer.v1.fluid.FluidVariant;
import net.fabricmc.fabric.api.transfer.v1.item.ItemVariant;
import net.fabricmc.fabric.api.transfer.v1.storage.Storage;
import net.fabricmc.fabric.api.transfer.v1.storage.StorageView;
import net.fabricmc.fabric.api.transfer.v1.storage.base.CombinedStorage;
import net.fabricmc.fabric.api.transfer.v1.transaction.Transaction;
import net.fabricmc.fabric.api.transfer.v1.transaction.TransactionContext;
import net.fabricmc.fabric.api.transfer.v1.transaction.base.SnapshotParticipant;
import net.minecraft.core.BlockPos;
import net.minecraft.core.Direction;
import net.minecraft.core.Direction.Axis;
import net.minecraft.core.particles.ParticleOptions;
import net.minecraft.nbt.CompoundTag;
import net.minecraft.nbt.ListTag;
import net.minecraft.nbt.StringTag;
import net.minecraft.nbt.Tag;
import net.minecraft.network.chat.Component;
import net.minecraft.util.Mth;
import net.minecraft.world.item.ItemStack;
import net.minecraft.world.level.block.Block;
import net.minecraft.world.level.block.entity.BlockEntity;
import net.minecraft.world.level.block.entity.BlockEntityType;
import net.minecraft.world.level.block.state.BlockState;
import net.minecraft.world.phys.Vec3;

public class BasinTileEntity extends SmartTileEntity implements IHaveGoggleInformation, FluidTransferable, ItemTransferable {

	private boolean needsUpdate; // fabric: need to delay to avoid doing stuff mid-transaction, causing a crash
	private boolean areFluidsMoving;
	LerpedFloat ingredientRotationSpeed;
	LerpedFloat ingredientRotation;

	public BasinInventory inputInventory;
	public SmartFluidTankBehaviour inputTank;
	protected SmartInventory outputInventory;
	protected SmartFluidTankBehaviour outputTank;
	private FilteringBehaviour filtering;
	private boolean contentsChanged;

	private Couple<SmartInventory> invs;
	private Couple<SmartFluidTankBehaviour> tanks;

	protected Storage<ItemVariant> itemCapability;
	protected Storage<FluidVariant> fluidCapability;

	List<Direction> disabledSpoutputs;
	Direction preferredSpoutput;
	protected List<ItemStack> spoutputBuffer;
	protected List<FluidStack> spoutputFluidBuffer;
	int recipeBackupCheck;

	public static final int OUTPUT_ANIMATION_TIME = 10;
	List<LongAttached<ItemStack>> visualizedOutputItems;
	List<LongAttached<FluidStack>> visualizedOutputFluids;

	SnapshotParticipant<Data> snapshotParticipant = new SnapshotParticipant<>() {
		@Override
		protected Data createSnapshot() {
			return new Data(new ArrayList<>(spoutputBuffer), new ArrayList<>(spoutputFluidBuffer));
		}

		@Override
		protected void readSnapshot(Data snapshot) {
			spoutputBuffer = snapshot.spoutputBuffer;
			spoutputFluidBuffer = snapshot.spoutputFluidBuffer;
		}
	};

	record Data(List<ItemStack> spoutputBuffer, List<FluidStack> spoutputFluidBuffer) {
	}

	public BasinTileEntity(BlockEntityType<?> type, BlockPos pos, BlockState state) {
		super(type, pos, state);
		inputInventory = new BasinInventory(9, this);
		inputInventory.whenContentsChanged(() -> contentsChanged = true);
		outputInventory = new BasinInventory(9, this).forbidInsertion()
			.withMaxStackSize(64);
		areFluidsMoving = false;
		itemCapability = new CombinedStorage<>(List.of(inputInventory, outputInventory));
		contentsChanged = true;
		ingredientRotation = LerpedFloat.angular()
			.startWithValue(0);
		ingredientRotationSpeed = LerpedFloat.linear()
			.startWithValue(0);

		invs = Couple.create(inputInventory, outputInventory);
		tanks = Couple.create(inputTank, outputTank);
		visualizedOutputItems = Collections.synchronizedList(new ArrayList<>());
		visualizedOutputFluids = Collections.synchronizedList(new ArrayList<>());
		disabledSpoutputs = new ArrayList<>();
		preferredSpoutput = null;
		spoutputBuffer = new ArrayList<>();
		spoutputFluidBuffer = new ArrayList<>();
		recipeBackupCheck = 20;
	}

	@Override
	public void addBehaviours(List<TileEntityBehaviour> behaviours) {
		behaviours.add(new DirectBeltInputBehaviour(this));
		filtering = new FilteringBehaviour(this, new BasinValueBox()).moveText(new Vec3(2, -8, 0))
			.withCallback(newFilter -> contentsChanged = true)
			.forRecipes();
		behaviours.add(filtering);

		inputTank = new SmartFluidTankBehaviour(SmartFluidTankBehaviour.INPUT, this, 2, FluidConstants.BUCKET, true)
			.whenFluidUpdates(() -> contentsChanged = true);
		outputTank = new SmartFluidTankBehaviour(SmartFluidTankBehaviour.OUTPUT, this, 2, FluidConstants.BUCKET, true)
			.whenFluidUpdates(() -> contentsChanged = true)
			.forbidInsertion();
		behaviours.add(inputTank);
		behaviours.add(outputTank);

		fluidCapability = new CombinedTankWrapper(inputTank.getCapability(), outputTank.getCapability());
	}

	@Override
	protected void read(CompoundTag compound, boolean clientPacket) {
		super.read(compound, clientPacket);
		inputInventory.deserializeNBT(compound.getCompound("InputItems"));
		outputInventory.deserializeNBT(compound.getCompound("OutputItems"));

		preferredSpoutput = null;
		if (compound.contains("PreferredSpoutput"))
			preferredSpoutput = NBTHelper.readEnum(compound, "PreferredSpoutput", Direction.class);
		disabledSpoutputs.clear();
		ListTag disabledList = compound.getList("DisabledSpoutput", Tag.TAG_STRING);
		disabledList.forEach(d -> disabledSpoutputs.add(Direction.valueOf(((StringTag) d).getAsString())));
		spoutputBuffer = NBTHelper.readItemList(compound.getList("Overflow", Tag.TAG_COMPOUND));
		spoutputFluidBuffer = NBTHelper.readCompoundList(compound.getList("FluidOverflow", Tag.TAG_COMPOUND),
			FluidStack::loadFluidStackFromNBT);

		if (!clientPacket)
			return;

		NBTHelper.iterateCompoundList(compound.getList("VisualizedItems", Tag.TAG_COMPOUND),
			c -> visualizedOutputItems.add(LongAttached.with(OUTPUT_ANIMATION_TIME, ItemStack.of(c))));
		NBTHelper.iterateCompoundList(compound.getList("VisualizedFluids", Tag.TAG_COMPOUND),
			c -> visualizedOutputFluids
				.add(LongAttached.with(OUTPUT_ANIMATION_TIME, FluidStack.loadFluidStackFromNBT(c))));
	}

	@Override
	public void write(CompoundTag compound, boolean clientPacket) {
		super.write(compound, clientPacket);
		compound.put("InputItems", inputInventory.serializeNBT());
		compound.put("OutputItems", outputInventory.serializeNBT());

		if (preferredSpoutput != null)
			NBTHelper.writeEnum(compound, "PreferredSpoutput", preferredSpoutput);
		ListTag disabledList = new ListTag();
		disabledSpoutputs.forEach(d -> disabledList.add(StringTag.valueOf(d.name())));
		compound.put("DisabledSpoutput", disabledList);
		compound.put("Overflow", NBTHelper.writeItemList(spoutputBuffer));
		compound.put("FluidOverflow",
			NBTHelper.writeCompoundList(spoutputFluidBuffer, fs -> fs.writeToNBT(new CompoundTag())));

		if (!clientPacket)
			return;

		compound.put("VisualizedItems", NBTHelper.writeCompoundList(visualizedOutputItems, ia -> NBTSerializer.serializeNBTCompound(ia.getValue())));
		compound.put("VisualizedFluids", NBTHelper.writeCompoundList(visualizedOutputFluids, ia -> ia.getValue()
			.writeToNBT(new CompoundTag())));
		visualizedOutputItems.clear();
		visualizedOutputFluids.clear();
	}
	
	@Override
	public void destroy() {
		super.destroy();
		ItemHelper.dropContents(level, worldPosition, inputInventory);
		ItemHelper.dropContents(level, worldPosition, outputInventory);
		spoutputBuffer.forEach(is -> Block.popResource(level, worldPosition, is));
	}
	
	@Override
	public void remove() {
		super.remove();
		onEmptied();
	}

	public void onEmptied() {
		getOperator().ifPresent(te -> te.basinRemoved = true);
	}
	
	@Override
<<<<<<< HEAD
	public void setRemoved() {
		super.setRemoved();
	}

	@Override
	protected void setRemovedNotDueToChunkUnload() {
		onEmptied();
		super.setRemovedNotDueToChunkUnload();
=======
	public void invalidate() {
		super.invalidate();
		itemCapability.invalidate();
		fluidCapability.invalidate();
>>>>>>> 8d89080b
	}

//	@Nonnull
//	@Override
//	public <T> LazyOptional<T> getCapability(@Nonnull Capability<T> cap, Direction side) {
//		if (cap == CapabilityItemHandler.ITEM_HANDLER_CAPABILITY)
//			return itemCapability.cast();
//		if (cap == CapabilityFluidHandler.FLUID_HANDLER_CAPABILITY)
//			return fluidCapability.cast();
//		return super.getCapability(cap, side);
//	}

	@Override
	public void notifyUpdate() {
		this.needsUpdate = true;
	}

	@Override
	public void lazyTick() {
		super.lazyTick();

		if (!level.isClientSide) {
			updateSpoutput();
			if (recipeBackupCheck-- > 0)
				return;
			recipeBackupCheck = 20;
			if (isEmpty())
				return;
			notifyChangeOfContents();
			return;
		}

		BlockEntity tileEntity = level.getBlockEntity(worldPosition.above(2));
		if (!(tileEntity instanceof MechanicalMixerTileEntity)) {
			setAreFluidsMoving(false);
			return;
		}

		MechanicalMixerTileEntity mixer = (MechanicalMixerTileEntity) tileEntity;
		setAreFluidsMoving(mixer.running && mixer.runningTicks <= 20);
	}

	public boolean isEmpty() {
		return inputInventory.isEmpty() && outputInventory.isEmpty() && inputTank.isEmpty() && outputTank.isEmpty();
	}

	public void onWrenched(Direction face) {
		BlockState blockState = getBlockState();
		Direction currentFacing = blockState.getValue(BasinBlock.FACING);

		disabledSpoutputs.remove(face);
		if (currentFacing == face) {
			if (preferredSpoutput == face)
				preferredSpoutput = null;
			disabledSpoutputs.add(face);
		} else
			preferredSpoutput = face;

		updateSpoutput();
	}

	private void updateSpoutput() {
		BlockState blockState = getBlockState();
		Direction currentFacing = blockState.getValue(BasinBlock.FACING);
		Direction newFacing = Direction.DOWN;
		for (Direction test : Iterate.horizontalDirections) {
			boolean canOutputTo = BasinBlock.canOutputTo(level, worldPosition, test);
			if (canOutputTo && !disabledSpoutputs.contains(test))
				newFacing = test;
		}

		if (preferredSpoutput != null && BasinBlock.canOutputTo(level, worldPosition, preferredSpoutput)
			&& preferredSpoutput != Direction.UP)
			newFacing = preferredSpoutput;

		if (newFacing == currentFacing)
			return;

		level.setBlockAndUpdate(worldPosition, blockState.setValue(BasinBlock.FACING, newFacing));

		if (newFacing.getAxis()
			.isVertical())
			return;

		try (Transaction t = TransferUtil.getTransaction()) {
			for (StorageView<ItemVariant> view : outputInventory.iterable(t)) {
				if (view.isResourceBlank()) continue;
				ItemVariant variant = view.getResource();
				ItemStack stack = variant.toStack(ItemHelper.truncateLong(view.getAmount()));
				if (acceptOutputs(ImmutableList.of(stack), ImmutableList.of(), t)) {
					view.extract(variant, stack.getCount(), t);
				}
			}
			for (StorageView<FluidVariant> view : outputTank.getCapability().iterable(t)) {
				if (view.isResourceBlank()) continue;
				FluidVariant variant = view.getResource();
				FluidStack stack = new FluidStack(view);
				if (acceptOutputs(ImmutableList.of(), ImmutableList.of(stack), t)) {
					view.extract(variant, stack.getAmount(), t);
				}
			}
			t.commit();
		}

		notifyChangeOfContents();
		notifyUpdate();
	}

	@Override
	public void tick() {
		super.tick();
		if (needsUpdate) {
			needsUpdate = false;
			super.notifyUpdate();
		}
		if (level.isClientSide) {
			createFluidParticles();
			tickVisualizedOutputs();
			ingredientRotationSpeed.tickChaser();
			ingredientRotation.setValue(ingredientRotation.getValue() + ingredientRotationSpeed.getValue());
		}

		if ((!spoutputBuffer.isEmpty() || !spoutputFluidBuffer.isEmpty()) && !level.isClientSide)
			tryClearingSpoutputOverflow();
		if (!contentsChanged)
			return;

		contentsChanged = false;
		sendData();
		getOperator().ifPresent(te -> te.basinChecker.scheduleUpdate());

		for (Direction offset : Iterate.horizontalDirections) {
			BlockPos toUpdate = worldPosition.above()
				.relative(offset);
			BlockState stateToUpdate = level.getBlockState(toUpdate);
			if (stateToUpdate.getBlock() instanceof BasinBlock
				&& stateToUpdate.getValue(BasinBlock.FACING) == offset.getOpposite()) {
				BlockEntity te = level.getBlockEntity(toUpdate);
				if (te instanceof BasinTileEntity)
					((BasinTileEntity) te).contentsChanged = true;
			}
		}
	}

	private void tryClearingSpoutputOverflow() {
		BlockState blockState = getBlockState();
		if (!(blockState.getBlock() instanceof BasinBlock))
			return;
		Direction direction = blockState.getValue(BasinBlock.FACING);
		BlockEntity te = level.getBlockEntity(worldPosition.below()
			.relative(direction));

		FilteringBehaviour filter = null;
		InvManipulationBehaviour inserter = null;
		if (te != null) {
			filter = TileEntityBehaviour.get(level, te.getBlockPos(), FilteringBehaviour.TYPE);
			inserter = TileEntityBehaviour.get(level, te.getBlockPos(), InvManipulationBehaviour.TYPE);
		}

		Storage<ItemVariant> targetInv = te == null ? null
				: TransferUtil.getItemStorage(te, direction.getOpposite());
		if (targetInv == null && inserter != null) targetInv = inserter.getInventory();

		Storage<FluidVariant> targetTank = te == null ? null
			: TransferUtil.getFluidStorage(te, direction.getOpposite());

		boolean update = false;

		try (Transaction t = TransferUtil.getTransaction()) {
			for (Iterator<ItemStack> iterator = spoutputBuffer.iterator(); iterator.hasNext();) {
				ItemStack itemStack = iterator.next();
				// fabric: cleanup for #599
				if (itemStack.isEmpty())
					continue;

				if (direction == Direction.DOWN) {
					Block.popResource(level, worldPosition, itemStack);
					iterator.remove();
					update = true;
					continue;
				}

				if (targetInv == null)
					break;
				try (Transaction nested = t.openNested()) {
					long inserted = targetInv.insert(ItemVariant.of(itemStack), itemStack.getCount(), nested);
					if (itemStack.getCount() != inserted)
						continue;
					if (filter != null && !filter.test(itemStack))
						continue;

					update = true;
					iterator.remove();
					visualizedOutputItems.add(LongAttached.withZero(itemStack));
					nested.commit();
				}
			}

			for (Iterator<FluidStack> iterator = spoutputFluidBuffer.iterator(); iterator.hasNext();) {
				FluidStack fluidStack = iterator.next();

				if (direction == Direction.DOWN) {
					iterator.remove();
					update = true;
					continue;
				}

				if (targetTank == null)
					break;

				try (Transaction nested = t.openNested()) {
					long fill = targetTank instanceof SmartFluidTankBehaviour.InternalFluidHandler
							? ((SmartFluidTankBehaviour.InternalFluidHandler) targetTank).forceFill(fluidStack.copy(), nested)
							: targetTank.insert(fluidStack.getType(), fluidStack.getAmount(), nested);
					if (fill != fluidStack.getAmount())
						break;

					update = true;
					iterator.remove();
					visualizedOutputFluids.add(LongAttached.withZero(fluidStack));
					nested.commit();
				}
			}

			if (update) {
				notifyChangeOfContents();
				sendData();
			}
			t.commit();
		}
	}

	public float getTotalFluidUnits(float partialTicks) {
		int renderedFluids = 0;
		float totalUnits = 0;

		for (SmartFluidTankBehaviour behaviour : getTanks()) {
			if (behaviour == null)
				continue;
			for (TankSegment tankSegment : behaviour.getTanks()) {
				if (tankSegment.getRenderedFluid()
					.isEmpty())
					continue;
				float units = tankSegment.getTotalUnits(partialTicks);
				if (units < 1)
					continue;
				totalUnits += units;
				renderedFluids++;
			}
		}

		if (renderedFluids == 0)
			return 0;
		if (totalUnits < 1)
			return 0;
		return totalUnits;
	}

	private Optional<BasinOperatingTileEntity> getOperator() {
		if (level == null)
			return Optional.empty();
		BlockEntity te = level.getBlockEntity(worldPosition.above(2));
		if (te instanceof BasinOperatingTileEntity)
			return Optional.of((BasinOperatingTileEntity) te);
		return Optional.empty();
	}

	public FilteringBehaviour getFilter() {
		return filtering;
	}

	public void notifyChangeOfContents() {
		contentsChanged = true;
	}

	public SmartInventory getInputInventory() {
		return inputInventory;
	}

	public SmartInventory getOutputInventory() {
		return outputInventory;
	}

	public boolean canContinueProcessing() {
		return spoutputBuffer.isEmpty() && spoutputFluidBuffer.isEmpty();
	}

	public boolean acceptOutputs(List<ItemStack> outputItems, List<FluidStack> outputFluids, TransactionContext ctx) {
		outputInventory.allowInsertion();
		outputTank.allowInsertion();
		boolean acceptOutputsInner = acceptOutputsInner(outputItems, outputFluids, ctx);
		outputInventory.forbidInsertion();
		outputTank.forbidInsertion();
		return acceptOutputsInner;
	}

	private boolean acceptOutputsInner(List<ItemStack> outputItems, List<FluidStack> outputFluids, TransactionContext ctx) {
		BlockState blockState = getBlockState();
		if (!(blockState.getBlock() instanceof BasinBlock))
			return false;

		Direction direction = blockState.getValue(BasinBlock.FACING);
		snapshotParticipant.updateSnapshots(ctx);
		if (direction != Direction.DOWN) {

			BlockEntity te = level.getBlockEntity(worldPosition.below()
					.relative(direction));

			InvManipulationBehaviour inserter =
					te == null ? null : TileEntityBehaviour.get(level, te.getBlockPos(), InvManipulationBehaviour.TYPE);
			Storage<ItemVariant> targetInv = te == null ? null
					: TransferUtil.getItemStorage(te, direction.getOpposite());
			if (targetInv == null && inserter != null) targetInv = inserter.getInventory();
			Storage<FluidVariant> targetTank = te == null ? null
					: TransferUtil.getFluidStorage(te, direction.getOpposite());
			boolean externalTankNotPresent = targetTank == null;

			if (!outputItems.isEmpty() && targetInv == null)
				return false;
			if (!outputFluids.isEmpty() && externalTankNotPresent) {
				// Special case - fluid outputs but output only accepts items
				targetTank = outputTank.getCapability();
				if (targetTank == null)
					return false;
				if (!acceptFluidOutputsIntoBasin(outputFluids, ctx, targetTank))
					return false;
			}

			for (ItemStack itemStack : outputItems) {
				ItemStack remainder = itemStack.getRecipeRemainder();
				if (!remainder.isEmpty() && itemStack.sameItem(remainder))
					continue;
				spoutputBuffer.add(itemStack.copy());
			}
			if (!externalTankNotPresent)
				for (FluidStack fluidStack : outputFluids)
					spoutputFluidBuffer.add(fluidStack.copy());
			return true;
		}

		Storage<ItemVariant> targetInv = outputInventory;
		Storage<FluidVariant> targetTank = outputTank.getCapability();

		if (targetInv == null && !outputItems.isEmpty())
			return false;
		if (!acceptItemOutputsIntoBasin(outputItems, ctx, targetInv))
			return false;
		if (outputFluids.isEmpty())
			return true;
		if (targetTank == null)
			return false;
		if (!acceptFluidOutputsIntoBasin(outputFluids, ctx, targetTank))
			return false;

		return true;
	}

	private boolean acceptFluidOutputsIntoBasin(List<FluidStack> outputFluids, TransactionContext ctx,
		Storage<FluidVariant> targetTank) {
		for (FluidStack fluidStack : outputFluids) {
			long fill = targetTank instanceof SmartFluidTankBehaviour.InternalFluidHandler
				? ((SmartFluidTankBehaviour.InternalFluidHandler) targetTank).forceFill(fluidStack.copy(), ctx)
				: targetTank.insert(fluidStack.getType(), fluidStack.getAmount(), ctx);
			if (fill != fluidStack.getAmount())
				return false;
		}
		return true;
	}

	private boolean acceptItemOutputsIntoBasin(List<ItemStack> outputItems, TransactionContext ctx, Storage<ItemVariant> targetInv) {
		for (ItemStack itemStack : outputItems) {
			// Catalyst items are never consumed
			ItemStack remainder = itemStack.getRecipeRemainder();
			if (!remainder.isEmpty() && remainder
					.sameItem(itemStack))
				continue;
			long inserted = targetInv.insert(ItemVariant.of(itemStack), itemStack.getCount(), ctx);
			if (inserted != itemStack.getCount())
				return false;
		}
		return true;
	}

	public void readOnlyItems(CompoundTag compound) {
		inputInventory.deserializeNBT(compound.getCompound("InputItems"));
		outputInventory.deserializeNBT(compound.getCompound("OutputItems"));
	}

	public static HeatLevel getHeatLevelOf(BlockState state) {
		if (state.hasProperty(BlazeBurnerBlock.HEAT_LEVEL))
			return state.getValue(BlazeBurnerBlock.HEAT_LEVEL);
		return AllTags.AllBlockTags.PASSIVE_BOILER_HEATERS.matches(state) ? HeatLevel.SMOULDERING : HeatLevel.NONE;
	}

	public Couple<SmartFluidTankBehaviour> getTanks() {
		return tanks;
	}

	public Couple<SmartInventory> getInvs() {
		return invs;
	}

	// client things

	private void tickVisualizedOutputs() {
		visualizedOutputFluids.forEach(LongAttached::decrement);
		visualizedOutputItems.forEach(LongAttached::decrement);
		visualizedOutputFluids.removeIf(LongAttached::isOrBelowZero);
		visualizedOutputItems.removeIf(LongAttached::isOrBelowZero);
	}

	private void createFluidParticles() {
		Random r = level.random;

		if (!visualizedOutputFluids.isEmpty())
			createOutputFluidParticles(r);

		if (!areFluidsMoving && r.nextFloat() > 1 / 8f)
			return;

		int segments = 0;
		for (SmartFluidTankBehaviour behaviour : getTanks()) {
			if (behaviour == null)
				continue;
			for (TankSegment tankSegment : behaviour.getTanks())
				if (!tankSegment.isEmpty(0))
					segments++;
		}
		if (segments < 2)
			return;

		float totalUnits = getTotalFluidUnits(0);
		if (totalUnits == 0)
			return;
		float fluidLevel = Mth.clamp(totalUnits / 2000, 0, 1);
		float rim = 2 / 16f;
		float space = 12 / 16f;
		float surface = worldPosition.getY() + rim + space * fluidLevel + 1 / 32f;

		if (areFluidsMoving) {
			createMovingFluidParticles(surface, segments);
			return;
		}

		for (SmartFluidTankBehaviour behaviour : getTanks()) {
			if (behaviour == null)
				continue;
			for (TankSegment tankSegment : behaviour.getTanks()) {
				if (tankSegment.isEmpty(0))
					continue;
				float x = worldPosition.getX() + rim + space * r.nextFloat();
				float z = worldPosition.getZ() + rim + space * r.nextFloat();
				level.addAlwaysVisibleParticle(
					new FluidParticleData(AllParticleTypes.BASIN_FLUID.get(), tankSegment.getRenderedFluid()), x,
					surface, z, 0, 0, 0);
			}
		}
	}

	private void createOutputFluidParticles(Random r) {
		BlockState blockState = getBlockState();
		if (!(blockState.getBlock() instanceof BasinBlock))
			return;
		Direction direction = blockState.getValue(BasinBlock.FACING);
		if (direction == Direction.DOWN)
			return;
		Vec3 directionVec = Vec3.atLowerCornerOf(direction.getNormal());
		Vec3 outVec = VecHelper.getCenterOf(worldPosition)
			.add(directionVec.scale(.65)
				.subtract(0, 1 / 4f, 0));
		Vec3 outMotion = directionVec.scale(1 / 16f)
			.add(0, -1 / 16f, 0);

		for (int i = 0; i < 2; i++) {
			visualizedOutputFluids.forEach(ia -> {
				FluidStack fluidStack = ia.getValue();
				ParticleOptions fluidParticle = FluidFX.getFluidParticle(fluidStack);
				Vec3 m = VecHelper.offsetRandomly(outMotion, r, 1 / 16f);
				level.addAlwaysVisibleParticle(fluidParticle, outVec.x, outVec.y, outVec.z, m.x, m.y, m.z);
			});
		}
	}

	private void createMovingFluidParticles(float surface, int segments) {
		Vec3 pointer = new Vec3(1, 0, 0).scale(1 / 16f);
		float interval = 360f / segments;
		Vec3 centerOf = VecHelper.getCenterOf(worldPosition);
		float intervalOffset = (AnimationTickHolder.getTicks() * 18) % 360;

		int currentSegment = 0;
		for (SmartFluidTankBehaviour behaviour : getTanks()) {
			if (behaviour == null)
				continue;
			for (TankSegment tankSegment : behaviour.getTanks()) {
				if (tankSegment.isEmpty(0))
					continue;
				float angle = interval * (1 + currentSegment) + intervalOffset;
				Vec3 vec = centerOf.add(VecHelper.rotate(pointer, angle, Axis.Y));
				level.addAlwaysVisibleParticle(
					new FluidParticleData(AllParticleTypes.BASIN_FLUID.get(), tankSegment.getRenderedFluid()), vec.x(),
					surface, vec.z(), 1, 0, 0);
				currentSegment++;
			}
		}
	}

	public boolean areFluidsMoving() {
		return areFluidsMoving;
	}

	public boolean setAreFluidsMoving(boolean areFluidsMoving) {
		this.areFluidsMoving = areFluidsMoving;
		ingredientRotationSpeed.chase(areFluidsMoving ? 20 : 0, .1f, Chaser.EXP);
		return areFluidsMoving;
	}

	@Override
	public boolean addToGoggleTooltip(List<Component> tooltip, boolean isPlayerSneaking) {
		return containedFluidTooltip(tooltip, isPlayerSneaking,
				getFluidStorage(null));
	}

	@Nullable
	@Override
	public Storage<FluidVariant> getFluidStorage(@Nullable Direction face) {
		return fluidCapability;
	}

	@Nullable
	@Override
	public Storage<ItemVariant> getItemStorage(@Nullable Direction face) {
		return itemCapability;
	}

	class BasinValueBox extends ValueBoxTransform.Sided {

		@Override
		protected Vec3 getSouthLocation() {
			return VecHelper.voxelSpace(8, 12, 15.75);
		}

		@Override
		protected boolean isSideActive(BlockState state, Direction direction) {
			return direction.getAxis()
				.isHorizontal();
		}

	}
}<|MERGE_RESOLUTION|>--- conflicted
+++ resolved
@@ -209,7 +209,7 @@
 		visualizedOutputItems.clear();
 		visualizedOutputFluids.clear();
 	}
-	
+
 	@Override
 	public void destroy() {
 		super.destroy();
@@ -217,7 +217,7 @@
 		ItemHelper.dropContents(level, worldPosition, outputInventory);
 		spoutputBuffer.forEach(is -> Block.popResource(level, worldPosition, is));
 	}
-	
+
 	@Override
 	public void remove() {
 		super.remove();
@@ -227,23 +227,10 @@
 	public void onEmptied() {
 		getOperator().ifPresent(te -> te.basinRemoved = true);
 	}
-	
-	@Override
-<<<<<<< HEAD
-	public void setRemoved() {
-		super.setRemoved();
-	}
-
-	@Override
-	protected void setRemovedNotDueToChunkUnload() {
-		onEmptied();
-		super.setRemovedNotDueToChunkUnload();
-=======
+
+	@Override
 	public void invalidate() {
 		super.invalidate();
-		itemCapability.invalidate();
-		fluidCapability.invalidate();
->>>>>>> 8d89080b
 	}
 
 //	@Nonnull
