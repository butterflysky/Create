--- conflicted
+++ resolved
@@ -315,24 +315,14 @@
 			return;
 
 		try (Transaction t = TransferUtil.getTransaction()) {
-<<<<<<< HEAD
-			for (StorageView<ItemVariant> view : outputInventory) {
-				if (view.isResourceBlank()) continue;
-=======
-			for (StorageView<ItemVariant> view : TransferUtil.getNonEmpty(outputInventory, t)) {
->>>>>>> a94bee99
+			for (StorageView<ItemVariant> view : TransferUtil.getNonEmpty(outputInventory)) {
 				ItemVariant variant = view.getResource();
 				ItemStack stack = variant.toStack(ItemHelper.truncateLong(view.getAmount()));
 				if (acceptOutputs(ImmutableList.of(stack), ImmutableList.of(), t)) {
 					view.extract(variant, stack.getCount(), t);
 				}
 			}
-<<<<<<< HEAD
-			for (StorageView<FluidVariant> view : outputTank.getCapability()) {
-				if (view.isResourceBlank()) continue;
-=======
-			for (StorageView<FluidVariant> view : TransferUtil.getNonEmpty(outputTank.getCapability(), t)) {
->>>>>>> a94bee99
+			for (StorageView<FluidVariant> view : TransferUtil.getNonEmpty(outputTank.getCapability())) {
 				FluidVariant variant = view.getResource();
 				FluidStack stack = new FluidStack(view);
 				if (acceptOutputs(ImmutableList.of(), ImmutableList.of(stack), t)) {
