--- conflicted
+++ resolved
@@ -171,14 +171,8 @@
 	}
 
 	@Override
-<<<<<<< HEAD
-	public void setRemoved() {
-		super.setRemoved();
-=======
 	public void invalidate() {
 		super.invalidate();
-		capability.invalidate();
->>>>>>> 8d89080b
 	}
 
 	public float getMovementSpeed() {
