package com.simibubi.create.content.contraptions.goggles;

import java.text.DecimalFormat;
import java.util.List;

import net.minecraft.util.text.ITextComponent;
import net.minecraft.util.text.StringTextComponent;

/*
* Implement this Interface in the TileEntity class that wants to add info to the screen
* */
public interface IHaveGoggleInformation {

	DecimalFormat decimalFormat = new DecimalFormat("#.##");
<<<<<<< HEAD
	String spacing = "    ";
	ITextComponent componentSpacing = new StringTextComponent(spacing);
=======
	public static String spacing = "    ";
>>>>>>> f01d80fd

	/**
	* this method will be called when looking at a TileEntity that implemented this interface
	 *
	 * @return {{@code true}} if the tooltip creation was successful and should be displayed,
	 * or {{@code false}} if the overlay should not be displayed
	* */
	default boolean addToGoggleTooltip(List<ITextComponent> tooltip, boolean isPlayerSneaking){
		return false;
	}

	static String format(double d) {
		return decimalFormat.format(d);
	}

}<|MERGE_RESOLUTION|>--- conflicted
+++ resolved
@@ -12,12 +12,8 @@
 public interface IHaveGoggleInformation {
 
 	DecimalFormat decimalFormat = new DecimalFormat("#.##");
-<<<<<<< HEAD
-	String spacing = "    ";
+	public static String spacing = "    ";
 	ITextComponent componentSpacing = new StringTextComponent(spacing);
-=======
-	public static String spacing = "    ";
->>>>>>> f01d80fd
 
 	/**
 	* this method will be called when looking at a TileEntity that implemented this interface
