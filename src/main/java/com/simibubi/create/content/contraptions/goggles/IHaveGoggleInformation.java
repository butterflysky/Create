--- conflicted
+++ resolved
@@ -13,39 +13,25 @@
 import java.text.NumberFormat;
 import java.util.List;
 import java.util.Locale;
-
-import net.minecraft.util.text.ITextComponent;
-import net.minecraft.util.text.StringTextComponent;
+import java.util.Optional;
 
 /*
 * Implement this Interface in the TileEntity class that wants to add info to the screen
 * */
 public interface IHaveGoggleInformation {
 
-<<<<<<< HEAD
-	DecimalFormat decimalFormat = new DecimalFormat("#.##");
-	public static String spacing = "    ";
-	public static ITextComponent componentSpacing = new StringTextComponent(spacing);
-=======
 	Format numberFormat = new Format();
 	String spacing = "    ";
->>>>>>> cef93ab0
+	ITextComponent componentSpacing = new StringTextComponent(spacing);
 
 	/**
 	 * this method will be called when looking at a TileEntity that implemented this
 	 * interface
 	 *
-<<<<<<< HEAD
 	 * @return {@code true} if the tooltip creation was successful and should be displayed,
 	 * or {@code false} if the overlay should not be displayed
 	* */
 	default boolean addToGoggleTooltip(List<ITextComponent> tooltip, boolean isPlayerSneaking){
-=======
-	 * @return {@code true} if the tooltip creation was successful and should be
-	 *         displayed, or {@code false} if the overlay should not be displayed
-	 */
-	default boolean addToGoggleTooltip(List<String> tooltip, boolean isPlayerSneaking) {
->>>>>>> cef93ab0
 		return false;
 	}
 
@@ -53,13 +39,15 @@
 		return numberFormat.get().format(d);
 	}
 
-	default boolean containedFluidTooltip(List<String> tooltip, boolean isPlayerSneaking,
-		LazyOptional<IFluidHandler> handler) {
+	default boolean containedFluidTooltip(List<ITextComponent> tooltip, boolean isPlayerSneaking, LazyOptional<IFluidHandler> handler) {
+		tooltip.add(componentSpacing.copy().append(Lang.translate("gui.goggles.fluid_container")));
+		TranslationTextComponent mb = Lang.translate("generic.unit.millibuckets");
+		Optional<IFluidHandler> resolve = handler.resolve();
+		if (!resolve.isPresent())
+			return false;
 
-		tooltip.add(spacing + Lang.translate("gui.goggles.fluid_container"));
-		String mb = Lang.translate("generic.unit.millibuckets");
-		IFluidHandler tank = handler.orElse(null);
-		if (tank == null || tank.getTanks() == 0)
+		IFluidHandler tank = resolve.get();
+		if (tank.getTanks() == 0)
 			return false;
 
 		ITextComponent indent = new StringTextComponent(spacing + " ");
@@ -70,22 +58,17 @@
 			if (fluidStack.isEmpty())
 				continue;
 
-			ITextComponent fluidName =
-				new TranslationTextComponent(fluidStack.getTranslationKey()).applyTextStyle(TextFormatting.GRAY);
-			ITextComponent contained =
-				new StringTextComponent(format(fluidStack.getAmount()) + mb).applyTextStyle(TextFormatting.GOLD);
-			ITextComponent slash = new StringTextComponent(" / ").applyTextStyle(TextFormatting.GRAY);
-			ITextComponent capacity =
-				new StringTextComponent(format(tank.getTankCapacity(i)) + mb).applyTextStyle(TextFormatting.DARK_GRAY);
+			ITextComponent fluidName = new TranslationTextComponent(fluidStack.getTranslationKey()).formatted(TextFormatting.GRAY);
+			ITextComponent contained = new StringTextComponent(format(fluidStack.getAmount()) + mb).formatted(TextFormatting.GOLD);
+			ITextComponent slash = new StringTextComponent(" / ").formatted(TextFormatting.GRAY);
+			ITextComponent capacity = new StringTextComponent(format(tank.getTankCapacity(i)) + mb).formatted(TextFormatting.DARK_GRAY);
 
-			tooltip.add(indent.deepCopy()
-				.appendSibling(fluidName)
-				.getFormattedText());
-			tooltip.add(indent.deepCopy()
-				.appendSibling(contained)
-				.appendSibling(slash)
-				.appendSibling(capacity)
-				.getFormattedText());
+			tooltip.add(indent.copy()
+					.append(fluidName));
+			tooltip.add(indent.copy()
+				.append(contained)
+				.append(slash)
+				.append(capacity));
 
 			isEmpty = false;
 		}
@@ -93,16 +76,12 @@
 		if (tank.getTanks() > 1 || !isEmpty)
 			return true;
 
-		ITextComponent capacity = new StringTextComponent(Lang.translate("gui.goggles.fluid_container.capacity"))
-			.applyTextStyle(TextFormatting.GRAY);
-		ITextComponent amount =
-			new StringTextComponent(format(tank.getTankCapacity(0)) + mb).applyTextStyle(TextFormatting.GOLD);
+		ITextComponent capacity = Lang.translate("gui.goggles.fluid_container.capacity").formatted(TextFormatting.GRAY);
+		ITextComponent amount = new StringTextComponent(format(tank.getTankCapacity(0)) + mb).formatted(TextFormatting.GOLD);
 
-		String capacityString = indent.deepCopy()
-			.appendSibling(capacity)
-			.appendSibling(amount)
-			.getFormattedText();
-		tooltip.add(capacityString);
+		tooltip.add(indent.copy()
+			.append(capacity)
+			.append(amount));
 		return true;
 	}
 
