--- conflicted
+++ resolved
@@ -1,14 +1,9 @@
 package com.simibubi.create.content.contraptions.goggles;
 
-<<<<<<< HEAD
 import java.text.NumberFormat;
 import java.util.Iterator;
 import java.util.List;
 import java.util.Locale;
-=======
-import java.util.List;
-import java.util.Optional;
->>>>>>> 6a1d2c18
 
 import com.simibubi.create.foundation.config.AllConfigs;
 import com.simibubi.create.foundation.utility.Lang;
@@ -27,13 +22,7 @@
 import net.minecraft.ChatFormatting;
 import net.minecraft.network.chat.Component;
 import net.minecraft.network.chat.TextComponent;
-<<<<<<< HEAD
 import net.minecraft.network.chat.TranslatableComponent;
-=======
-import net.minecraftforge.common.util.LazyOptional;
-import net.minecraftforge.fluids.FluidStack;
-import net.minecraftforge.fluids.capability.IFluidHandler;
->>>>>>> 6a1d2c18
 
 /*
 * Implement this Interface in the TileEntity class that wants to add info to the screen
@@ -62,7 +51,6 @@
 		return false;
 	}
 
-<<<<<<< HEAD
 	static String format(double d) {
 		return numberFormat.get()
 			.format(d).replace("\u00A0", " ");
@@ -74,16 +62,6 @@
 		boolean simplify = AllConfigs.CLIENT.simplifyFluidUnit.get();
 		TranslatableComponent mb = Lang.translate(unit.getTranslationKey());
 		if (handler == null)
-=======
-	default boolean containedFluidTooltip(List<Component> tooltip, boolean isPlayerSneaking,
-		LazyOptional<IFluidHandler> handler) {
-		Optional<IFluidHandler> resolve = handler.resolve();
-		if (!resolve.isPresent())
-			return false;
-
-		IFluidHandler tank = resolve.get();
-		if (tank.getTanks() == 0)
->>>>>>> 6a1d2c18
 			return false;
 
 		LangBuilder mb = Lang.translate("generic.unit.millibuckets");
@@ -104,19 +82,19 @@
 				if (amount == 0)
 					continue;
 
-				long tankCapacity = view.getCapacity();
-				Component fluidName = FluidVariantAttributes.getName(view.getResource()).copy().withStyle(ChatFormatting.GRAY);
-				Component contained = new TextComponent(FluidTextUtil.getUnicodeMillibuckets(amount, unit, simplify)).append(mb).withStyle(ChatFormatting.GOLD);
-				Component slash = new TextComponent(" / ").withStyle(ChatFormatting.GRAY);
-				Component capacity = new TextComponent(FluidTextUtil.getUnicodeMillibuckets(
-						tankCapacity, unit, simplify)).append(mb).withStyle(ChatFormatting.DARK_GRAY);
+			Lang.fluidName(fluidStack)
+				.style(ChatFormatting.GRAY)
+				.forGoggles(tooltip, 1);
 
-				tooltip.add(indent.plainCopy()
-						.append(fluidName));
-				tooltip.add(indent.plainCopy()
-						.append(contained)
-						.append(slash)
-						.append(capacity));
+				Lang.builder()
+				.add(Lang.number(fluidStack.getAmount())
+						.add(mb)
+				.style(ChatFormatting.GOLD))
+				.text(ChatFormatting.GRAY, " / ")
+				.add(Lang.number(tank.getTankCapacity(i))
+						.add(mb)
+						.style(ChatFormatting.DARK_GRAY))
+						.forGoggles(tooltip, 1);
 
 				isEmpty = false;
 			}
@@ -130,63 +108,6 @@
 			if (!isEmpty)
 				return true;
 
-			Component capacity = Lang.translate("gui.goggles.fluid_container.capacity").withStyle(ChatFormatting.GRAY);
-			Component amount = new TextComponent(FluidTextUtil.getUnicodeMillibuckets(first.getCapacity(), unit, simplify)).append(mb).withStyle(ChatFormatting.GOLD);
-
-<<<<<<< HEAD
-			tooltip.add(indent.plainCopy()
-					.append(capacity)
-					.append(amount));
-			return true;
-		}
-	}
-
-	class Format {
-
-		private NumberFormat format = NumberFormat.getNumberInstance(Locale.ROOT);
-
-		private Format() {}
-
-		public NumberFormat get() {
-			return format;
-		}
-
-		public void update() {
-			format = NumberFormat.getInstance(MinecraftClientUtil.getLocale());
-			format.setMaximumFractionDigits(2);
-			format.setMinimumFractionDigits(0);
-			format.setGroupingUsed(true);
-		}
-
-	}
-
-=======
-			Lang.fluidName(fluidStack)
-				.style(ChatFormatting.GRAY)
-				.forGoggles(tooltip, 1);
-
-			Lang.builder()
-				.add(Lang.number(fluidStack.getAmount())
-					.add(mb)
-					.style(ChatFormatting.GOLD))
-				.text(ChatFormatting.GRAY, " / ")
-				.add(Lang.number(tank.getTankCapacity(i))
-					.add(mb)
-					.style(ChatFormatting.DARK_GRAY))
-				.forGoggles(tooltip, 1);
-
-			isEmpty = false;
-		}
-
-		if (tank.getTanks() > 1) {
-			if (isEmpty)
-				tooltip.remove(tooltip.size() - 1);
-			return true;
-		}
-
-		if (!isEmpty)
-			return true;
-
 		Lang.translate("gui.goggles.fluid_container.capacity")
 			.add(Lang.number(tank.getTankCapacity(0))
 				.add(mb)
@@ -194,8 +115,9 @@
 			.style(ChatFormatting.GRAY)
 			.forGoggles(tooltip, 1);
 
-		return true;
+
+			return true;
+		}
 	}
 
->>>>>>> 6a1d2c18
 }