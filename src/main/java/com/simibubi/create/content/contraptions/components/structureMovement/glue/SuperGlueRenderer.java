package com.simibubi.create.content.contraptions.components.structureMovement.glue;

import com.mojang.blaze3d.matrix.MatrixStack;
import com.mojang.blaze3d.matrix.MatrixStack.Entry;
import com.mojang.blaze3d.vertex.IVertexBuilder;
import com.simibubi.create.AllItems;
import com.simibubi.create.Create;
import com.simibubi.create.foundation.utility.AngleHelper;
import com.simibubi.create.foundation.utility.MatrixStacker;
import com.simibubi.create.foundation.utility.VecHelper;

import net.minecraft.client.Minecraft;
import net.minecraft.client.renderer.IRenderTypeBuffer;
import net.minecraft.client.renderer.RenderType;
import net.minecraft.client.renderer.WorldRenderer;
import net.minecraft.client.renderer.entity.EntityRenderer;
import net.minecraft.client.renderer.entity.EntityRendererManager;
import net.minecraft.client.renderer.texture.OverlayTexture;
import net.minecraft.entity.player.PlayerEntity;
import net.minecraft.util.Direction;
import net.minecraft.util.Direction.Axis;
import net.minecraft.util.ResourceLocation;
import net.minecraft.util.math.BlockPos;
import net.minecraft.util.math.vector.Vector3d;
import net.minecraft.world.World;
import net.minecraftforge.api.distmarker.Dist;
import net.minecraftforge.api.distmarker.OnlyIn;

@OnlyIn(Dist.CLIENT)
public class SuperGlueRenderer extends EntityRenderer<SuperGlueEntity> {

	private ResourceLocation regular = new ResourceLocation(Create.ID, "textures/entity/super_glue/slime.png");

	private Vector3d[] quad1;
	private Vector3d[] quad2;
	private float[] u = { 0, 1, 1, 0 };
	private float[] v = { 0, 0, 1, 1 };

	public SuperGlueRenderer(EntityRendererManager renderManager) {
		super(renderManager);
		initQuads();
	}

	@Override
	public ResourceLocation getEntityTexture(SuperGlueEntity entity) {
		return regular;
	}

	@Override
	public void render(SuperGlueEntity entity, float p_225623_2_, float p_225623_3_, MatrixStack ms,
		IRenderTypeBuffer buffer, int light) {
		super.render(entity, p_225623_2_, p_225623_3_, ms, buffer, light);

		PlayerEntity player = Minecraft.getInstance().player;
		boolean visible = entity.isVisible();
		boolean holdingGlue = AllItems.SUPER_GLUE.isIn(player.getHeldItemMainhand())
			|| AllItems.SUPER_GLUE.isIn(player.getHeldItemOffhand());

		if (!visible && !holdingGlue)
			return;

		IVertexBuilder builder = buffer.getBuffer(RenderType.getEntityCutout(getEntityTexture(entity)));
		light = getBrightnessForRender(entity);
		Direction face = entity.getFacingDirection();

		ms.push();
		MatrixStacker.of(ms)
			.rotateY(AngleHelper.horizontalAngle(face))
			.rotateX(AngleHelper.verticalAngle(face));
		Entry peek = ms.peek();

		Vector3d[][] quads = { quad1, quad2 };
		for (Vector3d[] quad : quads) {
			for (int i = 0; i < 4; i++) {
				Vector3d vertex = quad[i];
				builder.vertex(peek.getModel(), (float) vertex.x, (float) vertex.y, (float) vertex.z)
					.color(255, 255, 255, 255)
					.texture(u[i], v[i])
					.overlay(OverlayTexture.DEFAULT_UV)
					.light(light)
					.normal(peek.getNormal(), face.getXOffset(), face.getYOffset(), face.getZOffset())
					.endVertex();
			}
			face = face.getOpposite();
		}
		ms.pop();
	}

	private void initQuads() {
		Vector3d diff = Vector3d.of(Direction.SOUTH.getDirectionVec());
		Vector3d extension = diff.normalize()
			.scale(1 / 32f - 1 / 128f);
<<<<<<< HEAD
		Vector3d plane = VecHelper.planeByNormal(diff);
=======
		Vec3d plane = VecHelper.axisAlingedPlaneOf(diff);
>>>>>>> 990d8041
		Axis axis = Direction.getFacingFromVector(diff.x, diff.y, diff.z)
			.getAxis();

		Vector3d start = Vector3d.ZERO.subtract(extension);
		Vector3d end = Vector3d.ZERO.add(extension);

		plane = plane.scale(1 / 2f);
		Vector3d a1 = plane.add(start);
		Vector3d b1 = plane.add(end);
		plane = VecHelper.rotate(plane, -90, axis);
		Vector3d a2 = plane.add(start);
		Vector3d b2 = plane.add(end);
		plane = VecHelper.rotate(plane, -90, axis);
		Vector3d a3 = plane.add(start);
		Vector3d b3 = plane.add(end);
		plane = VecHelper.rotate(plane, -90, axis);
		Vector3d a4 = plane.add(start);
		Vector3d b4 = plane.add(end);

		quad1 = new Vector3d[] { a2, a3, a4, a1 };
		quad2 = new Vector3d[] { b3, b2, b1, b4 };
	}

	private int getBrightnessForRender(SuperGlueEntity entity) {
		BlockPos blockpos = entity.getHangingPosition();
		BlockPos blockpos2 = blockpos.offset(entity.getFacingDirection()
			.getOpposite());

		World world = entity.getEntityWorld();
		int light = world.isBlockPresent(blockpos) ? WorldRenderer.getLightmapCoordinates(world, blockpos) : 15;
		int light2 = world.isBlockPresent(blockpos2) ? WorldRenderer.getLightmapCoordinates(world, blockpos2) : 15;
		return Math.max(light, light2);
	}

}<|MERGE_RESOLUTION|>--- conflicted
+++ resolved
@@ -90,11 +90,8 @@
 		Vector3d diff = Vector3d.of(Direction.SOUTH.getDirectionVec());
 		Vector3d extension = diff.normalize()
 			.scale(1 / 32f - 1 / 128f);
-<<<<<<< HEAD
-		Vector3d plane = VecHelper.planeByNormal(diff);
-=======
-		Vec3d plane = VecHelper.axisAlingedPlaneOf(diff);
->>>>>>> 990d8041
+
+		Vector3d plane = VecHelper.axisAlingedPlaneOf(diff);
 		Axis axis = Direction.getFacingFromVector(diff.x, diff.y, diff.z)
 			.getAxis();
 
