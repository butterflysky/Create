--- conflicted
+++ resolved
@@ -148,13 +148,9 @@
 		if (totalUnits < 1)
 			return 0;
 
-<<<<<<< HEAD
 		float fluidLevel = Mth.clamp(totalUnits / 2000, 0, 1);
-=======
-		float fluidLevel = MathHelper.clamp(totalUnits / 2000, 0, 1);
-		
+
 		fluidLevel = 1 - ((1 - fluidLevel) * (1 - fluidLevel));
->>>>>>> dfe2f41b
 
 		float xMin = 2 / 16f;
 		float xMax = 2 / 16f;
