package com.simibubi.create.content.contraptions.processing;

import java.util.List;
import java.util.Random;

import com.jozufozu.flywheel.util.transform.TransformStack;
import com.mojang.blaze3d.vertex.PoseStack;
import com.simibubi.create.foundation.blockEntity.behaviour.fluid.SmartFluidTankBehaviour;
import com.simibubi.create.foundation.blockEntity.behaviour.fluid.SmartFluidTankBehaviour.TankSegment;
import com.simibubi.create.foundation.blockEntity.renderer.SmartBlockEntityRenderer;
import com.simibubi.create.foundation.fluid.FluidRenderer;
import com.simibubi.create.foundation.utility.AngleHelper;
import com.simibubi.create.foundation.utility.AnimationTickHolder;
import com.simibubi.create.foundation.utility.LongAttached;
import com.simibubi.create.foundation.utility.VecHelper;

import io.github.fabricators_of_create.porting_lib.transfer.TransferUtil;
import io.github.fabricators_of_create.porting_lib.util.FluidStack;

import net.fabricmc.fabric.api.transfer.v1.fluid.FluidConstants;
import net.fabricmc.fabric.api.transfer.v1.item.ItemVariant;
import net.fabricmc.fabric.api.transfer.v1.storage.Storage;
import net.minecraft.client.Minecraft;
import net.minecraft.client.renderer.MultiBufferSource;
import net.minecraft.client.renderer.block.model.ItemTransforms.TransformType;
import net.minecraft.client.renderer.blockentity.BlockEntityRendererProvider;
import net.minecraft.core.BlockPos;
import net.minecraft.core.Direction;
import net.minecraft.core.Direction.Axis;
import net.minecraft.util.Mth;
import net.minecraft.world.item.ItemStack;
import net.minecraft.world.level.block.state.BlockState;
import net.minecraft.world.phys.Vec3;

public class BasinRenderer extends SmartBlockEntityRenderer<BasinBlockEntity> {

	public BasinRenderer(BlockEntityRendererProvider.Context context) {
		super(context);
	}

	@Override
	protected void renderSafe(BasinBlockEntity basin, float partialTicks, PoseStack ms, MultiBufferSource buffer,
		int light, int overlay) {
		super.renderSafe(basin, partialTicks, ms, buffer, light, overlay);

		float fluidLevel = renderFluids(basin, partialTicks, ms, buffer, light, overlay);
		float level = Mth.clamp(fluidLevel - .3f, .125f, .6f);

		ms.pushPose();

		BlockPos pos = basin.getBlockPos();
		ms.translate(.5, .2f, .5);
		TransformStack.cast(ms)
			.rotateY(basin.ingredientRotation.getValue(partialTicks));

		Random r = new Random(pos.hashCode());
		Vec3 baseVector = new Vec3(.125, level, 0);

		Storage<ItemVariant> inv = basin.itemCapability;
		if (inv != null) {
			int itemCount = 0;
			List<ItemStack> stacks = TransferUtil.getAllItems(inv);
			itemCount = stacks.size();

			if (itemCount == 1)
				baseVector = new Vec3(0, level, 0);

			float anglePartition = 360f / itemCount;
			for (ItemStack stack : stacks) {

				ms.pushPose();

				if (fluidLevel > 0) {
					ms.translate(0,
							(Mth.sin(
									AnimationTickHolder.getRenderTime(basin.getLevel()) / 12f + anglePartition * itemCount) + 1.5f)
									* 1 / 32f,
							0);
				}

				Vec3 itemPosition = VecHelper.rotate(baseVector, anglePartition * itemCount, Axis.Y);
				ms.translate(itemPosition.x, itemPosition.y, itemPosition.z);
				TransformStack.cast(ms)
						.rotateY(anglePartition * itemCount + 35)
						.rotateX(65);

				for (int i = 0; i <= stack.getCount() / 8; i++) {
					ms.pushPose();

					Vec3 vec = VecHelper.offsetRandomly(Vec3.ZERO, r, 1 / 16f);

					ms.translate(vec.x, vec.y, vec.z);
					renderItem(ms, buffer, light, overlay, stack);
					ms.popPose();
				}
				ms.popPose();

				itemCount--;
			}
		}
		ms.popPose();

		BlockState blockState = basin.getBlockState();
		if (!(blockState.getBlock() instanceof BasinBlock))
			return;
		Direction direction = blockState.getValue(BasinBlock.FACING);
		if (direction == Direction.DOWN)
			return;
		Vec3 directionVec = Vec3.atLowerCornerOf(direction.getNormal());
		Vec3 outVec = VecHelper.getCenterOf(BlockPos.ZERO)
			.add(directionVec.scale(.55)
				.subtract(0, 1 / 2f, 0));

		boolean outToBasin = basin.getLevel()
			.getBlockState(basin.getBlockPos()
				.relative(direction))
			.getBlock() instanceof BasinBlock;

<<<<<<< HEAD
		for (LongAttached<ItemStack> LongAttached : basin.visualizedOutputItems) {
			float progress = 1 - (LongAttached.getFirst() - partialTicks) / BasinTileEntity.OUTPUT_ANIMATION_TIME;
=======
		for (IntAttached<ItemStack> intAttached : basin.visualizedOutputItems) {
			float progress = 1 - (intAttached.getFirst() - partialTicks) / BasinBlockEntity.OUTPUT_ANIMATION_TIME;
>>>>>>> 03feeb71

			if (!outToBasin && progress > .35f)
				continue;

			ms.pushPose();
            TransformStack.cast(ms)
				.translate(outVec)
				.translate(new Vec3(0, Math.max(-.55f, -(progress * progress * 2)), 0))
				.translate(directionVec.scale(progress * .5f))
				.rotateY(AngleHelper.horizontalAngle(direction))
				.rotateX(progress * 180);
			renderItem(ms, buffer, light, overlay, LongAttached.getValue());
			ms.popPose();
		}
	}

	protected void renderItem(PoseStack ms, MultiBufferSource buffer, int light, int overlay, ItemStack stack) {
		Minecraft.getInstance()
			.getItemRenderer()
			.renderStatic(stack, TransformType.GROUND, light, overlay, ms, buffer, 0);
	}

	protected float renderFluids(BasinBlockEntity basin, float partialTicks, PoseStack ms, MultiBufferSource buffer,
		int light, int overlay) {
		SmartFluidTankBehaviour inputFluids = basin.getBehaviour(SmartFluidTankBehaviour.INPUT);
		SmartFluidTankBehaviour outputFluids = basin.getBehaviour(SmartFluidTankBehaviour.OUTPUT);
		SmartFluidTankBehaviour[] tanks = { inputFluids, outputFluids };
		float totalUnits = basin.getTotalFluidUnits(partialTicks);
		if (totalUnits < 1)
			return 0;

		float fluidLevel = Mth.clamp(totalUnits / (FluidConstants.BUCKET * 2), 0, 1);

		fluidLevel = 1 - ((1 - fluidLevel) * (1 - fluidLevel));

		float xMin = 2 / 16f;
		float xMax = 2 / 16f;
		final float yMin = 2 / 16f;
		final float yMax = yMin + 12 / 16f * fluidLevel;
		final float zMin = 2 / 16f;
		final float zMax = 14 / 16f;

		for (SmartFluidTankBehaviour behaviour : tanks) {
			if (behaviour == null)
				continue;
			for (TankSegment tankSegment : behaviour.getTanks()) {
				FluidStack renderedFluid = tankSegment.getRenderedFluid();
				if (renderedFluid.isEmpty())
					continue;
				float units = tankSegment.getTotalUnits(partialTicks);
				if (units < 1)
					continue;

				float partial = Mth.clamp(units / totalUnits, 0, 1);
				xMax += partial * 12 / 16f;
				FluidRenderer.renderFluidBox(renderedFluid, xMin, yMin, zMin, xMax, yMax, zMax, buffer, ms, light,
					false);

				xMin = xMax;
			}
		}

		return yMax;
	}

	@Override
	public int getViewDistance() {
		return 16;
	}

}<|MERGE_RESOLUTION|>--- conflicted
+++ resolved
@@ -116,13 +116,8 @@
 				.relative(direction))
 			.getBlock() instanceof BasinBlock;
 
-<<<<<<< HEAD
 		for (LongAttached<ItemStack> LongAttached : basin.visualizedOutputItems) {
-			float progress = 1 - (LongAttached.getFirst() - partialTicks) / BasinTileEntity.OUTPUT_ANIMATION_TIME;
-=======
-		for (IntAttached<ItemStack> intAttached : basin.visualizedOutputItems) {
-			float progress = 1 - (intAttached.getFirst() - partialTicks) / BasinBlockEntity.OUTPUT_ANIMATION_TIME;
->>>>>>> 03feeb71
+			float progress = 1 - (LongAttached.getFirst() - partialTicks) / BasinBlockEntity.OUTPUT_ANIMATION_TIME;
 
 			if (!outToBasin && progress > .35f)
 				continue;
