--- conflicted
+++ resolved
@@ -92,17 +92,8 @@
 			return super.useOn(context);
 
 		BaseSpawner spawner = ((SpawnerBlockEntity) te).getSpawner();
-<<<<<<< HEAD
-		WeightedRandomList<SpawnData> spawnPotentials =
+		SimpleWeightedRandomList<SpawnData> spawnPotentials =
 				AbstractSpawnerHelper.getPotentialSpawns(spawner); // spawnPotentials
-		List<SpawnData> possibleSpawns = spawnPotentials.unwrap();
-		if (spawnPotentials.isEmpty()) {
-			possibleSpawns = new ArrayList<>();
-			possibleSpawns
-				.add(AbstractSpawnerHelper.getSpawnData(spawner)); // nextSpawnData
-=======
-		SimpleWeightedRandomList<SpawnData> spawnPotentials =
-			ObfuscationReflectionHelper.getPrivateValue(BaseSpawner.class, spawner, "f_45443_"); // spawnPotentials
 
 		List<SpawnData> possibleSpawns = spawnPotentials.unwrap()
 			.stream()
@@ -111,8 +102,7 @@
 
 		if (possibleSpawns.isEmpty()) {
 			possibleSpawns = new ArrayList<>();
-			possibleSpawns.add(ObfuscationReflectionHelper.getPrivateValue(BaseSpawner.class, spawner, "f_45444_")); // nextSpawnData
->>>>>>> 858fbd5c
+			possibleSpawns.add(AbstractSpawnerHelper.getSpawnData(spawner)); // nextSpawnData
 		}
 
 		ResourceLocation blazeId = Registry.ENTITY_TYPE.getKey(EntityType.BLAZE);
