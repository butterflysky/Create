--- conflicted
+++ resolved
@@ -281,15 +281,9 @@
 	}
 
 	@Override
-<<<<<<< HEAD
 	protected void fromTag(BlockState state, CompoundNBT compound, boolean clientPacket) {
 		super.fromTag(state, compound, clientPacket);
 		
-=======
-	protected void read(CompoundNBT compound, boolean clientPacket) {
-		super.read(compound, clientPacket);
-
->>>>>>> 1942d1dd
 		BlockPos controllerBefore = controller;
 		int prevSize = width;
 		int prevHeight = height;
