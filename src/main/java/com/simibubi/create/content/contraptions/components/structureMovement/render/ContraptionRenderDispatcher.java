package com.simibubi.create.content.contraptions.components.structureMovement.render;

import java.util.List;
import java.util.Random;

import org.apache.commons.lang3.tuple.Pair;
import org.lwjgl.opengl.GL11;
import org.lwjgl.opengl.GL13;
import org.lwjgl.opengl.GL40;

import com.mojang.blaze3d.matrix.MatrixStack;
import com.simibubi.create.AllMovementBehaviours;
import com.simibubi.create.CreateClient;
import com.simibubi.create.content.contraptions.components.structureMovement.AbstractContraptionEntity;
import com.simibubi.create.content.contraptions.components.structureMovement.Contraption;
import com.simibubi.create.content.contraptions.components.structureMovement.MovementBehaviour;
import com.simibubi.create.content.contraptions.components.structureMovement.MovementContext;
import com.simibubi.create.foundation.render.AllProgramSpecs;
import com.simibubi.create.foundation.render.Compartment;
import com.simibubi.create.foundation.render.SuperByteBuffer;
import com.simibubi.create.foundation.render.SuperByteBufferCache;
import com.simibubi.create.foundation.render.TileEntityRenderHelper;
import com.simibubi.create.foundation.render.backend.Backend;
import com.simibubi.create.foundation.render.backend.FastRenderDispatcher;
import com.simibubi.create.foundation.utility.MatrixStacker;
import com.simibubi.create.foundation.utility.worldWrappers.PlacementSimulationWorld;

import it.unimi.dsi.fastutil.ints.Int2ObjectMap;
import it.unimi.dsi.fastutil.ints.Int2ObjectOpenHashMap;
import net.minecraft.block.BlockRenderType;
import net.minecraft.block.BlockState;
import net.minecraft.client.Minecraft;
import net.minecraft.client.renderer.BlockModelRenderer;
import net.minecraft.client.renderer.BlockRendererDispatcher;
import net.minecraft.client.renderer.BufferBuilder;
import net.minecraft.client.renderer.IRenderTypeBuffer;
import net.minecraft.client.renderer.LightTexture;
import net.minecraft.client.renderer.RenderType;
import net.minecraft.client.renderer.RenderTypeLookup;
import net.minecraft.client.renderer.WorldRenderer;
import net.minecraft.client.renderer.model.IBakedModel;
import net.minecraft.client.renderer.texture.OverlayTexture;
import net.minecraft.client.renderer.vertex.DefaultVertexFormats;
import net.minecraft.util.math.BlockPos;
import net.minecraft.util.math.SectionPos;
import net.minecraft.util.math.vector.Matrix4f;
import net.minecraft.world.IBlockDisplayReader;
import net.minecraft.world.LightType;
import net.minecraft.world.World;
import net.minecraft.world.gen.feature.template.Template;
import net.minecraftforge.client.ForgeHooksClient;
import net.minecraftforge.client.model.data.EmptyModelData;

public class ContraptionRenderDispatcher {
    public static final Int2ObjectMap<RenderedContraption> renderers = new Int2ObjectOpenHashMap<>();
    public static final Compartment<Pair<Contraption, Integer>> CONTRAPTION = new Compartment<>();
    protected static PlacementSimulationWorld renderWorld;

<<<<<<< HEAD
    private static boolean firstLayer = true;

    public static void notifyLightUpdate(IBlockDisplayReader world, LightType type, SectionPos pos) {
=======
    public static void notifyLightUpdate(ILightReader world, LightType type, SectionPos pos) {
>>>>>>> cef93ab0
        for (RenderedContraption renderer : renderers.values()) {
            renderer.getLighter().lightVolume.notifyLightUpdate(world, type, pos);
        }
    }

    public static void notifyLightPacket(ILightReader world, int chunkX, int chunkZ) {
        for (RenderedContraption renderer : renderers.values()) {
            renderer.getLighter().lightVolume.notifyLightPacket(world, chunkX, chunkZ);
        }
    }

    public static void renderTileEntities(World world, Contraption c, MatrixStack ms, MatrixStack msLocal,
                                             IRenderTypeBuffer buffer) {
        PlacementSimulationWorld renderWorld = null;
        if (Backend.canUseVBOs()) {
            RenderedContraption renderer = getRenderer(world, c);

            renderWorld = renderer.renderWorld;
        }
        TileEntityRenderHelper.renderTileEntities(world, renderWorld, c.specialRenderedTileEntities, ms, msLocal, buffer);

    }

    public static void tick() {
        for (RenderedContraption contraption : renderers.values()) {
            contraption.getLighter().tick(contraption);
        }
    }

    private static RenderedContraption getRenderer(World world, Contraption c) {
        int entityId = c.entity.getEntityId();
        RenderedContraption contraption = renderers.get(entityId);

        if (contraption == null) {
            contraption = new RenderedContraption(world, c);
            renderers.put(entityId, contraption);
        }

        return contraption;
    }

    public static void beginFrame(double camX, double camY, double camZ) {
        for (RenderedContraption renderer : renderers.values()) {
            renderer.beginFrame(camX, camY, camZ);
        }
    }

    public static void renderLayer(RenderType layer, Matrix4f viewProjection, double camX, double camY, double camZ) {
        removeDeadContraptions();

        if (renderers.isEmpty()) return;

        layer.startDrawing();
        GL11.glEnable(GL13.GL_TEXTURE_3D);
        GL13.glActiveTexture(GL40.GL_TEXTURE4); // the shaders expect light volumes to be in texture 4

        if (Backend.canUseVBOs()) {
            ContraptionProgram structureShader = Backend.getProgram(AllProgramSpecs.C_STRUCTURE);
            structureShader.bind(viewProjection, camX, camY, camZ, FastRenderDispatcher.getDebugMode());
            for (RenderedContraption renderer : renderers.values()) {
                renderer.doRenderLayer(layer, structureShader);
            }
        }

        if (Backend.canUseInstancing()) {
            for (RenderedContraption renderer : renderers.values()) {
                renderer.kinetics.render(layer, viewProjection, camX, camY, camZ, renderer::setup);
                renderer.teardown();
            }
        }

        layer.endDrawing();
        GL11.glDisable(GL13.GL_TEXTURE_3D);
        GL13.glActiveTexture(GL40.GL_TEXTURE0);
    }

    public static void removeDeadContraptions() {
        renderers.values().removeIf(renderer -> {
            if (renderer.isDead()) {
                renderer.invalidate();
                return true;
            }
            return false;
        });
    }

    public static void invalidateAll() {
        for (RenderedContraption renderer : renderers.values()) {
            renderer.invalidate();
        }

        renderers.clear();
    }

    public static void render(AbstractContraptionEntity entity, MatrixStack ms, IRenderTypeBuffer buffers,
                              MatrixStack msLocal, Contraption contraption) {
        if (Backend.canUseVBOs()) {
            ContraptionRenderDispatcher.renderDynamic(entity.world, contraption, ms, msLocal, buffers);
        } else {
            ContraptionRenderDispatcher.renderDynamic(entity.world, contraption, ms, msLocal, buffers);
            ContraptionRenderDispatcher.renderStructure(entity.world, contraption, ms, msLocal, buffers);
        }
    }

    public static void renderDynamic(World world, Contraption c, MatrixStack ms, MatrixStack msLocal,
                                     IRenderTypeBuffer buffer) {
        renderTileEntities(world, c, ms, msLocal, buffer);
        if (buffer instanceof IRenderTypeBuffer.Impl)
            ((IRenderTypeBuffer.Impl) buffer).draw();
        renderActors(world, c, ms, msLocal, buffer);
    }

    public static void renderStructure(World world, Contraption c, MatrixStack ms, MatrixStack msLocal,
                                          IRenderTypeBuffer buffer) {
        SuperByteBufferCache bufferCache = CreateClient.bufferCache;
        List<RenderType> blockLayers = RenderType.getBlockLayers();

        buffer.getBuffer(RenderType.getSolid());
        for (int i = 0; i < blockLayers.size(); i++) {
            RenderType layer = blockLayers.get(i);
            Pair<Contraption, Integer> key = Pair.of(c, i);
            SuperByteBuffer contraptionBuffer = bufferCache.get(CONTRAPTION, key, () -> buildStructureBuffer(c, layer));
            if (contraptionBuffer.isEmpty())
                continue;
            Matrix4f model = msLocal.peek()
                .getModel();
            contraptionBuffer.light(model)
                .renderInto(ms, buffer.getBuffer(layer));
        }
    }

    private static SuperByteBuffer buildStructureBuffer(Contraption c, RenderType layer) {
        BufferBuilder builder = buildStructure(c, layer);
        return new SuperByteBuffer(builder);
    }

    public static BufferBuilder buildStructure(Contraption c, RenderType layer) {
        if (renderWorld == null || renderWorld.getWorld() != Minecraft.getInstance().world)
            renderWorld = new PlacementSimulationWorld(Minecraft.getInstance().world);

        ForgeHooksClient.setRenderLayer(layer);
        MatrixStack ms = new MatrixStack();
        BlockRendererDispatcher dispatcher = Minecraft.getInstance()
                                                      .getBlockRendererDispatcher();
        BlockModelRenderer blockRenderer = dispatcher.getBlockModelRenderer();
        Random random = new Random();
        BufferBuilder builder = new BufferBuilder(DefaultVertexFormats.BLOCK.getIntegerSize());
        builder.begin(GL11.GL_QUADS, DefaultVertexFormats.BLOCK);
        renderWorld.setTileEntities(c.presentTileEntities.values());

        for (Template.BlockInfo info : c.getBlocks()
                                        .values())
            renderWorld.setBlockState(info.pos, info.state);

        for (Template.BlockInfo info : c.getBlocks()
                                        .values()) {
            BlockState state = info.state;

            if (state.getRenderType() == BlockRenderType.ENTITYBLOCK_ANIMATED)
                continue;
            if (!RenderTypeLookup.canRenderInLayer(state, layer))
                continue;

            IBakedModel originalModel = dispatcher.getModelForState(state);
            ms.push();
            ms.translate(info.pos.getX(), info.pos.getY(), info.pos.getZ());
            blockRenderer.renderModel(renderWorld, originalModel, state, info.pos, ms, builder, true, random, 42,
                                      OverlayTexture.DEFAULT_UV, EmptyModelData.INSTANCE);
            ms.pop();
        }

        builder.finishDrawing();
        renderWorld.clear();
        renderWorld = null;
        return builder;
    }

    protected static void renderActors(World world, Contraption c, MatrixStack ms, MatrixStack msLocal,
                                       IRenderTypeBuffer buffer) {
        MatrixStack[] matrixStacks = new MatrixStack[] { ms, msLocal };
        for (Pair<Template.BlockInfo, MovementContext> actor : c.getActors()) {
            MovementContext context = actor.getRight();
            if (context == null)
                continue;
            if (context.world == null)
                context.world = world;
            Template.BlockInfo blockInfo = actor.getLeft();
            for (MatrixStack m : matrixStacks) {
                m.push();
                MatrixStacker.of(m)
                             .translate(blockInfo.pos);
            }

            MovementBehaviour movementBehaviour = AllMovementBehaviours.of(blockInfo.state);
            if (movementBehaviour != null)
                movementBehaviour.renderInContraption(context, ms, msLocal, buffer);

            for (MatrixStack m : matrixStacks)
                m.pop();
        }
    }

    public static int getLight(World world, float lx, float ly, float lz) {
        BlockPos.Mutable pos = new BlockPos.Mutable();
        float sky = 0, block = 0;
        float offset = 1 / 8f;

        for (float zOffset = offset; zOffset >= -offset; zOffset -= 2 * offset)
            for (float yOffset = offset; yOffset >= -offset; yOffset -= 2 * offset)
                for (float xOffset = offset; xOffset >= -offset; xOffset -= 2 * offset) {
                    pos.setPos(lx + xOffset, ly + yOffset, lz + zOffset);
                    sky += world.getLightLevel(LightType.SKY, pos) / 8f;
                    block += world.getLightLevel(LightType.BLOCK, pos) / 8f;
                }

        return ((int) sky) << 20 | ((int) block) << 4;
    }

    public static int getLightOnContraption(World world, PlacementSimulationWorld renderWorld, BlockPos pos, BlockPos lightPos) {
        int worldLight = WorldRenderer.getLightmapCoordinates(world, lightPos);

        if (renderWorld != null)
            return getMaxBlockLight(worldLight, renderWorld.getLightLevel(LightType.BLOCK, pos));

        return worldLight;
    }

    public static int getMaxBlockLight(int packedLight, int blockLightValue) {
        int unpackedBlockLight = LightTexture.getBlockLightCoordinates(packedLight);

        if (blockLightValue > unpackedBlockLight) {
            packedLight = (packedLight & 0xFFFF0000) | (blockLightValue << 4);
        }

        return packedLight;
    }

    public static int getLightOnContraption(MovementContext context) {
        int entityId = context.contraption.entity.getEntityId();

        RenderedContraption renderedContraption = renderers.get(entityId);
        if (renderedContraption != null) {
            return renderedContraption.renderWorld.getLightLevel(LightType.BLOCK, context.localPos);
        } else {
            return -1;
        }
    }
}<|MERGE_RESOLUTION|>--- conflicted
+++ resolved
@@ -1,12 +1,4 @@
 package com.simibubi.create.content.contraptions.components.structureMovement.render;
-
-import java.util.List;
-import java.util.Random;
-
-import org.apache.commons.lang3.tuple.Pair;
-import org.lwjgl.opengl.GL11;
-import org.lwjgl.opengl.GL13;
-import org.lwjgl.opengl.GL40;
 
 import com.mojang.blaze3d.matrix.MatrixStack;
 import com.simibubi.create.AllMovementBehaviours;
@@ -15,29 +7,17 @@
 import com.simibubi.create.content.contraptions.components.structureMovement.Contraption;
 import com.simibubi.create.content.contraptions.components.structureMovement.MovementBehaviour;
 import com.simibubi.create.content.contraptions.components.structureMovement.MovementContext;
-import com.simibubi.create.foundation.render.AllProgramSpecs;
-import com.simibubi.create.foundation.render.Compartment;
-import com.simibubi.create.foundation.render.SuperByteBuffer;
-import com.simibubi.create.foundation.render.SuperByteBufferCache;
-import com.simibubi.create.foundation.render.TileEntityRenderHelper;
+import com.simibubi.create.foundation.render.*;
 import com.simibubi.create.foundation.render.backend.Backend;
 import com.simibubi.create.foundation.render.backend.FastRenderDispatcher;
 import com.simibubi.create.foundation.utility.MatrixStacker;
 import com.simibubi.create.foundation.utility.worldWrappers.PlacementSimulationWorld;
-
 import it.unimi.dsi.fastutil.ints.Int2ObjectMap;
 import it.unimi.dsi.fastutil.ints.Int2ObjectOpenHashMap;
 import net.minecraft.block.BlockRenderType;
 import net.minecraft.block.BlockState;
 import net.minecraft.client.Minecraft;
-import net.minecraft.client.renderer.BlockModelRenderer;
-import net.minecraft.client.renderer.BlockRendererDispatcher;
-import net.minecraft.client.renderer.BufferBuilder;
-import net.minecraft.client.renderer.IRenderTypeBuffer;
-import net.minecraft.client.renderer.LightTexture;
-import net.minecraft.client.renderer.RenderType;
-import net.minecraft.client.renderer.RenderTypeLookup;
-import net.minecraft.client.renderer.WorldRenderer;
+import net.minecraft.client.renderer.*;
 import net.minecraft.client.renderer.model.IBakedModel;
 import net.minecraft.client.renderer.texture.OverlayTexture;
 import net.minecraft.client.renderer.vertex.DefaultVertexFormats;
@@ -50,25 +30,26 @@
 import net.minecraft.world.gen.feature.template.Template;
 import net.minecraftforge.client.ForgeHooksClient;
 import net.minecraftforge.client.model.data.EmptyModelData;
+import org.apache.commons.lang3.tuple.Pair;
+import org.lwjgl.opengl.GL11;
+import org.lwjgl.opengl.GL13;
+import org.lwjgl.opengl.GL40;
+
+import java.util.List;
+import java.util.Random;
 
 public class ContraptionRenderDispatcher {
     public static final Int2ObjectMap<RenderedContraption> renderers = new Int2ObjectOpenHashMap<>();
     public static final Compartment<Pair<Contraption, Integer>> CONTRAPTION = new Compartment<>();
     protected static PlacementSimulationWorld renderWorld;
 
-<<<<<<< HEAD
-    private static boolean firstLayer = true;
-
     public static void notifyLightUpdate(IBlockDisplayReader world, LightType type, SectionPos pos) {
-=======
-    public static void notifyLightUpdate(ILightReader world, LightType type, SectionPos pos) {
->>>>>>> cef93ab0
         for (RenderedContraption renderer : renderers.values()) {
             renderer.getLighter().lightVolume.notifyLightUpdate(world, type, pos);
         }
     }
 
-    public static void notifyLightPacket(ILightReader world, int chunkX, int chunkZ) {
+    public static void notifyLightPacket(IBlockDisplayReader world, int chunkX, int chunkZ) {
         for (RenderedContraption renderer : renderers.values()) {
             renderer.getLighter().lightVolume.notifyLightPacket(world, chunkX, chunkZ);
         }
@@ -213,12 +194,10 @@
         builder.begin(GL11.GL_QUADS, DefaultVertexFormats.BLOCK);
         renderWorld.setTileEntities(c.presentTileEntities.values());
 
-        for (Template.BlockInfo info : c.getBlocks()
-                                        .values())
+        for (Template.BlockInfo info : c.getBlocks().values())
             renderWorld.setBlockState(info.pos, info.state);
 
-        for (Template.BlockInfo info : c.getBlocks()
-                                        .values()) {
+        for (Template.BlockInfo info : c.getBlocks().values()) {
             BlockState state = info.state;
 
             if (state.getRenderType() == BlockRenderType.ENTITYBLOCK_ANIMATED)
