package com.simibubi.create.content.contraptions.components.structureMovement.render;

import java.util.Collection;

import org.apache.commons.lang3.tuple.Pair;

import com.jozufozu.flywheel.backend.Backend;
import com.jozufozu.flywheel.backend.gl.error.GlError;
import com.jozufozu.flywheel.config.BackendType;
import com.jozufozu.flywheel.core.model.ModelUtil;
import com.jozufozu.flywheel.core.virtual.VirtualRenderWorld;
import com.jozufozu.flywheel.event.BeginFrameEvent;
import com.jozufozu.flywheel.event.GatherContextEvent;
import com.jozufozu.flywheel.event.ReloadRenderersEvent;
import com.jozufozu.flywheel.event.RenderLayerEvent;
import com.jozufozu.flywheel.util.WorldAttached;
import com.jozufozu.flywheel.util.transform.TransformStack;
import com.mojang.blaze3d.vertex.BufferBuilder;
import com.mojang.blaze3d.vertex.PoseStack;
import com.simibubi.create.AllMovementBehaviours;
import com.simibubi.create.content.contraptions.components.structureMovement.AbstractContraptionEntity;
import com.simibubi.create.content.contraptions.components.structureMovement.Contraption;
import com.simibubi.create.content.contraptions.components.structureMovement.ContraptionWorld;
import com.simibubi.create.content.contraptions.components.structureMovement.MovementBehaviour;
import com.simibubi.create.content.contraptions.components.structureMovement.MovementContext;
import com.simibubi.create.foundation.render.SuperByteBuffer;
import com.simibubi.create.foundation.render.TileEntityRenderHelper;

import net.fabricmc.api.EnvType;
import net.fabricmc.api.Environment;
import net.minecraft.client.Minecraft;
import net.minecraft.client.renderer.LevelRenderer;
import net.minecraft.client.renderer.LightTexture;
import net.minecraft.client.renderer.MultiBufferSource;
import net.minecraft.client.renderer.RenderType;
import net.minecraft.core.BlockPos;
import net.minecraft.world.level.Level;
import net.minecraft.world.level.LightLayer;
import net.minecraft.world.level.block.Block;
import net.minecraft.world.level.levelgen.structure.templatesystem.StructureTemplate;

@Environment(EnvType.CLIENT)
public class ContraptionRenderDispatcher {

	private static WorldAttached<ContraptionRenderingWorld<?>> WORLDS = new WorldAttached<>(SBBContraptionManager::new);

	/**
	 * Reset a contraption's renderer.
<<<<<<< HEAD
	 * 
=======
	 *
>>>>>>> aa2cff6b
	 * @param contraption The contraption to invalidate.
	 * @return true if there was a renderer associated with the given contraption.
	 */
	public static boolean invalidate(Contraption contraption) {
		Level level = contraption.entity.level;

		return WORLDS.get(level)
			.invalidate(contraption);
	}

	public static void tick(Level world) {
		if (Minecraft.getInstance()
			.isPaused())
			return;

		WORLDS.get(world)
			.tick();
	}

	public static void beginFrame(BeginFrameEvent event) {
		WORLDS.get(event.getWorld())
			.beginFrame(event);
	}

	public static void renderLayer(RenderLayerEvent event) {
		WORLDS.get(event.getWorld())
			.renderLayer(event);

		GlError.pollAndThrow(() -> "contraption layer: " + event.getLayer());
	}

	public static void onRendererReload(ReloadRenderersEvent event) {
		reset();
	}

	public static void gatherContext(GatherContextEvent e) {
		reset();
	}

	public static void renderFromEntity(AbstractContraptionEntity entity, Contraption contraption,
		MultiBufferSource buffers) {
		Level world = entity.level;

		ContraptionRenderInfo renderInfo = WORLDS.get(world)
			.getRenderInfo(contraption);
		ContraptionMatrices matrices = renderInfo.getMatrices();

		// something went wrong with the other rendering
		if (!matrices.isReady())
			return;

		VirtualRenderWorld renderWorld = renderInfo.renderWorld;

		renderTileEntities(world, renderWorld, contraption, matrices, buffers);

		if (buffers instanceof MultiBufferSource.BufferSource)
			((MultiBufferSource.BufferSource) buffers).endBatch();

		renderActors(world, renderWorld, contraption, matrices, buffers);
	}

	public static VirtualRenderWorld setupRenderWorld(Level world, Contraption c) {
		ContraptionWorld contraptionWorld = c.getContraptionWorld();

		BlockPos origin = c.anchor;
		int height = contraptionWorld.getHeight();
		int minBuildHeight = contraptionWorld.getMinBuildHeight();
<<<<<<< HEAD
		VirtualRenderWorld renderWorld = new VirtualRenderWorld(world, origin, height, minBuildHeight);
=======
		VirtualRenderWorld renderWorld = new VirtualRenderWorld(world, origin, height, minBuildHeight) {
			@Override
			public boolean supportsFlywheel() {
				return Backend.getBackendType() == BackendType.INSTANCING;
			}
		};
>>>>>>> aa2cff6b

		renderWorld.setBlockEntities(c.presentTileEntities.values());
		for (StructureTemplate.StructureBlockInfo info : c.getBlocks()
			.values())
			// Skip individual lighting updates to prevent lag with large contraptions
			renderWorld.setBlock(info.pos, info.state, Block.UPDATE_SUPPRESS_LIGHT);

		renderWorld.runLightingEngine();
		return renderWorld;
	}

	public static void renderTileEntities(Level world, VirtualRenderWorld renderWorld, Contraption c,
		ContraptionMatrices matrices, MultiBufferSource buffer) {
		TileEntityRenderHelper.renderTileEntities(world, renderWorld, c.getSpecialRenderedTEs(),
			matrices.getModelViewProjection(), matrices.getLight(), buffer);
	}

	protected static void renderActors(Level world, VirtualRenderWorld renderWorld, Contraption c,
		ContraptionMatrices matrices, MultiBufferSource buffer) {
		PoseStack m = matrices.getModel();

		for (Pair<StructureTemplate.StructureBlockInfo, MovementContext> actor : c.getActors()) {
			MovementContext context = actor.getRight();
			if (context == null)
				continue;
			if (context.world == null)
				context.world = world;
			StructureTemplate.StructureBlockInfo blockInfo = actor.getLeft();

			MovementBehaviour movementBehaviour = AllMovementBehaviours.of(blockInfo.state);
			if (movementBehaviour != null) {
				if (c.isHiddenInPortal(blockInfo.pos))
					continue;
				m.pushPose();
				TransformStack.cast(m)
					.translate(blockInfo.pos);
				movementBehaviour.renderInContraption(context, renderWorld, matrices, buffer);
				m.popPose();
			}
		}
	}

	public static SuperByteBuffer buildStructureBuffer(VirtualRenderWorld renderWorld, Contraption c,
		RenderType layer) {
		Collection<StructureTemplate.StructureBlockInfo> values = c.getRenderedBlocks();
		BufferBuilder builder = ModelUtil.getBufferBuilderFromTemplate(renderWorld, layer, values);
		return new SuperByteBuffer(builder);
	}

	public static int getLight(Level world, float lx, float ly, float lz) {
		BlockPos.MutableBlockPos pos = new BlockPos.MutableBlockPos();
		float block = 0, sky = 0;
		float offset = 1 / 8f;

		for (float zOffset = offset; zOffset >= -offset; zOffset -= 2 * offset)
			for (float yOffset = offset; yOffset >= -offset; yOffset -= 2 * offset)
				for (float xOffset = offset; xOffset >= -offset; xOffset -= 2 * offset) {
					pos.set(lx + xOffset, ly + yOffset, lz + zOffset);
					block += world.getBrightness(LightLayer.BLOCK, pos) / 8f;
					sky += world.getBrightness(LightLayer.SKY, pos) / 8f;
				}

		return LightTexture.pack((int) block, (int) sky);
	}

	public static int getContraptionWorldLight(MovementContext context, VirtualRenderWorld renderWorld) {
		return LevelRenderer.getLightColor(renderWorld, context.localPos);
	}

	public static void reset() {
		WORLDS.empty(ContraptionRenderingWorld::delete);

		if (Backend.isOn()) {
			WORLDS = new WorldAttached<>(FlwContraptionManager::new);
		} else {
			WORLDS = new WorldAttached<>(SBBContraptionManager::new);
		}
	}
}<|MERGE_RESOLUTION|>--- conflicted
+++ resolved
@@ -46,11 +46,7 @@
 
 	/**
 	 * Reset a contraption's renderer.
-<<<<<<< HEAD
-	 * 
-=======
 	 *
->>>>>>> aa2cff6b
 	 * @param contraption The contraption to invalidate.
 	 * @return true if there was a renderer associated with the given contraption.
 	 */
@@ -118,16 +114,12 @@
 		BlockPos origin = c.anchor;
 		int height = contraptionWorld.getHeight();
 		int minBuildHeight = contraptionWorld.getMinBuildHeight();
-<<<<<<< HEAD
-		VirtualRenderWorld renderWorld = new VirtualRenderWorld(world, origin, height, minBuildHeight);
-=======
 		VirtualRenderWorld renderWorld = new VirtualRenderWorld(world, origin, height, minBuildHeight) {
 			@Override
 			public boolean supportsFlywheel() {
 				return Backend.getBackendType() == BackendType.INSTANCING;
 			}
 		};
->>>>>>> aa2cff6b
 
 		renderWorld.setBlockEntities(c.presentTileEntities.values());
 		for (StructureTemplate.StructureBlockInfo info : c.getBlocks()
