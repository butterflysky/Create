--- conflicted
+++ resolved
@@ -31,13 +31,7 @@
 
 	@Override
 	public void startTransferringTo(Contraption contraption, float distance) {
-<<<<<<< HEAD
-		capability.setWrapped(contraption.inventory);
-=======
-		LazyOptional<IItemHandlerModifiable> oldCap = capability;
-		capability = LazyOptional.of(() -> new InterfaceItemHandler(contraption.getSharedInventory()));
-		oldCap.invalidate();
->>>>>>> 0399bc51
+		capability.setWrapped(contraption.getSharedInventory());
 		super.startTransferringTo(contraption, distance);
 	}
 
@@ -47,13 +41,8 @@
 		super.stopTransferring();
 	}
 
-<<<<<<< HEAD
 	private InterfaceItemHandler createEmptyHandler() {
 		return new InterfaceItemHandler(Storage.empty());
-=======
-	private LazyOptional<IItemHandlerModifiable> createEmptyHandler() {
-		return LazyOptional.of(() -> new InterfaceItemHandler(new ItemStackHandler(0)));
->>>>>>> 0399bc51
 	}
 
 	@Override
