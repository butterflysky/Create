--- conflicted
+++ resolved
@@ -17,15 +17,9 @@
 
 	protected LazyOptional<IItemHandlerModifiable> capability;
 
-<<<<<<< HEAD
 	public PortableItemInterfaceTileEntity(BlockEntityType<?> type, BlockPos pos, BlockState state) {
 		super(type, pos, state);
-		capability = LazyOptional.empty();
-=======
-	public PortableItemInterfaceTileEntity(TileEntityType<?> tileEntityTypeIn) {
-		super(tileEntityTypeIn);
 		capability = createEmptyHandler();
->>>>>>> dfe2f41b
 	}
 
 	@Override
