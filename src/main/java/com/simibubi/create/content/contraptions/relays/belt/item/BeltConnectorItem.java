package com.simibubi.create.content.contraptions.relays.belt.item;

import java.util.LinkedList;
import java.util.List;

import javax.annotation.Nonnull;

import com.simibubi.create.AllBlocks;
import com.simibubi.create.Create;
import com.simibubi.create.content.contraptions.base.KineticTileEntity;
import com.simibubi.create.content.contraptions.relays.belt.BeltBlock;
import com.simibubi.create.content.contraptions.relays.belt.BeltPart;
import com.simibubi.create.content.contraptions.relays.belt.BeltSlope;
import com.simibubi.create.content.contraptions.relays.elementary.AbstractSimpleShaftBlock;
import com.simibubi.create.content.contraptions.relays.elementary.ShaftBlock;
import com.simibubi.create.foundation.advancement.AllAdvancements;
import com.simibubi.create.foundation.config.AllConfigs;
import com.simibubi.create.foundation.utility.VecHelper;
import io.github.fabricators_of_create.porting_lib.util.LevelUtil;

import net.minecraft.core.BlockPos;
import net.minecraft.core.Direction;
import net.minecraft.core.Direction.Axis;
import net.minecraft.core.Direction.AxisDirection;
import net.minecraft.core.NonNullList;
import net.minecraft.nbt.CompoundTag;
import net.minecraft.nbt.NbtUtils;
import net.minecraft.sounds.SoundEvents;
import net.minecraft.sounds.SoundSource;
import net.minecraft.world.InteractionResult;
import net.minecraft.world.entity.player.Player;
import net.minecraft.world.item.BlockItem;
import net.minecraft.world.item.CreativeModeTab;
import net.minecraft.world.item.ItemStack;
import net.minecraft.world.item.context.UseOnContext;
import net.minecraft.world.level.Level;
import net.minecraft.world.level.block.entity.BlockEntity;
import net.minecraft.world.level.block.state.BlockState;
import net.minecraft.world.level.block.state.properties.BlockStateProperties;

public class BeltConnectorItem extends BlockItem {

	public BeltConnectorItem(Properties properties) {
		super(AllBlocks.BELT.get(), properties);
	}

	@Override
	public String getDescriptionId() {
		return getOrCreateDescriptionId();
	}

	@Override
	public void fillItemCategory(CreativeModeTab p_150895_1_, NonNullList<ItemStack> p_150895_2_) {
		if (p_150895_1_ == Create.BASE_CREATIVE_TAB)
			return;
		super.fillItemCategory(p_150895_1_, p_150895_2_);
	}

	@Nonnull
	@Override
	public InteractionResult useOn(UseOnContext context) {
		Player playerEntity = context.getPlayer();
		if (playerEntity != null && playerEntity.isShiftKeyDown()) {
			context.getItemInHand()
				.setTag(null);
			return InteractionResult.SUCCESS;
		}

		Level world = context.getLevel();
		BlockPos pos = context.getClickedPos();
		boolean validAxis = validateAxis(world, pos);

		if (world.isClientSide)
			return validAxis ? InteractionResult.SUCCESS : InteractionResult.FAIL;

		CompoundTag tag = context.getItemInHand()
			.getOrCreateTag();
		BlockPos firstPulley = null;

		// Remove first if no longer existant or valid
		if (tag.contains("FirstPulley")) {
			firstPulley = NbtUtils.readBlockPos(tag.getCompound("FirstPulley"));
			if (!validateAxis(world, firstPulley) || !firstPulley.closerThan(pos, maxLength() * 2)) {
				tag.remove("FirstPulley");
				context.getItemInHand()
					.setTag(tag);
			}
		}

		if (!validAxis || playerEntity == null)
			return InteractionResult.FAIL;

		if (tag.contains("FirstPulley")) {

			if (!canConnect(world, firstPulley, pos))
				return InteractionResult.FAIL;

			if (firstPulley != null && !firstPulley.equals(pos)) {
				createBelts(world, firstPulley, pos);
				AllAdvancements.BELT.awardTo(playerEntity);
				if (!playerEntity.isCreative())
					context.getItemInHand()
						.shrink(1);
			}

			if (!context.getItemInHand()
				.isEmpty()) {
				context.getItemInHand()
					.setTag(null);
				playerEntity.getCooldowns()
					.addCooldown(this, 5);
			}
			return InteractionResult.SUCCESS;
		}

		tag.put("FirstPulley", NbtUtils.writeBlockPos(pos));
		context.getItemInHand()
			.setTag(tag);
		playerEntity.getCooldowns()
			.addCooldown(this, 5);
		return InteractionResult.SUCCESS;
	}

	public static void createBelts(Level world, BlockPos start, BlockPos end) {
		world.playSound(null, new BlockPos(VecHelper.getCenterOf(start.offset(end))
			.scale(.5f)), SoundEvents.WOOL_PLACE, SoundSource.BLOCKS, 0.5F, 1F);

		BeltSlope slope = getSlopeBetween(start, end);
		Direction facing = getFacingFromTo(start, end);

		BlockPos diff = end.subtract(start);
		if (diff.getX() == diff.getZ())
			facing = Direction.get(facing.getAxisDirection(), world.getBlockState(start)
				.getValue(BlockStateProperties.AXIS) == Axis.X ? Axis.Z : Axis.X);

		List<BlockPos> beltsToCreate = getBeltChainBetween(start, end, slope, facing);
		BlockState beltBlock = AllBlocks.BELT.getDefaultState();
		boolean failed = false;

		for (BlockPos pos : beltsToCreate) {
			BlockState existingBlock = world.getBlockState(pos);
			if (existingBlock.getDestroySpeed(world, pos) == -1) {
				failed = true;
				break;
			}

			BeltPart part = pos.equals(start) ? BeltPart.START : pos.equals(end) ? BeltPart.END : BeltPart.MIDDLE;
			BlockState shaftState = world.getBlockState(pos);
			boolean pulley = ShaftBlock.isShaft(shaftState);
			if (part == BeltPart.MIDDLE && pulley)
				part = BeltPart.PULLEY;
			if (pulley && shaftState.getValue(AbstractSimpleShaftBlock.AXIS) == Axis.Y)
				slope = BeltSlope.SIDEWAYS;

			if (!existingBlock.getMaterial()
					.isReplaceable())
				world.destroyBlock(pos, false);

			KineticTileEntity.switchToBlockState(world, pos, beltBlock.setValue(BeltBlock.SLOPE, slope)
				.setValue(BeltBlock.PART, part)
				.setValue(BeltBlock.HORIZONTAL_FACING, facing));
		}

		if (!failed)
			return;

		for (BlockPos pos : beltsToCreate)
			if (AllBlocks.BELT.has(world.getBlockState(pos)))
				world.destroyBlock(pos, false);
	}

	private static Direction getFacingFromTo(BlockPos start, BlockPos end) {
		Axis beltAxis = start.getX() == end.getX() ? Axis.Z : Axis.X;
		BlockPos diff = end.subtract(start);
		AxisDirection axisDirection = AxisDirection.POSITIVE;

		if (diff.getX() == 0 && diff.getZ() == 0)
			axisDirection = diff.getY() > 0 ? AxisDirection.POSITIVE : AxisDirection.NEGATIVE;
		else
			axisDirection =
				beltAxis.choose(diff.getX(), 0, diff.getZ()) > 0 ? AxisDirection.POSITIVE : AxisDirection.NEGATIVE;

		return Direction.get(axisDirection, beltAxis);
	}

	private static BeltSlope getSlopeBetween(BlockPos start, BlockPos end) {
		BlockPos diff = end.subtract(start);

		if (diff.getY() != 0) {
			if (diff.getZ() != 0 || diff.getX() != 0)
				return diff.getY() > 0 ? BeltSlope.UPWARD : BeltSlope.DOWNWARD;
			return BeltSlope.VERTICAL;
		}
		return BeltSlope.HORIZONTAL;
	}

	private static List<BlockPos> getBeltChainBetween(BlockPos start, BlockPos end, BeltSlope slope,
		Direction direction) {
		List<BlockPos> positions = new LinkedList<>();
		int limit = 1000;
		BlockPos current = start;

		do {
			positions.add(current);

			if (slope == BeltSlope.VERTICAL) {
				current = current.above(direction.getAxisDirection() == AxisDirection.POSITIVE ? 1 : -1);
				continue;
			}

			current = current.relative(direction);
			if (slope != BeltSlope.HORIZONTAL)
				current = current.above(slope == BeltSlope.UPWARD ? 1 : -1);

		} while (!current.equals(end) && limit-- > 0);

		positions.add(end);
		return positions;
	}

	public static boolean canConnect(Level world, BlockPos first, BlockPos second) {
<<<<<<< HEAD
		if (!LevelUtil.isAreaLoaded(world, first, 1))
			return false;
		if (!LevelUtil.isAreaLoaded(world, second, 1))
=======
		if (!world.isLoaded(first) || !world.isLoaded(second))
>>>>>>> 6a1d2c18
			return false;
		if (!second.closerThan(first, maxLength()))
			return false;

		BlockPos diff = second.subtract(first);
		Axis shaftAxis = world.getBlockState(first)
			.getValue(BlockStateProperties.AXIS);

		int x = diff.getX();
		int y = diff.getY();
		int z = diff.getZ();
		int sames = ((Math.abs(x) == Math.abs(y)) ? 1 : 0) + ((Math.abs(y) == Math.abs(z)) ? 1 : 0)
			+ ((Math.abs(z) == Math.abs(x)) ? 1 : 0);

		if (shaftAxis.choose(x, y, z) != 0)
			return false;
		if (sames != 1)
			return false;
		if (shaftAxis != world.getBlockState(second)
			.getValue(BlockStateProperties.AXIS))
			return false;
		if (shaftAxis == Axis.Y && x != 0 && z != 0)
			return false;

		BlockEntity tileEntity = world.getBlockEntity(first);
		BlockEntity tileEntity2 = world.getBlockEntity(second);

		if (!(tileEntity instanceof KineticTileEntity))
			return false;
		if (!(tileEntity2 instanceof KineticTileEntity))
			return false;

		float speed1 = ((KineticTileEntity) tileEntity).getTheoreticalSpeed();
		float speed2 = ((KineticTileEntity) tileEntity2).getTheoreticalSpeed();
		if (Math.signum(speed1) != Math.signum(speed2) && speed1 != 0 && speed2 != 0)
			return false;

		BlockPos step = new BlockPos(Math.signum(diff.getX()), Math.signum(diff.getY()), Math.signum(diff.getZ()));
		int limit = 1000;
		for (BlockPos currentPos = first.offset(step); !currentPos.equals(second) && limit-- > 0; currentPos =
			currentPos.offset(step)) {
			BlockState blockState = world.getBlockState(currentPos);
			if (ShaftBlock.isShaft(blockState) && blockState.getValue(AbstractSimpleShaftBlock.AXIS) == shaftAxis)
				continue;
			if (!blockState.getMaterial()
				.isReplaceable())
				return false;
		}

		return true;

	}

	public static Integer maxLength() {
		return AllConfigs.SERVER.kinetics.maxBeltLength.get();
	}

	public static boolean validateAxis(Level world, BlockPos pos) {
<<<<<<< HEAD
		if (!LevelUtil.isAreaLoaded(world, pos, 1))
=======
		if (!world.isLoaded(pos))
>>>>>>> 6a1d2c18
			return false;
		if (!ShaftBlock.isShaft(world.getBlockState(pos)))
			return false;
		return true;
	}

}<|MERGE_RESOLUTION|>--- conflicted
+++ resolved
@@ -219,13 +219,7 @@
 	}
 
 	public static boolean canConnect(Level world, BlockPos first, BlockPos second) {
-<<<<<<< HEAD
-		if (!LevelUtil.isAreaLoaded(world, first, 1))
-			return false;
-		if (!LevelUtil.isAreaLoaded(world, second, 1))
-=======
-		if (!world.isLoaded(first) || !world.isLoaded(second))
->>>>>>> 6a1d2c18
+		if (!LevelUtil.isLoaded(world, first) || !LevelUtil.isLoaded(world, second))
 			return false;
 		if (!second.closerThan(first, maxLength()))
 			return false;
@@ -284,11 +278,7 @@
 	}
 
 	public static boolean validateAxis(Level world, BlockPos pos) {
-<<<<<<< HEAD
-		if (!LevelUtil.isAreaLoaded(world, pos, 1))
-=======
-		if (!world.isLoaded(pos))
->>>>>>> 6a1d2c18
+		if (!LevelUtil.isLoaded(world, pos))
 			return false;
 		if (!ShaftBlock.isShaft(world.getBlockState(pos)))
 			return false;
