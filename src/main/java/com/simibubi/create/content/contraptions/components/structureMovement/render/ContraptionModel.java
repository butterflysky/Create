package com.simibubi.create.content.contraptions.components.structureMovement.render;

import org.lwjgl.opengl.GL20;

import com.jozufozu.flywheel.backend.BufferedModel;
import com.jozufozu.flywheel.backend.gl.GlBuffer;
import com.jozufozu.flywheel.backend.gl.GlBufferType;
import com.jozufozu.flywheel.backend.gl.GlPrimitiveType;
import com.jozufozu.flywheel.backend.gl.MappedBufferRange;
import com.jozufozu.flywheel.backend.gl.attrib.VertexFormat;

import net.minecraft.client.renderer.BufferBuilder;
import net.minecraft.client.renderer.LightTexture;

public class ContraptionModel extends BufferedModel {
    public static final VertexFormat FORMAT = VertexFormat.builder()
                                                             .addAttributes(ContraptionAttributes.class)
                                                             .build();

    protected GlPrimitiveType eboIndexType;
    protected GlBuffer ebo;

    public ContraptionModel(BufferBuilder buf) {
        super(buf);
    }

    @Override
    protected void init() {
        super.init();

        createEBO();
    }

    @Override
    protected void doRender() {
        modelVBO.bind();
        ebo.bind();

        setupAttributes();
        GL20.glDrawElements(GL20.GL_QUADS, vertexCount, eboIndexType.getGlConstant(), 0);

        int numAttributes = getTotalShaderAttributeCount();
        for (int i = 0; i <= numAttributes; i++) {
            GL20.glDisableVertexAttribArray(i);
        }

        ebo.unbind();
        modelVBO.unbind();
    }

    protected final void createEBO() {
		ebo = new GlBuffer(GlBufferType.ELEMENT_ARRAY_BUFFER);
		eboIndexType = GlPrimitiveType.UINT; // TODO: choose this based on the number of vertices

		int indicesSize = vertexCount * eboIndexType.getSize();

		ebo.bind();

		ebo.alloc(indicesSize);
		MappedBufferRange indices = ebo.getBuffer(0, indicesSize);
		for (int i = 0; i < vertexCount; i++) {
			indices.putInt(i);
		}
		indices.unmap();

		ebo.unbind();
	}

	@Override
	protected void copyVertex(MappedBufferRange to, int vertex) {
		to.putFloat(getX(template, vertex));
		to.putFloat(getY(template, vertex));
		to.putFloat(getZ(template, vertex));

		to.put(getNX(template, vertex));
		to.put(getNY(template, vertex));
		to.put(getNZ(template, vertex));

		to.putFloat(getU(template, vertex));
		to.putFloat(getV(template, vertex));

		to.put(getR(template, vertex));
		to.put(getG(template, vertex));
		to.put(getB(template, vertex));
		to.put(getA(template, vertex));

		int light = getLight(template, vertex);

<<<<<<< HEAD
		byte sky = (byte) (LightTexture.getSkyLightCoordinates(light) << 4);
		byte block = (byte) (LightTexture.getBlockLightCoordinates(light) << 4);
=======
        byte block = (byte) (LightTexture.getBlockLightCoordinates(light) << 4);
        byte sky = (byte) (LightTexture.getSkyLightCoordinates(light) << 4);
>>>>>>> e1de6b5f

        to.put(block);
        to.put(sky);
    }

    @Override
    protected VertexFormat getModelFormat() {
        return FORMAT;
    }

    @Override
    protected void deleteInternal() {
        super.deleteInternal();
        ebo.delete();
    }
}<|MERGE_RESOLUTION|>--- conflicted
+++ resolved
@@ -86,13 +86,8 @@
 
 		int light = getLight(template, vertex);
 
-<<<<<<< HEAD
-		byte sky = (byte) (LightTexture.getSkyLightCoordinates(light) << 4);
-		byte block = (byte) (LightTexture.getBlockLightCoordinates(light) << 4);
-=======
         byte block = (byte) (LightTexture.getBlockLightCoordinates(light) << 4);
         byte sky = (byte) (LightTexture.getSkyLightCoordinates(light) << 4);
->>>>>>> e1de6b5f
 
         to.put(block);
         to.put(sky);
