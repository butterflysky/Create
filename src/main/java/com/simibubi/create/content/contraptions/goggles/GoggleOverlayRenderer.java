package com.simibubi.create.content.contraptions.goggles;

import static com.simibubi.create.content.contraptions.goggles.IHaveGoggleInformation.spacing;

import java.util.ArrayList;
import java.util.List;

<<<<<<< HEAD
import com.mojang.blaze3d.matrix.MatrixStack;
=======
import com.mojang.blaze3d.systems.RenderSystem;
import com.simibubi.create.AllBlocks;
>>>>>>> 0b24523b
import com.simibubi.create.AllItems;
import com.simibubi.create.content.contraptions.components.structureMovement.piston.MechanicalPistonBlock;
import com.simibubi.create.content.contraptions.components.structureMovement.piston.PistonExtensionPoleBlock;
import com.simibubi.create.content.contraptions.components.structureMovement.piston.PistonPolePlacementHelper;
import com.simibubi.create.foundation.config.AllConfigs;
import com.simibubi.create.foundation.gui.GuiGameElement;
import com.simibubi.create.foundation.utility.Iterate;

import net.minecraft.block.BlockState;
import net.minecraft.client.Minecraft;
import net.minecraft.client.gui.screen.Screen;
import net.minecraft.client.world.ClientWorld;
import net.minecraft.inventory.EquipmentSlotType;
import net.minecraft.item.ItemStack;
import net.minecraft.tileentity.TileEntity;
import net.minecraft.util.Direction;
import net.minecraft.util.math.BlockPos;
import net.minecraft.util.math.BlockRayTraceResult;
import net.minecraft.util.math.RayTraceResult;
import net.minecraft.util.text.ITextComponent;
import net.minecraft.util.text.StringTextComponent;
import net.minecraftforge.api.distmarker.Dist;
import net.minecraftforge.client.event.RenderGameOverlayEvent;
import net.minecraftforge.client.event.RenderGameOverlayEvent.ElementType;
import net.minecraftforge.eventbus.api.SubscribeEvent;
import net.minecraftforge.fml.common.Mod.EventBusSubscriber;

@EventBusSubscriber(value = Dist.CLIENT)
public class GoggleOverlayRenderer {

	@SubscribeEvent
	public static void lookingAtBlocksThroughGogglesShowsTooltip(RenderGameOverlayEvent.Post event) {
		MatrixStack ms = event.getMatrixStack();
		if (event.getType() != ElementType.HOTBAR)
			return;

		RayTraceResult objectMouseOver = Minecraft.getInstance().objectMouseOver;
		if (!(objectMouseOver instanceof BlockRayTraceResult))
			return;

		BlockRayTraceResult result = (BlockRayTraceResult) objectMouseOver;
		Minecraft mc = Minecraft.getInstance();
		ClientWorld world = mc.world;
		BlockPos pos = result.getPos();
		ItemStack headSlot = mc.player.getItemStackFromSlot(EquipmentSlotType.HEAD);
		TileEntity te = world.getTileEntity(pos);

		boolean wearingGoggles = AllItems.GOGGLES.isIn(headSlot);

		boolean hasGoggleInformation = te instanceof IHaveGoggleInformation;
		boolean hasHoveringInformation = te instanceof IHaveHoveringInformation;

		boolean goggleAddedInformation = false;
		boolean hoverAddedInformation = false;

		List<ITextComponent> tooltip = new ArrayList<>();

		if (hasGoggleInformation && wearingGoggles) {
			IHaveGoggleInformation gte = (IHaveGoggleInformation) te;
			goggleAddedInformation = gte.addToGoggleTooltip(tooltip, mc.player.isSneaking());
		}

<<<<<<< HEAD
		if (hoveringInformation) {
			boolean goggleAddedInformation = !tooltip.isEmpty();
			if (goggleAddedInformation)
				tooltip.add(StringTextComponent.EMPTY);
=======
		if (hasHoveringInformation) {
			if (!tooltip.isEmpty())
				tooltip.add("");
>>>>>>> 0b24523b
			IHaveHoveringInformation hte = (IHaveHoveringInformation) te;
			hoverAddedInformation = hte.addToTooltip(tooltip, mc.player.isSneaking());

			if (goggleAddedInformation && !hoverAddedInformation)
				tooltip.remove(tooltip.size() - 1);
		}

		// break early if goggle or hover returned false when present
		if ((hasGoggleInformation && !goggleAddedInformation) && (hasHoveringInformation && !hoverAddedInformation))
			return;

		// check for piston poles if goggles are worn
		BlockState state = world.getBlockState(pos);
		if (wearingGoggles && AllBlocks.PISTON_EXTENSION_POLE.has(state)) {
			Direction[] directions = Iterate.directionsInAxis(state.get(PistonExtensionPoleBlock.FACING)
				.getAxis());
			int poles = 1;
			boolean pistonFound = false;
			for (Direction dir : directions) {
				int attachedPoles = PistonPolePlacementHelper.attachedPoles(world, pos, dir);
				poles += attachedPoles;
				pistonFound |= world.getBlockState(pos.offset(dir, attachedPoles + 1))
					.getBlock() instanceof MechanicalPistonBlock;
			}

			if (!pistonFound)
				return;
			if (!tooltip.isEmpty())
				tooltip.add("");

			tooltip.add(spacing + "Pole length: " + poles);
		}

		if (tooltip.isEmpty())
			return;

		ms.push();
		Screen tooltipScreen = new TooltipScreen(null);
		tooltipScreen.init(mc, mc.getWindow()
			.getScaledWidth(),
			mc.getWindow()
				.getScaledHeight());
		int posX = tooltipScreen.width / 2 + AllConfigs.CLIENT.overlayOffsetX.get();
		int posY = tooltipScreen.height / 2 + AllConfigs.CLIENT.overlayOffsetY.get();
<<<<<<< HEAD
		tooltipScreen.renderTooltip(ms, tooltip, posX, posY);

		ItemStack item = AllItems.GOGGLES.asStack();
		GuiGameElement.of(item).atLocal(posX + 10, posY, 450).render(ms);
		ms.pop();
=======
		// tooltipScreen.renderTooltip(tooltip, tooltipScreen.width / 2,
		// tooltipScreen.height / 2);
		tooltipScreen.renderTooltip(tooltip, posX, posY);

		ItemStack item = AllItems.GOGGLES.asStack();
		// GuiGameElement.of(item).at(tooltipScreen.width / 2 + 10, tooltipScreen.height
		// / 2 - 16).render();
		GuiGameElement.of(item)
			.at(posX + 10, posY - 16)
			.render();
		RenderSystem.popMatrix();
>>>>>>> 0b24523b
	}

	private static final class TooltipScreen extends Screen {
		private TooltipScreen(ITextComponent p_i51108_1_) {
			super(p_i51108_1_);
		}

		@Override
		public void init(Minecraft mc, int width, int height) {
			this.client = mc;
			this.itemRenderer = mc.getItemRenderer();
			this.textRenderer = mc.fontRenderer;
			this.width = width;
			this.height = height;
		}
	}

}<|MERGE_RESOLUTION|>--- conflicted
+++ resolved
@@ -1,16 +1,10 @@
 package com.simibubi.create.content.contraptions.goggles;
-
-import static com.simibubi.create.content.contraptions.goggles.IHaveGoggleInformation.spacing;
 
 import java.util.ArrayList;
 import java.util.List;
 
-<<<<<<< HEAD
 import com.mojang.blaze3d.matrix.MatrixStack;
-=======
-import com.mojang.blaze3d.systems.RenderSystem;
 import com.simibubi.create.AllBlocks;
->>>>>>> 0b24523b
 import com.simibubi.create.AllItems;
 import com.simibubi.create.content.contraptions.components.structureMovement.piston.MechanicalPistonBlock;
 import com.simibubi.create.content.contraptions.components.structureMovement.piston.PistonExtensionPoleBlock;
@@ -73,16 +67,9 @@
 			goggleAddedInformation = gte.addToGoggleTooltip(tooltip, mc.player.isSneaking());
 		}
 
-<<<<<<< HEAD
-		if (hoveringInformation) {
-			boolean goggleAddedInformation = !tooltip.isEmpty();
-			if (goggleAddedInformation)
-				tooltip.add(StringTextComponent.EMPTY);
-=======
 		if (hasHoveringInformation) {
 			if (!tooltip.isEmpty())
-				tooltip.add("");
->>>>>>> 0b24523b
+				tooltip.add(StringTextComponent.EMPTY);
 			IHaveHoveringInformation hte = (IHaveHoveringInformation) te;
 			hoverAddedInformation = hte.addToTooltip(tooltip, mc.player.isSneaking());
 
@@ -111,9 +98,9 @@
 			if (!pistonFound)
 				return;
 			if (!tooltip.isEmpty())
-				tooltip.add("");
+				tooltip.add(StringTextComponent.EMPTY);
 
-			tooltip.add(spacing + "Pole length: " + poles);
+			tooltip.add(IHaveGoggleInformation.componentSpacing.copy().append(new StringTextComponent("Pole length: " + poles)));
 		}
 
 		if (tooltip.isEmpty())
@@ -127,25 +114,17 @@
 				.getScaledHeight());
 		int posX = tooltipScreen.width / 2 + AllConfigs.CLIENT.overlayOffsetX.get();
 		int posY = tooltipScreen.height / 2 + AllConfigs.CLIENT.overlayOffsetY.get();
-<<<<<<< HEAD
-		tooltipScreen.renderTooltip(ms, tooltip, posX, posY);
-
-		ItemStack item = AllItems.GOGGLES.asStack();
-		GuiGameElement.of(item).atLocal(posX + 10, posY, 450).render(ms);
-		ms.pop();
-=======
 		// tooltipScreen.renderTooltip(tooltip, tooltipScreen.width / 2,
 		// tooltipScreen.height / 2);
-		tooltipScreen.renderTooltip(tooltip, posX, posY);
+		tooltipScreen.renderTooltip(ms, tooltip, posX, posY);
 
 		ItemStack item = AllItems.GOGGLES.asStack();
 		// GuiGameElement.of(item).at(tooltipScreen.width / 2 + 10, tooltipScreen.height
 		// / 2 - 16).render();
 		GuiGameElement.of(item)
-			.at(posX + 10, posY - 16)
-			.render();
-		RenderSystem.popMatrix();
->>>>>>> 0b24523b
+			.atLocal(posX + 10, posY, 450)
+			.render(ms);
+		ms.pop();
 	}
 
 	private static final class TooltipScreen extends Screen {
