package com.simibubi.create.content.contraptions.goggles;

import java.util.ArrayList;
import java.util.List;
import java.util.Map;

import com.mojang.blaze3d.vertex.PoseStack;
import com.simibubi.create.AllBlocks;
import com.simibubi.create.AllItems;
import com.simibubi.create.CreateClient;
import com.simibubi.create.content.contraptions.components.structureMovement.IDisplayAssemblyExceptions;
import com.simibubi.create.content.contraptions.components.structureMovement.piston.MechanicalPistonBlock;
import com.simibubi.create.content.contraptions.components.structureMovement.piston.PistonExtensionPoleBlock;
import com.simibubi.create.content.logistics.trains.entity.TrainRelocator;
import com.simibubi.create.foundation.blockEntity.behaviour.ValueBox;
import com.simibubi.create.foundation.config.AllConfigs;
import com.simibubi.create.foundation.config.CClient;
import com.simibubi.create.foundation.gui.RemovedGuiUtils;
import com.simibubi.create.foundation.gui.Theme;
import com.simibubi.create.foundation.gui.element.GuiGameElement;
import com.simibubi.create.foundation.utility.Color;
import com.simibubi.create.foundation.utility.Components;
import com.simibubi.create.foundation.utility.Iterate;
import com.simibubi.create.foundation.utility.Lang;
import com.simibubi.create.foundation.utility.outliner.Outline;
import com.simibubi.create.foundation.utility.outliner.Outliner.OutlineEntry;

import net.minecraft.client.Minecraft;
import net.minecraft.client.multiplayer.ClientLevel;
import net.minecraft.core.BlockPos;
import net.minecraft.core.Direction;
import net.minecraft.network.chat.Component;
import net.minecraft.network.chat.FormattedText;
import net.minecraft.util.Mth;
import net.minecraft.world.item.ItemStack;
import net.minecraft.world.level.GameType;
import net.minecraft.world.level.Level;
import net.minecraft.world.level.block.entity.BlockEntity;
import net.minecraft.world.level.block.state.BlockState;
import net.minecraft.world.phys.BlockHitResult;
import net.minecraft.world.phys.HitResult;
import net.minecraftforge.client.gui.ForgeIngameGui;
import net.minecraftforge.client.gui.IIngameOverlay;

public class GoggleOverlayRenderer {

	public static final IIngameOverlay OVERLAY = GoggleOverlayRenderer::renderOverlay;

	private static final Map<Object, OutlineEntry> outlines = CreateClient.OUTLINER.getOutlines();

	public static int hoverTicks = 0;
	public static BlockPos lastHovered = null;

	public static void renderOverlay(ForgeIngameGui gui, PoseStack poseStack, float partialTicks, int width,
		int height) {
		Minecraft mc = Minecraft.getInstance();
		if (mc.options.hideGui || mc.gameMode.getPlayerMode() == GameType.SPECTATOR)
			return;

		HitResult objectMouseOver = mc.hitResult;
		if (!(objectMouseOver instanceof BlockHitResult)) {
			lastHovered = null;
			hoverTicks = 0;
			return;
		}

		for (OutlineEntry entry : outlines.values()) {
			if (!entry.isAlive())
				continue;
			Outline outline = entry.getOutline();
			if (outline instanceof ValueBox && !((ValueBox) outline).isPassive)
				return;
		}

		BlockHitResult result = (BlockHitResult) objectMouseOver;
		ClientLevel world = mc.level;
		BlockPos pos = result.getBlockPos();
<<<<<<< HEAD
=======
		BlockEntity be = world.getBlockEntity(pos);
>>>>>>> a3e7dd5c

		int prevHoverTicks = hoverTicks;
		hoverTicks++;
		lastHovered = pos;

		pos = proxiedOverlayPosition(world, pos);
		
		BlockEntity te = world.getBlockEntity(pos);
		boolean wearingGoggles = GogglesItem.isWearingGoggles(mc.player);

		boolean hasGoggleInformation = be instanceof IHaveGoggleInformation;
		boolean hasHoveringInformation = be instanceof IHaveHoveringInformation;

		boolean goggleAddedInformation = false;
		boolean hoverAddedInformation = false;

		List<Component> tooltip = new ArrayList<>();

		if (hasGoggleInformation && wearingGoggles) {
			IHaveGoggleInformation gte = (IHaveGoggleInformation) be;
			goggleAddedInformation = gte.addToGoggleTooltip(tooltip, mc.player.isShiftKeyDown());
		}

		if (hasHoveringInformation) {
			if (!tooltip.isEmpty())
				tooltip.add(Components.immutableEmpty());
			IHaveHoveringInformation hte = (IHaveHoveringInformation) be;
			hoverAddedInformation = hte.addToTooltip(tooltip, mc.player.isShiftKeyDown());

			if (goggleAddedInformation && !hoverAddedInformation)
				tooltip.remove(tooltip.size() - 1);
		}

		if (be instanceof IDisplayAssemblyExceptions) {
			boolean exceptionAdded = ((IDisplayAssemblyExceptions) be).addExceptionToTooltip(tooltip);
			if (exceptionAdded) {
				hasHoveringInformation = true;
				hoverAddedInformation = true;
			}
		}

		if (!hasHoveringInformation)
			if (hasHoveringInformation =
				hoverAddedInformation = TrainRelocator.addToTooltip(tooltip, mc.player.isShiftKeyDown()))
				hoverTicks = prevHoverTicks + 1;

		// break early if goggle or hover returned false when present
		if ((hasGoggleInformation && !goggleAddedInformation) && (hasHoveringInformation && !hoverAddedInformation)) {
			hoverTicks = 0;
			return;
		}

		// check for piston poles if goggles are worn
		BlockState state = world.getBlockState(pos);
		if (wearingGoggles && AllBlocks.PISTON_EXTENSION_POLE.has(state)) {
			Direction[] directions = Iterate.directionsInAxis(state.getValue(PistonExtensionPoleBlock.FACING)
				.getAxis());
			int poles = 1;
			boolean pistonFound = false;
			for (Direction dir : directions) {
				int attachedPoles = PistonExtensionPoleBlock.PlacementHelper.get()
					.attachedPoles(world, pos, dir);
				poles += attachedPoles;
				pistonFound |= world.getBlockState(pos.relative(dir, attachedPoles + 1))
					.getBlock() instanceof MechanicalPistonBlock;
			}

			if (!pistonFound) {
				hoverTicks = 0;				
				return;
			}
			if (!tooltip.isEmpty())
				tooltip.add(Components.immutableEmpty());

			tooltip.add(IHaveGoggleInformation.componentSpacing.plainCopy()
				.append(Lang.translateDirect("gui.goggles.pole_length"))
				.append(Components.literal(" " + poles)));
		}

		if (tooltip.isEmpty()) {
			hoverTicks = 0;			
			return;
		}

		poseStack.pushPose();

		int tooltipTextWidth = 0;
		for (FormattedText textLine : tooltip) {
			int textLineWidth = mc.font.width(textLine);
			if (textLineWidth > tooltipTextWidth)
				tooltipTextWidth = textLineWidth;
		}

		int tooltipHeight = 8;
		if (tooltip.size() > 1) {
			tooltipHeight += 2; // gap between title lines and next lines
			tooltipHeight += (tooltip.size() - 1) * 10;
		}

		CClient cfg = AllConfigs.client();
		int posX = width / 2 + cfg.overlayOffsetX.get();
		int posY = height / 2 + cfg.overlayOffsetY.get();

		posX = Math.min(posX, width - tooltipTextWidth - 20);
		posY = Math.min(posY, height - tooltipHeight - 20);

		float fade = Mth.clamp((hoverTicks + partialTicks) / 24f, 0, 1);
		Boolean useCustom = cfg.overlayCustomColor.get();
		Color colorBackground = useCustom ? new Color(cfg.overlayBackgroundColor.get())
			: Theme.c(Theme.Key.VANILLA_TOOLTIP_BACKGROUND)
				.scaleAlpha(.75f);
		Color colorBorderTop = useCustom ? new Color(cfg.overlayBorderColorTop.get())
			: Theme.c(Theme.Key.VANILLA_TOOLTIP_BORDER, true)
				.copy();
		Color colorBorderBot = useCustom ? new Color(cfg.overlayBorderColorBot.get())
			: Theme.c(Theme.Key.VANILLA_TOOLTIP_BORDER, false)
				.copy();

		if (fade < 1) {
			poseStack.translate(Math.pow(1 - fade, 3) * Math.signum(cfg.overlayOffsetX.get() + .5f) * 8, 0, 0);
			colorBackground.scaleAlpha(fade);
			colorBorderTop.scaleAlpha(fade);
			colorBorderBot.scaleAlpha(fade);
		}

		RemovedGuiUtils.drawHoveringText(poseStack, tooltip, posX, posY, width, height, -1, colorBackground.getRGB(),
			colorBorderTop.getRGB(), colorBorderBot.getRGB(), mc.font);

		ItemStack item = AllItems.GOGGLES.asStack();
		GuiGameElement.of(item)
			.at(posX + 10, posY - 16, 450)
			.render(poseStack);
		poseStack.popPose();
	}
	
	public static BlockPos proxiedOverlayPosition(Level level, BlockPos pos) {
		BlockState targetedState = level.getBlockState(pos);
		if (targetedState.getBlock() instanceof IProxyHoveringInformation proxy)
			return proxy.getInformationSource(level, pos, targetedState);
		return pos;
	}

}<|MERGE_RESOLUTION|>--- conflicted
+++ resolved
@@ -75,10 +75,6 @@
 		BlockHitResult result = (BlockHitResult) objectMouseOver;
 		ClientLevel world = mc.level;
 		BlockPos pos = result.getBlockPos();
-<<<<<<< HEAD
-=======
-		BlockEntity be = world.getBlockEntity(pos);
->>>>>>> a3e7dd5c
 
 		int prevHoverTicks = hoverTicks;
 		hoverTicks++;
@@ -86,7 +82,7 @@
 
 		pos = proxiedOverlayPosition(world, pos);
 		
-		BlockEntity te = world.getBlockEntity(pos);
+		BlockEntity be = world.getBlockEntity(pos);
 		boolean wearingGoggles = GogglesItem.isWearingGoggles(mc.player);
 
 		boolean hasGoggleInformation = be instanceof IHaveGoggleInformation;
