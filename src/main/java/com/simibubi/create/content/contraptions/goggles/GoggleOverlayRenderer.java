--- conflicted
+++ resolved
@@ -101,13 +101,9 @@
 			if (!tooltip.isEmpty())
 				tooltip.add(StringTextComponent.EMPTY);
 
-<<<<<<< HEAD
-			tooltip.add(IHaveGoggleInformation.componentSpacing.copy().append(Lang.translate("gui.goggles.pole_length")).append(" " + poles));
-=======
 			tooltip.add(IHaveGoggleInformation.componentSpacing.copy()
 				.append(Lang.translate("gui.goggles.pole_length"))
 				.append(new StringTextComponent(" " + poles)));
->>>>>>> 4ad52b6c
 		}
 
 		if (tooltip.isEmpty())
