package com.simibubi.create.content.contraptions.fluids;

import java.util.ArrayList;
import java.util.HashSet;
import java.util.List;
import java.util.Set;

import javax.annotation.Nullable;

import com.simibubi.create.AllBlocks;
import com.simibubi.create.content.contraptions.fluids.PipeConnection.Flow;
import com.simibubi.create.content.contraptions.fluids.pipes.AxisPipeBlock;
import com.simibubi.create.content.contraptions.fluids.pipes.FluidPipeBlock;
import com.simibubi.create.foundation.config.AllConfigs;
import com.simibubi.create.foundation.tileEntity.TileEntityBehaviour;
import com.simibubi.create.foundation.utility.BlockHelper;
import com.simibubi.create.foundation.utility.Iterate;
import com.simibubi.create.foundation.utility.Pair;

import net.minecraft.block.Block;
import net.minecraft.block.BlockState;
import net.minecraft.block.FlowingFluidBlock;
import net.minecraft.state.properties.BlockStateProperties;
import net.minecraft.tileentity.TileEntity;
import net.minecraft.util.Direction;
import net.minecraft.util.Direction.Axis;
import net.minecraft.util.Direction.AxisDirection;
import net.minecraft.util.math.BlockPos;
import net.minecraft.world.IBlockReader;
import net.minecraft.world.IWorld;
import net.minecraft.world.World;
import net.minecraftforge.fluids.capability.CapabilityFluidHandler;

public class FluidPropagator {

	public static void propagateChangedPipe(IWorld world, BlockPos pipePos, BlockState pipeState) {
		List<Pair<Integer, BlockPos>> frontier = new ArrayList<>();
		Set<BlockPos> visited = new HashSet<>();
		Set<Pair<PumpTileEntity, Direction>> discoveredPumps = new HashSet<>();

		frontier.add(Pair.of(0, pipePos));

		// Visit all connected pumps to update their network
		while (!frontier.isEmpty()) {
			Pair<Integer, BlockPos> pair = frontier.remove(0);
			BlockPos currentPos = pair.getSecond();
			if (visited.contains(currentPos))
				continue;
			visited.add(currentPos);
			BlockState currentState = currentPos.equals(pipePos) ? pipeState : world.getBlockState(currentPos);
			FluidTransportBehaviour pipe = getPipe(world, currentPos);
			if (pipe == null)
				continue;
			pipe.wipePressure();

			for (Direction direction : getPipeConnections(currentState, pipe)) {
				BlockPos target = currentPos.offset(direction);
				if (!world.isAreaLoaded(target, 0))
					continue;

				TileEntity tileEntity = world.getTileEntity(target);
				BlockState targetState = world.getBlockState(target);
				if (tileEntity instanceof PumpTileEntity) {
					if (!AllBlocks.MECHANICAL_PUMP.has(targetState) || targetState.get(PumpBlock.FACING)
						.getAxis() != direction.getAxis())
						continue;
					discoveredPumps.add(Pair.of((PumpTileEntity) tileEntity, direction.getOpposite()));
					continue;
				}
				if (visited.contains(target))
					continue;
				FluidTransportBehaviour targetPipe = getPipe(world, target);
				if (targetPipe == null)
					continue;
				Integer distance = pair.getFirst();
				if (distance >= getPumpRange() && !targetPipe.hasAnyPressure())
					continue;
				if (targetPipe.canHaveFlowToward(targetState, direction.getOpposite()))
					frontier.add(Pair.of(distance + 1, target));
			}
		}

		discoveredPumps.forEach(pair -> pair.getFirst()
			.updatePipesOnSide(pair.getSecond()));
	}

	public static void resetAffectedFluidNetworks(World world, BlockPos start, Direction side) {
		List<BlockPos> frontier = new ArrayList<>();
		Set<BlockPos> visited = new HashSet<>();
		frontier.add(start);

		while (!frontier.isEmpty()) {
			BlockPos pos = frontier.remove(0);
			if (visited.contains(pos))
				continue;
			visited.add(pos);
			FluidTransportBehaviour pipe = getPipe(world, pos);
			if (pipe == null)
				continue;

			for (Direction d : Iterate.directions) {
				if (pos.equals(start) && d != side)
					continue;
				BlockPos target = pos.offset(d);
				if (visited.contains(target))
					continue;

				PipeConnection connection = pipe.getConnection(d);
				if (connection == null)
					continue;
				if (!connection.hasFlow())
					continue;

				Flow flow = connection.flow.get();
				if (!flow.inbound)
					continue;

				connection.resetNetwork();
				frontier.add(target);
			}
		}
	}

	public static Direction validateNeighbourChange(BlockState state, World world, BlockPos pos, Block otherBlock,
		BlockPos neighborPos, boolean isMoving) {
		if (world.isRemote)
			return null;
		if (otherBlock instanceof FluidPipeBlock)
			return null;
		if (otherBlock instanceof AxisPipeBlock)
			return null;
		if (otherBlock instanceof PumpBlock)
			return null;
		if (otherBlock instanceof FlowingFluidBlock)
			return null;
		if (getStraightPipeAxis(state) == null)
			return null;
		for (Direction d : Iterate.directions) {
			if (!pos.offset(d)
				.equals(neighborPos))
				continue;
			return d;
		}
		return null;
	}

	public static FluidTransportBehaviour getPipe(IBlockReader reader, BlockPos pos) {
		return TileEntityBehaviour.get(reader, pos, FluidTransportBehaviour.TYPE);
	}

	public static boolean isOpenEnd(IBlockReader reader, BlockPos pos, Direction side) {
		BlockPos connectedPos = pos.offset(side);
		BlockState connectedState = reader.getBlockState(connectedPos);
		FluidTransportBehaviour pipe = FluidPropagator.getPipe(reader, connectedPos);
		if (pipe != null && pipe.canHaveFlowToward(connectedState, side.getOpposite()))
			return false;
		if (PumpBlock.isPump(connectedState) && connectedState.get(PumpBlock.FACING)
			.getAxis() == side.getAxis())
			return false;
		if (BlockHelper.hasBlockSolidSide(connectedState, reader, connectedPos, side.getOpposite()))
			return false;
		if (!(connectedState.getMaterial()
			.isReplaceable() && connectedState.getBlockHardness(reader, connectedPos) != -1)
			&& !BlockHelper.hasBlockStateProperty(connectedState, BlockStateProperties.WATERLOGGED))
			return false;
		return true;
	}

	public static List<Direction> getPipeConnections(BlockState state, FluidTransportBehaviour pipe) {
		List<Direction> list = new ArrayList<>();
		for (Direction d : Iterate.directions)
			if (pipe.canHaveFlowToward(state, d))
				list.add(d);
		return list;
	}

	public static int getPumpRange() {
		return AllConfigs.SERVER.fluids.mechanicalPumpRange.get();
	}

//	static AxisAlignedBB smallCenter = new AxisAlignedBB(BlockPos.ZERO).shrink(.25);
//	
//	@Deprecated 
//	public static OutlineParams showBlockFace(BlockFace face) {
//		MutableObject<OutlineParams> params = new MutableObject<>(new OutlineParams());
<<<<<<< HEAD
//		DistExecutor.runWhenOn(Dist.CLIENT, () -> () -> {
//			Vector3d directionVec = new Vector3d(face.getFace()
=======
//		DistExecutor.unsafeRunWhenOn(Dist.CLIENT, () -> () -> {
//			Vec3d directionVec = new Vec3d(face.getFace()
>>>>>>> d59fea10
//				.getDirectionVec());
//			Vector3d scaleVec = directionVec.scale(-.25f * face.getFace()
//				.getAxisDirection()
//				.getOffset());
//			directionVec = directionVec.scale(.45f);
//			params.setValue(CreateClient.outliner.showAABB(face,
//				FluidPropagator.smallCenter.offset(directionVec.add(new Vector3d(face.getPos())))
//					.grow(scaleVec.x, scaleVec.y, scaleVec.z)
//					.grow(1 / 16f)));
//		});
//		return params.getValue()
//			.lineWidth(1 / 16f);
//	}

	public static boolean hasFluidCapability(IBlockReader world, BlockPos pos, Direction side) {
		TileEntity tileEntity = world.getTileEntity(pos);
		return tileEntity != null && tileEntity.getCapability(CapabilityFluidHandler.FLUID_HANDLER_CAPABILITY, side)
			.isPresent();
	}

	@Nullable
	public static Axis getStraightPipeAxis(BlockState state) {
		if (state.getBlock() instanceof PumpBlock)
			return state.get(PumpBlock.FACING)
				.getAxis();
		if (state.getBlock() instanceof AxisPipeBlock)
			return state.get(AxisPipeBlock.AXIS);
		if (!FluidPipeBlock.isPipe(state))
			return null;
		Axis axisFound = null;
		int connections = 0;
		for (Axis axis : Iterate.axes) {
			Direction d1 = Direction.getFacingFromAxis(AxisDirection.NEGATIVE, axis);
			Direction d2 = Direction.getFacingFromAxis(AxisDirection.POSITIVE, axis);
			boolean openAt1 = FluidPipeBlock.isOpenAt(state, d1);
			boolean openAt2 = FluidPipeBlock.isOpenAt(state, d2);
			if (openAt1)
				connections++;
			if (openAt2)
				connections++;
			if (openAt1 && openAt2)
				if (axisFound != null)
					return null;
				else
					axisFound = axis;
		}
		return connections == 2 ? axisFound : null;
	}

}<|MERGE_RESOLUTION|>--- conflicted
+++ resolved
@@ -183,13 +183,8 @@
 //	@Deprecated 
 //	public static OutlineParams showBlockFace(BlockFace face) {
 //		MutableObject<OutlineParams> params = new MutableObject<>(new OutlineParams());
-<<<<<<< HEAD
-//		DistExecutor.runWhenOn(Dist.CLIENT, () -> () -> {
+//		DistExecutor.unsafeRunWhenOn(Dist.CLIENT, () -> () -> {
 //			Vector3d directionVec = new Vector3d(face.getFace()
-=======
-//		DistExecutor.unsafeRunWhenOn(Dist.CLIENT, () -> () -> {
-//			Vec3d directionVec = new Vec3d(face.getFace()
->>>>>>> d59fea10
 //				.getDirectionVec());
 //			Vector3d scaleVec = directionVec.scale(-.25f * face.getFace()
 //				.getAxisDirection()
