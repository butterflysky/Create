--- conflicted
+++ resolved
@@ -27,10 +27,6 @@
 import net.minecraft.util.Direction.AxisDirection;
 import net.minecraft.util.math.AxisAlignedBB;
 import net.minecraft.util.math.BlockPos;
-<<<<<<< HEAD
-import net.minecraft.util.math.vector.Vector3d;
-=======
->>>>>>> 1b84bbf1
 import net.minecraft.world.IBlockReader;
 import net.minecraft.world.IWorld;
 import net.minecraft.world.World;
@@ -140,20 +136,6 @@
 	@Deprecated // Remove after pipes are fixed; comment out for production
 	public static OutlineParams showBlockFace(BlockFace face) {
 		MutableObject<OutlineParams> params = new MutableObject<>(new OutlineParams());
-<<<<<<< HEAD
-		DistExecutor.runWhenOn(Dist.CLIENT, () -> () -> {
-			Vector3d directionVec = Vector3d.of(face.getFace()
-				.getDirectionVec());
-			Vector3d scaleVec = directionVec.scale(-.25f * face.getFace()
-				.getAxisDirection()
-				.getOffset());
-			directionVec = directionVec.scale(.5f);
-			params.setValue(CreateClient.outliner.showAABB(face,
-				FluidPropagator.smallCenter.offset(directionVec.add(Vector3d.of(face.getPos())))
-					.grow(scaleVec.x, scaleVec.y, scaleVec.z)
-					.grow(1 / 16f)));
-		});
-=======
 //		DistExecutor.runWhenOn(Dist.CLIENT, () -> () -> {
 //			Vec3d directionVec = new Vec3d(face.getFace()
 //				.getDirectionVec());
@@ -166,7 +148,6 @@
 //					.grow(scaleVec.x, scaleVec.y, scaleVec.z)
 //					.grow(1 / 16f)));
 //		});
->>>>>>> 1b84bbf1
 		return params.getValue();
 	}
 
