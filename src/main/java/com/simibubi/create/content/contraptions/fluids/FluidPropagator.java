--- conflicted
+++ resolved
@@ -64,11 +64,7 @@
 
 			for (Direction direction : getPipeConnections(currentState, pipe)) {
 				BlockPos target = currentPos.relative(direction);
-<<<<<<< HEAD
-				if (!LevelUtil.isAreaLoaded(world,target, 0))
-=======
 				if (world instanceof Level l && !l.isLoaded(target))
->>>>>>> 6a1d2c18
 					continue;
 
 				BlockEntity tileEntity = world.getBlockEntity(target);
