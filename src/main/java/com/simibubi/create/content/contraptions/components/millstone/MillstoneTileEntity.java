package com.simibubi.create.content.contraptions.components.millstone;

import java.util.Iterator;
import java.util.List;
import java.util.Optional;

import io.github.fabricators_of_create.porting_lib.transfer.TransferUtil;
import io.github.fabricators_of_create.porting_lib.transfer.ViewOnlyWrappedStorageView;
import net.fabricmc.fabric.api.transfer.v1.item.ItemVariant;

import net.fabricmc.fabric.api.transfer.v1.storage.Storage;

import net.fabricmc.fabric.api.transfer.v1.storage.StorageView;
import net.fabricmc.fabric.api.transfer.v1.storage.base.CombinedStorage;

import net.fabricmc.fabric.api.transfer.v1.transaction.Transaction;

import net.fabricmc.fabric.api.transfer.v1.transaction.TransactionContext;

import org.jetbrains.annotations.Nullable;

import com.simibubi.create.AllRecipeTypes;
import com.simibubi.create.content.contraptions.base.KineticTileEntity;
import com.simibubi.create.foundation.advancement.AllAdvancements;
import com.simibubi.create.foundation.sound.SoundScapes;
import com.simibubi.create.foundation.sound.SoundScapes.AmbienceGroup;
import com.simibubi.create.foundation.tileEntity.TileEntityBehaviour;
import com.simibubi.create.foundation.tileEntity.behaviour.belt.DirectBeltInputBehaviour;
import com.simibubi.create.foundation.utility.VecHelper;
import io.github.fabricators_of_create.porting_lib.transfer.item.ItemHandlerHelper;
import io.github.fabricators_of_create.porting_lib.transfer.item.ItemStackHandler;
import io.github.fabricators_of_create.porting_lib.transfer.item.ItemTransferable;
import io.github.fabricators_of_create.porting_lib.transfer.item.RecipeWrapper;
import io.github.fabricators_of_create.porting_lib.util.LazyOptional;

import net.fabricmc.api.EnvType;
import net.fabricmc.api.Environment;
import net.minecraft.core.BlockPos;
import net.minecraft.core.Direction;
import net.minecraft.core.Direction.Axis;
import net.minecraft.core.particles.ItemParticleOption;
import net.minecraft.core.particles.ParticleTypes;
import net.minecraft.nbt.CompoundTag;
import net.minecraft.util.Mth;
import net.minecraft.world.item.ItemStack;
import net.minecraft.world.level.block.entity.BlockEntityType;
import net.minecraft.world.level.block.state.BlockState;
import net.minecraft.world.phys.Vec3;

public class MillstoneTileEntity extends KineticTileEntity implements ItemTransferable {

	public ItemStackHandler inputInv;
	public ItemStackHandler outputInv;
	public MillstoneInventoryHandler capability;
	public int timer;
	private MillingRecipe lastRecipe;

	public MillstoneTileEntity(BlockEntityType<?> type, BlockPos pos, BlockState state) {
		super(type, pos, state);
		inputInv = new ItemStackHandler(1);
		outputInv = new ItemStackHandler(9);
		capability = new MillstoneInventoryHandler();
	}

	@Override
	public void addBehaviours(List<TileEntityBehaviour> behaviours) {
		behaviours.add(new DirectBeltInputBehaviour(this));
		super.addBehaviours(behaviours);
		registerAwardables(behaviours, AllAdvancements.MILLSTONE);
	}

	@Override
	@Environment(EnvType.CLIENT)
	public void tickAudio() {
		super.tickAudio();

		if (getSpeed() == 0)
			return;
		if (inputInv.getStackInSlot(0)
			.isEmpty())
			return;

		float pitch = Mth.clamp((Math.abs(getSpeed()) / 256f) + .45f, .85f, 1f);
		SoundScapes.play(AmbienceGroup.MILLING, worldPosition, pitch);
	}

	@Override
	public void tick() {
		super.tick();

		if (getSpeed() == 0)
			return;
		for (int i = 0; i < outputInv.getSlots(); i++)
			if (outputInv.getStackInSlot(i)
				.getCount() == outputInv.getSlotLimit(i))
				return;

		if (timer > 0) {
			timer -= getProcessingSpeed();

			if (level.isClientSide) {
				spawnParticles();
				return;
			}
			if (timer <= 0)
				process();
			return;
		}

		if (inputInv.getStackInSlot(0)
			.isEmpty())
			return;

		RecipeWrapper inventoryIn = new RecipeWrapper(inputInv);
		if (lastRecipe == null || !lastRecipe.matches(inventoryIn, level)) {
			Optional<MillingRecipe> recipe = AllRecipeTypes.MILLING.find(inventoryIn, level);
			if (!recipe.isPresent()) {
				timer = 100;
				sendData();
			} else {
				lastRecipe = recipe.get();
				timer = lastRecipe.getProcessingDuration();
				sendData();
			}
			return;
		}

		timer = lastRecipe.getProcessingDuration();
		sendData();
	}

	@Override
	public void setRemoved() {
		super.setRemoved();
	}

	private void process() {
		RecipeWrapper inventoryIn = new RecipeWrapper(inputInv);

		if (lastRecipe == null || !lastRecipe.matches(inventoryIn, level)) {
			Optional<MillingRecipe> recipe = AllRecipeTypes.MILLING.find(inventoryIn, level);
			if (!recipe.isPresent())
				return;
			lastRecipe = recipe.get();
		}

		ItemStack stackInSlot = inputInv.getStackInSlot(0);
		stackInSlot.shrink(1);
		inputInv.setStackInSlot(0, stackInSlot);
<<<<<<< HEAD
		try (Transaction t = TransferUtil.getTransaction()) {
			lastRecipe.rollResults().forEach(stack -> outputInv.insert(ItemVariant.of(stack), stack.getCount(), t));
			t.commit();
		}
=======
		lastRecipe.rollResults()
			.forEach(stack -> ItemHandlerHelper.insertItemStacked(outputInv, stack, false));
		award(AllAdvancements.MILLSTONE);
		
>>>>>>> 37a71aed
		sendData();
		setChanged();
	}

	public void spawnParticles() {
		ItemStack stackInSlot = inputInv.getStackInSlot(0);
		if (stackInSlot.isEmpty())
			return;

		ItemParticleOption data = new ItemParticleOption(ParticleTypes.ITEM, stackInSlot);
		float angle = level.random.nextFloat() * 360;
		Vec3 offset = new Vec3(0, 0, 0.5f);
		offset = VecHelper.rotate(offset, angle, Axis.Y);
		Vec3 target = VecHelper.rotate(offset, getSpeed() > 0 ? 25 : -25, Axis.Y);

		Vec3 center = offset.add(VecHelper.getCenterOf(worldPosition));
		target = VecHelper.offsetRandomly(target.subtract(offset), level.random, 1 / 128f);
		level.addParticle(data, center.x, center.y, center.z, target.x, target.y, target.z);
	}

	@Override
	public void write(CompoundTag compound, boolean clientPacket) {
		compound.putInt("Timer", timer);
		compound.put("InputInventory", inputInv.serializeNBT());
		compound.put("OutputInventory", outputInv.serializeNBT());
		super.write(compound, clientPacket);
	}

	@Override
	protected void read(CompoundTag compound, boolean clientPacket) {
		timer = compound.getInt("Timer");
		inputInv.deserializeNBT(compound.getCompound("InputInventory"));
		outputInv.deserializeNBT(compound.getCompound("OutputInventory"));
		super.read(compound, clientPacket);
	}

	public int getProcessingSpeed() {
		return Mth.clamp((int) Math.abs(getSpeed() / 16f), 1, 512);
	}

	@Nullable
	@Override
	public Storage<ItemVariant> getItemStorage(@Nullable Direction direction) {
		return capability;
	}

	private boolean canProcess(ItemStack stack) {
		ItemStackHandler tester = new ItemStackHandler(1);
		tester.setStackInSlot(0, stack);
		RecipeWrapper inventoryIn = new RecipeWrapper(tester);

		if (lastRecipe != null && lastRecipe.matches(inventoryIn, level))
			return true;
		return AllRecipeTypes.MILLING.find(inventoryIn, level)
			.isPresent();
	}

	private class MillstoneInventoryHandler extends CombinedStorage<ItemVariant, ItemStackHandler> {

		public MillstoneInventoryHandler() {
			super(List.of(inputInv, outputInv));
		}

		@Override
		public long insert(ItemVariant resource, long maxAmount, TransactionContext transaction) {
			if (canProcess(resource.toStack()))
				return inputInv.insert(resource, maxAmount, transaction);
			return 0;
		}

		@Override
		public long extract(ItemVariant resource, long maxAmount, TransactionContext transaction) {
			return outputInv.extract(resource, maxAmount, transaction);
		}

		@Override
		public Iterator<StorageView<ItemVariant>> iterator(TransactionContext transaction) {
			return new MillstoneInventoryHandlerIterator(transaction);
		}

		private class MillstoneInventoryHandlerIterator implements Iterator<StorageView<ItemVariant>> {
			private final TransactionContext ctx;
			private boolean open = true;
			private boolean output = true;
			private Iterator<StorageView<ItemVariant>> wrapped;

			public MillstoneInventoryHandlerIterator(TransactionContext ctx) {
				this.ctx = ctx;
				ctx.addCloseCallback((t, r) -> open = false);
				wrapped = outputInv.iterator(ctx);
			}

			@Override
			public boolean hasNext() {
				return open && wrapped.hasNext();
			}

			@Override
			public StorageView<ItemVariant> next() {
				StorageView<ItemVariant> view = wrapped.next();
				if (!output) view = new ViewOnlyWrappedStorageView<>(view);
				if (output && !hasNext()) {
					wrapped = inputInv.iterator(ctx);
					output = false;
				}
				return view;
			}
		}
	}

}<|MERGE_RESOLUTION|>--- conflicted
+++ resolved
@@ -147,17 +147,12 @@
 		ItemStack stackInSlot = inputInv.getStackInSlot(0);
 		stackInSlot.shrink(1);
 		inputInv.setStackInSlot(0, stackInSlot);
-<<<<<<< HEAD
 		try (Transaction t = TransferUtil.getTransaction()) {
 			lastRecipe.rollResults().forEach(stack -> outputInv.insert(ItemVariant.of(stack), stack.getCount(), t));
 			t.commit();
 		}
-=======
-		lastRecipe.rollResults()
-			.forEach(stack -> ItemHandlerHelper.insertItemStacked(outputInv, stack, false));
 		award(AllAdvancements.MILLSTONE);
-		
->>>>>>> 37a71aed
+
 		sendData();
 		setChanged();
 	}
