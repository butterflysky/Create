--- conflicted
+++ resolved
@@ -382,21 +382,12 @@
 		if (!rotationLock) {
 			if (riding instanceof AbstractMinecart) {
 				AbstractMinecart minecartEntity = (AbstractMinecart) riding;
-<<<<<<< HEAD
 				BlockPos railPosition = minecartEntity.getCurrentRailPos();
-				BlockState blockState = level.getBlockState(railPosition);
-				if (blockState.getBlock() instanceof BaseRailBlock) {
-					BaseRailBlock abstractRailBlock = (BaseRailBlock) blockState.getBlock();
-					RailShape railDirection =
-						MinecartAndRailUtil.getDirectionOfRail(blockState, level, railPosition, abstractRailBlock);
-=======
-				BlockPos railPosition = minecartEntity.getCurrentRailPosition();
 				BlockState blockState = level().getBlockState(railPosition);
 				if (blockState.getBlock() instanceof BaseRailBlock) {
 					BaseRailBlock abstractRailBlock = (BaseRailBlock) blockState.getBlock();
 					RailShape railDirection =
-						abstractRailBlock.getRailDirection(blockState, level(), railPosition, minecartEntity);
->>>>>>> e6759d8e
+						MinecartAndRailUtil.getDirectionOfRail(blockState, level(), railPosition, abstractRailBlock);
 					motion = VecHelper.project(motion, MinecartSim2020.getRailVec(railDirection));
 				}
 			}
@@ -446,13 +437,8 @@
 			--j;
 
 		BlockPos blockpos = new BlockPos(i, j, k);
-<<<<<<< HEAD
-		BlockState blockstate = this.level.getBlockState(blockpos);
+		BlockState blockstate = this.level().getBlockState(blockpos);
 		if (blockstate.is(BlockTags.RAILS))
-=======
-		BlockState blockstate = this.level().getBlockState(blockpos);
-		if (furnaceCart.canUseRail() && blockstate.is(BlockTags.RAILS))
->>>>>>> e6759d8e
 			if (fuel > 1)
 				riding.setDeltaMovement(riding.getDeltaMovement()
 					.normalize()
