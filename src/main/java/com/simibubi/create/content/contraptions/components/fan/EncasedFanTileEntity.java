package com.simibubi.create.content.contraptions.components.fan;

import javax.annotation.Nullable;

import com.simibubi.create.AllBlocks;
import com.simibubi.create.AllTags.AllBlockTags;
import com.simibubi.create.content.contraptions.base.GeneratingKineticTileEntity;
import com.simibubi.create.content.contraptions.processing.burner.BlazeBurnerBlock;
import com.simibubi.create.content.logistics.block.chute.ChuteTileEntity;
import com.simibubi.create.foundation.config.AllConfigs;
import com.simibubi.create.foundation.utility.BlockHelper;

import mcp.MethodsReturnNonnullByDefault;
import net.minecraft.block.BlockState;
import net.minecraft.nbt.CompoundNBT;
import net.minecraft.state.properties.BlockStateProperties;
import net.minecraft.tileentity.TileEntity;
import net.minecraft.tileentity.TileEntityType;
import net.minecraft.util.Direction;
import net.minecraft.util.math.BlockPos;
import net.minecraft.world.World;

@MethodsReturnNonnullByDefault
public class EncasedFanTileEntity extends GeneratingKineticTileEntity implements IAirCurrentSource {

	public AirCurrent airCurrent;
	protected int airCurrentUpdateCooldown;
	protected int entitySearchCooldown;
	protected boolean isGenerator;
	protected boolean updateAirFlow;
	protected boolean updateGenerator;

	public EncasedFanTileEntity(TileEntityType<? extends EncasedFanTileEntity> type) {
		super(type);
		isGenerator = false;
		airCurrent = new AirCurrent(this);
		updateAirFlow = true;
		updateGenerator = false;
	}

	@Override
<<<<<<< HEAD
	protected void fromTag(BlockState state, CompoundNBT compound, boolean clientPacket) {
		super.fromTag(state, compound, clientPacket);
		isGenerator = compound.getBoolean("Generating");
=======
	protected void read(CompoundNBT compound, boolean clientPacket) {
		super.read(compound, clientPacket);
		if (!wasMoved) 
			isGenerator = compound.getBoolean("Generating");
>>>>>>> 2315625c
		if (clientPacket)
			airCurrent.rebuild();
	}

	@Override
	public void write(CompoundNBT compound, boolean clientPacket) {
		compound.putBoolean("Generating", isGenerator);
		super.write(compound, clientPacket);
	}

	@Override
	public float calculateAddedStressCapacity() {
		return isGenerator ? super.calculateAddedStressCapacity() : 0;
	}

	@Override
	public float calculateStressApplied() {
		return isGenerator ? 0 : super.calculateStressApplied();
	}

	@Override
	public float getGeneratedSpeed() {
		return isGenerator ? AllConfigs.SERVER.kinetics.generatingFanSpeed.get() : 0;
	}

	public void queueGeneratorUpdate() {
		updateGenerator = true;
	}

	public void updateGenerator() {
		BlockState blockState = getBlockState();
		if (!AllBlocks.ENCASED_FAN.has(blockState))
			return;
		if (blockState.get(EncasedFanBlock.FACING) != Direction.DOWN)
			return;
		
		boolean shouldGenerate = world.isBlockPowered(pos) && world.isBlockPresent(pos.down()) && blockBelowIsHot();
		if (shouldGenerate == isGenerator)
			return;
		isGenerator = shouldGenerate;
		updateGeneratedRotation();
	}

	public boolean blockBelowIsHot() {
		if (world == null)
			return false;
		BlockState checkState = world.getBlockState(pos.down());

		if (!checkState.getBlock()
			.isIn(AllBlockTags.FAN_HEATERS.tag))
			return false;

		if (BlockHelper.hasBlockStateProperty(checkState, BlazeBurnerBlock.HEAT_LEVEL) && !checkState.get(BlazeBurnerBlock.HEAT_LEVEL)
			.isAtLeast(BlazeBurnerBlock.HeatLevel.FADING))
			return false;

		if (BlockHelper.hasBlockStateProperty(checkState, BlockStateProperties.LIT) && !checkState.get(BlockStateProperties.LIT))
			return false;

		return true;
	}

	@Override
	public AirCurrent getAirCurrent() {
		return airCurrent;
	}

	@Nullable
	@Override
	public World getAirCurrentWorld() {
		return world;
	}

	@Override
	public BlockPos getAirCurrentPos() {
		return pos;
	}

	@Override
	public Direction getAirflowOriginSide() {
		return this.getBlockState()
			.get(EncasedFanBlock.FACING);
	}

	@Override
	public Direction getAirFlowDirection() {
		float speed = getSpeed();
		if (speed == 0)
			return null;
		Direction facing = getBlockState().get(BlockStateProperties.FACING);
		speed = convertToDirection(speed, facing);
		return speed > 0 ? facing : facing.getOpposite();
	}

	@Override
	public boolean isSourceRemoved() {
		return removed;
	}

	@Override
	public void onSpeedChanged(float prevSpeed) {
		super.onSpeedChanged(prevSpeed);
		updateAirFlow = true;
		updateChute();
	}

	public void updateChute() {
		Direction direction = getBlockState().get(EncasedFanBlock.FACING);
		if (!direction.getAxis()
			.isVertical())
			return;
		TileEntity poweredChute = world.getTileEntity(pos.offset(direction));
		if (!(poweredChute instanceof ChuteTileEntity))
			return;
		ChuteTileEntity chuteTE = (ChuteTileEntity) poweredChute;
		if (direction == Direction.DOWN)
			chuteTE.updatePull();
		else
			chuteTE.updatePush(1);
	}

	public void blockInFrontChanged() {
		updateAirFlow = true;
	}

	@Override
	public void tick() {
		super.tick();

		if (!world.isRemote && airCurrentUpdateCooldown-- <= 0) {
			airCurrentUpdateCooldown = AllConfigs.SERVER.kinetics.fanBlockCheckRate.get();
			updateAirFlow = true;
		}

		if (updateAirFlow) {
			updateAirFlow = false;
			airCurrent.rebuild();
			sendData();
		}
		
		if (updateGenerator) {
			updateGenerator = false;
			updateGenerator();
		}

		if (getSpeed() == 0 || isGenerator)
			return;

		if (entitySearchCooldown-- <= 0) {
			entitySearchCooldown = 5;
			airCurrent.findEntities();
		}

		airCurrent.tick();
	}

}<|MERGE_RESOLUTION|>--- conflicted
+++ resolved
@@ -39,16 +39,10 @@
 	}
 
 	@Override
-<<<<<<< HEAD
 	protected void fromTag(BlockState state, CompoundNBT compound, boolean clientPacket) {
 		super.fromTag(state, compound, clientPacket);
-		isGenerator = compound.getBoolean("Generating");
-=======
-	protected void read(CompoundNBT compound, boolean clientPacket) {
-		super.read(compound, clientPacket);
 		if (!wasMoved) 
 			isGenerator = compound.getBoolean("Generating");
->>>>>>> 2315625c
 		if (clientPacket)
 			airCurrent.rebuild();
 	}
