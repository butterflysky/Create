--- conflicted
+++ resolved
@@ -69,7 +69,6 @@
 
 	private ArrayList<DispenseItemLocation> getUseableLocations(MovementContext context) {
 		ArrayList<DispenseItemLocation> useable = new ArrayList<>();
-<<<<<<< HEAD
 		try (Transaction t = TransferUtil.getTransaction()) {
 			for (int slot = 0; slot < getInvSize(); slot++) {
 				DispenseItemLocation location = new DispenseItemLocation(slot);
@@ -77,23 +76,12 @@
 				if (testStack == null || testStack.isEmpty())
 					continue;
 				if (testStack.getMaxStackSize() == 1) {
-					ResourceAmount<ItemVariant> available = StorageUtil.findExtractableContent(context.contraption.inventory, v -> v.matches(testStack), t);
+					ResourceAmount<ItemVariant> available = StorageUtil.findExtractableContent(context.contraption.getSharedInventory(), v -> v.matches(testStack), t);
 					if (available != null) {
 						location = new DispenseItemLocation(available);
 						useable.add(location);
 					}
 				} else if (testStack.getCount() >= 2)
-=======
-		for (int slot = 0; slot < getInvSize(); slot++) {
-			DispenseItemLocation location = new DispenseItemLocation(true, slot);
-			ItemStack testStack = getItemStackAt(location, context);
-			if (testStack == null || testStack.isEmpty())
-				continue;
-			if (testStack.getMaxStackSize() == 1) {
-				location = new DispenseItemLocation(false, ItemHelper
-					.findFirstMatchingSlotIndex(context.contraption.getSharedInventory(), testStack::sameItem));
-				if (!getItemStackAt(location, context).isEmpty())
->>>>>>> 0399bc51
 					useable.add(location);
 			}
 			return useable;
@@ -133,12 +121,8 @@
 		if (location.isInternal()) {
 			return getStacks(context).get(location.getSlot());
 		} else {
-<<<<<<< HEAD
-			return location.getVariant().toStack(location.getCount());
-=======
 			return context.contraption.getSharedInventory()
 				.getStackInSlot(location.getSlot());
->>>>>>> 0399bc51
 		}
 	}
 
@@ -146,16 +130,12 @@
 		if (location.isInternal()) {
 			getStacks(context).set(location.getSlot(), stack);
 		} else {
-<<<<<<< HEAD
 			try (Transaction t = TransferUtil.getTransaction()) {
-				context.contraption.inventory.extract(location.getVariant(), location.getCount(), t);
+				context.contraption.getSharedInventory()
+				.extract(location.getVariant(), location.getCount(), t);
 				context.contraption.inventory.insert(ItemVariant.of(stack), stack.getCount(), t);
 				t.commit();
 			}
-=======
-			context.contraption.getSharedInventory()
-				.setStackInSlot(location.getSlot(), stack);
->>>>>>> 0399bc51
 		}
 	}
 
