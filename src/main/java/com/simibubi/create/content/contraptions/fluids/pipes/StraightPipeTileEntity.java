package com.simibubi.create.content.contraptions.fluids.pipes;

import java.util.List;

import com.simibubi.create.content.contraptions.fluids.FluidTransportBehaviour;
import com.simibubi.create.content.contraptions.relays.elementary.BracketedTileEntityBehaviour;
import com.simibubi.create.foundation.tileEntity.SmartTileEntity;
import com.simibubi.create.foundation.tileEntity.TileEntityBehaviour;

import net.minecraft.block.BlockState;
import net.minecraft.tileentity.TileEntityType;
import net.minecraft.util.Direction;
import net.minecraft.util.Direction.Axis;
import net.minecraft.util.Direction.AxisDirection;
import net.minecraft.util.math.BlockPos;
import net.minecraft.world.IBlockDisplayReader;

public class StraightPipeTileEntity extends SmartTileEntity {

	public StraightPipeTileEntity(TileEntityType<?> tileEntityTypeIn) {
		super(tileEntityTypeIn);
	}

	@Override
	public void addBehaviours(List<TileEntityBehaviour> behaviours) {
		behaviours.add(new StraightPipeFluidTransportBehaviour(this));
		behaviours.add(new BracketedTileEntityBehaviour(this));
	}

	static class StraightPipeFluidTransportBehaviour extends FluidTransportBehaviour {

		public StraightPipeFluidTransportBehaviour(SmartTileEntity te) {
			super(te);
		}
		
		@Override
		public boolean canHaveFlowToward(BlockState state, Direction direction) {
			return state.get(AxisPipeBlock.AXIS) == direction.getAxis();
		}

		@Override
<<<<<<< HEAD
		public AttachmentTypes getAttachment(IBlockDisplayReader world, BlockPos pos, BlockState state, Direction direction) {
			AttachmentTypes attachment = super.getAttachment(world, pos, state, direction);
=======
		public AttachmentTypes getRenderedRimAttachment(ILightReader world, BlockPos pos, BlockState state,
			Direction direction) {
			AttachmentTypes attachment = super.getRenderedRimAttachment(world, pos, state, direction);
>>>>>>> 2772ead7
			BlockState otherState = world.getBlockState(pos.offset(direction));

			Axis axis = IAxisPipe.getAxisOf(state);
			Axis otherAxis = IAxisPipe.getAxisOf(otherState);

			if (axis == otherAxis && axis != null)
				if (state.getBlock() == otherState.getBlock() || direction.getAxisDirection() == AxisDirection.POSITIVE)
					return AttachmentTypes.NONE;

			if (otherState.getBlock() instanceof FluidValveBlock
				&& FluidValveBlock.getPipeAxis(otherState) == direction.getAxis())
				return AttachmentTypes.NONE;

			return attachment;
		}

	}

}<|MERGE_RESOLUTION|>--- conflicted
+++ resolved
@@ -39,14 +39,9 @@
 		}
 
 		@Override
-<<<<<<< HEAD
-		public AttachmentTypes getAttachment(IBlockDisplayReader world, BlockPos pos, BlockState state, Direction direction) {
-			AttachmentTypes attachment = super.getAttachment(world, pos, state, direction);
-=======
-		public AttachmentTypes getRenderedRimAttachment(ILightReader world, BlockPos pos, BlockState state,
+		public AttachmentTypes getRenderedRimAttachment(IBlockDisplayReader world, BlockPos pos, BlockState state,
 			Direction direction) {
 			AttachmentTypes attachment = super.getRenderedRimAttachment(world, pos, state, direction);
->>>>>>> 2772ead7
 			BlockState otherState = world.getBlockState(pos.offset(direction));
 
 			Axis axis = IAxisPipe.getAxisOf(state);
