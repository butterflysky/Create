package com.simibubi.create.content.contraptions.fluids.pipes;

import java.util.List;

import com.simibubi.create.content.contraptions.fluids.FluidTransportBehaviour;
import com.simibubi.create.content.contraptions.relays.elementary.BracketedTileEntityBehaviour;
import com.simibubi.create.foundation.tileEntity.SmartTileEntity;
import com.simibubi.create.foundation.tileEntity.TileEntityBehaviour;

import net.minecraft.core.BlockPos;
import net.minecraft.core.Direction;
import net.minecraft.core.Direction.Axis;
import net.minecraft.world.level.BlockAndTintGetter;
import net.minecraft.world.level.block.entity.BlockEntityType;
import net.minecraft.world.level.block.state.BlockState;

public class StraightPipeTileEntity extends SmartTileEntity {

	public StraightPipeTileEntity(BlockEntityType<?> type, BlockPos pos, BlockState state) {
		super(type, pos, state);
	}

	@Override
	public void addBehaviours(List<TileEntityBehaviour> behaviours) {
		behaviours.add(new StraightPipeFluidTransportBehaviour(this));
		behaviours.add(new BracketedTileEntityBehaviour(this));
	}

	static class StraightPipeFluidTransportBehaviour extends FluidTransportBehaviour {

		public StraightPipeFluidTransportBehaviour(SmartTileEntity te) {
			super(te);
		}

		@Override
		public boolean canHaveFlowToward(BlockState state, Direction direction) {
			return state.hasProperty(AxisPipeBlock.AXIS) && state.getValue(AxisPipeBlock.AXIS) == direction.getAxis();
		}

		@Override
		public AttachmentTypes getRenderedRimAttachment(BlockAndTintGetter world, BlockPos pos, BlockState state,
			Direction direction) {
			AttachmentTypes attachment = super.getRenderedRimAttachment(world, pos, state, direction);
			BlockState otherState = world.getBlockState(pos.relative(direction));

			Axis axis = IAxisPipe.getAxisOf(state);
			Axis otherAxis = IAxisPipe.getAxisOf(otherState);

<<<<<<< HEAD
			if (attachment == AttachmentTypes.RIM && FluidPipeBlock.isPipe(otherState))
				return AttachmentTypes.NONE;

=======
			if (attachment == AttachmentTypes.RIM && state.getBlock() instanceof FluidValveBlock)
				return AttachmentTypes.NONE;
			if (attachment == AttachmentTypes.RIM && FluidPipeBlock.isPipe(otherState))
				return AttachmentTypes.RIM;
>>>>>>> aa2cff6b
			if (axis == otherAxis && axis != null)
				return AttachmentTypes.NONE;

			if (otherState.getBlock() instanceof FluidValveBlock
				&& FluidValveBlock.getPipeAxis(otherState) == direction.getAxis())
				return AttachmentTypes.NONE;

			return attachment;
		}

	}

}<|MERGE_RESOLUTION|>--- conflicted
+++ resolved
@@ -46,16 +46,10 @@
 			Axis axis = IAxisPipe.getAxisOf(state);
 			Axis otherAxis = IAxisPipe.getAxisOf(otherState);
 
-<<<<<<< HEAD
-			if (attachment == AttachmentTypes.RIM && FluidPipeBlock.isPipe(otherState))
-				return AttachmentTypes.NONE;
-
-=======
 			if (attachment == AttachmentTypes.RIM && state.getBlock() instanceof FluidValveBlock)
 				return AttachmentTypes.NONE;
 			if (attachment == AttachmentTypes.RIM && FluidPipeBlock.isPipe(otherState))
 				return AttachmentTypes.RIM;
->>>>>>> aa2cff6b
 			if (axis == otherAxis && axis != null)
 				return AttachmentTypes.NONE;
 
