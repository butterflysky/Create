--- conflicted
+++ resolved
@@ -149,17 +149,11 @@
 				return;
 
 			state = State.EXPANDING;
-<<<<<<< HEAD
 			Vector3d movementVector = getMovementVector();
-			Vector3d rayOrigin = VecHelper.getCenterOf(pos).add(movementVector.scale(3 / 2f));
-			Vector3d rayTarget = VecHelper.getCenterOf(pos).add(movementVector.scale(5 / 2f));
-=======
-			Vec3d movementVector = getMovementVector();
-			Vec3d rayOrigin = VecHelper.getCenterOf(pos)
+			Vector3d rayOrigin = VecHelper.getCenterOf(pos)
 				.add(movementVector.scale(3 / 2f));
-			Vec3d rayTarget = VecHelper.getCenterOf(pos)
+			Vector3d rayTarget = VecHelper.getCenterOf(pos)
 				.add(movementVector.scale(5 / 2f));
->>>>>>> 990d8041
 			RayTraceContext rayTraceContext =
 				new RayTraceContext(rayOrigin, rayTarget, BlockMode.OUTLINE, FluidMode.NONE, player);
 			BlockRayTraceResult result = world.rayTraceBlocks(rayTraceContext);
@@ -253,69 +247,11 @@
 			heldItem = player.getHeldItemMainhand();
 	}
 
-<<<<<<< HEAD
-	protected void returnAndDeposit() {
-		PlayerInventory inv = player.inventory;
-		for (List<ItemStack> list : Arrays.asList(inv.armorInventory, inv.offHandInventory, inv.mainInventory)) {
-			for (int i = 0; i < list.size(); ++i) {
-				ItemStack itemstack = list.get(i);
-				if (itemstack.isEmpty())
-					continue;
-
-				if (list == inv.mainInventory && i == inv.currentItem && filtering.test(itemstack))
-					continue;
-
-				itemstack = insert(itemstack, false);
-				if (!itemstack.isEmpty())
-					ItemHelper.addToList(itemstack, overflowItems);
-				list.set(i, ItemStack.EMPTY);
-			}
-		}
-		heldItem = player.getHeldItemMainhand();
-	}
-
-	protected void tryDisposeOfItems() {
-		boolean noInv = extracting.getInventories().isEmpty();
-		for (Iterator<ItemStack> iterator = overflowItems.iterator(); iterator.hasNext();) {
-			ItemStack itemStack = iterator.next();
-
-			if (noInv) {
-				Vector3d offset = getMovementVector();
-				Vector3d outPos = VecHelper.getCenterOf(pos).add(offset.scale(-.65f));
-				Vector3d motion = offset.scale(-.25f);
-				ItemEntity e = new ItemEntity(world, outPos.x, outPos.y, outPos.z, itemStack.copy());
-				e.setMotion(motion);
-				world.addEntity(e);
-				iterator.remove();
-				continue;
-			}
-
-			itemStack = insert(itemStack, false);
-			if (itemStack.isEmpty())
-				iterator.remove();
-		}
-	}
-
-	protected ItemStack insert(ItemStack stack, boolean simulate) {
-		for (IItemHandler inv : extracting.getInventories()) {
-			stack = ItemHandlerHelper.insertItemStacked(inv, stack, simulate);
-			if (stack.isEmpty())
-				break;
-		}
-		return stack;
-	}
-
 	protected Vector3d getMovementVector() {
 		if (!AllBlocks.DEPLOYER.has(getBlockState()))
 			return Vector3d.ZERO;
-		return Vector3d.of(getBlockState().get(FACING).getDirectionVec());
-=======
-	protected Vec3d getMovementVector() {
-		if (!AllBlocks.DEPLOYER.has(getBlockState()))
-			return Vec3d.ZERO;
-		return new Vec3d(getBlockState().get(FACING)
+		return Vector3d.of(getBlockState().get(FACING)
 			.getDirectionVec());
->>>>>>> 990d8041
 	}
 
 	@Override
