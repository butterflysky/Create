--- conflicted
+++ resolved
@@ -30,13 +30,7 @@
 
 	@Override
 	public void startTransferringTo(Contraption contraption, float distance) {
-<<<<<<< HEAD
-		capability.setWrapped(contraption.fluidInventory);
-=======
-		LazyOptional<IFluidHandler> oldcap = capability;
-		capability = LazyOptional.of(() -> new InterfaceFluidHandler(contraption.getSharedFluidTanks()));
-		oldcap.invalidate();
->>>>>>> 0399bc51
+		capability.setWrapped(contraption.getSharedFluidTanks());
 		super.startTransferringTo(contraption, distance);
 	}
 
@@ -92,19 +86,6 @@
 			return drain;
 		}
 
-<<<<<<< HEAD
-=======
-		@Override
-		public FluidStack drain(int maxDrain, FluidAction action) {
-			if (!canTransfer())
-				return FluidStack.EMPTY;
-			FluidStack drain = wrapped.drain(maxDrain, action);
-			if (!drain.isEmpty() && action.execute())
-				keepAlive();
-			return drain;
-		}
-
->>>>>>> 0399bc51
 		public void keepAlive() {
 			onContentTransferred();
 		}
