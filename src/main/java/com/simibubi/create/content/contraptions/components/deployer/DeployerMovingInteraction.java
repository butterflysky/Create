--- conflicted
+++ resolved
@@ -60,11 +60,7 @@
 			if (!(ctx.temporaryData instanceof DeployerFakePlayer) && ctx.world instanceof ServerLevel) {
 				DeployerFakePlayer deployerFakePlayer = new DeployerFakePlayer((ServerLevel) ctx.world);
 				deployerFakePlayer.getInventory()
-<<<<<<< HEAD
-					.load(ctx.tileData.getList("Inventory", NBT.TAG_COMPOUND));
-=======
 					.load(ctx.tileData.getList("Inventory", Tag.TAG_COMPOUND));
->>>>>>> b0ec966b
 				ctx.temporaryData = fake = deployerFakePlayer;
 				ctx.tileData.remove("Inventory");
 			} else
