package com.simibubi.create.content.contraptions.relays.elementary;

import com.simibubi.create.AllBlocks;
import com.simibubi.create.AllShapes;
import com.simibubi.create.content.contraptions.base.IRotate;
import com.simibubi.create.content.contraptions.relays.advanced.SpeedControllerBlock;
import com.simibubi.create.foundation.utility.Iterate;

import net.minecraft.block.Block;
import net.minecraft.block.BlockState;
import net.minecraft.fluid.FluidState;
import net.minecraft.fluid.Fluids;
import net.minecraft.item.BlockItemUseContext;
import net.minecraft.item.ItemGroup;
import net.minecraft.item.ItemStack;
import net.minecraft.state.properties.BlockStateProperties;
import net.minecraft.util.Direction;
import net.minecraft.util.Direction.Axis;
import net.minecraft.util.NonNullList;
import net.minecraft.util.math.BlockPos;
import net.minecraft.util.math.shapes.ISelectionContext;
import net.minecraft.util.math.shapes.VoxelShape;
import net.minecraft.world.IBlockReader;
import net.minecraft.world.IWorldReader;
import net.minecraft.world.World;

public class CogWheelBlock extends AbstractShaftBlock {

<<<<<<< HEAD
    boolean isLarge;

    private CogWheelBlock(boolean large, Properties properties) {
        super(properties);
        isLarge = large;
    }

    public static CogWheelBlock small(Properties properties) {
        return new CogWheelBlock(false, properties);
    }

    public static CogWheelBlock large(Properties properties) {
        return new CogWheelBlock(true, properties);
    }

    public static boolean isSmallCog(BlockState state) {
        return AllBlocks.COGWHEEL.has(state);
    }

    public static boolean isLargeCog(BlockState state) {
        return AllBlocks.LARGE_COGWHEEL.has(state);
    }

    @Override
    public VoxelShape getShape(BlockState state, IBlockReader worldIn, BlockPos pos, ISelectionContext context) {
        return (isLarge ? AllShapes.LARGE_GEAR : AllShapes.SMALL_GEAR).get(state.get(AXIS));
    }

    @Override
    public boolean isValidPosition(BlockState state, IWorldReader worldIn, BlockPos pos) {
        for (Direction facing : Iterate.directions) {
            if (facing.getAxis() == state.get(AXIS))
                continue;

            BlockState blockState = worldIn.getBlockState(pos.offset(facing));
            if (blockState.contains(AXIS) && facing.getAxis() == blockState.get(AXIS))
            	continue;
            
            if (isLargeCog(blockState) || isLarge && isSmallCog(blockState))
                return false;
        }
        return true;
    }

    @Override
    public BlockState getStateForPlacement(BlockItemUseContext context) {
        BlockPos placedOnPos = context.getPos().offset(context.getFace().getOpposite());
        World world = context.getWorld();
        BlockState placedAgainst = world.getBlockState(placedOnPos);
        Block block = placedAgainst.getBlock();

        if (context.getPlayer() != null && context.getPlayer().isSneaking())
			return this.getDefaultState().with(AXIS, context.getFace().getAxis());
        
        BlockState stateBelow = world.getBlockState(context.getPos()
                .down());
        FluidState FluidState = context.getWorld().getFluidState(context.getPos());
        if (AllBlocks.ROTATION_SPEED_CONTROLLER.has(stateBelow) && isLarge) {
            return this.getDefaultState()
                    .with(BlockStateProperties.WATERLOGGED, FluidState.getFluid() == Fluids.WATER)
                    .with(AXIS, stateBelow.get(SpeedControllerBlock.HORIZONTAL_AXIS) == Axis.X ? Axis.Z : Axis.X);
        }

        if (!(block instanceof IRotate)
                || !(((IRotate) block).hasIntegratedCogwheel(world, placedOnPos, placedAgainst))) {
            Axis preferredAxis = getPreferredAxis(context);
            if (preferredAxis != null)
                return this.getDefaultState()
                        .with(AXIS, preferredAxis)
                        .with(BlockStateProperties.WATERLOGGED, FluidState.getFluid() == Fluids.WATER);
            return this.getDefaultState()
                    .with(AXIS, context.getFace().getAxis())
                    .with(BlockStateProperties.WATERLOGGED, FluidState.getFluid() == Fluids.WATER);
        }

        return getDefaultState().with(AXIS, ((IRotate) block).getRotationAxis(placedAgainst));
    }

    @Override
    public float getParticleTargetRadius() {
        return isLarge ? 1.125f : .65f;
    }

    @Override
    public float getParticleInitialRadius() {
        return isLarge ? 1f : .75f;
    }

    public void fillItemGroup(ItemGroup group, NonNullList<ItemStack> items) {
        items.add(new ItemStack(this));
    }

    // IRotate

    @Override
    public boolean hasIntegratedCogwheel(IWorldReader world, BlockPos pos, BlockState state) {
        return !isLarge;
    }
=======
	boolean isLarge;

	private CogWheelBlock(boolean large, Properties properties) {
		super(properties);
		isLarge = large;
	}

	public static CogWheelBlock small(Properties properties) {
		return new CogWheelBlock(false, properties);
	}

	public static CogWheelBlock large(Properties properties) {
		return new CogWheelBlock(true, properties);
	}

	public static boolean isSmallCog(BlockState state) {
		return AllBlocks.COGWHEEL.has(state);
	}

	public static boolean isLargeCog(BlockState state) {
		return AllBlocks.LARGE_COGWHEEL.has(state);
	}

	@Override
	public VoxelShape getShape(BlockState state, IBlockReader worldIn, BlockPos pos, ISelectionContext context) {
		return (isLarge ? AllShapes.LARGE_GEAR : AllShapes.SMALL_GEAR).get(state.get(AXIS));
	}

	@Override
	public boolean isValidPosition(BlockState state, IWorldReader worldIn, BlockPos pos) {
		for (Direction facing : Iterate.directions) {
			if (facing.getAxis() == state.get(AXIS))
				continue;

			BlockPos offsetPos = pos.offset(facing);
			BlockState blockState = worldIn.getBlockState(offsetPos);
			if (blockState.has(AXIS) && facing.getAxis() == blockState.get(AXIS))
				continue;

			boolean smallCog = isSmallCog(blockState);
			if (!smallCog && blockState.getBlock() instanceof IRotate)
				smallCog = ((IRotate) blockState.getBlock()).hasIntegratedCogwheel(worldIn, offsetPos, blockState);

			if (isLargeCog(blockState) || isLarge && smallCog)
				return false;
		}
		return true;
	}

	@Override
	public BlockState getStateForPlacement(BlockItemUseContext context) {
		BlockPos placedOnPos = context.getPos()
			.offset(context.getFace()
				.getOpposite());
		World world = context.getWorld();
		BlockState placedAgainst = world.getBlockState(placedOnPos);
		Block block = placedAgainst.getBlock();

		if (context.getPlayer() != null && context.getPlayer()
			.isSneaking())
			return this.getDefaultState()
				.with(AXIS, context.getFace()
					.getAxis());

		BlockState stateBelow = world.getBlockState(context.getPos()
			.down());
		IFluidState ifluidstate = context.getWorld()
			.getFluidState(context.getPos());
		if (AllBlocks.ROTATION_SPEED_CONTROLLER.has(stateBelow) && isLarge) {
			return this.getDefaultState()
				.with(BlockStateProperties.WATERLOGGED, ifluidstate.getFluid() == Fluids.WATER)
				.with(AXIS, stateBelow.get(SpeedControllerBlock.HORIZONTAL_AXIS) == Axis.X ? Axis.Z : Axis.X);
		}

		if (!(block instanceof IRotate)
			|| !(((IRotate) block).hasIntegratedCogwheel(world, placedOnPos, placedAgainst))) {
			Axis preferredAxis = getPreferredAxis(context);
			if (preferredAxis != null)
				return this.getDefaultState()
					.with(AXIS, preferredAxis)
					.with(BlockStateProperties.WATERLOGGED, ifluidstate.getFluid() == Fluids.WATER);
			return this.getDefaultState()
				.with(AXIS, context.getFace()
					.getAxis())
				.with(BlockStateProperties.WATERLOGGED, ifluidstate.getFluid() == Fluids.WATER);
		}

		return getDefaultState().with(AXIS, ((IRotate) block).getRotationAxis(placedAgainst));
	}

	@Override
	public float getParticleTargetRadius() {
		return isLarge ? 1.125f : .65f;
	}

	@Override
	public float getParticleInitialRadius() {
		return isLarge ? 1f : .75f;
	}

	public void fillItemGroup(ItemGroup group, NonNullList<ItemStack> items) {
		items.add(new ItemStack(this));
	}

	// IRotate

	@Override
	public boolean hasIntegratedCogwheel(IWorldReader world, BlockPos pos, BlockState state) {
		return !isLarge;
	}
>>>>>>> 1233ecfe
}<|MERGE_RESOLUTION|>--- conflicted
+++ resolved
@@ -25,107 +25,6 @@
 import net.minecraft.world.World;
 
 public class CogWheelBlock extends AbstractShaftBlock {
-
-<<<<<<< HEAD
-    boolean isLarge;
-
-    private CogWheelBlock(boolean large, Properties properties) {
-        super(properties);
-        isLarge = large;
-    }
-
-    public static CogWheelBlock small(Properties properties) {
-        return new CogWheelBlock(false, properties);
-    }
-
-    public static CogWheelBlock large(Properties properties) {
-        return new CogWheelBlock(true, properties);
-    }
-
-    public static boolean isSmallCog(BlockState state) {
-        return AllBlocks.COGWHEEL.has(state);
-    }
-
-    public static boolean isLargeCog(BlockState state) {
-        return AllBlocks.LARGE_COGWHEEL.has(state);
-    }
-
-    @Override
-    public VoxelShape getShape(BlockState state, IBlockReader worldIn, BlockPos pos, ISelectionContext context) {
-        return (isLarge ? AllShapes.LARGE_GEAR : AllShapes.SMALL_GEAR).get(state.get(AXIS));
-    }
-
-    @Override
-    public boolean isValidPosition(BlockState state, IWorldReader worldIn, BlockPos pos) {
-        for (Direction facing : Iterate.directions) {
-            if (facing.getAxis() == state.get(AXIS))
-                continue;
-
-            BlockState blockState = worldIn.getBlockState(pos.offset(facing));
-            if (blockState.contains(AXIS) && facing.getAxis() == blockState.get(AXIS))
-            	continue;
-            
-            if (isLargeCog(blockState) || isLarge && isSmallCog(blockState))
-                return false;
-        }
-        return true;
-    }
-
-    @Override
-    public BlockState getStateForPlacement(BlockItemUseContext context) {
-        BlockPos placedOnPos = context.getPos().offset(context.getFace().getOpposite());
-        World world = context.getWorld();
-        BlockState placedAgainst = world.getBlockState(placedOnPos);
-        Block block = placedAgainst.getBlock();
-
-        if (context.getPlayer() != null && context.getPlayer().isSneaking())
-			return this.getDefaultState().with(AXIS, context.getFace().getAxis());
-        
-        BlockState stateBelow = world.getBlockState(context.getPos()
-                .down());
-        FluidState FluidState = context.getWorld().getFluidState(context.getPos());
-        if (AllBlocks.ROTATION_SPEED_CONTROLLER.has(stateBelow) && isLarge) {
-            return this.getDefaultState()
-                    .with(BlockStateProperties.WATERLOGGED, FluidState.getFluid() == Fluids.WATER)
-                    .with(AXIS, stateBelow.get(SpeedControllerBlock.HORIZONTAL_AXIS) == Axis.X ? Axis.Z : Axis.X);
-        }
-
-        if (!(block instanceof IRotate)
-                || !(((IRotate) block).hasIntegratedCogwheel(world, placedOnPos, placedAgainst))) {
-            Axis preferredAxis = getPreferredAxis(context);
-            if (preferredAxis != null)
-                return this.getDefaultState()
-                        .with(AXIS, preferredAxis)
-                        .with(BlockStateProperties.WATERLOGGED, FluidState.getFluid() == Fluids.WATER);
-            return this.getDefaultState()
-                    .with(AXIS, context.getFace().getAxis())
-                    .with(BlockStateProperties.WATERLOGGED, FluidState.getFluid() == Fluids.WATER);
-        }
-
-        return getDefaultState().with(AXIS, ((IRotate) block).getRotationAxis(placedAgainst));
-    }
-
-    @Override
-    public float getParticleTargetRadius() {
-        return isLarge ? 1.125f : .65f;
-    }
-
-    @Override
-    public float getParticleInitialRadius() {
-        return isLarge ? 1f : .75f;
-    }
-
-    public void fillItemGroup(ItemGroup group, NonNullList<ItemStack> items) {
-        items.add(new ItemStack(this));
-    }
-
-    // IRotate
-
-    @Override
-    public boolean hasIntegratedCogwheel(IWorldReader world, BlockPos pos, BlockState state) {
-        return !isLarge;
-    }
-=======
 	boolean isLarge;
 
 	private CogWheelBlock(boolean large, Properties properties) {
@@ -162,7 +61,7 @@
 
 			BlockPos offsetPos = pos.offset(facing);
 			BlockState blockState = worldIn.getBlockState(offsetPos);
-			if (blockState.has(AXIS) && facing.getAxis() == blockState.get(AXIS))
+			if (blockState.contains(AXIS) && facing.getAxis() == blockState.get(AXIS))
 				continue;
 
 			boolean smallCog = isSmallCog(blockState);
@@ -192,7 +91,7 @@
 
 		BlockState stateBelow = world.getBlockState(context.getPos()
 			.down());
-		IFluidState ifluidstate = context.getWorld()
+		FluidState ifluidstate = context.getWorld()
 			.getFluidState(context.getPos());
 		if (AllBlocks.ROTATION_SPEED_CONTROLLER.has(stateBelow) && isLarge) {
 			return this.getDefaultState()
@@ -236,5 +135,4 @@
 	public boolean hasIntegratedCogwheel(IWorldReader world, BlockPos pos, BlockState state) {
 		return !isLarge;
 	}
->>>>>>> 1233ecfe
 }