--- conflicted
+++ resolved
@@ -5,10 +5,6 @@
 import com.simibubi.create.AllBlocks;
 import com.simibubi.create.AllShapes;
 import com.simibubi.create.content.contraptions.base.IRotate;
-<<<<<<< HEAD
-import com.simibubi.create.content.contraptions.base.KineticBlockEntity;
-=======
->>>>>>> c907454b
 import com.simibubi.create.content.contraptions.relays.advanced.SpeedControllerBlock;
 import com.simibubi.create.foundation.advancement.AllAdvancements;
 import com.simibubi.create.foundation.utility.Iterate;
@@ -124,44 +120,9 @@
 			return InteractionResult.PASS;
 
 		ItemStack heldItem = player.getItemInHand(hand);
-<<<<<<< HEAD
-		EncasedCogwheelBlock[] encasedBlocks = isLarge
-			? new EncasedCogwheelBlock[] { AllBlocks.ANDESITE_ENCASED_LARGE_COGWHEEL.get(),
-				AllBlocks.BRASS_ENCASED_LARGE_COGWHEEL.get() }
-			: new EncasedCogwheelBlock[] { AllBlocks.ANDESITE_ENCASED_COGWHEEL.get(),
-				AllBlocks.BRASS_ENCASED_COGWHEEL.get() };
-
-		for (EncasedCogwheelBlock encasedCog : encasedBlocks) {
-			if (!encasedCog.getCasing()
-				.isIn(heldItem))
-				continue;
-
-			if (world.isClientSide)
-				return InteractionResult.SUCCESS;
-
-			BlockState encasedState = encasedCog.defaultBlockState()
-				.setValue(AXIS, state.getValue(AXIS));
-
-			for (Direction d : Iterate.directionsInAxis(state.getValue(AXIS))) {
-				BlockState adjacentState = world.getBlockState(pos.relative(d));
-				if (!(adjacentState.getBlock() instanceof IRotate))
-					continue;
-				IRotate def = (IRotate) adjacentState.getBlock();
-				if (!def.hasShaftTowards(world, pos.relative(d), adjacentState, d.getOpposite()))
-					continue;
-				encasedState =
-					encasedState.cycle(d.getAxisDirection() == AxisDirection.POSITIVE ? EncasedCogwheelBlock.TOP_SHAFT
-						: EncasedCogwheelBlock.BOTTOM_SHAFT);
-			}
-
-			KineticBlockEntity.switchToBlockState(world, pos, encasedState);
-			return InteractionResult.SUCCESS;
-		}
-=======
 		InteractionResult result = tryEncase(state, world, pos, heldItem, player, hand, ray);
 		if (result.consumesAction())
 			return result;
->>>>>>> c907454b
 
 		return InteractionResult.PASS;
 	}
