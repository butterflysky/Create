package com.simibubi.create.content.contraptions.components.deployer;

import com.simibubi.create.AllBlockPartials;
import com.simibubi.create.content.contraptions.base.KineticTileEntity;
import com.simibubi.create.content.contraptions.relays.encased.ShaftInstance;
<<<<<<< HEAD
import com.simibubi.create.foundation.render.backend.instancing.ITickableInstance;
import com.simibubi.create.foundation.render.backend.instancing.InstanceKey;
import com.simibubi.create.foundation.render.backend.instancing.InstancedTileRenderer;
import com.simibubi.create.foundation.render.backend.RenderMaterials;
=======
>>>>>>> 9c8d0356
import com.simibubi.create.foundation.render.backend.instancing.*;
import com.simibubi.create.foundation.render.backend.instancing.impl.OrientedData;
import com.simibubi.create.foundation.utility.AngleHelper;
import com.simibubi.create.foundation.utility.AnimationTickHolder;

import net.minecraft.util.Direction;
import net.minecraft.util.math.BlockPos;
import net.minecraft.util.math.MathHelper;
import net.minecraft.util.math.vector.Quaternion;
import net.minecraft.util.math.vector.Vector3d;
import net.minecraft.util.math.vector.Vector3i;

import static com.simibubi.create.content.contraptions.base.DirectionalAxisKineticBlock.AXIS_ALONG_FIRST_COORDINATE;
import static com.simibubi.create.content.contraptions.base.DirectionalKineticBlock.FACING;

public class DeployerInstance extends ShaftInstance implements IDynamicInstance, ITickableInstance {

    final DeployerTileEntity tile;
    final Direction facing;
    final float yRot;
    final float zRot;
    final float zRotPole;

    protected final InstanceKey<OrientedData> pole;

    protected InstanceKey<OrientedData> hand;

    AllBlockPartials currentHand;
    float progress = Float.NaN;
    private boolean newHand = false;

    public DeployerInstance(InstancedTileRenderer<?> dispatcher, KineticTileEntity tile) {
        super(dispatcher, tile);

        this.tile = (DeployerTileEntity) super.tile;
        facing = blockState.get(FACING);

        boolean rotatePole = blockState.get(AXIS_ALONG_FIRST_COORDINATE) ^ facing.getAxis() == Direction.Axis.Z;

        yRot = AngleHelper.horizontalAngle(facing);
        zRot = facing == Direction.UP ? 270 : facing == Direction.DOWN ? 90 : 0;
        zRotPole = rotatePole ? 90 : 0;

        pole = getOrientedMaterial().getModel(AllBlockPartials.DEPLOYER_POLE, blockState).createInstance();

        updateHandPose();
        relight(pos, pole.getInstance());

        updateRotation(pole, hand, yRot, zRot, zRotPole);
    }

    @Override
    public void tick() {
        newHand = updateHandPose();
    }

    @Override
    public void beginFrame() {

        float newProgress = getProgress(AnimationTickHolder.getPartialTicks());

        if (!newHand && MathHelper.epsilonEquals(newProgress, progress)) return;

        progress = newProgress;
        newHand = false;

        float handLength = currentHand == AllBlockPartials.DEPLOYER_HAND_POINTING ? 0
                : currentHand == AllBlockPartials.DEPLOYER_HAND_HOLDING ? 4 / 16f : 3 / 16f;
        float distance = Math.min(MathHelper.clamp(progress, 0, 1) * (tile.reach + handLength), 21 / 16f);
<<<<<<< HEAD
        Vector3i facingVec = facing.getDirectionVec();
        BlockPos blockPos = getFloatingPos();
=======
        Vec3i facingVec = facing.getDirectionVec();
        BlockPos blockPos = getInstancePosition();
>>>>>>> 9c8d0356

        float x = blockPos.getX() + ((float) facingVec.getX()) * distance;
        float y = blockPos.getY() + ((float) facingVec.getY()) * distance;
        float z = blockPos.getZ() + ((float) facingVec.getZ()) * distance;

        pole.getInstance().setPosition(x, y, z);
        hand.getInstance().setPosition(x, y, z);

    }

    @Override
    public void updateLight() {
        super.updateLight();
        relight(pos, hand.getInstance(), pole.getInstance());
    }

    @Override
    public void remove() {
        super.remove();
        hand.delete();
        pole.delete();
        currentHand = null; // updateHandPose() uses an invalid key after a block update otherwise.
        hand = null;
    }

    private boolean updateHandPose() {
        AllBlockPartials handPose = tile.getHandPose();

        if (currentHand == handPose) return false;
        currentHand = handPose;

        if (hand != null) hand.delete();

        hand = getOrientedMaterial().getModel(currentHand, blockState).createInstance();

        relight(pos, hand.getInstance());
        updateRotation(pole, hand, yRot, zRot, zRotPole);

        return true;
    }

    private float getProgress(float partialTicks) {
        if (tile.state == DeployerTileEntity.State.EXPANDING)
            return 1 - (tile.timer - partialTicks * tile.getTimerSpeed()) / 1000f;
        if (tile.state == DeployerTileEntity.State.RETRACTING)
            return (tile.timer - partialTicks * tile.getTimerSpeed()) / 1000f;
        return 0;
    }

    static void updateRotation(InstanceKey<OrientedData> pole, InstanceKey<OrientedData> hand, float yRot, float zRot, float zRotPole) {

        Quaternion q = Direction.SOUTH.getUnitVector().getDegreesQuaternion(zRot);
        q.multiply(Direction.UP.getUnitVector().getDegreesQuaternion(yRot));

        hand.getInstance().setRotation(q);

        q.multiply(Direction.SOUTH.getUnitVector().getDegreesQuaternion(zRotPole));

        pole.getInstance().setRotation(q);
    }
}<|MERGE_RESOLUTION|>--- conflicted
+++ resolved
@@ -3,13 +3,9 @@
 import com.simibubi.create.AllBlockPartials;
 import com.simibubi.create.content.contraptions.base.KineticTileEntity;
 import com.simibubi.create.content.contraptions.relays.encased.ShaftInstance;
-<<<<<<< HEAD
 import com.simibubi.create.foundation.render.backend.instancing.ITickableInstance;
 import com.simibubi.create.foundation.render.backend.instancing.InstanceKey;
 import com.simibubi.create.foundation.render.backend.instancing.InstancedTileRenderer;
-import com.simibubi.create.foundation.render.backend.RenderMaterials;
-=======
->>>>>>> 9c8d0356
 import com.simibubi.create.foundation.render.backend.instancing.*;
 import com.simibubi.create.foundation.render.backend.instancing.impl.OrientedData;
 import com.simibubi.create.foundation.utility.AngleHelper;
@@ -19,7 +15,6 @@
 import net.minecraft.util.math.BlockPos;
 import net.minecraft.util.math.MathHelper;
 import net.minecraft.util.math.vector.Quaternion;
-import net.minecraft.util.math.vector.Vector3d;
 import net.minecraft.util.math.vector.Vector3i;
 
 import static com.simibubi.create.content.contraptions.base.DirectionalAxisKineticBlock.AXIS_ALONG_FIRST_COORDINATE;
@@ -79,13 +74,8 @@
         float handLength = currentHand == AllBlockPartials.DEPLOYER_HAND_POINTING ? 0
                 : currentHand == AllBlockPartials.DEPLOYER_HAND_HOLDING ? 4 / 16f : 3 / 16f;
         float distance = Math.min(MathHelper.clamp(progress, 0, 1) * (tile.reach + handLength), 21 / 16f);
-<<<<<<< HEAD
         Vector3i facingVec = facing.getDirectionVec();
-        BlockPos blockPos = getFloatingPos();
-=======
-        Vec3i facingVec = facing.getDirectionVec();
         BlockPos blockPos = getInstancePosition();
->>>>>>> 9c8d0356
 
         float x = blockPos.getX() + ((float) facingVec.getX()) * distance;
         float y = blockPos.getY() + ((float) facingVec.getY()) * distance;
