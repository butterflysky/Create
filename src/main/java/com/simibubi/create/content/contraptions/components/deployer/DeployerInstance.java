--- conflicted
+++ resolved
@@ -72,23 +72,7 @@
         progress = newProgress;
         newHand = false;
 
-<<<<<<< HEAD
-        float handLength = currentHand == AllBlockPartials.DEPLOYER_HAND_POINTING ? 0
-                : currentHand == AllBlockPartials.DEPLOYER_HAND_HOLDING ? 4 / 16f : 3 / 16f;
-        float distance = Math.min(MathHelper.clamp(progress, 0, 1) * (tile.reach + handLength), 21 / 16f);
-        Vector3i facingVec = facing.getDirectionVec();
-        BlockPos blockPos = getInstancePosition();
-
-        float x = blockPos.getX() + ((float) facingVec.getX()) * distance;
-        float y = blockPos.getY() + ((float) facingVec.getY()) * distance;
-        float z = blockPos.getZ() + ((float) facingVec.getZ()) * distance;
-
-        pole.setPosition(x, y, z);
-        hand.setPosition(x, y, z);
-
-=======
         updatePosition();
->>>>>>> 9d99a5f9
     }
 
     @Override
@@ -133,7 +117,7 @@
         float handLength = currentHand == AllBlockPartials.DEPLOYER_HAND_POINTING ? 0
                 : currentHand == AllBlockPartials.DEPLOYER_HAND_HOLDING ? 4 / 16f : 3 / 16f;
         float distance = Math.min(MathHelper.clamp(progress, 0, 1) * (tile.reach + handLength), 21 / 16f);
-        Vec3i facingVec = facing.getDirectionVec();
+        Vector3i facingVec = facing.getDirectionVec();
         BlockPos blockPos = getInstancePosition();
 
         float x = blockPos.getX() + ((float) facingVec.getX()) * distance;
