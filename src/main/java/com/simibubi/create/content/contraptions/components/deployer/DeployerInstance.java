--- conflicted
+++ resolved
@@ -3,28 +3,21 @@
 import com.simibubi.create.AllBlockPartials;
 import com.simibubi.create.content.contraptions.base.KineticTileEntity;
 import com.simibubi.create.content.contraptions.relays.encased.ShaftInstance;
-<<<<<<< HEAD
 import com.simibubi.create.foundation.render.backend.instancing.ITickableInstance;
 import com.simibubi.create.foundation.render.backend.instancing.InstanceKey;
 import com.simibubi.create.foundation.render.backend.instancing.InstancedTileRenderer;
-import com.simibubi.create.foundation.render.backend.instancing.impl.ModelData;
-=======
 import com.simibubi.create.foundation.render.backend.RenderMaterials;
 import com.simibubi.create.foundation.render.backend.instancing.*;
 import com.simibubi.create.foundation.render.backend.instancing.impl.OrientedData;
->>>>>>> 1233ecfe
 import com.simibubi.create.foundation.utility.AngleHelper;
 import com.simibubi.create.foundation.utility.AnimationTickHolder;
 
-import net.minecraft.client.renderer.Quaternion;
 import net.minecraft.util.Direction;
 import net.minecraft.util.math.BlockPos;
 import net.minecraft.util.math.MathHelper;
-<<<<<<< HEAD
+import net.minecraft.util.math.vector.Quaternion;
 import net.minecraft.util.math.vector.Vector3d;
-=======
-import net.minecraft.util.math.Vec3i;
->>>>>>> 1233ecfe
+import net.minecraft.util.math.vector.Vector3i;
 
 import static com.simibubi.create.content.contraptions.base.DirectionalAxisKineticBlock.AXIS_ALONG_FIRST_COORDINATE;
 import static com.simibubi.create.content.contraptions.base.DirectionalKineticBlock.FACING;
@@ -83,7 +76,7 @@
         float handLength = currentHand == AllBlockPartials.DEPLOYER_HAND_POINTING ? 0
                 : currentHand == AllBlockPartials.DEPLOYER_HAND_HOLDING ? 4 / 16f : 3 / 16f;
         float distance = Math.min(MathHelper.clamp(progress, 0, 1) * (tile.reach + handLength), 21 / 16f);
-        Vec3i facingVec = facing.getDirectionVec();
+        Vector3i facingVec = facing.getDirectionVec();
         BlockPos blockPos = getFloatingPos();
 
         float x = blockPos.getX() + ((float) facingVec.getX()) * distance;
@@ -126,16 +119,6 @@
         return true;
     }
 
-<<<<<<< HEAD
-    protected Vector3d getHandOffset() {
-        float handLength = tile.getHandPose() == AllBlockPartials.DEPLOYER_HAND_POINTING ? 0
-                : tile.getHandPose() == AllBlockPartials.DEPLOYER_HAND_HOLDING ? 4 / 16f : 3 / 16f;
-        float distance = Math.min(MathHelper.clamp(progress, 0, 1) * (tile.reach + handLength), 21 / 16f);
-        return Vector3d.of(facing.getDirectionVec()).scale(distance);
-    }
-
-=======
->>>>>>> 1233ecfe
     private float getProgress(float partialTicks) {
         if (tile.state == DeployerTileEntity.State.EXPANDING)
             return 1 - (tile.timer - partialTicks * tile.getTimerSpeed()) / 1000f;
