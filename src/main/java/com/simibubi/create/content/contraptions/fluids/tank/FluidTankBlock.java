package com.simibubi.create.content.contraptions.fluids.tank;

import com.simibubi.create.AllTileEntities;
import com.simibubi.create.api.connectivity.ConnectivityHandler;
import com.simibubi.create.content.contraptions.fluids.actors.GenericItemFilling;
import com.simibubi.create.content.contraptions.fluids.tank.CreativeFluidTankTileEntity.CreativeSmartFluidTank;
import com.simibubi.create.content.contraptions.processing.EmptyingByBasin;
import com.simibubi.create.content.contraptions.wrench.IWrenchable;
import com.simibubi.create.foundation.advancement.AdvancementBehaviour;
import com.simibubi.create.foundation.block.ITE;
import com.simibubi.create.foundation.fluid.FluidHelper;
import com.simibubi.create.foundation.fluid.FluidHelper.FluidExchange;
import com.simibubi.create.foundation.tileEntity.ComparatorUtil;
import com.simibubi.create.foundation.utility.Lang;
import io.github.fabricators_of_create.porting_lib.block.CustomSoundTypeBlock;
import io.github.fabricators_of_create.porting_lib.transfer.TransferUtil;
import io.github.fabricators_of_create.porting_lib.util.FluidStack;

import net.fabricmc.fabric.api.transfer.v1.client.fluid.FluidVariantRendering;
import net.fabricmc.fabric.api.transfer.v1.fluid.FluidVariant;
import net.fabricmc.fabric.api.transfer.v1.fluid.FluidVariantAttributes;
import net.fabricmc.fabric.api.transfer.v1.storage.Storage;
import net.minecraft.core.BlockPos;
import net.minecraft.core.Direction;
import net.minecraft.core.particles.BlockParticleOption;
import net.minecraft.core.particles.ParticleTypes;
import net.minecraft.sounds.SoundEvent;
import net.minecraft.sounds.SoundEvents;
import net.minecraft.sounds.SoundSource;
import net.minecraft.tags.FluidTags;
import net.minecraft.util.Mth;
import net.minecraft.util.StringRepresentable;
import net.minecraft.world.InteractionHand;
import net.minecraft.world.InteractionResult;
import net.minecraft.world.entity.Entity;
import net.minecraft.world.entity.LivingEntity;
import net.minecraft.world.entity.player.Player;
import net.minecraft.world.item.ItemStack;
import net.minecraft.world.item.context.UseOnContext;
import net.minecraft.world.level.BlockGetter;
import net.minecraft.world.level.Level;
import net.minecraft.world.level.LevelAccessor;
import net.minecraft.world.level.LevelReader;
import net.minecraft.world.level.block.Block;
import net.minecraft.world.level.block.Mirror;
import net.minecraft.world.level.block.Rotation;
import net.minecraft.world.level.block.SoundType;
import net.minecraft.world.level.block.entity.BlockEntity;
import net.minecraft.world.level.block.entity.BlockEntityType;
import net.minecraft.world.level.block.state.BlockState;
import net.minecraft.world.level.block.state.StateDefinition.Builder;
import net.minecraft.world.level.block.state.properties.BooleanProperty;
import net.minecraft.world.level.block.state.properties.EnumProperty;
import net.minecraft.world.level.block.state.properties.IntegerProperty;
import net.minecraft.world.level.material.Fluid;
import net.minecraft.world.phys.BlockHitResult;
import net.minecraft.world.phys.Vec3;
import net.minecraft.world.phys.shapes.CollisionContext;
import net.minecraft.world.phys.shapes.Shapes;
import net.minecraft.world.phys.shapes.VoxelShape;

public class FluidTankBlock extends Block implements IWrenchable, ITE<FluidTankTileEntity>, CustomSoundTypeBlock {

	public static final BooleanProperty TOP = BooleanProperty.create("top");
	public static final BooleanProperty BOTTOM = BooleanProperty.create("bottom");
	public static final EnumProperty<Shape> SHAPE = EnumProperty.create("shape", Shape.class);
	public static final IntegerProperty LIGHT_LEVEL = IntegerProperty.create("light_level", 0, 15);

	private boolean creative;

	public static FluidTankBlock regular(Properties p_i48440_1_) {
		return new FluidTankBlock(p_i48440_1_, false);
	}

	public static FluidTankBlock creative(Properties p_i48440_1_) {
		return new FluidTankBlock(p_i48440_1_, true);
	}

	@Override
	public void setPlacedBy(Level pLevel, BlockPos pPos, BlockState pState, LivingEntity pPlacer, ItemStack pStack) {
		super.setPlacedBy(pLevel, pPos, pState, pPlacer, pStack);
		AdvancementBehaviour.setPlacedBy(pLevel, pPos, pPlacer);
	}

	protected FluidTankBlock(Properties p_i48440_1_, boolean creative) {
		super(setLightFunction(p_i48440_1_));
		this.creative = creative;
		registerDefaultState(defaultBlockState().setValue(TOP, true)
			.setValue(BOTTOM, true)
			.setValue(SHAPE, Shape.WINDOW)
			.setValue(LIGHT_LEVEL, 0));
	}

	private static Properties setLightFunction(Properties properties) {
		return properties.lightLevel(state -> state.getValue(LIGHT_LEVEL));
	}

	public static boolean isTank(BlockState state) {
		return state.getBlock() instanceof FluidTankBlock;
	}

	@Override
	public void onPlace(BlockState state, Level world, BlockPos pos, BlockState oldState, boolean moved) {
		if (oldState.getBlock() == state.getBlock())
			return;
		if (moved)
			return;
		withTileEntityDo(world, pos, FluidTankTileEntity::updateConnectivity);
	}

	@Override
	protected void createBlockStateDefinition(Builder<Block, BlockState> p_206840_1_) {
		p_206840_1_.add(TOP, BOTTOM, SHAPE, LIGHT_LEVEL);
	}

	// Handled via LIGHT_LEVEL state property
//	@Override
//	public int getLightEmission(BlockState state, BlockGetter world, BlockPos pos) {
//		FluidTankTileEntity tankAt = ConnectivityHandler.partAt(getTileEntityType(), world, pos);
//		if (tankAt == null)
//			return 0;
//		FluidTankTileEntity controllerTE = tankAt.getControllerTE();
//		if (controllerTE == null || !controllerTE.window)
//			return 0;
//		return tankAt.luminosity;
//	}

	@Override
	public InteractionResult onWrenched(BlockState state, UseOnContext context) {
		withTileEntityDo(context.getLevel(), context.getClickedPos(), FluidTankTileEntity::toggleWindows);
		return InteractionResult.SUCCESS;
	}

	static final VoxelShape CAMPFIRE_SMOKE_CLIP = Block.box(0, 4, 0, 16, 16, 16);

	@Override
	public VoxelShape getCollisionShape(BlockState pState, BlockGetter pLevel, BlockPos pPos,
										CollisionContext pContext) {
		if (pContext == CollisionContext.empty())
			return CAMPFIRE_SMOKE_CLIP;
		return pState.getShape(pLevel, pPos);
	}

	@Override
	public VoxelShape getBlockSupportShape(BlockState pState, BlockGetter pReader, BlockPos pPos) {
		return Shapes.block();
	}

	@Override
	public BlockState updateShape(BlockState pState, Direction pDirection, BlockState pNeighborState,
		LevelAccessor pLevel, BlockPos pCurrentPos, BlockPos pNeighborPos) {
		if (pDirection == Direction.DOWN && pNeighborState.getBlock() != this)
			withTileEntityDo(pLevel, pCurrentPos, FluidTankTileEntity::updateBoilerTemperature);
		return pState;
	}

	@Override
	public InteractionResult use(BlockState state, Level world, BlockPos pos, Player player, InteractionHand hand,
		BlockHitResult ray) {
		ItemStack heldItem = player.getItemInHand(hand);
		boolean onClient = world.isClientSide;

		if (heldItem.isEmpty())
			return InteractionResult.PASS;
		if (!player.isCreative() && !creative)
			return InteractionResult.PASS;

		FluidExchange exchange = null;
		FluidTankTileEntity te = ConnectivityHandler.partAt(getTileEntityType(), world, pos);
		if (te == null)
			return InteractionResult.FAIL;

		Storage<FluidVariant> fluidTank = TransferUtil.getFluidStorage(te, ray.getDirection());
		if (fluidTank == null)
			return InteractionResult.PASS;

		FluidStack prevFluidInTank = TransferUtil.firstCopyOrEmpty(fluidTank);

		if (FluidHelper.tryEmptyItemIntoTE(world, player, hand, heldItem, te))
			exchange = FluidExchange.ITEM_TO_TANK;
		else if (FluidHelper.tryFillItemFromTE(world, player, hand, heldItem, te))
			exchange = FluidExchange.TANK_TO_ITEM;

		if (exchange == null) {
			if (EmptyingByBasin.canItemBeEmptied(world, heldItem)
				|| GenericItemFilling.canItemBeFilled(world, heldItem))
				return InteractionResult.SUCCESS;
			return InteractionResult.PASS;
		}

		SoundEvent soundevent = null;
		BlockState fluidState = null;
		FluidStack fluidInTank = TransferUtil.firstOrEmpty(fluidTank);

		if (exchange == FluidExchange.ITEM_TO_TANK) {
			if (creative && !onClient) {
				FluidStack fluidInItem = EmptyingByBasin.emptyItem(world, heldItem, true)
					.getFirst();
				if (!fluidInItem.isEmpty() && fluidTank instanceof CreativeSmartFluidTank)
					((CreativeSmartFluidTank) fluidTank).setContainedFluid(fluidInItem);
			}

			Fluid fluid = fluidInTank.getFluid();
			fluidState = fluid.defaultFluidState()
				.createLegacyBlock();
<<<<<<< HEAD
			soundevent = FluidVariantAttributes.getEmptySound(FluidVariant.of(fluid));
=======
			FluidAttributes attributes = fluid.getAttributes();
			soundevent = attributes.getEmptySound();
			if (soundevent == null)
				soundevent =
					FluidHelper.isTag(fluid, FluidTags.LAVA) ? SoundEvents.BUCKET_EMPTY_LAVA : SoundEvents.BUCKET_EMPTY;
>>>>>>> 6a1d2c18
		}

		if (exchange == FluidExchange.TANK_TO_ITEM) {
			if (creative && !onClient)
				if (fluidTank instanceof CreativeSmartFluidTank)
					((CreativeSmartFluidTank) fluidTank).setContainedFluid(FluidStack.EMPTY);

			Fluid fluid = prevFluidInTank.getFluid();
			fluidState = fluid.defaultFluidState()
				.createLegacyBlock();
<<<<<<< HEAD
			soundevent = FluidVariantAttributes.getFillSound(FluidVariant.of(fluid));
=======
			soundevent = fluid.getAttributes()
				.getFillSound();
			if (soundevent == null)
				soundevent =
					FluidHelper.isTag(fluid, FluidTags.LAVA) ? SoundEvents.BUCKET_FILL_LAVA : SoundEvents.BUCKET_FILL;
>>>>>>> 6a1d2c18
		}

		if (soundevent != null && !onClient) {
			float pitch = Mth
				.clamp(1 - (1f * fluidInTank.getAmount() / (FluidTankTileEntity.getCapacityMultiplier() * 16)), 0, 1);
			pitch /= 1.5f;
			pitch += .5f;
			pitch += (world.random.nextFloat() - .5f) / 4f;
			world.playSound(null, pos, soundevent, SoundSource.BLOCKS, .5f, pitch);
		}

		if (!fluidInTank.isFluidEqual(prevFluidInTank)) {
			if (te instanceof FluidTankTileEntity) {
				FluidTankTileEntity controllerTE = ((FluidTankTileEntity) te).getControllerTE();
				if (controllerTE != null) {
					if (fluidState != null && onClient) {
						BlockParticleOption blockParticleData =
							new BlockParticleOption(ParticleTypes.BLOCK, fluidState);
						float level = (float) fluidInTank.getAmount() / TransferUtil.firstCapacity(fluidTank);

						boolean reversed = FluidVariantAttributes.isLighterThanAir(fluidInTank.getType());
						if (reversed)
							level = 1 - level;

						Vec3 vec = ray.getLocation();
						vec = new Vec3(vec.x, controllerTE.getBlockPos()
							.getY() + level * (controllerTE.height - .5f) + .25f, vec.z);
						Vec3 motion = player.position()
							.subtract(vec)
							.scale(1 / 20f);
						vec = vec.add(motion);
						world.addParticle(blockParticleData, vec.x, vec.y, vec.z, motion.x, motion.y, motion.z);
						return InteractionResult.SUCCESS;
					}

					controllerTE.sendDataImmediately();
					controllerTE.setChanged();
				}
			}
		}

		return InteractionResult.SUCCESS;
	}

	@Override
	public void onRemove(BlockState state, Level world, BlockPos pos, BlockState newState, boolean isMoving) {
		if (state.hasBlockEntity() && (state.getBlock() != newState.getBlock() || !newState.hasBlockEntity())) {
			BlockEntity te = world.getBlockEntity(pos);
			if (!(te instanceof FluidTankTileEntity))
				return;
			FluidTankTileEntity tankTE = (FluidTankTileEntity) te;
			world.removeBlockEntity(pos);
			ConnectivityHandler.splitMulti(tankTE);
		}
	}

	@Override
	public Class<FluidTankTileEntity> getTileEntityClass() {
		return FluidTankTileEntity.class;
	}

	@Override
	public BlockEntityType<? extends FluidTankTileEntity> getTileEntityType() {
		return creative ? AllTileEntities.CREATIVE_FLUID_TANK.get() : AllTileEntities.FLUID_TANK.get();
	}

	@Override
	public BlockState mirror(BlockState state, Mirror mirror) {
		if (mirror == Mirror.NONE)
			return state;
		boolean x = mirror == Mirror.FRONT_BACK;
		switch (state.getValue(SHAPE)) {
		case WINDOW_NE:
			return state.setValue(SHAPE, x ? Shape.WINDOW_NW : Shape.WINDOW_SE);
		case WINDOW_NW:
			return state.setValue(SHAPE, x ? Shape.WINDOW_NE : Shape.WINDOW_SW);
		case WINDOW_SE:
			return state.setValue(SHAPE, x ? Shape.WINDOW_SW : Shape.WINDOW_NE);
		case WINDOW_SW:
			return state.setValue(SHAPE, x ? Shape.WINDOW_SE : Shape.WINDOW_NW);
		default:
			return state;
		}
	}

	@Override
	public BlockState rotate(BlockState state, Rotation rotation) {
		for (int i = 0; i < rotation.ordinal(); i++)
			state = rotateOnce(state);
		return state;
	}

	private BlockState rotateOnce(BlockState state) {
		switch (state.getValue(SHAPE)) {
		case WINDOW_NE:
			return state.setValue(SHAPE, Shape.WINDOW_SE);
		case WINDOW_NW:
			return state.setValue(SHAPE, Shape.WINDOW_NE);
		case WINDOW_SE:
			return state.setValue(SHAPE, Shape.WINDOW_SW);
		case WINDOW_SW:
			return state.setValue(SHAPE, Shape.WINDOW_NW);
		default:
			return state;
		}
	}

	public enum Shape implements StringRepresentable {
		PLAIN, WINDOW, WINDOW_NW, WINDOW_SW, WINDOW_NE, WINDOW_SE;

		@Override
		public String getSerializedName() {
			return Lang.asId(name());
		}
	}

	// Tanks are less noisy when placed in batch
	public static final SoundType SILENCED_METAL =
		new SoundType(0.1F, 1.5F, SoundEvents.METAL_BREAK, SoundEvents.METAL_STEP,
			SoundEvents.METAL_PLACE, SoundEvents.METAL_HIT, SoundEvents.METAL_FALL);

	@Override
	public SoundType getSoundType(BlockState state, LevelReader world, BlockPos pos, Entity entity) {
		SoundType soundType = getSoundType(state);
		if (entity != null && entity.getExtraCustomData()
			.contains("SilenceTankSound"))
			return SILENCED_METAL;
		return soundType;
	}

	@Override
	public boolean hasAnalogOutputSignal(BlockState state) {
		return true;
	}

	@Override
	public int getAnalogOutputSignal(BlockState blockState, Level worldIn, BlockPos pos) {
		return getTileEntityOptional(worldIn, pos).map(FluidTankTileEntity::getControllerTE)
			.map(te -> ComparatorUtil.fractionToRedstoneLevel(te.getFillState()))
			.orElse(0);
	}

	public static void updateBoilerState(BlockState pState, Level pLevel, BlockPos tankPos) {
		BlockState tankState = pLevel.getBlockState(tankPos);
		if (!(tankState.getBlock()instanceof FluidTankBlock tank))
			return;
		FluidTankTileEntity tankTE = tank.getTileEntity(pLevel, tankPos);
		if (tankTE == null)
			return;
		FluidTankTileEntity controllerTE = tankTE.getControllerTE();
		if (controllerTE == null)
			return;
		controllerTE.updateBoilerState();
	}

}<|MERGE_RESOLUTION|>--- conflicted
+++ resolved
@@ -203,15 +203,7 @@
 			Fluid fluid = fluidInTank.getFluid();
 			fluidState = fluid.defaultFluidState()
 				.createLegacyBlock();
-<<<<<<< HEAD
 			soundevent = FluidVariantAttributes.getEmptySound(FluidVariant.of(fluid));
-=======
-			FluidAttributes attributes = fluid.getAttributes();
-			soundevent = attributes.getEmptySound();
-			if (soundevent == null)
-				soundevent =
-					FluidHelper.isTag(fluid, FluidTags.LAVA) ? SoundEvents.BUCKET_EMPTY_LAVA : SoundEvents.BUCKET_EMPTY;
->>>>>>> 6a1d2c18
 		}
 
 		if (exchange == FluidExchange.TANK_TO_ITEM) {
@@ -222,15 +214,7 @@
 			Fluid fluid = prevFluidInTank.getFluid();
 			fluidState = fluid.defaultFluidState()
 				.createLegacyBlock();
-<<<<<<< HEAD
 			soundevent = FluidVariantAttributes.getFillSound(FluidVariant.of(fluid));
-=======
-			soundevent = fluid.getAttributes()
-				.getFillSound();
-			if (soundevent == null)
-				soundevent =
-					FluidHelper.isTag(fluid, FluidTags.LAVA) ? SoundEvents.BUCKET_FILL_LAVA : SoundEvents.BUCKET_FILL;
->>>>>>> 6a1d2c18
 		}
 
 		if (soundevent != null && !onClient) {
