package com.simibubi.create.content.contraptions.fluids.tank;

import com.simibubi.create.AllTileEntities;
import com.simibubi.create.api.connectivity.ConnectivityHandler;
import com.simibubi.create.content.contraptions.fluids.actors.GenericItemFilling;
import com.simibubi.create.content.contraptions.fluids.tank.CreativeFluidTankTileEntity.CreativeSmartFluidTank;
import com.simibubi.create.content.contraptions.processing.EmptyingByBasin;
import com.simibubi.create.content.contraptions.wrench.IWrenchable;
import com.simibubi.create.foundation.block.ITE;
import com.simibubi.create.foundation.fluid.FluidHelper;
import com.simibubi.create.foundation.fluid.FluidHelper.FluidExchange;
import com.simibubi.create.foundation.tileEntity.ComparatorUtil;
import com.simibubi.create.foundation.utility.Lang;
import io.github.fabricators_of_create.porting_lib.block.CustomSoundTypeBlock;
import io.github.fabricators_of_create.porting_lib.transfer.TransferUtil;
import io.github.fabricators_of_create.porting_lib.util.FluidStack;

import net.fabricmc.fabric.api.transfer.v1.client.fluid.FluidVariantRendering;
import net.fabricmc.fabric.api.transfer.v1.fluid.FluidVariant;
import net.fabricmc.fabric.api.transfer.v1.fluid.FluidVariantAttributes;
import net.fabricmc.fabric.api.transfer.v1.storage.Storage;
import net.minecraft.core.BlockPos;
import net.minecraft.core.Direction;
import net.minecraft.core.particles.BlockParticleOption;
import net.minecraft.core.particles.ParticleTypes;
import net.minecraft.sounds.SoundEvent;
import net.minecraft.sounds.SoundEvents;
import net.minecraft.sounds.SoundSource;
import net.minecraft.tags.FluidTags;
import net.minecraft.util.Mth;
import net.minecraft.util.StringRepresentable;
import net.minecraft.world.InteractionHand;
import net.minecraft.world.InteractionResult;
import net.minecraft.world.entity.Entity;
import net.minecraft.world.entity.player.Player;
import net.minecraft.world.item.ItemStack;
import net.minecraft.world.item.context.UseOnContext;
import net.minecraft.world.level.Level;
import net.minecraft.world.level.LevelAccessor;
import net.minecraft.world.level.LevelReader;
import net.minecraft.world.level.block.Block;
import net.minecraft.world.level.block.Mirror;
import net.minecraft.world.level.block.Rotation;
import net.minecraft.world.level.block.SoundType;
import net.minecraft.world.level.block.entity.BlockEntity;
import net.minecraft.world.level.block.entity.BlockEntityType;
import net.minecraft.world.level.block.state.BlockState;
import net.minecraft.world.level.block.state.StateDefinition.Builder;
import net.minecraft.world.level.block.state.properties.BooleanProperty;
import net.minecraft.world.level.block.state.properties.EnumProperty;
import net.minecraft.world.level.block.state.properties.IntegerProperty;
import net.minecraft.world.level.material.Fluid;
import net.minecraft.world.phys.BlockHitResult;
import net.minecraft.world.phys.Vec3;
<<<<<<< HEAD
=======
import net.minecraft.world.phys.shapes.CollisionContext;
import net.minecraft.world.phys.shapes.VoxelShape;
import net.minecraftforge.common.util.ForgeSoundType;
import net.minecraftforge.common.util.LazyOptional;
import net.minecraftforge.fluids.FluidAttributes;
import net.minecraftforge.fluids.FluidStack;
import net.minecraftforge.fluids.capability.CapabilityFluidHandler;
import net.minecraftforge.fluids.capability.IFluidHandler;
>>>>>>> aa2cff6b

public class FluidTankBlock extends Block implements IWrenchable, ITE<FluidTankTileEntity>, CustomSoundTypeBlock {

	public static final BooleanProperty TOP = BooleanProperty.create("top");
	public static final BooleanProperty BOTTOM = BooleanProperty.create("bottom");
	public static final EnumProperty<Shape> SHAPE = EnumProperty.create("shape", Shape.class);
	public static final IntegerProperty LIGHT_LEVEL = IntegerProperty.create("light_level", 0, 15);

	private boolean creative;

	public static FluidTankBlock regular(Properties p_i48440_1_) {
		return new FluidTankBlock(p_i48440_1_, false);
	}

	public static FluidTankBlock creative(Properties p_i48440_1_) {
		return new FluidTankBlock(p_i48440_1_, true);
	}

	protected FluidTankBlock(Properties p_i48440_1_, boolean creative) {
		super(setLightFunction(p_i48440_1_));
		this.creative = creative;
		registerDefaultState(defaultBlockState().setValue(TOP, true)
			.setValue(BOTTOM, true)
			.setValue(SHAPE, Shape.WINDOW)
			.setValue(LIGHT_LEVEL, 0));
	}

	private static Properties setLightFunction(Properties properties) {
		return properties.lightLevel(state -> state.getValue(LIGHT_LEVEL));
	}

	public static boolean isTank(BlockState state) {
		return state.getBlock() instanceof FluidTankBlock;
	}

	@Override
	public void onPlace(BlockState state, Level world, BlockPos pos, BlockState oldState, boolean moved) {
		if (oldState.getBlock() == state.getBlock())
			return;
		if (moved)
			return;
		withTileEntityDo(world, pos, FluidTankTileEntity::updateConnectivity);
	}

	@Override
	protected void createBlockStateDefinition(Builder<Block, BlockState> p_206840_1_) {
		p_206840_1_.add(TOP, BOTTOM, SHAPE, LIGHT_LEVEL);
	}

	// Handled via LIGHT_LEVEL state property
//	@Override
//	public int getLightEmission(BlockState state, BlockGetter world, BlockPos pos) {
//		FluidTankTileEntity tankAt = ConnectivityHandler.partAt(getTileEntityType(), world, pos);
//		if (tankAt == null)
//			return 0;
//		FluidTankTileEntity controllerTE = tankAt.getControllerTE();
//		if (controllerTE == null || !controllerTE.window)
//			return 0;
//		return tankAt.luminosity;
//	}

	@Override
	public InteractionResult onWrenched(BlockState state, UseOnContext context) {
		withTileEntityDo(context.getLevel(), context.getClickedPos(), FluidTankTileEntity::toggleWindows);
		return InteractionResult.SUCCESS;
	}

	static final VoxelShape CAMPFIRE_SMOKE_CLIP = Block.box(0, 4, 0, 16, 16, 16);

	@Override
	public VoxelShape getCollisionShape(BlockState pState, BlockGetter pLevel, BlockPos pPos,
		CollisionContext pContext) {
		if (pContext == CollisionContext.empty())
			return CAMPFIRE_SMOKE_CLIP;
		return pState.getShape(pLevel, pPos);
	}

	@Override
	public BlockState updateShape(BlockState pState, Direction pDirection, BlockState pNeighborState,
		LevelAccessor pLevel, BlockPos pCurrentPos, BlockPos pNeighborPos) {
		if (pDirection == Direction.DOWN && pNeighborState.getBlock() != this)
			withTileEntityDo(pLevel, pCurrentPos, FluidTankTileEntity::updateBoilerTemperature);
		return pState;
	}

	@Override
	public BlockState updateShape(BlockState pState, Direction pDirection, BlockState pNeighborState,
		LevelAccessor pLevel, BlockPos pCurrentPos, BlockPos pNeighborPos) {
		if (pDirection == Direction.DOWN && pNeighborState.getBlock() != this)
			withTileEntityDo(pLevel, pCurrentPos, FluidTankTileEntity::updateBoilerTemperature);
		return pState;
	}

	@Override
	public InteractionResult use(BlockState state, Level world, BlockPos pos, Player player, InteractionHand hand,
		BlockHitResult ray) {
		ItemStack heldItem = player.getItemInHand(hand);
		boolean onClient = world.isClientSide;

		if (heldItem.isEmpty())
			return InteractionResult.PASS;
		if (!player.isCreative() && !creative)
			return InteractionResult.PASS;

		FluidExchange exchange = null;
		FluidTankTileEntity te = ConnectivityHandler.partAt(getTileEntityType(), world, pos);
		if (te == null)
			return InteractionResult.FAIL;

		Storage<FluidVariant> fluidTank = TransferUtil.getFluidStorage(te, ray.getDirection());
		if (fluidTank == null)
			return InteractionResult.PASS;

		FluidStack prevFluidInTank = TransferUtil.firstCopyOrEmpty(fluidTank);

		if (FluidHelper.tryEmptyItemIntoTE(world, player, hand, heldItem, te))
			exchange = FluidExchange.ITEM_TO_TANK;
		else if (FluidHelper.tryFillItemFromTE(world, player, hand, heldItem, te))
			exchange = FluidExchange.TANK_TO_ITEM;

		if (exchange == null) {
			if (EmptyingByBasin.canItemBeEmptied(world, heldItem)
				|| GenericItemFilling.canItemBeFilled(world, heldItem))
				return InteractionResult.SUCCESS;
			return InteractionResult.PASS;
		}

		SoundEvent soundevent = null;
		BlockState fluidState = null;
		FluidStack fluidInTank = TransferUtil.firstOrEmpty(fluidTank);

		if (exchange == FluidExchange.ITEM_TO_TANK) {
			if (creative && !onClient) {
				FluidStack fluidInItem = EmptyingByBasin.emptyItem(world, heldItem, true)
					.getFirst();
				if (!fluidInItem.isEmpty() && fluidTank instanceof CreativeSmartFluidTank)
					((CreativeSmartFluidTank) fluidTank).setContainedFluid(fluidInItem);
			}

			Fluid fluid = fluidInTank.getFluid();
			fluidState = fluid.defaultFluidState()
				.createLegacyBlock();
<<<<<<< HEAD
			soundevent = FluidVariantAttributes.getEmptySound(FluidVariant.of(fluid));
=======
			FluidAttributes attributes = fluid.getAttributes();
			soundevent = attributes.getEmptySound();
			if (soundevent == null)
				soundevent = fluid.is(FluidTags.LAVA) ? SoundEvents.BUCKET_EMPTY_LAVA : SoundEvents.BUCKET_EMPTY;
>>>>>>> aa2cff6b
		}
		if (exchange == FluidExchange.TANK_TO_ITEM) {
			if (creative && !onClient)
				if (fluidTank instanceof CreativeSmartFluidTank)
					((CreativeSmartFluidTank) fluidTank).setContainedFluid(FluidStack.EMPTY);

			Fluid fluid = prevFluidInTank.getFluid();
			fluidState = fluid.defaultFluidState()
				.createLegacyBlock();
<<<<<<< HEAD
			soundevent = FluidVariantAttributes.getFillSound(FluidVariant.of(fluid));
=======
			soundevent = fluid.getAttributes()
				.getFillSound();
			if (soundevent == null)
				soundevent = fluid.is(FluidTags.LAVA) ? SoundEvents.BUCKET_FILL_LAVA : SoundEvents.BUCKET_FILL;
>>>>>>> aa2cff6b
		}

		if (soundevent != null && !onClient) {
			float pitch = Mth
				.clamp(1 - (1f * fluidInTank.getAmount() / (FluidTankTileEntity.getCapacityMultiplier() * 16)), 0, 1);
			pitch /= 1.5f;
			pitch += .5f;
			pitch += (world.random.nextFloat() - .5f) / 4f;
			world.playSound(null, pos, soundevent, SoundSource.BLOCKS, .5f, pitch);
		}

		if (!fluidInTank.isFluidEqual(prevFluidInTank)) {
			if (te instanceof FluidTankTileEntity) {
				FluidTankTileEntity controllerTE = ((FluidTankTileEntity) te).getControllerTE();
				if (controllerTE != null) {
					if (fluidState != null && onClient) {
						BlockParticleOption blockParticleData =
							new BlockParticleOption(ParticleTypes.BLOCK, fluidState);
<<<<<<< HEAD
						float level = (float) fluidInTank.getAmount() / TransferUtil.firstCapacity(fluidTank);
=======
						float level = (float) fluidInTank.getAmount() / fluidTank.getTankCapacity(0);
>>>>>>> aa2cff6b

						boolean reversed = FluidVariantAttributes.isLighterThanAir(fluidInTank.getType());
						if (reversed)
							level = 1 - level;

						Vec3 vec = ray.getLocation();
						vec = new Vec3(vec.x, controllerTE.getBlockPos()
							.getY() + level * (controllerTE.height - .5f) + .25f, vec.z);
						Vec3 motion = player.position()
							.subtract(vec)
							.scale(1 / 20f);
						vec = vec.add(motion);
						world.addParticle(blockParticleData, vec.x, vec.y, vec.z, motion.x, motion.y, motion.z);
						return InteractionResult.SUCCESS;
					}

					controllerTE.sendDataImmediately();
					controllerTE.setChanged();
				}
			}
		}

		return InteractionResult.SUCCESS;
	}

	@Override
	public void onRemove(BlockState state, Level world, BlockPos pos, BlockState newState, boolean isMoving) {
		if (state.hasBlockEntity() && (state.getBlock() != newState.getBlock() || !newState.hasBlockEntity())) {
			BlockEntity te = world.getBlockEntity(pos);
			if (!(te instanceof FluidTankTileEntity))
				return;
			FluidTankTileEntity tankTE = (FluidTankTileEntity) te;
			world.removeBlockEntity(pos);
			ConnectivityHandler.splitMulti(tankTE);
		}
	}

	@Override
	public Class<FluidTankTileEntity> getTileEntityClass() {
		return FluidTankTileEntity.class;
	}

	@Override
	public BlockEntityType<? extends FluidTankTileEntity> getTileEntityType() {
		return creative ? AllTileEntities.CREATIVE_FLUID_TANK.get() : AllTileEntities.FLUID_TANK.get();
	}

	@Override
	public BlockState mirror(BlockState state, Mirror mirror) {
		if (mirror == Mirror.NONE)
			return state;
		boolean x = mirror == Mirror.FRONT_BACK;
		switch (state.getValue(SHAPE)) {
		case WINDOW_NE:
			return state.setValue(SHAPE, x ? Shape.WINDOW_NW : Shape.WINDOW_SE);
		case WINDOW_NW:
			return state.setValue(SHAPE, x ? Shape.WINDOW_NE : Shape.WINDOW_SW);
		case WINDOW_SE:
			return state.setValue(SHAPE, x ? Shape.WINDOW_SW : Shape.WINDOW_NE);
		case WINDOW_SW:
			return state.setValue(SHAPE, x ? Shape.WINDOW_SE : Shape.WINDOW_NW);
		default:
			return state;
		}
	}

	@Override
	public BlockState rotate(BlockState state, Rotation rotation) {
		for (int i = 0; i < rotation.ordinal(); i++)
			state = rotateOnce(state);
		return state;
	}

	private BlockState rotateOnce(BlockState state) {
		switch (state.getValue(SHAPE)) {
		case WINDOW_NE:
			return state.setValue(SHAPE, Shape.WINDOW_SE);
		case WINDOW_NW:
			return state.setValue(SHAPE, Shape.WINDOW_NE);
		case WINDOW_SE:
			return state.setValue(SHAPE, Shape.WINDOW_SW);
		case WINDOW_SW:
			return state.setValue(SHAPE, Shape.WINDOW_NW);
		default:
			return state;
		}
	}

	public enum Shape implements StringRepresentable {
		PLAIN, WINDOW, WINDOW_NW, WINDOW_SW, WINDOW_NE, WINDOW_SE;

		@Override
		public String getSerializedName() {
			return Lang.asId(name());
		}
	}

	// Tanks are less noisy when placed in batch
	public static final SoundType SILENCED_METAL =
		new SoundType(0.1F, 1.5F, SoundEvents.METAL_BREAK, SoundEvents.METAL_STEP,
			SoundEvents.METAL_PLACE, SoundEvents.METAL_HIT, SoundEvents.METAL_FALL);

	@Override
	public SoundType getSoundType(BlockState state, LevelReader world, BlockPos pos, Entity entity) {
		SoundType soundType = getSoundType(state);
		if (entity != null && entity.getExtraCustomData()
			.contains("SilenceTankSound"))
			return SILENCED_METAL;
		return soundType;
	}

	@Override
	public boolean hasAnalogOutputSignal(BlockState state) {
		return true;
	}

	@Override
	public int getAnalogOutputSignal(BlockState blockState, Level worldIn, BlockPos pos) {
		return getTileEntityOptional(worldIn, pos).map(FluidTankTileEntity::getControllerTE)
			.map(te -> ComparatorUtil.fractionToRedstoneLevel(te.getFillState()))
			.orElse(0);
	}

	public static void updateBoilerState(BlockState pState, Level pLevel, BlockPos tankPos) {
		BlockState tankState = pLevel.getBlockState(tankPos);
<<<<<<< HEAD
		if (!FluidTankBlock.isTank(tankState))
			return;
		FluidTankTileEntity tankTE = FluidTankConnectivityHandler.anyTankAt(pLevel, tankPos);
=======
		if (!(tankState.getBlock() instanceof FluidTankBlock tank))
			return;
		FluidTankTileEntity tankTE = tank.getTileEntity(pLevel, tankPos);
>>>>>>> aa2cff6b
		if (tankTE == null)
			return;
		FluidTankTileEntity controllerTE = tankTE.getControllerTE();
		if (controllerTE == null)
			return;
		controllerTE.updateBoilerState();
	}

}<|MERGE_RESOLUTION|>--- conflicted
+++ resolved
@@ -52,17 +52,6 @@
 import net.minecraft.world.level.material.Fluid;
 import net.minecraft.world.phys.BlockHitResult;
 import net.minecraft.world.phys.Vec3;
-<<<<<<< HEAD
-=======
-import net.minecraft.world.phys.shapes.CollisionContext;
-import net.minecraft.world.phys.shapes.VoxelShape;
-import net.minecraftforge.common.util.ForgeSoundType;
-import net.minecraftforge.common.util.LazyOptional;
-import net.minecraftforge.fluids.FluidAttributes;
-import net.minecraftforge.fluids.FluidStack;
-import net.minecraftforge.fluids.capability.CapabilityFluidHandler;
-import net.minecraftforge.fluids.capability.IFluidHandler;
->>>>>>> aa2cff6b
 
 public class FluidTankBlock extends Block implements IWrenchable, ITE<FluidTankTileEntity>, CustomSoundTypeBlock {
 
@@ -149,14 +138,6 @@
 	}
 
 	@Override
-	public BlockState updateShape(BlockState pState, Direction pDirection, BlockState pNeighborState,
-		LevelAccessor pLevel, BlockPos pCurrentPos, BlockPos pNeighborPos) {
-		if (pDirection == Direction.DOWN && pNeighborState.getBlock() != this)
-			withTileEntityDo(pLevel, pCurrentPos, FluidTankTileEntity::updateBoilerTemperature);
-		return pState;
-	}
-
-	@Override
 	public InteractionResult use(BlockState state, Level world, BlockPos pos, Player player, InteractionHand hand,
 		BlockHitResult ray) {
 		ItemStack heldItem = player.getItemInHand(hand);
@@ -205,14 +186,7 @@
 			Fluid fluid = fluidInTank.getFluid();
 			fluidState = fluid.defaultFluidState()
 				.createLegacyBlock();
-<<<<<<< HEAD
 			soundevent = FluidVariantAttributes.getEmptySound(FluidVariant.of(fluid));
-=======
-			FluidAttributes attributes = fluid.getAttributes();
-			soundevent = attributes.getEmptySound();
-			if (soundevent == null)
-				soundevent = fluid.is(FluidTags.LAVA) ? SoundEvents.BUCKET_EMPTY_LAVA : SoundEvents.BUCKET_EMPTY;
->>>>>>> aa2cff6b
 		}
 		if (exchange == FluidExchange.TANK_TO_ITEM) {
 			if (creative && !onClient)
@@ -222,14 +196,7 @@
 			Fluid fluid = prevFluidInTank.getFluid();
 			fluidState = fluid.defaultFluidState()
 				.createLegacyBlock();
-<<<<<<< HEAD
 			soundevent = FluidVariantAttributes.getFillSound(FluidVariant.of(fluid));
-=======
-			soundevent = fluid.getAttributes()
-				.getFillSound();
-			if (soundevent == null)
-				soundevent = fluid.is(FluidTags.LAVA) ? SoundEvents.BUCKET_FILL_LAVA : SoundEvents.BUCKET_FILL;
->>>>>>> aa2cff6b
 		}
 
 		if (soundevent != null && !onClient) {
@@ -248,11 +215,7 @@
 					if (fluidState != null && onClient) {
 						BlockParticleOption blockParticleData =
 							new BlockParticleOption(ParticleTypes.BLOCK, fluidState);
-<<<<<<< HEAD
 						float level = (float) fluidInTank.getAmount() / TransferUtil.firstCapacity(fluidTank);
-=======
-						float level = (float) fluidInTank.getAmount() / fluidTank.getTankCapacity(0);
->>>>>>> aa2cff6b
 
 						boolean reversed = FluidVariantAttributes.isLighterThanAir(fluidInTank.getType());
 						if (reversed)
@@ -378,15 +341,9 @@
 
 	public static void updateBoilerState(BlockState pState, Level pLevel, BlockPos tankPos) {
 		BlockState tankState = pLevel.getBlockState(tankPos);
-<<<<<<< HEAD
-		if (!FluidTankBlock.isTank(tankState))
-			return;
-		FluidTankTileEntity tankTE = FluidTankConnectivityHandler.anyTankAt(pLevel, tankPos);
-=======
 		if (!(tankState.getBlock() instanceof FluidTankBlock tank))
 			return;
 		FluidTankTileEntity tankTE = tank.getTileEntity(pLevel, tankPos);
->>>>>>> aa2cff6b
 		if (tankTE == null)
 			return;
 		FluidTankTileEntity controllerTE = tankTE.getControllerTE();
