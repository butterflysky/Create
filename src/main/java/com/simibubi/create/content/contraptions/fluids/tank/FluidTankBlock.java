package com.simibubi.create.content.contraptions.fluids.tank;

import com.simibubi.create.AllTileEntities;
import com.simibubi.create.content.contraptions.fluids.actors.GenericItemFilling;
import com.simibubi.create.content.contraptions.fluids.tank.CreativeFluidTankTileEntity.CreativeSmartFluidTank;
import com.simibubi.create.content.contraptions.processing.EmptyingByBasin;
import com.simibubi.create.content.contraptions.wrench.IWrenchable;
import com.simibubi.create.foundation.block.ITE;
import com.simibubi.create.foundation.fluid.FluidHelper;
import com.simibubi.create.foundation.fluid.FluidHelper.FluidExchange;
import com.simibubi.create.foundation.tileEntity.ComparatorUtil;
import com.simibubi.create.foundation.utility.Lang;
import io.github.fabricators_of_create.porting_lib.block.CustomSoundTypeBlock;
import io.github.fabricators_of_create.porting_lib.transfer.TransferUtil;
import io.github.fabricators_of_create.porting_lib.util.FluidStack;
import io.github.fabricators_of_create.porting_lib.util.EntityHelper;

import net.fabricmc.fabric.api.transfer.v1.client.fluid.FluidVariantRendering;
import net.fabricmc.fabric.api.transfer.v1.fluid.FluidVariant;
import net.fabricmc.fabric.api.transfer.v1.fluid.FluidVariantAttributes;
import net.fabricmc.fabric.api.transfer.v1.storage.Storage;
import net.minecraft.core.BlockPos;
import net.minecraft.core.Direction;
import net.minecraft.core.particles.BlockParticleOption;
import net.minecraft.core.particles.ParticleTypes;
import net.minecraft.sounds.SoundEvent;
import net.minecraft.sounds.SoundEvents;
import net.minecraft.sounds.SoundSource;
import net.minecraft.tags.FluidTags;
import net.minecraft.util.Mth;
import net.minecraft.util.StringRepresentable;
import net.minecraft.world.InteractionHand;
import net.minecraft.world.InteractionResult;
import net.minecraft.world.entity.Entity;
import net.minecraft.world.entity.player.Player;
import net.minecraft.world.item.ItemStack;
import net.minecraft.world.item.context.UseOnContext;
import net.minecraft.world.level.Level;
import net.minecraft.world.level.LevelAccessor;
import net.minecraft.world.level.LevelReader;
import net.minecraft.world.level.block.Block;
import net.minecraft.world.level.block.Mirror;
import net.minecraft.world.level.block.Rotation;
import net.minecraft.world.level.block.SoundType;
import net.minecraft.world.level.block.entity.BlockEntity;
import net.minecraft.world.level.block.entity.BlockEntityType;
import net.minecraft.world.level.block.state.BlockState;
import net.minecraft.world.level.block.state.StateDefinition.Builder;
import net.minecraft.world.level.block.state.properties.BooleanProperty;
import net.minecraft.world.level.block.state.properties.EnumProperty;
import net.minecraft.world.level.block.state.properties.IntegerProperty;
import net.minecraft.world.level.material.Fluid;
import net.minecraft.world.phys.BlockHitResult;
import net.minecraft.world.phys.Vec3;

public class FluidTankBlock extends Block implements IWrenchable, ITE<FluidTankTileEntity>, CustomSoundTypeBlock {

	public static final BooleanProperty TOP = BooleanProperty.create("top");
	public static final BooleanProperty BOTTOM = BooleanProperty.create("bottom");
	public static final EnumProperty<Shape> SHAPE = EnumProperty.create("shape", Shape.class);
	public static final IntegerProperty LIGHT_LEVEL = IntegerProperty.create("light_level", 0, 15);

	private boolean creative;

	public static FluidTankBlock regular(Properties p_i48440_1_) {
		return new FluidTankBlock(p_i48440_1_, false);
	}

	public static FluidTankBlock creative(Properties p_i48440_1_) {
		return new FluidTankBlock(p_i48440_1_, true);
	}

	protected FluidTankBlock(Properties p_i48440_1_, boolean creative) {
		super(setLightFunction(p_i48440_1_));
		this.creative = creative;
		registerDefaultState(defaultBlockState().setValue(TOP, true)
			.setValue(BOTTOM, true)
			.setValue(SHAPE, Shape.WINDOW)
			.setValue(LIGHT_LEVEL, 0));
	}

	private static Properties setLightFunction(Properties properties) {
		return properties.lightLevel(state -> state.getValue(LIGHT_LEVEL));
	}

	public static boolean isTank(BlockState state) {
		return state.getBlock() instanceof FluidTankBlock;
	}

	@Override
	public void onPlace(BlockState state, Level world, BlockPos pos, BlockState oldState, boolean moved) {
		if (oldState.getBlock() == state.getBlock())
			return;
		if (moved)
			return;
		withTileEntityDo(world, pos, FluidTankTileEntity::updateConnectivity);
	}

	@Override
	protected void createBlockStateDefinition(Builder<Block, BlockState> p_206840_1_) {
<<<<<<< HEAD
		p_206840_1_.add(TOP, BOTTOM, SHAPE, LIGHT_LEVEL);
=======
		p_206840_1_.add(TOP, BOTTOM, SHAPE);
	}

	@Override
	public int getLightEmission(BlockState state, BlockGetter world, BlockPos pos) {
		FluidTankTileEntity tankAt = FluidTankConnectivityHandler.anyTankAt(world, pos);
		if (tankAt == null)
			return 0;
		FluidTankTileEntity controllerTE = tankAt.getControllerTE();
		if (controllerTE == null || !controllerTE.window)
			return 0;
		return tankAt.luminosity;
>>>>>>> 0399bc51
	}

	// Handled via LIGHT_LEVEL state property
//	@Override
//	public int getLightEmission(BlockState state, BlockGetter world, BlockPos pos) {
//		FluidTankTileEntity tankAt = FluidTankConnectivityHandler.anyTankAt(world, pos);
//		if (tankAt == null)
//			return 0;
//		FluidTankTileEntity controllerTE = tankAt.getControllerTE();
//		if (controllerTE == null || !controllerTE.window)
//			return 0;
//		return tankAt.luminosity;
//	}

	@Override
	public InteractionResult onWrenched(BlockState state, UseOnContext context) {
		withTileEntityDo(context.getLevel(), context.getClickedPos(), FluidTankTileEntity::toggleWindows);
		return InteractionResult.SUCCESS;
	}

	@Override
	public BlockState updateShape(BlockState pState, Direction pDirection, BlockState pNeighborState,
		LevelAccessor pLevel, BlockPos pCurrentPos, BlockPos pNeighborPos) {
		if (pDirection == Direction.DOWN && pNeighborState.getBlock() != this)
			withTileEntityDo(pLevel, pCurrentPos, FluidTankTileEntity::updateBoilerTemperature);
		return pState;
	}

	@Override
	public InteractionResult use(BlockState state, Level world, BlockPos pos, Player player, InteractionHand hand,
		BlockHitResult ray) {
		ItemStack heldItem = player.getItemInHand(hand);
		boolean onClient = world.isClientSide;

		if (heldItem.isEmpty())
			return InteractionResult.PASS;
		if (!player.isCreative() && !creative)
			return InteractionResult.PASS;

		FluidExchange exchange = null;
		FluidTankTileEntity te = FluidTankConnectivityHandler.anyTankAt(world, pos);
		if (te == null)
			return InteractionResult.FAIL;

		Storage<FluidVariant> fluidTank = TransferUtil.getFluidStorage(te, ray.getDirection());
		if (fluidTank == null)
			return InteractionResult.PASS;

		FluidStack prevFluidInTank = TransferUtil.firstCopyOrEmpty(fluidTank);

		if (FluidHelper.tryEmptyItemIntoTE(world, player, hand, heldItem, te))
			exchange = FluidExchange.ITEM_TO_TANK;
		else if (FluidHelper.tryFillItemFromTE(world, player, hand, heldItem, te))
			exchange = FluidExchange.TANK_TO_ITEM;

		if (exchange == null) {
			if (EmptyingByBasin.canItemBeEmptied(world, heldItem)
				|| GenericItemFilling.canItemBeFilled(world, heldItem))
				return InteractionResult.SUCCESS;
			return InteractionResult.PASS;
		}

		SoundEvent soundevent = null;
		BlockState fluidState = null;
		FluidStack fluidInTank = TransferUtil.firstOrEmpty(fluidTank);

		if (exchange == FluidExchange.ITEM_TO_TANK) {
			if (creative && !onClient) {
				FluidStack fluidInItem = EmptyingByBasin.emptyItem(world, heldItem, true)
					.getFirst();
				if (!fluidInItem.isEmpty() && fluidTank instanceof CreativeSmartFluidTank)
					((CreativeSmartFluidTank) fluidTank).setContainedFluid(fluidInItem);
			}

			Fluid fluid = fluidInTank.getFluid();
			fluidState = fluid.defaultFluidState()
				.createLegacyBlock();
<<<<<<< HEAD
			soundevent = FluidVariantAttributes.getEmptySound(FluidVariant.of(fluid));
=======
			FluidAttributes attributes = fluid.getAttributes();
			soundevent = attributes.getEmptySound();
			if (soundevent == null)
				soundevent = fluid.is(FluidTags.LAVA) ? SoundEvents.BUCKET_EMPTY_LAVA : SoundEvents.BUCKET_EMPTY;
>>>>>>> 0399bc51
		}
		if (exchange == FluidExchange.TANK_TO_ITEM) {
			if (creative && !onClient)
				if (fluidTank instanceof CreativeSmartFluidTank)
					((CreativeSmartFluidTank) fluidTank).setContainedFluid(FluidStack.EMPTY);

			Fluid fluid = prevFluidInTank.getFluid();
			fluidState = fluid.defaultFluidState()
				.createLegacyBlock();
<<<<<<< HEAD
			soundevent = FluidVariantAttributes.getFillSound(FluidVariant.of(fluid));
=======
			soundevent = fluid.getAttributes()
				.getFillSound();
			if (soundevent == null)
				soundevent = fluid.is(FluidTags.LAVA) ? SoundEvents.BUCKET_FILL_LAVA : SoundEvents.BUCKET_FILL;
>>>>>>> 0399bc51
		}

		if (soundevent != null && !onClient) {
			float pitch = Mth
				.clamp(1 - (1f * fluidInTank.getAmount() / (FluidTankTileEntity.getCapacityMultiplier() * 16)), 0, 1);
			pitch /= 1.5f;
			pitch += .5f;
			pitch += (world.random.nextFloat() - .5f) / 4f;
			world.playSound(null, pos, soundevent, SoundSource.BLOCKS, .5f, pitch);
		}

		if (!fluidInTank.isFluidEqual(prevFluidInTank)) {
			if (te instanceof FluidTankTileEntity) {
				FluidTankTileEntity controllerTE = ((FluidTankTileEntity) te).getControllerTE();
				if (controllerTE != null) {
					if (fluidState != null && onClient) {
<<<<<<< HEAD
						BlockParticleOption blockParticleData = new BlockParticleOption(ParticleTypes.BLOCK, fluidState);
						float level = (float) fluidInTank.getAmount() / TransferUtil.firstCapacity(fluidTank);
=======
						BlockParticleOption blockParticleData =
							new BlockParticleOption(ParticleTypes.BLOCK, fluidState);
						float level = (float) fluidInTank.getAmount() / fluidTank.getTankCapacity(0);
>>>>>>> 0399bc51

						boolean reversed = FluidVariantAttributes.isLighterThanAir(fluidInTank.getType());
						if (reversed)
							level = 1 - level;

						Vec3 vec = ray.getLocation();
						vec = new Vec3(vec.x, controllerTE.getBlockPos()
							.getY() + level * (controllerTE.height - .5f) + .25f, vec.z);
						Vec3 motion = player.position()
							.subtract(vec)
							.scale(1 / 20f);
						vec = vec.add(motion);
						world.addParticle(blockParticleData, vec.x, vec.y, vec.z, motion.x, motion.y, motion.z);
						return InteractionResult.SUCCESS;
					}

					controllerTE.sendDataImmediately();
					controllerTE.setChanged();
				}
			}
		}

		return InteractionResult.SUCCESS;
	}

	@Override
	public void onRemove(BlockState state, Level world, BlockPos pos, BlockState newState, boolean isMoving) {
		if (state.hasBlockEntity() && (state.getBlock() != newState.getBlock() || !newState.hasBlockEntity())) {
			BlockEntity te = world.getBlockEntity(pos);
			if (!(te instanceof FluidTankTileEntity))
				return;
			FluidTankTileEntity tankTE = (FluidTankTileEntity) te;
			world.removeBlockEntity(pos);
			FluidTankConnectivityHandler.splitTank(tankTE);
		}
	}

	@Override
	public Class<FluidTankTileEntity> getTileEntityClass() {
		return FluidTankTileEntity.class;
	}

	@Override
	public BlockEntityType<? extends FluidTankTileEntity> getTileEntityType() {
		return creative ? AllTileEntities.CREATIVE_FLUID_TANK.get() : AllTileEntities.FLUID_TANK.get();
	}

	@Override
	public BlockState mirror(BlockState state, Mirror mirror) {
		if (mirror == Mirror.NONE)
			return state;
		boolean x = mirror == Mirror.FRONT_BACK;
		switch (state.getValue(SHAPE)) {
		case WINDOW_NE:
			return state.setValue(SHAPE, x ? Shape.WINDOW_NW : Shape.WINDOW_SE);
		case WINDOW_NW:
			return state.setValue(SHAPE, x ? Shape.WINDOW_NE : Shape.WINDOW_SW);
		case WINDOW_SE:
			return state.setValue(SHAPE, x ? Shape.WINDOW_SW : Shape.WINDOW_NE);
		case WINDOW_SW:
			return state.setValue(SHAPE, x ? Shape.WINDOW_SE : Shape.WINDOW_NW);
		default:
			return state;
		}
	}

	@Override
	public BlockState rotate(BlockState state, Rotation rotation) {
		for (int i = 0; i < rotation.ordinal(); i++)
			state = rotateOnce(state);
		return state;
	}

	private BlockState rotateOnce(BlockState state) {
		switch (state.getValue(SHAPE)) {
		case WINDOW_NE:
			return state.setValue(SHAPE, Shape.WINDOW_SE);
		case WINDOW_NW:
			return state.setValue(SHAPE, Shape.WINDOW_NE);
		case WINDOW_SE:
			return state.setValue(SHAPE, Shape.WINDOW_SW);
		case WINDOW_SW:
			return state.setValue(SHAPE, Shape.WINDOW_NW);
		default:
			return state;
		}
	}

	public enum Shape implements StringRepresentable {
		PLAIN, WINDOW, WINDOW_NW, WINDOW_SW, WINDOW_NE, WINDOW_SE;

		@Override
		public String getSerializedName() {
			return Lang.asId(name());
		}
	}

	// Tanks are less noisy when placed in batch
	public static final SoundType SILENCED_METAL =
		new SoundType(0.1F, 1.5F, SoundEvents.METAL_BREAK, SoundEvents.METAL_STEP,
			SoundEvents.METAL_PLACE, SoundEvents.METAL_HIT, SoundEvents.METAL_FALL);

	@Override
	public SoundType getSoundType(BlockState state, LevelReader world, BlockPos pos, Entity entity) {
		SoundType soundType = getSoundType(state);
		if (entity != null && EntityHelper.getExtraCustomData(entity)
			.contains("SilenceTankSound"))
			return SILENCED_METAL;
		return soundType;
	}

	@Override
	public boolean hasAnalogOutputSignal(BlockState state) {
		return true;
	}

	@Override
	public int getAnalogOutputSignal(BlockState blockState, Level worldIn, BlockPos pos) {
		return getTileEntityOptional(worldIn, pos).map(FluidTankTileEntity::getControllerTE)
			.map(te -> ComparatorUtil.fractionToRedstoneLevel(te.getFillState()))
			.orElse(0);
	}
	
	public static void updateBoilerState(BlockState pState, Level pLevel, BlockPos tankPos) {
		BlockState tankState = pLevel.getBlockState(tankPos);
		if (!FluidTankBlock.isTank(tankState))
			return;
		FluidTankTileEntity tankTE = FluidTankConnectivityHandler.anyTankAt(pLevel, tankPos);
		if (tankTE == null)
			return;
		FluidTankTileEntity controllerTE = tankTE.getControllerTE();
		if (controllerTE == null)
			return;
		controllerTE.updateBoilerState();
	}

}<|MERGE_RESOLUTION|>--- conflicted
+++ resolved
@@ -98,22 +98,7 @@
 
 	@Override
 	protected void createBlockStateDefinition(Builder<Block, BlockState> p_206840_1_) {
-<<<<<<< HEAD
 		p_206840_1_.add(TOP, BOTTOM, SHAPE, LIGHT_LEVEL);
-=======
-		p_206840_1_.add(TOP, BOTTOM, SHAPE);
-	}
-
-	@Override
-	public int getLightEmission(BlockState state, BlockGetter world, BlockPos pos) {
-		FluidTankTileEntity tankAt = FluidTankConnectivityHandler.anyTankAt(world, pos);
-		if (tankAt == null)
-			return 0;
-		FluidTankTileEntity controllerTE = tankAt.getControllerTE();
-		if (controllerTE == null || !controllerTE.window)
-			return 0;
-		return tankAt.luminosity;
->>>>>>> 0399bc51
 	}
 
 	// Handled via LIGHT_LEVEL state property
@@ -191,14 +176,7 @@
 			Fluid fluid = fluidInTank.getFluid();
 			fluidState = fluid.defaultFluidState()
 				.createLegacyBlock();
-<<<<<<< HEAD
 			soundevent = FluidVariantAttributes.getEmptySound(FluidVariant.of(fluid));
-=======
-			FluidAttributes attributes = fluid.getAttributes();
-			soundevent = attributes.getEmptySound();
-			if (soundevent == null)
-				soundevent = fluid.is(FluidTags.LAVA) ? SoundEvents.BUCKET_EMPTY_LAVA : SoundEvents.BUCKET_EMPTY;
->>>>>>> 0399bc51
 		}
 		if (exchange == FluidExchange.TANK_TO_ITEM) {
 			if (creative && !onClient)
@@ -208,14 +186,7 @@
 			Fluid fluid = prevFluidInTank.getFluid();
 			fluidState = fluid.defaultFluidState()
 				.createLegacyBlock();
-<<<<<<< HEAD
 			soundevent = FluidVariantAttributes.getFillSound(FluidVariant.of(fluid));
-=======
-			soundevent = fluid.getAttributes()
-				.getFillSound();
-			if (soundevent == null)
-				soundevent = fluid.is(FluidTags.LAVA) ? SoundEvents.BUCKET_FILL_LAVA : SoundEvents.BUCKET_FILL;
->>>>>>> 0399bc51
 		}
 
 		if (soundevent != null && !onClient) {
@@ -232,14 +203,9 @@
 				FluidTankTileEntity controllerTE = ((FluidTankTileEntity) te).getControllerTE();
 				if (controllerTE != null) {
 					if (fluidState != null && onClient) {
-<<<<<<< HEAD
-						BlockParticleOption blockParticleData = new BlockParticleOption(ParticleTypes.BLOCK, fluidState);
-						float level = (float) fluidInTank.getAmount() / TransferUtil.firstCapacity(fluidTank);
-=======
 						BlockParticleOption blockParticleData =
 							new BlockParticleOption(ParticleTypes.BLOCK, fluidState);
-						float level = (float) fluidInTank.getAmount() / fluidTank.getTankCapacity(0);
->>>>>>> 0399bc51
+						float level = (float) fluidInTank.getAmount() / TransferUtil.firstCapacity(fluidTank);
 
 						boolean reversed = FluidVariantAttributes.isLighterThanAir(fluidInTank.getType());
 						if (reversed)
@@ -362,7 +328,7 @@
 			.map(te -> ComparatorUtil.fractionToRedstoneLevel(te.getFillState()))
 			.orElse(0);
 	}
-	
+
 	public static void updateBoilerState(BlockState pState, Level pLevel, BlockPos tankPos) {
 		BlockState tankState = pLevel.getBlockState(tankPos);
 		if (!FluidTankBlock.isTank(tankState))
