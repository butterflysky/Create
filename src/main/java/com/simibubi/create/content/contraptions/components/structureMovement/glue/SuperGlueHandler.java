package com.simibubi.create.content.contraptions.components.structureMovement.glue;

import java.util.HashSet;
import java.util.Set;

import com.jamieswhiteshirt.reachentityattributes.ReachEntityAttributes;
import com.simibubi.create.AllItems;
import com.simibubi.create.content.contraptions.components.structureMovement.BlockMovementChecks;
import com.simibubi.create.foundation.networking.AllPackets;
import com.simibubi.create.foundation.utility.Iterate;
import com.simibubi.create.foundation.utility.placement.IPlacementHelper;
import com.simibubi.create.foundation.utility.worldWrappers.RayTraceWorld;

import net.minecraft.core.BlockPos;
import net.minecraft.core.Direction;
import net.minecraft.nbt.CompoundTag;
import net.minecraft.world.InteractionResult;
import net.minecraft.world.entity.Entity;
import net.minecraft.world.entity.EntityType;
import net.minecraft.world.entity.player.Player;
import net.minecraft.world.item.ItemStack;
import net.minecraft.world.item.context.BlockPlaceContext;
import net.minecraft.world.level.ClipContext;
import net.minecraft.world.level.Level;
import net.minecraft.world.level.LevelAccessor;
import net.minecraft.world.level.block.Blocks;
<<<<<<< HEAD
import net.minecraft.world.level.block.state.BlockState;
import net.minecraft.world.phys.AABB;
=======
>>>>>>> 0399bc51
import net.minecraft.world.phys.BlockHitResult;
import net.minecraft.world.phys.HitResult.Type;
import net.minecraft.world.phys.Vec3;

public class SuperGlueHandler {

<<<<<<< HEAD
	public static Map<Direction, SuperGlueEntity> gatherGlue(LevelAccessor world, BlockPos pos) {
		List<SuperGlueEntity> entities = world.getEntitiesOfClass(SuperGlueEntity.class, new AABB(pos));
		Map<Direction, SuperGlueEntity> map = new HashMap<>();
		for (SuperGlueEntity entity : entities)
			map.put(entity.getAttachedDirection(pos), entity);
		return map;
	}

	public static InteractionResult glueListensForBlockPlacement(BlockPlaceContext context) {
		LevelAccessor world = context.getLevel();
		Entity entity = context.getPlayer();
		BlockPos pos = context.getClickedPos();
=======
	@SubscribeEvent
	public static void glueListensForBlockPlacement(EntityPlaceEvent event) {
		LevelAccessor world = event.getWorld();
		Entity entity = event.getEntity();
		BlockPos pos = event.getPos();
>>>>>>> 0399bc51

		if (entity == null || world == null || pos == null)
			return InteractionResult.PASS;
		if (world.isClientSide())
			return InteractionResult.PASS;

<<<<<<< HEAD
		Map<Direction, SuperGlueEntity> gatheredGlue = gatherGlue(world, pos);
		for (Direction direction : gatheredGlue.keySet())
			AllPackets.channel.sendToClientsTrackingAndSelf(new GlueEffectPacket(pos, direction, true), entity);
=======
		Set<SuperGlueEntity> cached = new HashSet<>();
		for (Direction direction : Iterate.directions) {
			BlockPos relative = pos.relative(direction);
			if (SuperGlueEntity.isGlued(world, pos, direction, cached)
				&& BlockMovementChecks.isMovementNecessary(world.getBlockState(relative), entity.level, relative))
				AllPackets.channel.send(PacketDistributor.TRACKING_ENTITY_AND_SELF.with(() -> entity),
					new GlueEffectPacket(pos, direction, true));
		}
>>>>>>> 0399bc51

		if (entity instanceof Player)
			return glueInOffHandAppliesOnBlockPlace(context.getLevel().getBlockState(context.getClickedPos().relative(context.getClickedFace().getOpposite())), pos, (Player) entity);
		return InteractionResult.PASS;
	}

	public static InteractionResult glueInOffHandAppliesOnBlockPlace(BlockState placedAgainst, BlockPos pos, Player placer) {
		ItemStack itemstack = placer.getOffhandItem();
		if (!AllItems.SUPER_GLUE.isIn(itemstack))
			return InteractionResult.PASS;
		if (AllItems.WRENCH.isIn(placer.getMainHandItem()))
			return InteractionResult.PASS;
		if (placedAgainst == IPlacementHelper.ID)
			return InteractionResult.PASS;

		double distance = ReachEntityAttributes.getReachDistance(placer, placer.isCreative() ? 5 : 4.5);
		Vec3 start = placer.getEyePosition(1);
		Vec3 look = placer.getViewVector(1);
		Vec3 end = start.add(look.x * distance, look.y * distance, look.z * distance);
		Level world = placer.level;

		RayTraceWorld rayTraceWorld =
			new RayTraceWorld(world, (p, state) -> p.equals(pos) ? Blocks.AIR.defaultBlockState() : state);
		BlockHitResult ray =
			rayTraceWorld.clip(new ClipContext(start, end, ClipContext.Block.OUTLINE, ClipContext.Fluid.NONE, placer));

		Direction face = ray.getDirection();
		if (face == null || ray.getType() == Type.MISS)
			return InteractionResult.PASS;

		BlockPos gluePos = ray.getBlockPos();
		if (!gluePos.relative(face)
			.equals(pos)) {
			return InteractionResult.SUCCESS;
		}

		if (SuperGlueEntity.isGlued(world, gluePos, face, null))
			return;

		SuperGlueEntity entity = new SuperGlueEntity(world, SuperGlueEntity.span(gluePos, gluePos.relative(face)));
		CompoundTag compoundnbt = itemstack.getTag();
		if (compoundnbt != null)
			EntityType.updateCustomEntityTag(world, placer, entity, compoundnbt);

		if (SuperGlueEntity.isValidFace(world, gluePos, face)) {
			if (!world.isClientSide) {
				world.addFreshEntity(entity);
<<<<<<< HEAD
				AllPackets.channel.sendToClientsTracking(new GlueEffectPacket(ray.getBlockPos(), face, true), entity);
=======
				AllPackets.channel.send(PacketDistributor.TRACKING_ENTITY.with(() -> entity),
					new GlueEffectPacket(gluePos, face, true));
>>>>>>> 0399bc51
			}
			itemstack.hurtAndBreak(1, placer, SuperGlueItem::onBroken);
		}
		return InteractionResult.PASS;
	}

}<|MERGE_RESOLUTION|>--- conflicted
+++ resolved
@@ -24,57 +24,31 @@
 import net.minecraft.world.level.Level;
 import net.minecraft.world.level.LevelAccessor;
 import net.minecraft.world.level.block.Blocks;
-<<<<<<< HEAD
 import net.minecraft.world.level.block.state.BlockState;
 import net.minecraft.world.phys.AABB;
-=======
->>>>>>> 0399bc51
 import net.minecraft.world.phys.BlockHitResult;
 import net.minecraft.world.phys.HitResult.Type;
 import net.minecraft.world.phys.Vec3;
 
 public class SuperGlueHandler {
 
-<<<<<<< HEAD
-	public static Map<Direction, SuperGlueEntity> gatherGlue(LevelAccessor world, BlockPos pos) {
-		List<SuperGlueEntity> entities = world.getEntitiesOfClass(SuperGlueEntity.class, new AABB(pos));
-		Map<Direction, SuperGlueEntity> map = new HashMap<>();
-		for (SuperGlueEntity entity : entities)
-			map.put(entity.getAttachedDirection(pos), entity);
-		return map;
-	}
-
 	public static InteractionResult glueListensForBlockPlacement(BlockPlaceContext context) {
 		LevelAccessor world = context.getLevel();
 		Entity entity = context.getPlayer();
 		BlockPos pos = context.getClickedPos();
-=======
-	@SubscribeEvent
-	public static void glueListensForBlockPlacement(EntityPlaceEvent event) {
-		LevelAccessor world = event.getWorld();
-		Entity entity = event.getEntity();
-		BlockPos pos = event.getPos();
->>>>>>> 0399bc51
 
 		if (entity == null || world == null || pos == null)
 			return InteractionResult.PASS;
 		if (world.isClientSide())
 			return InteractionResult.PASS;
 
-<<<<<<< HEAD
-		Map<Direction, SuperGlueEntity> gatheredGlue = gatherGlue(world, pos);
-		for (Direction direction : gatheredGlue.keySet())
-			AllPackets.channel.sendToClientsTrackingAndSelf(new GlueEffectPacket(pos, direction, true), entity);
-=======
 		Set<SuperGlueEntity> cached = new HashSet<>();
 		for (Direction direction : Iterate.directions) {
 			BlockPos relative = pos.relative(direction);
 			if (SuperGlueEntity.isGlued(world, pos, direction, cached)
 				&& BlockMovementChecks.isMovementNecessary(world.getBlockState(relative), entity.level, relative))
-				AllPackets.channel.send(PacketDistributor.TRACKING_ENTITY_AND_SELF.with(() -> entity),
-					new GlueEffectPacket(pos, direction, true));
+				AllPackets.channel.sendToClientsTrackingAndSelf(new GlueEffectPacket(pos, direction, true), entity);
 		}
->>>>>>> 0399bc51
 
 		if (entity instanceof Player)
 			return glueInOffHandAppliesOnBlockPlace(context.getLevel().getBlockState(context.getClickedPos().relative(context.getClickedFace().getOpposite())), pos, (Player) entity);
@@ -122,12 +96,7 @@
 		if (SuperGlueEntity.isValidFace(world, gluePos, face)) {
 			if (!world.isClientSide) {
 				world.addFreshEntity(entity);
-<<<<<<< HEAD
-				AllPackets.channel.sendToClientsTracking(new GlueEffectPacket(ray.getBlockPos(), face, true), entity);
-=======
-				AllPackets.channel.send(PacketDistributor.TRACKING_ENTITY.with(() -> entity),
-					new GlueEffectPacket(gluePos, face, true));
->>>>>>> 0399bc51
+				AllPackets.channel.sendToClientsTracking(new GlueEffectPacket(gluePos, face, true), entity);
 			}
 			itemstack.hurtAndBreak(1, placer, SuperGlueItem::onBroken);
 		}
