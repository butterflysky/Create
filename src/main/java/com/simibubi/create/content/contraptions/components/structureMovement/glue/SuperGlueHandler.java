package com.simibubi.create.content.contraptions.components.structureMovement.glue;

import java.util.HashMap;
import java.util.List;
import java.util.Map;

import com.jamieswhiteshirt.reachentityattributes.ReachEntityAttributes;
import com.simibubi.create.AllItems;
import com.simibubi.create.foundation.networking.AllPackets;
import com.simibubi.create.foundation.utility.placement.IPlacementHelper;
import com.simibubi.create.foundation.utility.worldWrappers.RayTraceWorld;

import net.minecraft.core.BlockPos;
import net.minecraft.core.Direction;
import net.minecraft.nbt.CompoundTag;
import net.minecraft.world.InteractionResult;
import net.minecraft.world.entity.Entity;
import net.minecraft.world.entity.EntityType;
import net.minecraft.world.entity.player.Player;
import net.minecraft.world.item.ItemStack;
import net.minecraft.world.item.context.BlockPlaceContext;
import net.minecraft.world.level.ClipContext;
import net.minecraft.world.level.Level;
import net.minecraft.world.level.LevelAccessor;
import net.minecraft.world.level.block.Blocks;
import net.minecraft.world.level.block.state.BlockState;
import net.minecraft.world.phys.AABB;
import net.minecraft.world.phys.BlockHitResult;
import net.minecraft.world.phys.HitResult.Type;
import net.minecraft.world.phys.Vec3;

public class SuperGlueHandler {

	public static Map<Direction, SuperGlueEntity> gatherGlue(LevelAccessor world, BlockPos pos) {
		List<SuperGlueEntity> entities = world.getEntitiesOfClass(SuperGlueEntity.class, new AABB(pos));
		Map<Direction, SuperGlueEntity> map = new HashMap<>();
		for (SuperGlueEntity entity : entities)
			map.put(entity.getAttachedDirection(pos), entity);
		return map;
	}

	public static InteractionResult glueListensForBlockPlacement(BlockPlaceContext context) {
		LevelAccessor world = context.getLevel();
		Entity entity = context.getPlayer();
		BlockPos pos = context.getClickedPos();

		if (entity == null || world == null || pos == null)
			return InteractionResult.PASS;
		if (world.isClientSide())
			return InteractionResult.PASS;

		Map<Direction, SuperGlueEntity> gatheredGlue = gatherGlue(world, pos);
		for (Direction direction : gatheredGlue.keySet())
			AllPackets.channel.sendToClientsTrackingAndSelf(new GlueEffectPacket(pos, direction, true), entity);

		if (entity instanceof Player)
			return glueInOffHandAppliesOnBlockPlace(context.getLevel().getBlockState(context.getClickedPos().relative(context.getClickedFace().getOpposite())), pos, (Player) entity);
		return InteractionResult.PASS;
	}

	public static InteractionResult glueInOffHandAppliesOnBlockPlace(BlockState placedAgainst, BlockPos pos, Player placer) {
		ItemStack itemstack = placer.getOffhandItem();
		if (!AllItems.SUPER_GLUE.isIn(itemstack))
			return InteractionResult.PASS;
		if (AllItems.WRENCH.isIn(placer.getMainHandItem()))
			return InteractionResult.PASS;
		if (placedAgainst == IPlacementHelper.ID)
			return InteractionResult.PASS;

		double distance = ReachEntityAttributes.getReachDistance(placer, placer.isCreative() ? 5 : 4.5);
		Vec3 start = placer.getEyePosition(1);
		Vec3 look = placer.getViewVector(1);
		Vec3 end = start.add(look.x * distance, look.y * distance, look.z * distance);
		Level world = placer.level;

		RayTraceWorld rayTraceWorld =
			new RayTraceWorld(world, (p, state) -> p.equals(pos) ? Blocks.AIR.defaultBlockState() : state);
		BlockHitResult ray = rayTraceWorld.clip(
			new ClipContext(start, end, ClipContext.Block.OUTLINE, ClipContext.Fluid.NONE, placer));

		Direction face = ray.getDirection();
		if (face == null || ray.getType() == Type.MISS)
			return InteractionResult.PASS;

		if (!ray.getBlockPos()
			.relative(face)
			.equals(pos)) {
			return InteractionResult.SUCCESS;
		}

		SuperGlueEntity entity = new SuperGlueEntity(world, ray.getBlockPos(), face.getOpposite());
		CompoundTag compoundnbt = itemstack.getTag();
		if (compoundnbt != null)
			EntityType.updateCustomEntityTag(world, placer, entity, compoundnbt);

		if (entity.onValidSurface()) {
			if (!world.isClientSide) {
				entity.playPlaceSound();
				world.addFreshEntity(entity);
<<<<<<< HEAD
				AllPackets.channel.sendToClientsTrackingAndSelf(new GlueEffectPacket(ray.getBlockPos(), face, true), entity);
=======
				AllPackets.channel.send(PacketDistributor.TRACKING_ENTITY.with(() -> entity),
					new GlueEffectPacket(ray.getBlockPos(), face, true));
>>>>>>> fa4a0e72
			}
			itemstack.hurtAndBreak(1, placer, SuperGlueItem::onBroken);
		}
		return InteractionResult.PASS;
	}

}<|MERGE_RESOLUTION|>--- conflicted
+++ resolved
@@ -97,12 +97,7 @@
 			if (!world.isClientSide) {
 				entity.playPlaceSound();
 				world.addFreshEntity(entity);
-<<<<<<< HEAD
-				AllPackets.channel.sendToClientsTrackingAndSelf(new GlueEffectPacket(ray.getBlockPos(), face, true), entity);
-=======
-				AllPackets.channel.send(PacketDistributor.TRACKING_ENTITY.with(() -> entity),
-					new GlueEffectPacket(ray.getBlockPos(), face, true));
->>>>>>> fa4a0e72
+				AllPackets.channel.sendToClientsTracking(new GlueEffectPacket(ray.getBlockPos(), face, true), entity);
 			}
 			itemstack.hurtAndBreak(1, placer, SuperGlueItem::onBroken);
 		}
