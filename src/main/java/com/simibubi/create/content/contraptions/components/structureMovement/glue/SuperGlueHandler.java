package com.simibubi.create.content.contraptions.components.structureMovement.glue;

import java.util.HashSet;
import java.util.Set;

import com.simibubi.create.AllItems;
import com.simibubi.create.content.contraptions.components.structureMovement.BlockMovementChecks;
import com.simibubi.create.foundation.networking.AllPackets;
import com.simibubi.create.foundation.utility.Iterate;
import com.simibubi.create.foundation.utility.fabric.ReachUtil;
import com.simibubi.create.foundation.utility.placement.IPlacementHelper;
import com.simibubi.create.foundation.utility.worldWrappers.RayTraceWorld;

import net.minecraft.core.BlockPos;
import net.minecraft.core.Direction;
import net.minecraft.nbt.CompoundTag;
import net.minecraft.world.entity.EntityType;
import net.minecraft.world.entity.player.Player;
import net.minecraft.world.item.ItemStack;
import net.minecraft.world.item.context.BlockPlaceContext;
import net.minecraft.world.level.ClipContext;
import net.minecraft.world.level.Level;
import net.minecraft.world.level.LevelAccessor;
import net.minecraft.world.level.block.Blocks;
import net.minecraft.world.level.block.state.BlockState;
import net.minecraft.world.phys.BlockHitResult;
import net.minecraft.world.phys.HitResult.Type;
import net.minecraft.world.phys.Vec3;

public class SuperGlueHandler {

	public static void glueListensForBlockPlacement(BlockPlaceContext context) {
		LevelAccessor world = context.getLevel();
		Player entity = context.getPlayer();
		BlockPos pos = context.getClickedPos();

		if (entity == null)
			return;
		if (world.isClientSide())
			return;

		Set<SuperGlueEntity> cached = new HashSet<>();
		for (Direction direction : Iterate.directions) {
			BlockPos relative = pos.relative(direction);
			if (SuperGlueEntity.isGlued(world, pos, direction, cached)
				&& BlockMovementChecks.isMovementNecessary(world.getBlockState(relative), entity.level, relative))
<<<<<<< HEAD
				AllPackets.channel.sendToClientsTrackingAndSelf(new GlueEffectPacket(pos, direction, true), entity);
=======
				AllPackets.getChannel().send(PacketDistributor.TRACKING_ENTITY_AND_SELF.with(() -> entity),
					new GlueEffectPacket(pos, direction, true));
>>>>>>> 03feeb71
		}

		glueInOffHandAppliesOnBlockPlace(context.getLevel().getBlockState(context.getClickedPos().relative(context.getClickedFace().getOpposite())), pos, entity);
	}

	public static void glueInOffHandAppliesOnBlockPlace(BlockState placedAgainst, BlockPos pos, Player placer) {
		ItemStack itemstack = placer.getOffhandItem();
		if (!AllItems.SUPER_GLUE.isIn(itemstack))
			return;
		if (AllItems.WRENCH.isIn(placer.getMainHandItem()))
			return;
		if (placedAgainst == IPlacementHelper.ID)
			return;

		double distance = ReachUtil.reach(placer);
		Vec3 start = placer.getEyePosition(1);
		Vec3 look = placer.getViewVector(1);
		Vec3 end = start.add(look.x * distance, look.y * distance, look.z * distance);
		Level world = placer.level;

		RayTraceWorld rayTraceWorld =
			new RayTraceWorld(world, (p, state) -> p.equals(pos) ? Blocks.AIR.defaultBlockState() : state);
		BlockHitResult ray =
			rayTraceWorld.clip(new ClipContext(start, end, ClipContext.Block.OUTLINE, ClipContext.Fluid.NONE, placer));

		Direction face = ray.getDirection();
		if (face == null || ray.getType() == Type.MISS)
			return;

		BlockPos gluePos = ray.getBlockPos();
		if (!gluePos.relative(face)
			.equals(pos)) {
			return;
		}

		if (SuperGlueEntity.isGlued(world, gluePos, face, null))
			return;

		SuperGlueEntity entity = new SuperGlueEntity(world, SuperGlueEntity.span(gluePos, gluePos.relative(face)));
		CompoundTag compoundnbt = itemstack.getTag();
		if (compoundnbt != null)
			EntityType.updateCustomEntityTag(world, placer, entity, compoundnbt);

		if (SuperGlueEntity.isValidFace(world, gluePos, face)) {
			if (!world.isClientSide) {
				world.addFreshEntity(entity);
<<<<<<< HEAD
				AllPackets.channel.sendToClientsTracking(new GlueEffectPacket(gluePos, face, true), entity);
=======
				AllPackets.getChannel().send(PacketDistributor.TRACKING_ENTITY.with(() -> entity),
					new GlueEffectPacket(gluePos, face, true));
>>>>>>> 03feeb71
			}
			itemstack.hurtAndBreak(1, placer, SuperGlueItem::onBroken);
		}
	}

}<|MERGE_RESOLUTION|>--- conflicted
+++ resolved
@@ -44,12 +44,7 @@
 			BlockPos relative = pos.relative(direction);
 			if (SuperGlueEntity.isGlued(world, pos, direction, cached)
 				&& BlockMovementChecks.isMovementNecessary(world.getBlockState(relative), entity.level, relative))
-<<<<<<< HEAD
-				AllPackets.channel.sendToClientsTrackingAndSelf(new GlueEffectPacket(pos, direction, true), entity);
-=======
-				AllPackets.getChannel().send(PacketDistributor.TRACKING_ENTITY_AND_SELF.with(() -> entity),
-					new GlueEffectPacket(pos, direction, true));
->>>>>>> 03feeb71
+				AllPackets.getChannel().sendToClientsTrackingAndSelf(new GlueEffectPacket(pos, direction, true), entity);
 		}
 
 		glueInOffHandAppliesOnBlockPlace(context.getLevel().getBlockState(context.getClickedPos().relative(context.getClickedFace().getOpposite())), pos, entity);
@@ -96,12 +91,7 @@
 		if (SuperGlueEntity.isValidFace(world, gluePos, face)) {
 			if (!world.isClientSide) {
 				world.addFreshEntity(entity);
-<<<<<<< HEAD
-				AllPackets.channel.sendToClientsTracking(new GlueEffectPacket(gluePos, face, true), entity);
-=======
-				AllPackets.getChannel().send(PacketDistributor.TRACKING_ENTITY.with(() -> entity),
-					new GlueEffectPacket(gluePos, face, true));
->>>>>>> 03feeb71
+				AllPackets.getChannel().sendToClientsTracking(new GlueEffectPacket(gluePos, face, true), entity);
 			}
 			itemstack.hurtAndBreak(1, placer, SuperGlueItem::onBroken);
 		}
