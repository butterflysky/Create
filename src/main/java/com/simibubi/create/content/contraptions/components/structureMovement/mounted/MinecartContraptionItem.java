--- conflicted
+++ resolved
@@ -209,7 +209,7 @@
 		OrientedContraptionEntity contraption = (OrientedContraptionEntity) passengers.get(0);
 
 		if (!event.getWorld().isRemote) {
-			player.inventory.placeItemBackInInventory(event.getWorld(), create(type, contraption, 0));
+			player.inventory.placeItemBackInInventory(event.getWorld(), create(type, contraption));
 			contraption.remove();
 			entity.remove();
 		}
@@ -218,28 +218,26 @@
 		event.setCanceled(true);
 	}
 
-<<<<<<< HEAD
-	public static ItemStack create(Type type, ContraptionEntity entity) {
+	public static ItemStack create(Type type, OrientedContraptionEntity entity) {
 		ItemStack stack = ItemStack.EMPTY;
+		
 		switch (type) {
-			case RIDEABLE:
-				stack = AllItems.MINECART_CONTRAPTION.asStack();
-				break;
-			case FURNACE:
-				stack = AllItems.FURNACE_MINECART_CONTRAPTION.asStack();
-				break;
-			case CHEST:
-				stack = AllItems.CHEST_MINECART_CONTRAPTION.asStack();
-				break;
-		}
-		if (stack == ItemStack.EMPTY)
+		case RIDEABLE:
+			stack = AllItems.MINECART_CONTRAPTION.asStack();
+			break;
+		case FURNACE:
+			stack = AllItems.FURNACE_MINECART_CONTRAPTION.asStack();
+			break;
+		case CHEST:
+			stack = AllItems.CHEST_MINECART_CONTRAPTION.asStack();
+			break;
+		default:
+			break;
+		}
+		
+		if (stack.isEmpty())
 			return stack;
-=======
-	public static ItemStack create(Type type, OrientedContraptionEntity entity, int playerRotation) {// TODO remove
-																										// playerRotation
-		ItemStack stack =
-			(type == Type.RIDEABLE ? AllItems.MINECART_CONTRAPTION : AllItems.FURNACE_MINECART_CONTRAPTION).asStack();
->>>>>>> 4c960ef1
+
 		CompoundNBT tag = entity.getContraption()
 			.writeNBT();
 		tag.remove("UUID");
