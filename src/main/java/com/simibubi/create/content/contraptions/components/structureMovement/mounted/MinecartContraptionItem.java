package com.simibubi.create.content.contraptions.components.structureMovement.mounted;

import java.util.List;

import javax.annotation.Nullable;

import org.apache.commons.lang3.tuple.MutablePair;

import com.simibubi.create.AllItems;
import com.simibubi.create.AllMovementBehaviours;
import com.simibubi.create.content.contraptions.components.actors.PortableStorageInterfaceMovement;
import com.simibubi.create.content.contraptions.components.deployer.DeployerFakePlayer;
import com.simibubi.create.content.contraptions.components.structureMovement.AbstractContraptionEntity;
import com.simibubi.create.content.contraptions.components.structureMovement.Contraption;
import com.simibubi.create.content.contraptions.components.structureMovement.MovementContext;
import com.simibubi.create.content.contraptions.components.structureMovement.OrientedContraptionEntity;
import com.simibubi.create.foundation.advancement.AllAdvancements;
import com.simibubi.create.foundation.config.AllConfigs;
import com.simibubi.create.foundation.config.ContraptionMovementSetting;
import com.simibubi.create.foundation.utility.ContraptionData;
import com.simibubi.create.foundation.utility.Lang;
import com.simibubi.create.foundation.utility.NBTHelper;

import io.github.fabricators_of_create.porting_lib.util.MinecartAndRailUtil;
import net.minecraft.ChatFormatting;
import net.minecraft.core.BlockPos;
import net.minecraft.core.BlockSource;
import net.minecraft.core.Direction;
import net.minecraft.core.NonNullList;
import net.minecraft.core.dispenser.DefaultDispenseItemBehavior;
import net.minecraft.core.dispenser.DispenseItemBehavior;
import net.minecraft.nbt.CompoundTag;
import net.minecraft.network.chat.MutableComponent;
import net.minecraft.tags.BlockTags;
import net.minecraft.world.InteractionHand;
import net.minecraft.world.InteractionResult;
import net.minecraft.world.entity.Entity;
import net.minecraft.world.entity.player.Player;
import net.minecraft.world.entity.vehicle.AbstractMinecart;
import net.minecraft.world.entity.vehicle.AbstractMinecart.Type;
import net.minecraft.world.item.CreativeModeTab;
import net.minecraft.world.item.Item;
import net.minecraft.world.item.ItemStack;
import net.minecraft.world.item.context.UseOnContext;
import net.minecraft.world.level.Level;
import net.minecraft.world.level.block.BaseRailBlock;
import net.minecraft.world.level.block.DispenserBlock;
import net.minecraft.world.level.block.state.BlockState;
import net.minecraft.world.level.block.state.properties.RailShape;
import net.minecraft.world.level.levelgen.structure.templatesystem.StructureTemplate.StructureBlockInfo;
import net.minecraft.world.level.material.Material;
import net.minecraft.world.phys.EntityHitResult;

public class MinecartContraptionItem extends Item {

	private final AbstractMinecart.Type minecartType;

	public static MinecartContraptionItem rideable(Properties builder) {
		return new MinecartContraptionItem(Type.RIDEABLE, builder);
	}

	public static MinecartContraptionItem furnace(Properties builder) {
		return new MinecartContraptionItem(Type.FURNACE, builder);
	}

	public static MinecartContraptionItem chest(Properties builder) {
		return new MinecartContraptionItem(Type.CHEST, builder);
	}
	
	@Override
	public boolean canFitInsideContainerItems() {
		return AllConfigs.server().kinetics.minecartContraptionInContainers.get();
	}

	private MinecartContraptionItem(Type minecartTypeIn, Properties builder) {
		super(builder);
		this.minecartType = minecartTypeIn;
		DispenserBlock.registerBehavior(this, DISPENSER_BEHAVIOR);
	}

	// Taken and adjusted from MinecartItem
	private static final DispenseItemBehavior DISPENSER_BEHAVIOR = new DefaultDispenseItemBehavior() {
		private final DefaultDispenseItemBehavior behaviourDefaultDispenseItem = new DefaultDispenseItemBehavior();

		@Override
		public ItemStack execute(BlockSource source, ItemStack stack) {
			Direction direction = source.getBlockState()
				.getValue(DispenserBlock.FACING);
			Level world = source.getLevel();
			double d0 = source.x() + (double) direction.getStepX() * 1.125D;
			double d1 = Math.floor(source.y()) + (double) direction.getStepY();
			double d2 = source.z() + (double) direction.getStepZ() * 1.125D;
			BlockPos blockpos = source.getPos()
				.relative(direction);
			BlockState blockstate = world.getBlockState(blockpos);
			RailShape railshape = blockstate.getBlock() instanceof BaseRailBlock
				? MinecartAndRailUtil.getDirectionOfRail(blockstate, world, blockpos, null)
				: RailShape.NORTH_SOUTH;
			double d3;
			if (blockstate.is(BlockTags.RAILS)) {
				if (railshape.isAscending()) {
					d3 = 0.6D;
				} else {
					d3 = 0.1D;
				}
			} else {
				if (blockstate.getMaterial() != Material.AIR || !world.getBlockState(blockpos.below())
					.is(BlockTags.RAILS)) {
					return this.behaviourDefaultDispenseItem.dispense(source, stack);
				}

				BlockState blockstate1 = world.getBlockState(blockpos.below());
				RailShape railshape1 = blockstate1.getBlock() instanceof BaseRailBlock
					? MinecartAndRailUtil.getDirectionOfRail(blockstate1, world, blockpos.below(),
						null)
					: RailShape.NORTH_SOUTH;
				if (direction != Direction.DOWN && railshape1.isAscending()) {
					d3 = -0.4D;
				} else {
					d3 = -0.9D;
				}
			}

			AbstractMinecart abstractminecartentity = AbstractMinecart.createMinecart(world, d0, d1 + d3, d2,
				((MinecartContraptionItem) stack.getItem()).minecartType);
			if (stack.hasCustomHoverName())
				abstractminecartentity.setCustomName(stack.getHoverName());
			world.addFreshEntity(abstractminecartentity);
			addContraptionToMinecart(world, stack, abstractminecartentity, direction);

			stack.shrink(1);
			return stack;
		}

		@Override
		protected void playSound(BlockSource source) {
			source.getLevel()
				.levelEvent(1000, source.getPos(), 0);
		}
	};

	// Taken and adjusted from MinecartItem
	@Override
	public InteractionResult useOn(UseOnContext context) {
		Level world = context.getLevel();
		BlockPos blockpos = context.getClickedPos();
		BlockState blockstate = world.getBlockState(blockpos);
		if (!blockstate.is(BlockTags.RAILS)) {
			return InteractionResult.FAIL;
		} else {
			ItemStack itemstack = context.getItemInHand();
			if (!world.isClientSide) {
				RailShape railshape = blockstate.getBlock() instanceof BaseRailBlock
					? MinecartAndRailUtil.getDirectionOfRail(blockstate, world, blockpos, null)
					: RailShape.NORTH_SOUTH;
				double d0 = 0.0D;
				if (railshape.isAscending()) {
					d0 = 0.5D;
				}

				AbstractMinecart abstractminecartentity =
					AbstractMinecart.createMinecart(world, (double) blockpos.getX() + 0.5D,
						(double) blockpos.getY() + 0.0625D + d0, (double) blockpos.getZ() + 0.5D, this.minecartType);
				if (itemstack.hasCustomHoverName())
					abstractminecartentity.setCustomName(itemstack.getHoverName());
				Player player = context.getPlayer();
				world.addFreshEntity(abstractminecartentity);
				addContraptionToMinecart(world, itemstack, abstractminecartentity,
					player == null ? null : player.getDirection());
			}

			itemstack.shrink(1);
			return InteractionResult.SUCCESS;
		}
	}

	public static void addContraptionToMinecart(Level world, ItemStack itemstack, AbstractMinecart cart,
		@Nullable Direction newFacing) {
		CompoundTag tag = itemstack.getOrCreateTag();
		if (tag.contains("Contraption")) {
			CompoundTag contraptionTag = tag.getCompound("Contraption");

			Direction intialOrientation = NBTHelper.readEnum(contraptionTag, "InitialOrientation", Direction.class);

			Contraption mountedContraption = Contraption.fromNBT(world, contraptionTag, false);
			OrientedContraptionEntity contraptionEntity =
				newFacing == null ? OrientedContraptionEntity.create(world, mountedContraption, intialOrientation)
					: OrientedContraptionEntity.createAtYaw(world, mountedContraption, intialOrientation,
						newFacing.toYRot());

			contraptionEntity.startRiding(cart);
			contraptionEntity.setPos(cart.getX(), cart.getY(), cart.getZ());
			world.addFreshEntity(contraptionEntity);
		}
	}

	@Override
	public String getDescriptionId(ItemStack stack) {
		return "item.create.minecart_contraption";
	}

	@Override
	public void fillItemCategory(CreativeModeTab group, NonNullList<ItemStack> items) {}

	public static InteractionResult wrenchCanBeUsedToPickUpMinecartContraptions(Player player, Level world, InteractionHand hand, Entity entity, @Nullable EntityHitResult hitResult) {
		if (player == null || entity == null)
<<<<<<< HEAD
			return InteractionResult.PASS;
		if (!AllConfigs.SERVER.kinetics.survivalContraptionPickup.get() && !player.isCreative())
			return InteractionResult.PASS;
=======
			return;
		if (!AllConfigs.server().kinetics.survivalContraptionPickup.get() && !player.isCreative())
			return;
>>>>>>> 03feeb71

		if (player.isSpectator()) // forge checks this, fabric does not
			return InteractionResult.PASS;

		ItemStack wrench = player.getItemInHand(hand);
		if (!AllItems.WRENCH.isIn(wrench))
			return InteractionResult.PASS;
		if (entity instanceof AbstractContraptionEntity)
			entity = entity.getVehicle();
		if (!(entity instanceof AbstractMinecart))
			return InteractionResult.PASS;
		if (!entity.isAlive())
			return InteractionResult.PASS;
		if (player instanceof DeployerFakePlayer dfp && dfp.onMinecartContraption)
			return InteractionResult.PASS;
		AbstractMinecart cart = (AbstractMinecart) entity;
		Type type = cart.getMinecartType();
		if (type != Type.RIDEABLE && type != Type.FURNACE && type != Type.CHEST)
			return InteractionResult.PASS;
		List<Entity> passengers = cart.getPassengers();
		if (passengers.isEmpty() || !(passengers.get(0) instanceof OrientedContraptionEntity))
			return InteractionResult.PASS;
		OrientedContraptionEntity oce = (OrientedContraptionEntity) passengers.get(0);
		Contraption contraption = oce.getContraption();

		if (ContraptionMovementSetting.isNoPickup(contraption.getBlocks()
			.values())) {
			player.displayClientMessage(Lang.translateDirect("contraption.minecart_contraption_illegal_pickup")
				.withStyle(ChatFormatting.RED), true);
			return InteractionResult.PASS;
		}

		if (world.isClientSide) {
			return InteractionResult.SUCCESS;
		}

		contraption.stop(world);

		for (MutablePair<StructureBlockInfo, MovementContext> pair : contraption.getActors())
			if (AllMovementBehaviours.getBehaviour(pair.left.state)instanceof PortableStorageInterfaceMovement psim)
				psim.reset(pair.right);

		ItemStack generatedStack = create(type, oce).setHoverName(entity.getCustomName());

		if (ContraptionData.isTooLargeForPickup(generatedStack.save(new CompoundTag()))) {
			MutableComponent message = Lang.translateDirect("contraption.minecart_contraption_too_big")
					.withStyle(ChatFormatting.RED);
			player.displayClientMessage(message, true);
			return InteractionResult.PASS;
		}

		if (contraption.getBlocks()
			.size() > 200)
			AllAdvancements.CART_PICKUP.awardTo(player);

		player.getInventory()
			.placeItemBackInInventory(generatedStack);
		oce.discard();
		entity.discard();
		return InteractionResult.SUCCESS;
	}

	public static ItemStack create(Type type, OrientedContraptionEntity entity) {
		ItemStack stack = ItemStack.EMPTY;

		switch (type) {
		case RIDEABLE:
			stack = AllItems.MINECART_CONTRAPTION.asStack();
			break;
		case FURNACE:
			stack = AllItems.FURNACE_MINECART_CONTRAPTION.asStack();
			break;
		case CHEST:
			stack = AllItems.CHEST_MINECART_CONTRAPTION.asStack();
			break;
		default:
			break;
		}

		if (stack.isEmpty())
			return stack;

		CompoundTag tag = entity.getContraption()
			.writeNBT(false);
		tag.remove("UUID");
		tag.remove("Pos");
		tag.remove("Motion");

		NBTHelper.writeEnum(tag, "InitialOrientation", entity.getInitialOrientation());

		stack.getOrCreateTag()
			.put("Contraption", tag);
		return stack;
	}
}<|MERGE_RESOLUTION|>--- conflicted
+++ resolved
@@ -66,7 +66,7 @@
 	public static MinecartContraptionItem chest(Properties builder) {
 		return new MinecartContraptionItem(Type.CHEST, builder);
 	}
-	
+
 	@Override
 	public boolean canFitInsideContainerItems() {
 		return AllConfigs.server().kinetics.minecartContraptionInContainers.get();
@@ -204,15 +204,9 @@
 
 	public static InteractionResult wrenchCanBeUsedToPickUpMinecartContraptions(Player player, Level world, InteractionHand hand, Entity entity, @Nullable EntityHitResult hitResult) {
 		if (player == null || entity == null)
-<<<<<<< HEAD
-			return InteractionResult.PASS;
-		if (!AllConfigs.SERVER.kinetics.survivalContraptionPickup.get() && !player.isCreative())
-			return InteractionResult.PASS;
-=======
-			return;
+			return InteractionResult.PASS;
 		if (!AllConfigs.server().kinetics.survivalContraptionPickup.get() && !player.isCreative())
-			return;
->>>>>>> 03feeb71
+			return InteractionResult.PASS;
 
 		if (player.isSpectator()) // forge checks this, fabric does not
 			return InteractionResult.PASS;
