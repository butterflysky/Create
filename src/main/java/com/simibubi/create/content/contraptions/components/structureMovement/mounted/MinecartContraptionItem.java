package com.simibubi.create.content.contraptions.components.structureMovement.mounted;

import java.io.IOException;
import java.util.List;

import javax.annotation.Nullable;

import org.apache.commons.lang3.tuple.MutablePair;

import com.google.common.io.ByteArrayDataOutput;
import com.google.common.io.ByteStreams;
import com.simibubi.create.AllItems;
import com.simibubi.create.AllMovementBehaviours;
import com.simibubi.create.content.contraptions.components.actors.PortableStorageInterfaceMovement;
import com.simibubi.create.content.contraptions.components.deployer.DeployerFakePlayer;
import com.simibubi.create.content.contraptions.components.structureMovement.AbstractContraptionEntity;
import com.simibubi.create.content.contraptions.components.structureMovement.Contraption;
import com.simibubi.create.content.contraptions.components.structureMovement.MovementContext;
import com.simibubi.create.content.contraptions.components.structureMovement.OrientedContraptionEntity;
import com.simibubi.create.foundation.advancement.AllAdvancements;
import com.simibubi.create.foundation.config.AllConfigs;
import com.simibubi.create.foundation.config.ContraptionMovementSetting;
import com.simibubi.create.foundation.utility.Lang;
import com.simibubi.create.foundation.utility.NBTHelper;

import io.github.fabricators_of_create.porting_lib.util.MinecartAndRailUtil;
import io.github.fabricators_of_create.porting_lib.util.NBTSerializer;
import net.minecraft.ChatFormatting;
import net.minecraft.core.BlockPos;
import net.minecraft.core.BlockSource;
import net.minecraft.core.Direction;
import net.minecraft.core.NonNullList;
import net.minecraft.core.dispenser.DefaultDispenseItemBehavior;
import net.minecraft.core.dispenser.DispenseItemBehavior;
import net.minecraft.nbt.CompoundTag;
import net.minecraft.nbt.NbtIo;
import net.minecraft.tags.BlockTags;
import net.minecraft.world.InteractionHand;
import net.minecraft.world.InteractionResult;
import net.minecraft.world.entity.Entity;
import net.minecraft.world.entity.player.Player;
import net.minecraft.world.entity.vehicle.AbstractMinecart;
import net.minecraft.world.entity.vehicle.AbstractMinecart.Type;
import net.minecraft.world.item.CreativeModeTab;
import net.minecraft.world.item.Item;
import net.minecraft.world.item.ItemStack;
import net.minecraft.world.item.context.UseOnContext;
import net.minecraft.world.level.Level;
import net.minecraft.world.level.block.BaseRailBlock;
import net.minecraft.world.level.block.DispenserBlock;
import net.minecraft.world.level.block.state.BlockState;
import net.minecraft.world.level.block.state.properties.RailShape;
import net.minecraft.world.level.levelgen.structure.templatesystem.StructureTemplate.StructureBlockInfo;
import net.minecraft.world.level.material.Material;
import net.minecraft.world.phys.EntityHitResult;

public class MinecartContraptionItem extends Item {

	private final AbstractMinecart.Type minecartType;

	public static MinecartContraptionItem rideable(Properties builder) {
		return new MinecartContraptionItem(Type.RIDEABLE, builder);
	}

	public static MinecartContraptionItem furnace(Properties builder) {
		return new MinecartContraptionItem(Type.FURNACE, builder);
	}

	public static MinecartContraptionItem chest(Properties builder) {
		return new MinecartContraptionItem(Type.CHEST, builder);
	}

	private MinecartContraptionItem(Type minecartTypeIn, Properties builder) {
		super(builder);
		this.minecartType = minecartTypeIn;
		DispenserBlock.registerBehavior(this, DISPENSER_BEHAVIOR);
	}

	// Taken and adjusted from MinecartItem
	private static final DispenseItemBehavior DISPENSER_BEHAVIOR = new DefaultDispenseItemBehavior() {
		private final DefaultDispenseItemBehavior behaviourDefaultDispenseItem = new DefaultDispenseItemBehavior();

		@Override
		public ItemStack execute(BlockSource source, ItemStack stack) {
			Direction direction = source.getBlockState()
				.getValue(DispenserBlock.FACING);
			Level world = source.getLevel();
			double d0 = source.x() + (double) direction.getStepX() * 1.125D;
			double d1 = Math.floor(source.y()) + (double) direction.getStepY();
			double d2 = source.z() + (double) direction.getStepZ() * 1.125D;
			BlockPos blockpos = source.getPos()
				.relative(direction);
			BlockState blockstate = world.getBlockState(blockpos);
			RailShape railshape = blockstate.getBlock() instanceof BaseRailBlock
				? MinecartAndRailUtil.getDirectionOfRail(blockstate, world, blockpos, null)
				: RailShape.NORTH_SOUTH;
			double d3;
			if (blockstate.is(BlockTags.RAILS)) {
				if (railshape.isAscending()) {
					d3 = 0.6D;
				} else {
					d3 = 0.1D;
				}
			} else {
				if (blockstate.getMaterial() != Material.AIR || !world.getBlockState(blockpos.below())
					.is(BlockTags.RAILS)) {
					return this.behaviourDefaultDispenseItem.dispense(source, stack);
				}

				BlockState blockstate1 = world.getBlockState(blockpos.below());
				RailShape railshape1 = blockstate1.getBlock() instanceof BaseRailBlock
					? MinecartAndRailUtil.getDirectionOfRail(blockstate1, world, blockpos.below(),
						null)
					: RailShape.NORTH_SOUTH;
				if (direction != Direction.DOWN && railshape1.isAscending()) {
					d3 = -0.4D;
				} else {
					d3 = -0.9D;
				}
			}

			AbstractMinecart abstractminecartentity = AbstractMinecart.createMinecart(world, d0, d1 + d3, d2,
				((MinecartContraptionItem) stack.getItem()).minecartType);
			if (stack.hasCustomHoverName())
				abstractminecartentity.setCustomName(stack.getHoverName());
			world.addFreshEntity(abstractminecartentity);
			addContraptionToMinecart(world, stack, abstractminecartentity, direction);

			stack.shrink(1);
			return stack;
		}

		@Override
		protected void playSound(BlockSource source) {
			source.getLevel()
				.levelEvent(1000, source.getPos(), 0);
		}
	};

	// Taken and adjusted from MinecartItem
	@Override
	public InteractionResult useOn(UseOnContext context) {
		Level world = context.getLevel();
		BlockPos blockpos = context.getClickedPos();
		BlockState blockstate = world.getBlockState(blockpos);
		if (!blockstate.is(BlockTags.RAILS)) {
			return InteractionResult.FAIL;
		} else {
			ItemStack itemstack = context.getItemInHand();
			if (!world.isClientSide) {
				RailShape railshape = blockstate.getBlock() instanceof BaseRailBlock
					? MinecartAndRailUtil.getDirectionOfRail(blockstate, world, blockpos, null)
					: RailShape.NORTH_SOUTH;
				double d0 = 0.0D;
				if (railshape.isAscending()) {
					d0 = 0.5D;
				}

				AbstractMinecart abstractminecartentity =
					AbstractMinecart.createMinecart(world, (double) blockpos.getX() + 0.5D,
						(double) blockpos.getY() + 0.0625D + d0, (double) blockpos.getZ() + 0.5D, this.minecartType);
				if (itemstack.hasCustomHoverName())
					abstractminecartentity.setCustomName(itemstack.getHoverName());
				Player player = context.getPlayer();
				world.addFreshEntity(abstractminecartentity);
				addContraptionToMinecart(world, itemstack, abstractminecartentity,
					player == null ? null : player.getDirection());
			}

			itemstack.shrink(1);
			return InteractionResult.SUCCESS;
		}
	}

	public static void addContraptionToMinecart(Level world, ItemStack itemstack, AbstractMinecart cart,
		@Nullable Direction newFacing) {
		CompoundTag tag = itemstack.getOrCreateTag();
		if (tag.contains("Contraption")) {
			CompoundTag contraptionTag = tag.getCompound("Contraption");

			Direction intialOrientation = NBTHelper.readEnum(contraptionTag, "InitialOrientation", Direction.class);

			Contraption mountedContraption = Contraption.fromNBT(world, contraptionTag, false);
			OrientedContraptionEntity contraptionEntity =
				newFacing == null ? OrientedContraptionEntity.create(world, mountedContraption, intialOrientation)
					: OrientedContraptionEntity.createAtYaw(world, mountedContraption, intialOrientation,
						newFacing.toYRot());

			contraptionEntity.startRiding(cart);
			contraptionEntity.setPos(cart.getX(), cart.getY(), cart.getZ());
			world.addFreshEntity(contraptionEntity);
		}
	}

	@Override
	public String getDescriptionId(ItemStack stack) {
		return "item.create.minecart_contraption";
	}

	@Override
	public void fillItemCategory(CreativeModeTab group, NonNullList<ItemStack> items) {}

	public static InteractionResult wrenchCanBeUsedToPickUpMinecartContraptions(Player player, Level world, InteractionHand hand, Entity entity, @Nullable EntityHitResult hitResult) {
		if (player == null || entity == null)
<<<<<<< HEAD
			return InteractionResult.PASS;
=======
			return;
		if (!AllConfigs.SERVER.kinetics.survivalContraptionPickup.get() && !player.isCreative())
			return;
>>>>>>> 8d89080b

		if (player.isSpectator()) // forge checks this, fabric does not
			return InteractionResult.PASS;

		ItemStack wrench = player.getItemInHand(hand);
		if (!AllItems.WRENCH.isIn(wrench))
			return InteractionResult.PASS;
		if (entity instanceof AbstractContraptionEntity)
			entity = entity.getVehicle();
		if (!(entity instanceof AbstractMinecart))
			return InteractionResult.PASS;
		if (!entity.isAlive())
			return InteractionResult.PASS;
		if (player instanceof DeployerFakePlayer dfp && dfp.onMinecartContraption)
			return InteractionResult.PASS;
		AbstractMinecart cart = (AbstractMinecart) entity;
		Type type = cart.getMinecartType();
		if (type != Type.RIDEABLE && type != Type.FURNACE && type != Type.CHEST)
			return InteractionResult.PASS;
		List<Entity> passengers = cart.getPassengers();
		if (passengers.isEmpty() || !(passengers.get(0) instanceof OrientedContraptionEntity))
			return InteractionResult.PASS;
		OrientedContraptionEntity oce = (OrientedContraptionEntity) passengers.get(0);
		Contraption contraption = oce.getContraption();

		if (ContraptionMovementSetting.isNoPickup(contraption.getBlocks()
			.values())) {
			player.displayClientMessage(Lang.translateDirect("contraption.minecart_contraption_illegal_pickup")
				.withStyle(ChatFormatting.RED), true);
			return InteractionResult.PASS;
		}

		if (world.isClientSide) {
			return InteractionResult.SUCCESS;
		}

		contraption.stop(world);

		for (MutablePair<StructureBlockInfo, MovementContext> pair : contraption.getActors())
			if (AllMovementBehaviours.getBehaviour(pair.left.state)instanceof PortableStorageInterfaceMovement psim)
				psim.reset(pair.right);

		ItemStack generatedStack = create(type, oce).setHoverName(entity.getCustomName());

		try {
			ByteArrayDataOutput dataOutput = ByteStreams.newDataOutput();
			NbtIo.write(NBTSerializer.serializeNBTCompound(generatedStack), dataOutput);
			int estimatedPacketSize = dataOutput.toByteArray().length;
			if (estimatedPacketSize > 2_000_000) {
				player.displayClientMessage(Lang.translateDirect("contraption.minecart_contraption_too_big")
					.withStyle(ChatFormatting.RED), true);
				return InteractionResult.PASS;
			}

		} catch (IOException e) {
			e.printStackTrace();
			return InteractionResult.PASS;
		}

		if (contraption.getBlocks()
			.size() > 200)
			AllAdvancements.CART_PICKUP.awardTo(player);

		player.getInventory()
			.placeItemBackInInventory(generatedStack);
		oce.discard();
		entity.discard();
		return InteractionResult.SUCCESS;
	}

	public static ItemStack create(Type type, OrientedContraptionEntity entity) {
		ItemStack stack = ItemStack.EMPTY;

		switch (type) {
		case RIDEABLE:
			stack = AllItems.MINECART_CONTRAPTION.asStack();
			break;
		case FURNACE:
			stack = AllItems.FURNACE_MINECART_CONTRAPTION.asStack();
			break;
		case CHEST:
			stack = AllItems.CHEST_MINECART_CONTRAPTION.asStack();
			break;
		default:
			break;
		}

		if (stack.isEmpty())
			return stack;

		CompoundTag tag = entity.getContraption()
			.writeNBT(false);
		tag.remove("UUID");
		tag.remove("Pos");
		tag.remove("Motion");

		NBTHelper.writeEnum(tag, "InitialOrientation", entity.getInitialOrientation());

		stack.getOrCreateTag()
			.put("Contraption", tag);
		return stack;
	}
}<|MERGE_RESOLUTION|>--- conflicted
+++ resolved
@@ -202,13 +202,9 @@
 
 	public static InteractionResult wrenchCanBeUsedToPickUpMinecartContraptions(Player player, Level world, InteractionHand hand, Entity entity, @Nullable EntityHitResult hitResult) {
 		if (player == null || entity == null)
-<<<<<<< HEAD
-			return InteractionResult.PASS;
-=======
-			return;
+			return InteractionResult.PASS;
 		if (!AllConfigs.SERVER.kinetics.survivalContraptionPickup.get() && !player.isCreative())
 			return;
->>>>>>> 8d89080b
 
 		if (player.isSpectator()) // forge checks this, fabric does not
 			return InteractionResult.PASS;
