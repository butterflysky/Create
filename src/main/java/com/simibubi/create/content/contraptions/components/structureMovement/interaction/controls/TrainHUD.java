package com.simibubi.create.content.contraptions.components.structureMovement.interaction.controls;

import com.mojang.blaze3d.platform.Window;
import com.mojang.blaze3d.vertex.PoseStack;
import com.simibubi.create.content.logistics.trains.entity.Carriage;
import com.simibubi.create.content.logistics.trains.entity.CarriageContraptionEntity;
import com.simibubi.create.content.logistics.trains.entity.Train;
import com.simibubi.create.foundation.config.AllConfigs;
import com.simibubi.create.foundation.gui.AllGuiTextures;
import com.simibubi.create.foundation.networking.AllPackets;
import com.simibubi.create.foundation.utility.AngleHelper;
import com.simibubi.create.foundation.utility.ControlsUtil;
import com.simibubi.create.foundation.utility.animation.LerpedFloat;
import com.simibubi.create.foundation.utility.animation.LerpedFloat.Chaser;
import com.simibubi.create.foundation.utility.placement.PlacementHelpers;

import net.minecraft.client.Minecraft;
import net.minecraft.client.gui.Font;
import net.minecraft.client.gui.GuiComponent;
import net.minecraft.core.BlockPos;
import net.minecraft.core.Direction;
import net.minecraft.network.chat.Component;
import net.minecraft.util.Mth;
import net.minecraft.world.entity.Entity;
import net.minecraft.world.level.GameType;
import net.minecraft.world.level.levelgen.structure.templatesystem.StructureTemplate.StructureBlockInfo;

public class TrainHUD {

	static LerpedFloat displayedSpeed = LerpedFloat.linear();
	static LerpedFloat displayedThrottle = LerpedFloat.linear();
	static LerpedFloat displayedPromptSize = LerpedFloat.linear();

	static Double editedThrottle = null;
	static int hudPacketCooldown = 5;
	static int honkPacketCooldown = 5;

	public static Component currentPrompt;
	public static boolean currentPromptShadow;
	public static int promptKeepAlive = 0;

	static boolean usedToHonk;

	public static void tick() {
		if (promptKeepAlive > 0)
			promptKeepAlive--;
		else
			currentPrompt = null;

		Minecraft mc = Minecraft.getInstance();
		displayedPromptSize.chase(currentPrompt != null ? mc.font.width(currentPrompt) + 17 : 0, .5f, Chaser.EXP);
		displayedPromptSize.tickChaser();

		Carriage carriage = getCarriage();
		if (carriage == null)
			return;

		Train train = carriage.train;
		double value =
			Math.abs(train.speed) / (train.maxSpeed() * AllConfigs.SERVER.trains.manualTrainSpeedModifier.getF());
		value = Mth.clamp(value + 0.05f, 0, 1);

		displayedSpeed.chase((int) (value * 18) / 18f, .5f, Chaser.EXP);
		displayedSpeed.tickChaser();
		displayedThrottle.chase(editedThrottle != null ? editedThrottle : train.throttle, .75f, Chaser.EXP);
		displayedThrottle.tickChaser();

		boolean isSprintKeyPressed = ControlsUtil.isActuallyPressed(mc.options.keySprint);

		if (isSprintKeyPressed && honkPacketCooldown-- <= 0) {
			train.determineHonk(mc.level);
			if (train.lowHonk != null) {
				AllPackets.channel.sendToServer(new HonkPacket.Serverbound(train, true));
				honkPacketCooldown = 5;
				usedToHonk = true;
			}
		}

		if (!isSprintKeyPressed && usedToHonk) {
			AllPackets.channel.sendToServer(new HonkPacket.Serverbound(train, false));
			honkPacketCooldown = 0;
			usedToHonk = false;
		}

		if (editedThrottle == null)
			return;
		if (Mth.equal(editedThrottle, train.throttle)) {
			editedThrottle = null;
			hudPacketCooldown = 5;
			return;
		}

		if (hudPacketCooldown-- <= 0) {
			AllPackets.channel.sendToServer(new TrainHUDUpdatePacket.Serverbound(train, editedThrottle));
			hudPacketCooldown = 5;
		}
	}

	private static Carriage getCarriage() {
		if (!(ControlsHandler.entityRef.get() instanceof CarriageContraptionEntity cce))
			return null;
		return cce.getCarriage();
	}

<<<<<<< HEAD
	public static void renderOverlay(PoseStack poseStack, float partialTicks, Window window) {
=======
	public static void renderOverlay(ForgeIngameGui gui, PoseStack poseStack, float partialTicks, int width,
		int height) {
		Minecraft mc = Minecraft.getInstance();
		if (mc.options.hideGui || mc.gameMode.getPlayerMode() == GameType.SPECTATOR)
			return;

>>>>>>> 6a1d2c18
		if (!(ControlsHandler.entityRef.get() instanceof CarriageContraptionEntity cce))
			return;
		Carriage carriage = cce.getCarriage();
		if (carriage == null)
			return;
		Entity cameraEntity = Minecraft.getInstance()
			.getCameraEntity();
		if (cameraEntity == null)
			return;
		BlockPos localPos = ControlsHandler.controlsPos;
		if (localPos == null)
			return;

		poseStack.pushPose();
		poseStack.translate(window.getGuiScaledWidth() / 2 - 91, window.getGuiScaledHeight() - 29, 0);

		// Speed, Throttle

		AllGuiTextures.TRAIN_HUD_FRAME.render(poseStack, -2, 1);
		AllGuiTextures.TRAIN_HUD_SPEED_BG.render(poseStack, 0, 0);

		int w = (int) (AllGuiTextures.TRAIN_HUD_SPEED.width * displayedSpeed.getValue(partialTicks));
		int h = AllGuiTextures.TRAIN_HUD_SPEED.height;

		AllGuiTextures.TRAIN_HUD_SPEED.bind();
		GuiComponent.blit(poseStack, 0, 0, 0, AllGuiTextures.TRAIN_HUD_SPEED.startX,
			AllGuiTextures.TRAIN_HUD_SPEED.startY, w, h, 256, 256);

		int promptSize = (int) displayedPromptSize.getValue(partialTicks);
		if (promptSize > 1) {

			poseStack.pushPose();
			poseStack.translate(promptSize / -2f + 91, -27, 100);

			AllGuiTextures.TRAIN_PROMPT_L.render(poseStack, -3, 0);
			AllGuiTextures.TRAIN_PROMPT_R.render(poseStack, promptSize, 0);
			GuiComponent.blit(poseStack, 0, 0, 0, AllGuiTextures.TRAIN_PROMPT.startX + (128 - promptSize / 2f),
				AllGuiTextures.TRAIN_PROMPT.startY, promptSize, AllGuiTextures.TRAIN_PROMPT.height, 256, 256);

			poseStack.popPose();

			Font font = mc.font;
			if (currentPrompt != null && font.width(currentPrompt) < promptSize - 10) {
				poseStack.pushPose();
				poseStack.translate(font.width(currentPrompt) / -2f + 82, -27, 100);
				if (currentPromptShadow)
					font.drawShadow(poseStack, currentPrompt, 9, 4, 0x544D45);
				else
					font.draw(poseStack, currentPrompt, 9, 4, 0x544D45);
				poseStack.popPose();
			}
		}

		AllGuiTextures.TRAIN_HUD_DIRECTION.render(poseStack, 77, -20);

		w = (int) (AllGuiTextures.TRAIN_HUD_THROTTLE.width * (1 - displayedThrottle.getValue(partialTicks)));
		AllGuiTextures.TRAIN_HUD_THROTTLE.bind();
		int invW = AllGuiTextures.TRAIN_HUD_THROTTLE.width - w;
		GuiComponent.blit(poseStack, invW, 0, 0, AllGuiTextures.TRAIN_HUD_THROTTLE.startX + invW,
			AllGuiTextures.TRAIN_HUD_THROTTLE.startY, w, h, 256, 256);
		AllGuiTextures.TRAIN_HUD_THROTTLE_POINTER.render(poseStack,
			Math.max(1, AllGuiTextures.TRAIN_HUD_THROTTLE.width - w) - 3, -2);

		// Direction

		StructureBlockInfo info = cce.getContraption()
			.getBlocks()
			.get(localPos);
		Direction initialOrientation = cce.getInitialOrientation()
			.getCounterClockWise();
		boolean inverted = false;
		if (info != null && info.state.hasProperty(ControlsBlock.FACING))
			inverted = !info.state.getValue(ControlsBlock.FACING)
				.equals(initialOrientation);

		boolean reversing = ControlsHandler.currentlyPressed.contains(1);
		inverted ^= reversing;
		int angleOffset = (ControlsHandler.currentlyPressed.contains(2) ? -45 : 0)
			+ (ControlsHandler.currentlyPressed.contains(3) ? 45 : 0);
		if (reversing)
			angleOffset *= -1;

		float snapSize = 22.5f;
		float diff = AngleHelper.getShortestAngleDiff(cameraEntity.getYRot(), cce.yaw) + (inverted ? -90 : 90);
		if (Math.abs(diff) < 60)
			diff = 0;

		float angle = diff + angleOffset;
		float snappedAngle = (snapSize * Math.round(angle / snapSize)) % 360f;

		poseStack.translate(91, -9, 0);
		poseStack.scale(0.925f, 0.925f, 1);
		PlacementHelpers.textured(poseStack, 0, 0, 1, snappedAngle);

		poseStack.popPose();
	}

	public static boolean onScroll(double delta) {
		Carriage carriage = getCarriage();
		if (carriage == null)
			return false;

		double prevThrottle = editedThrottle == null ? carriage.train.throttle : editedThrottle;
		editedThrottle = Mth.clamp(prevThrottle + (delta > 0 ? 1 : -1) / 18f, 1 / 18f, 1);
		return true;
	}

}<|MERGE_RESOLUTION|>--- conflicted
+++ resolved
@@ -102,16 +102,10 @@
 		return cce.getCarriage();
 	}
 
-<<<<<<< HEAD
 	public static void renderOverlay(PoseStack poseStack, float partialTicks, Window window) {
-=======
-	public static void renderOverlay(ForgeIngameGui gui, PoseStack poseStack, float partialTicks, int width,
-		int height) {
 		Minecraft mc = Minecraft.getInstance();
 		if (mc.options.hideGui || mc.gameMode.getPlayerMode() == GameType.SPECTATOR)
 			return;
-
->>>>>>> 6a1d2c18
 		if (!(ControlsHandler.entityRef.get() instanceof CarriageContraptionEntity cce))
 			return;
 		Carriage carriage = cce.getCarriage();
