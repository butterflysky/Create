package com.simibubi.create.content.contraptions.components.structureMovement.piston;

import static com.simibubi.create.content.contraptions.components.structureMovement.piston.MechanicalPistonBlock.isExtensionPole;

import com.simibubi.create.AllBlocks;
import com.simibubi.create.AllShapes;
import com.simibubi.create.content.contraptions.components.structureMovement.piston.MechanicalPistonBlock.PistonState;
import com.simibubi.create.foundation.block.WrenchableDirectionalBlock;

import net.fabricmc.fabric.api.block.BlockPickInteractionAware;
import net.minecraft.core.BlockPos;
import net.minecraft.core.Direction;
import net.minecraft.world.entity.player.Player;
import net.minecraft.world.item.ItemStack;
import net.minecraft.world.item.context.BlockPlaceContext;
import net.minecraft.world.level.BlockGetter;
import net.minecraft.world.level.Level;
import net.minecraft.world.level.LevelAccessor;
import net.minecraft.world.level.block.Block;
import net.minecraft.world.level.block.SimpleWaterloggedBlock;
import net.minecraft.world.level.block.state.BlockState;
import net.minecraft.world.level.block.state.StateDefinition.Builder;
import net.minecraft.world.level.block.state.properties.BlockStateProperties;
import net.minecraft.world.level.block.state.properties.EnumProperty;
import net.minecraft.world.level.block.state.properties.PistonType;
import net.minecraft.world.level.material.FluidState;
import net.minecraft.world.level.material.Fluids;
import net.minecraft.world.level.material.PushReaction;
import net.minecraft.world.level.pathfinder.PathComputationType;
import net.minecraft.world.phys.HitResult;
import net.minecraft.world.phys.shapes.CollisionContext;
import net.minecraft.world.phys.shapes.VoxelShape;

import org.jetbrains.annotations.Nullable;

public class MechanicalPistonHeadBlock extends WrenchableDirectionalBlock implements SimpleWaterloggedBlock, BlockPickInteractionAware {

    public static final EnumProperty<PistonType> TYPE = BlockStateProperties.PISTON_TYPE;

    public MechanicalPistonHeadBlock(Properties p_i48415_1_) {
        super(p_i48415_1_);
        registerDefaultState(super.defaultBlockState().setValue(BlockStateProperties.WATERLOGGED, false));
    }

    @Override
    protected void createBlockStateDefinition(Builder<Block, BlockState> builder) {
        builder.add(TYPE, BlockStateProperties.WATERLOGGED);
        super.createBlockStateDefinition(builder);
    }

    @Override
    public PushReaction getPistonPushReaction(BlockState state) {
        return PushReaction.NORMAL;
    }

<<<<<<< HEAD
	@Override
	public ItemStack getPickedStack(BlockState state, BlockGetter view, BlockPos pos, @Nullable Player player, @Nullable HitResult result) {
		return AllBlocks.PISTON_EXTENSION_POLE.asStack();
	}
=======
    @Override
    public ItemStack getCloneItemStack(BlockState state, HitResult target, BlockGetter world, BlockPos pos,
                                  Player player) {
        return AllBlocks.PISTON_EXTENSION_POLE.asStack();
    }
>>>>>>> 858fbd5c

    @Override
    public void playerWillDestroy(Level worldIn, BlockPos pos, BlockState state, Player player) {
        Direction direction = state.getValue(FACING);
        BlockPos pistonHead = pos;
        BlockPos pistonBase = null;

        for (int offset = 1; offset < MechanicalPistonBlock.maxAllowedPistonPoles(); offset++) {
            BlockPos currentPos = pos.relative(direction.getOpposite(), offset);
            BlockState block = worldIn.getBlockState(currentPos);

            if (isExtensionPole(block) && direction.getAxis() == block.getValue(BlockStateProperties.FACING)
                    .getAxis())
                continue;

            if (MechanicalPistonBlock.isPiston(block) && block.getValue(BlockStateProperties.FACING) == direction)
                pistonBase = currentPos;

            break;
        }

        if (pistonHead != null && pistonBase != null) {
            final BlockPos basePos = pistonBase;
            BlockPos.betweenClosedStream(pistonBase, pistonHead)
                    .filter(p -> !p.equals(pos) && !p.equals(basePos))
                    .forEach(p -> worldIn.destroyBlock(p, !player.isCreative()));
            worldIn.setBlockAndUpdate(basePos, worldIn.getBlockState(basePos)
                    .setValue(MechanicalPistonBlock.STATE, PistonState.RETRACTED));
        }

        super.playerWillDestroy(worldIn, pos, state, player);
    }

    @Override
    public VoxelShape getShape(BlockState state, BlockGetter worldIn, BlockPos pos, CollisionContext context) {
        return AllShapes.MECHANICAL_PISTON_HEAD.get(state.getValue(FACING));
    }

    @Override
    public FluidState getFluidState(BlockState state) {
        return state.getValue(BlockStateProperties.WATERLOGGED) ? Fluids.WATER.getSource(false) : Fluids.EMPTY.defaultFluidState();
    }

    @Override
    public BlockState updateShape(BlockState state, Direction direction, BlockState neighbourState,
                                          LevelAccessor world, BlockPos pos, BlockPos neighbourPos) {
        if (state.getValue(BlockStateProperties.WATERLOGGED)) 
            world.scheduleTick(pos, Fluids.WATER, Fluids.WATER.getTickDelay(world));
        return state;
    }

    @Override
    public BlockState getStateForPlacement(BlockPlaceContext context) {
        FluidState FluidState = context.getLevel().getFluidState(context.getClickedPos());
        return super.getStateForPlacement(context).setValue(BlockStateProperties.WATERLOGGED, Boolean.valueOf(FluidState.getType() == Fluids.WATER));
    }

    @Override
	public boolean isPathfindable(BlockState state, BlockGetter reader, BlockPos pos, PathComputationType type) {
		return false;
	}
}<|MERGE_RESOLUTION|>--- conflicted
+++ resolved
@@ -53,18 +53,10 @@
         return PushReaction.NORMAL;
     }
 
-<<<<<<< HEAD
 	@Override
 	public ItemStack getPickedStack(BlockState state, BlockGetter view, BlockPos pos, @Nullable Player player, @Nullable HitResult result) {
 		return AllBlocks.PISTON_EXTENSION_POLE.asStack();
 	}
-=======
-    @Override
-    public ItemStack getCloneItemStack(BlockState state, HitResult target, BlockGetter world, BlockPos pos,
-                                  Player player) {
-        return AllBlocks.PISTON_EXTENSION_POLE.asStack();
-    }
->>>>>>> 858fbd5c
 
     @Override
     public void playerWillDestroy(Level worldIn, BlockPos pos, BlockState state, Player player) {
@@ -111,7 +103,7 @@
     @Override
     public BlockState updateShape(BlockState state, Direction direction, BlockState neighbourState,
                                           LevelAccessor world, BlockPos pos, BlockPos neighbourPos) {
-        if (state.getValue(BlockStateProperties.WATERLOGGED)) 
+        if (state.getValue(BlockStateProperties.WATERLOGGED))
             world.scheduleTick(pos, Fluids.WATER, Fluids.WATER.getTickDelay(world));
         return state;
     }
