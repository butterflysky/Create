package com.simibubi.create.content.contraptions.fluids.particle;

import com.simibubi.create.AllParticleTypes;
import com.simibubi.create.content.contraptions.fluids.potion.PotionFluid;
import com.simibubi.create.foundation.utility.Color;

import net.minecraft.client.Minecraft;
import net.minecraft.client.multiplayer.ClientLevel;
import net.minecraft.client.particle.ParticleRenderType;
import net.minecraft.client.particle.TextureSheetParticle;
import net.minecraft.core.particles.ParticleType;
import net.minecraft.core.particles.ParticleTypes;
import net.minecraft.world.inventory.InventoryMenu;
<<<<<<< HEAD
import net.minecraft.world.phys.Vec3;

import com.simibubi.create.lib.transfer.fluid.FluidStack;

import net.fabricmc.fabric.api.client.render.fluid.v1.FluidRenderHandlerRegistry;
=======
import net.minecraftforge.fluids.FluidStack;
>>>>>>> ad350507

public class FluidStackParticle extends TextureSheetParticle {
	private final float uo;
	private final float vo;
	private FluidStack fluid;

	public static FluidStackParticle create(ParticleType<FluidParticleData> type, ClientLevel world, FluidStack fluid, double x,
											double y, double z, double vx, double vy, double vz) {
		if (type == AllParticleTypes.BASIN_FLUID.get())
			return new BasinFluidParticle(world, fluid, x, y, z, vx, vy, vz);
		return new FluidStackParticle(world, fluid, x, y, z, vx, vy, vz);
	}

	public FluidStackParticle(ClientLevel world, FluidStack fluid, double x, double y, double z, double vx, double vy,
		double vz) {
		super(world, x, y, z, vx, vy, vz);
		this.fluid = fluid;
		this.setSprite(Minecraft.getInstance()
			.getTextureAtlas(InventoryMenu.BLOCK_ATLAS)
			.apply(FluidRenderHandlerRegistry.INSTANCE.get(fluid.getFluid()).getFluidSprites(null, null, fluid.getFluid().defaultFluidState())[0].getName()));

		this.gravity = 1.0F;
		this.rCol = 0.8F;
		this.gCol = 0.8F;
		this.bCol = 0.8F;
		this.multiplyColor(FluidRenderHandlerRegistry.INSTANCE.get(fluid.getFluid()).getFluidColor(null, null, fluid.getFluid().defaultFluidState()));

		this.xd = vx;
		this.yd = vy;
		this.zd = vz;

		this.quadSize /= 2.0F;
		this.uo = this.random.nextFloat() * 3.0F;
		this.vo = this.random.nextFloat() * 3.0F;
	}

	@Override
	protected int getLightColor(float p_189214_1_) {
		int brightnessForRender = super.getLightColor(p_189214_1_);
		int skyLight = brightnessForRender >> 20;
		int blockLight = (brightnessForRender >> 4) & 0xf;
//		blockLight = Math.max(blockLight, fluid.getFluid()
//			.getAttributes()
//			.getLuminosity(fluid));
		return (skyLight << 20) | (blockLight << 4);
	}

	protected void multiplyColor(int color) {
		this.rCol *= (float) (color >> 16 & 255) / 255.0F;
		this.gCol *= (float) (color >> 8 & 255) / 255.0F;
		this.bCol *= (float) (color & 255) / 255.0F;
	}

	protected float getU0() {
		return this.sprite.getU((double) ((this.uo + 1.0F) / 4.0F * 16.0F));
	}

	protected float getU1() {
		return this.sprite.getU((double) (this.uo / 4.0F * 16.0F));
	}

	protected float getV0() {
		return this.sprite.getV((double) (this.vo / 4.0F * 16.0F));
	}

	protected float getV1() {
		return this.sprite.getV((double) ((this.vo + 1.0F) / 4.0F * 16.0F));
	}

	@Override
	public void tick() {
		super.tick();
		if (!canEvaporate())
			return;
		if (onGround)
			remove();
		if (!removed)
			return;
		if (!onGround && level.random.nextFloat() < 1 / 8f)
			return;

		Color color = new Color(fluid.getFluid()
			.getAttributes()
			.getColor(fluid));
		level.addParticle(ParticleTypes.ENTITY_EFFECT, x, y, z, color.getRedAsFloat(), color.getGreenAsFloat(), color.getBlueAsFloat());
	}

	protected boolean canEvaporate() {
		return fluid.getFluid() instanceof PotionFluid;
	}

	@Override
	public ParticleRenderType getRenderType() {
		return ParticleRenderType.TERRAIN_SHEET;
	}

}<|MERGE_RESOLUTION|>--- conflicted
+++ resolved
@@ -11,15 +11,7 @@
 import net.minecraft.core.particles.ParticleType;
 import net.minecraft.core.particles.ParticleTypes;
 import net.minecraft.world.inventory.InventoryMenu;
-<<<<<<< HEAD
-import net.minecraft.world.phys.Vec3;
-
-import com.simibubi.create.lib.transfer.fluid.FluidStack;
-
-import net.fabricmc.fabric.api.client.render.fluid.v1.FluidRenderHandlerRegistry;
-=======
 import net.minecraftforge.fluids.FluidStack;
->>>>>>> ad350507
 
 public class FluidStackParticle extends TextureSheetParticle {
 	private final float uo;
@@ -27,7 +19,7 @@
 	private FluidStack fluid;
 
 	public static FluidStackParticle create(ParticleType<FluidParticleData> type, ClientLevel world, FluidStack fluid, double x,
-											double y, double z, double vx, double vy, double vz) {
+		double y, double z, double vx, double vy, double vz) {
 		if (type == AllParticleTypes.BASIN_FLUID.get())
 			return new BasinFluidParticle(world, fluid, x, y, z, vx, vy, vz);
 		return new FluidStackParticle(world, fluid, x, y, z, vx, vy, vz);
@@ -39,13 +31,17 @@
 		this.fluid = fluid;
 		this.setSprite(Minecraft.getInstance()
 			.getTextureAtlas(InventoryMenu.BLOCK_ATLAS)
-			.apply(FluidRenderHandlerRegistry.INSTANCE.get(fluid.getFluid()).getFluidSprites(null, null, fluid.getFluid().defaultFluidState())[0].getName()));
+			.apply(fluid.getFluid()
+				.getAttributes()
+				.getStillTexture()));
 
 		this.gravity = 1.0F;
 		this.rCol = 0.8F;
 		this.gCol = 0.8F;
 		this.bCol = 0.8F;
-		this.multiplyColor(FluidRenderHandlerRegistry.INSTANCE.get(fluid.getFluid()).getFluidColor(null, null, fluid.getFluid().defaultFluidState()));
+		this.multiplyColor(fluid.getFluid()
+			.getAttributes()
+			.getColor(fluid));
 
 		this.xd = vx;
 		this.yd = vy;
@@ -61,9 +57,9 @@
 		int brightnessForRender = super.getLightColor(p_189214_1_);
 		int skyLight = brightnessForRender >> 20;
 		int blockLight = (brightnessForRender >> 4) & 0xf;
-//		blockLight = Math.max(blockLight, fluid.getFluid()
-//			.getAttributes()
-//			.getLuminosity(fluid));
+		blockLight = Math.max(blockLight, fluid.getFluid()
+			.getAttributes()
+			.getLuminosity(fluid));
 		return (skyLight << 20) | (blockLight << 4);
 	}
 
