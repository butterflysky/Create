package com.simibubi.create.content.contraptions;

import java.util.Collection;
import java.util.IdentityHashMap;
import java.util.List;
import java.util.Map;
import java.util.Map.Entry;
import java.util.Optional;
import java.util.UUID;

import com.simibubi.create.foundation.utility.AdventureUtil;

import io.github.fabricators_of_create.porting_lib.entity.RemovalFromWorldListener;

import io.github.fabricators_of_create.porting_lib.util.EnvExecutor;

import org.apache.commons.lang3.mutable.MutableInt;
import org.apache.commons.lang3.tuple.MutablePair;

import com.mojang.blaze3d.vertex.PoseStack;
import com.simibubi.create.AllItems;
import com.simibubi.create.AllMovementBehaviours;
import com.simibubi.create.AllPackets;
import com.simibubi.create.AllSoundEvents;
import com.simibubi.create.Create;
import com.simibubi.create.content.contraptions.actors.psi.PortableStorageInterfaceMovement;
import com.simibubi.create.content.contraptions.actors.seat.SeatBlock;
import com.simibubi.create.content.contraptions.actors.seat.SeatEntity;
import com.simibubi.create.content.contraptions.actors.trainControls.ControlsStopControllingPacket;
import com.simibubi.create.content.contraptions.behaviour.MovementBehaviour;
import com.simibubi.create.content.contraptions.behaviour.MovementContext;
import com.simibubi.create.content.contraptions.elevator.ElevatorContraption;
import com.simibubi.create.content.contraptions.glue.SuperGlueEntity;
import com.simibubi.create.content.contraptions.mounted.MountedContraption;
import com.simibubi.create.content.contraptions.render.ContraptionRenderDispatcher;
import com.simibubi.create.content.contraptions.sync.ContraptionSeatMappingPacket;
import com.simibubi.create.content.decoration.slidingDoor.SlidingDoorBlock;
import com.simibubi.create.content.trains.entity.CarriageContraption;
import com.simibubi.create.content.trains.entity.CarriageContraptionEntity;
import com.simibubi.create.content.trains.entity.Train;
import com.simibubi.create.foundation.advancement.AllAdvancements;
import com.simibubi.create.foundation.collision.Matrix3d;
import com.simibubi.create.foundation.mixin.accessor.ServerLevelAccessor;
import com.simibubi.create.foundation.utility.AngleHelper;
import com.simibubi.create.foundation.utility.VecHelper;
import io.github.fabricators_of_create.porting_lib.entity.ExtraSpawnDataEntity;
import io.github.fabricators_of_create.porting_lib.mixin.common.accessor.EntityAccessor;

import net.fabricmc.api.EnvType;
import net.fabricmc.api.Environment;
import net.fabricmc.fabric.api.object.builder.v1.entity.FabricEntityTypeBuilder;
import net.minecraft.client.Minecraft;
import net.minecraft.core.BlockPos;
import net.minecraft.core.Direction;
import net.minecraft.nbt.CompoundTag;
import net.minecraft.nbt.Tag;
import net.minecraft.network.FriendlyByteBuf;
import net.minecraft.network.chat.Component;
import net.minecraft.network.protocol.Packet;
<<<<<<< HEAD
import net.minecraft.network.protocol.game.ClientboundAddEntityPacket;
=======
import net.minecraft.network.protocol.game.ClientGamePacketListener;
>>>>>>> e6759d8e
import net.minecraft.network.syncher.EntityDataAccessor;
import net.minecraft.network.syncher.EntityDataSerializers;
import net.minecraft.network.syncher.SynchedEntityData;
import net.minecraft.server.level.ServerPlayer;
import net.minecraft.util.Mth;
import net.minecraft.world.InteractionHand;
import net.minecraft.world.damagesource.DamageSource;
import net.minecraft.world.entity.Entity;
import net.minecraft.world.entity.EntityDimensions;
import net.minecraft.world.entity.EntityType;
import net.minecraft.world.entity.LivingEntity;
import net.minecraft.world.entity.MoverType;
import net.minecraft.world.entity.TamableAnimal;
import net.minecraft.world.entity.decoration.ArmorStand;
import net.minecraft.world.entity.decoration.HangingEntity;
import net.minecraft.world.entity.player.Player;
import net.minecraft.world.entity.projectile.Projectile;
import net.minecraft.world.entity.vehicle.AbstractMinecart;
import net.minecraft.world.level.Level;
import net.minecraft.world.level.block.state.BlockState;
import net.minecraft.world.level.levelgen.structure.templatesystem.StructureTemplate.StructureBlockInfo;
import net.minecraft.world.level.material.PushReaction;
import net.minecraft.world.phys.AABB;
import net.minecraft.world.phys.Vec3;

import org.jetbrains.annotations.Nullable;

public abstract class AbstractContraptionEntity extends Entity implements ExtraSpawnDataEntity, RemovalFromWorldListener {

	private static final EntityDataAccessor<Boolean> STALLED =
		SynchedEntityData.defineId(AbstractContraptionEntity.class, EntityDataSerializers.BOOLEAN);
	private static final EntityDataAccessor<Optional<UUID>> CONTROLLED_BY =
		SynchedEntityData.defineId(AbstractContraptionEntity.class, EntityDataSerializers.OPTIONAL_UUID);

	public final Map<Entity, MutableInt> collidingEntities;

	protected Contraption contraption;
	protected boolean initialized;
	protected boolean prevPosInvalid;
	private boolean skipActorStop;

	/*
	 * staleTicks are a band-aid to prevent a frame or two of missing blocks between
	 * contraption discard and off-thread block placement on disassembly
	 *
	 * FIXME this timeout should be longer but then also cancelled early based on a
	 * chunk rebuild listener
	 */
	public int staleTicks = 3;

	public AbstractContraptionEntity(EntityType<?> entityTypeIn, Level worldIn) {
		super(entityTypeIn, worldIn);
		prevPosInvalid = true;
		collidingEntities = new IdentityHashMap<>();
	}

	protected void setContraption(Contraption contraption) {
		this.contraption = contraption;
		if (contraption == null)
			return;
		if (level().isClientSide)
			return;
		contraption.onEntityCreated(this);
	}

	@Override
	public void move(MoverType pType, Vec3 pPos) {
		if (pType == MoverType.SHULKER)
			return;
		if (pType == MoverType.SHULKER_BOX)
			return;
		if (pType == MoverType.PISTON)
			return;
		super.move(pType, pPos);
	}

	public boolean supportsTerrainCollision() {
		return contraption instanceof TranslatingContraption && !(contraption instanceof ElevatorContraption);
	}

	protected void contraptionInitialize() {
		contraption.onEntityInitialize(level(), this);
		initialized = true;
	}

	public boolean collisionEnabled() {
		return true;
	}

	public void registerColliding(Entity collidingEntity) {
		collidingEntities.put(collidingEntity, new MutableInt());
	}

	public void addSittingPassenger(Entity passenger, int seatIndex) {
		for (Entity entity : getPassengers()) {
			BlockPos seatOf = contraption.getSeatOf(entity.getUUID());
			if (seatOf != null && seatOf.equals(contraption.getSeats()
				.get(seatIndex))) {
				if (entity instanceof Player)
					return;
				if (!(passenger instanceof Player))
					return;
				entity.stopRiding();
			}
		}
		passenger.startRiding(this, true);
		if (passenger instanceof TamableAnimal ta)
			ta.setInSittingPose(true);
		if (level().isClientSide)
			return;
		contraption.getSeatMapping()
			.put(passenger.getUUID(), seatIndex);
		AllPackets.getChannel().sendToClientsTracking(
			new ContraptionSeatMappingPacket(getId(), contraption.getSeatMapping()), this);
	}

	@Override
	protected void removePassenger(Entity passenger) {
		Vec3 transformedVector = getPassengerPosition(passenger, 1);
		super.removePassenger(passenger);
		if (passenger instanceof TamableAnimal ta)
			ta.setInSittingPose(false);
		if (level().isClientSide)
			return;
		if (transformedVector != null)
			passenger.getExtraCustomData()
				.put("ContraptionDismountLocation", VecHelper.writeNBT(transformedVector));
		contraption.getSeatMapping()
			.remove(passenger.getUUID());
		AllPackets.getChannel().sendToClientsTracking(
			new ContraptionSeatMappingPacket(getId(), contraption.getSeatMapping(), passenger.getId()), this);
	}

	@Override
	public Vec3 getDismountLocationForPassenger(LivingEntity entityLiving) {
		Vec3 position = super.getDismountLocationForPassenger(entityLiving);
		CompoundTag data = entityLiving.getExtraCustomData();
		if (!data.contains("ContraptionDismountLocation"))
			return position;

		position = VecHelper.readNBT(data.getList("ContraptionDismountLocation", Tag.TAG_DOUBLE));
		data.remove("ContraptionDismountLocation");
		entityLiving.setOnGround(false);

		if (!data.contains("ContraptionMountLocation"))
			return position;

		Vec3 prevPosition = VecHelper.readNBT(data.getList("ContraptionMountLocation", Tag.TAG_DOUBLE));
		data.remove("ContraptionMountLocation");
		if (entityLiving instanceof Player player && !prevPosition.closerThan(position, 5000))
			AllAdvancements.LONG_TRAVEL.awardTo(player);
		return position;
	}

	@Override
	public void positionRider(Entity passenger, MoveFunction callback) {
		if (!hasPassenger(passenger))
			return;
		Vec3 transformedVector = getPassengerPosition(passenger, 1);
		if (transformedVector == null)
			return;
		callback.accept(passenger, transformedVector.x,
			transformedVector.y + SeatEntity.getCustomEntitySeatOffset(passenger) - 1 / 8f, transformedVector.z);
	}

	public Vec3 getPassengerPosition(Entity passenger, float partialTicks) {
		UUID id = passenger.getUUID();
		if (passenger instanceof OrientedContraptionEntity) {
			BlockPos localPos = contraption.getBearingPosOf(id);
			if (localPos != null)
				return toGlobalVector(VecHelper.getCenterOf(localPos), partialTicks)
					.add(VecHelper.getCenterOf(BlockPos.ZERO))
					.subtract(.5f, 1, .5f);
		}

		AABB bb = passenger.getBoundingBox();
		double ySize = bb.getYsize();
		BlockPos seat = contraption.getSeatOf(id);
		if (seat == null)
			return null;
		Vec3 transformedVector = toGlobalVector(Vec3.atLowerCornerOf(seat)
			.add(.5, passenger.getMyRidingOffset() + ySize - .15f, .5), partialTicks)
				.add(VecHelper.getCenterOf(BlockPos.ZERO))
				.subtract(0.5, ySize, 0.5);
		return transformedVector;
	}

	@Override
	protected boolean canAddPassenger(Entity p_184219_1_) {
		if (p_184219_1_ instanceof OrientedContraptionEntity)
			return true;
		return contraption.getSeatMapping()
			.size() < contraption.getSeats()
				.size();
	}

	public Component getContraptionName() {
		return getName();
	}

	public Optional<UUID> getControllingPlayer() {
		return entityData.get(CONTROLLED_BY);
	}

	public void setControllingPlayer(@Nullable UUID playerId) {
		entityData.set(CONTROLLED_BY, Optional.ofNullable(playerId));
	}

	public boolean startControlling(BlockPos controlsLocalPos, Player player) {
		return false;
	}

	public boolean control(BlockPos controlsLocalPos, Collection<Integer> heldControls, Player player) {
		return true;
	}

	public void stopControlling(BlockPos controlsLocalPos) {
		getControllingPlayer().map(level()::getPlayerByUUID)
			.map(p -> (p instanceof ServerPlayer) ? ((ServerPlayer) p) : null)
			.ifPresent(p -> AllPackets.getChannel().sendToClient(new ControlsStopControllingPacket(),
				p));
		setControllingPlayer(null);
	}

	public boolean handlePlayerInteraction(Player player, BlockPos localPos, Direction side,
		InteractionHand interactionHand) {
		int indexOfSeat = contraption.getSeats()
			.indexOf(localPos);
		if (indexOfSeat == -1 || AllItems.WRENCH.isIn(player.getItemInHand(interactionHand))) {
			if (contraption.interactors.containsKey(localPos))
				return contraption.interactors.get(localPos)
					.handlePlayerInteraction(player, interactionHand, localPos, this);
			return contraption.storage.handlePlayerStorageInteraction(contraption, player, localPos);
		}
		if (player.isPassenger())
			return false;

		// Eject potential existing passenger
		Entity toDismount = null;
		for (Entry<UUID, Integer> entry : contraption.getSeatMapping()
			.entrySet()) {
			if (entry.getValue() != indexOfSeat)
				continue;
			for (Entity entity : getPassengers()) {
				if (!entry.getKey()
					.equals(entity.getUUID()))
					continue;
				if (entity instanceof Player)
					return false;
				toDismount = entity;
			}
		}

<<<<<<< HEAD
		if (toDismount != null && AdventureUtil.isAdventure(player))
			return false;

		if (toDismount != null && !level.isClientSide) {
=======
		if (toDismount != null && !level().isClientSide) {
>>>>>>> e6759d8e
			Vec3 transformedVector = getPassengerPosition(toDismount, 1);
			toDismount.stopRiding();
			if (transformedVector != null)
				toDismount.teleportTo(transformedVector.x, transformedVector.y, transformedVector.z);
		}

		if (level().isClientSide)
			return true;
		addSittingPassenger(SeatBlock.getLeashed(level(), player)
			.or(player), indexOfSeat);
		return true;
	}

	public Vec3 toGlobalVector(Vec3 localVec, float partialTicks) {
		return toGlobalVector(localVec, partialTicks, false);
	}

	public Vec3 toGlobalVector(Vec3 localVec, float partialTicks, boolean prevAnchor) {
		Vec3 anchor = prevAnchor ? getPrevAnchorVec() : getAnchorVec();
		Vec3 rotationOffset = VecHelper.getCenterOf(BlockPos.ZERO);
		localVec = localVec.subtract(rotationOffset);
		localVec = applyRotation(localVec, partialTicks);
		localVec = localVec.add(rotationOffset)
			.add(anchor);
		return localVec;
	}

	public Vec3 toLocalVector(Vec3 localVec, float partialTicks) {
		return toLocalVector(localVec, partialTicks, false);
	}

	public Vec3 toLocalVector(Vec3 globalVec, float partialTicks, boolean prevAnchor) {
		Vec3 anchor = prevAnchor ? getPrevAnchorVec() : getAnchorVec();
		Vec3 rotationOffset = VecHelper.getCenterOf(BlockPos.ZERO);
		globalVec = globalVec.subtract(anchor)
			.subtract(rotationOffset);
		globalVec = reverseRotation(globalVec, partialTicks);
		globalVec = globalVec.add(rotationOffset);
		return globalVec;
	}

	@Override
	public void tick() {
		if (contraption == null) {
			discard();
			return;
		}

		collidingEntities.entrySet()
			.removeIf(e -> e.getValue()
				.incrementAndGet() > 3);

		xo = getX();
		yo = getY();
		zo = getZ();
		prevPosInvalid = false;

		if (!initialized)
			contraptionInitialize();

		contraption.tickStorage(this);
		tickContraption();
		super.tick();

<<<<<<< HEAD
		if (level.isClientSide())
			EnvExecutor.runWhenOn(EnvType.CLIENT, () -> () -> {
=======
		if (level().isClientSide())
			DistExecutor.unsafeRunWhenOn(Dist.CLIENT, () -> () -> {
>>>>>>> e6759d8e
				if (!contraption.deferInvalidate)
					return;
				contraption.deferInvalidate = false;
				ContraptionRenderDispatcher.invalidate(contraption);
			});

		if (!(level() instanceof ServerLevelAccessor sl))
			return;

		for (Entity entity : getPassengers()) {
			if (entity instanceof Player)
				continue;
			if (entity.isAlwaysTicking())
				continue;
			if (sl.create$getEntityTickList()
				.contains(entity))
				continue;
			positionRider(entity);
		}
	}

	public void alignPassenger(Entity passenger) {
		Vec3 motion = getContactPointMotion(passenger.getEyePosition());
		if (Mth.equal(motion.length(), 0))
			return;
		if (passenger instanceof ArmorStand)
			return;
		if (!(passenger instanceof LivingEntity living))
			return;
		float prevAngle = living.getYRot();
		float angle = AngleHelper.deg(-Mth.atan2(motion.x, motion.z));
		angle = AngleHelper.angleLerp(0.4f, prevAngle, angle);
		if (level().isClientSide) {
			living.lerpTo(0, 0, 0, 0, 0, 0, false);
			living.lerpHeadTo(0, 0);
			living.setYRot(angle);
			living.setXRot(0);
			living.yBodyRot = angle;
			living.yHeadRot = angle;
		} else
			living.setYRot(angle);
	}

	public void setBlock(BlockPos localPos, StructureBlockInfo newInfo) {
		contraption.blocks.put(localPos, newInfo);
<<<<<<< HEAD
		AllPackets.getChannel().sendToClientsTracking(new ContraptionBlockChangedPacket(getId(), localPos, newInfo.state), this);
=======
		AllPackets.getChannel().send(PacketDistributor.TRACKING_ENTITY.with(() -> this),
			new ContraptionBlockChangedPacket(getId(), localPos, newInfo.state()));
>>>>>>> e6759d8e
	}

	protected abstract void tickContraption();

	public abstract Vec3 applyRotation(Vec3 localPos, float partialTicks);

	public abstract Vec3 reverseRotation(Vec3 localPos, float partialTicks);

	public void tickActors() {
		boolean stalledPreviously = contraption.stalled;

		if (!level().isClientSide)
			contraption.stalled = false;

		skipActorStop = true;
		for (MutablePair<StructureBlockInfo, MovementContext> pair : contraption.getActors()) {
			MovementContext context = pair.right;
			StructureBlockInfo blockInfo = pair.left;
			MovementBehaviour actor = AllMovementBehaviours.getBehaviour(blockInfo.state());

			if (actor == null)
				continue;

			Vec3 oldMotion = context.motion;
			Vec3 actorPosition = toGlobalVector(VecHelper.getCenterOf(blockInfo.pos())
				.add(actor.getActiveAreaOffset(context)), 1);
			BlockPos gridPosition = BlockPos.containing(actorPosition);
			boolean newPosVisited =
				!context.stall && shouldActorTrigger(context, blockInfo, actor, actorPosition, gridPosition);

			context.rotation = v -> applyRotation(v, 1);
			context.position = actorPosition;
			if (!isActorActive(context, actor) && !actor.mustTickWhileDisabled())
				continue;
			if (newPosVisited && !context.stall) {
				actor.visitNewPosition(context, gridPosition);
				if (!isAlive())
					break;
				context.firstMovement = false;
			}
			if (!oldMotion.equals(context.motion)) {
				actor.onSpeedChanged(context, oldMotion, context.motion);
				if (!isAlive())
					break;
			}
			actor.tick(context);
			if (!isAlive())
				break;
			contraption.stalled |= context.stall;
		}
		if (!isAlive()) {
			contraption.stop(level());
			return;
		}
		skipActorStop = false;

		for (Entity entity : getPassengers()) {
			if (!(entity instanceof OrientedContraptionEntity))
				continue;
			if (!contraption.stabilizedSubContraptions.containsKey(entity.getUUID()))
				continue;
			OrientedContraptionEntity orientedCE = (OrientedContraptionEntity) entity;
			if (orientedCE.contraption != null && orientedCE.contraption.stalled) {
				contraption.stalled = true;
				break;
			}
		}

		if (!level().isClientSide) {
			if (!stalledPreviously && contraption.stalled)
				onContraptionStalled();
			entityData.set(STALLED, contraption.stalled);
			return;
		}

		contraption.stalled = isStalled();
	}

	public void refreshPSIs() {
		for (MutablePair<StructureBlockInfo, MovementContext> pair : contraption.getActors()) {
			MovementContext context = pair.right;
			StructureBlockInfo blockInfo = pair.left;
			MovementBehaviour actor = AllMovementBehaviours.getBehaviour(blockInfo.state());
			if (actor instanceof PortableStorageInterfaceMovement && isActorActive(context, actor))
				if (context.position != null)
					actor.visitNewPosition(context, BlockPos.containing(context.position));
		}
	}

	protected boolean isActorActive(MovementContext context, MovementBehaviour actor) {
		return actor.isActive(context);
	}

	protected void onContraptionStalled() {
		AllPackets.getChannel().sendToClientsTracking(
			new ContraptionStallPacket(getId(), getX(), getY(), getZ(), getStalledAngle()), this);
	}

	protected boolean shouldActorTrigger(MovementContext context, StructureBlockInfo blockInfo, MovementBehaviour actor,
		Vec3 actorPosition, BlockPos gridPosition) {
		Vec3 previousPosition = context.position;
		if (previousPosition == null)
			return false;

		context.motion = actorPosition.subtract(previousPosition);

		if (!level().isClientSide() && context.contraption.entity instanceof CarriageContraptionEntity cce
			&& cce.getCarriage() != null) {
			Train train = cce.getCarriage().train;
			double actualSpeed = train.speedBeforeStall != null ? train.speedBeforeStall : train.speed;
			context.motion = context.motion.normalize()
				.scale(Math.abs(actualSpeed));
		}

		Vec3 relativeMotion = context.motion;
		relativeMotion = reverseRotation(relativeMotion, 1);
		context.relativeMotion = relativeMotion;

		return !BlockPos.containing(previousPosition).equals(gridPosition)
			|| (context.relativeMotion.length() > 0 || context.contraption instanceof CarriageContraption)
				&& context.firstMovement;
	}

	public void move(double x, double y, double z) {
		setPos(getX() + x, getY() + y, getZ() + z);
	}

	public Vec3 getAnchorVec() {
		return position();
	}

	public Vec3 getPrevAnchorVec() {
		return getPrevPositionVec();
	}

	public float getYawOffset() {
		return 0;
	}

	@Override
	public void setPos(double x, double y, double z) {
		super.setPos(x, y, z);
		if (contraption == null)
			return;
		AABB cbox = contraption.bounds;
		if (cbox == null)
			return;
		Vec3 actualVec = getAnchorVec();
		setBoundingBox(cbox.move(actualVec));
	}

	public static float yawFromVector(Vec3 vec) {
		return (float) ((3 * Math.PI / 2 + Math.atan2(vec.z, vec.x)) / Math.PI * 180);
	}

	public static float pitchFromVector(Vec3 vec) {
		return (float) ((Math.acos(vec.y)) / Math.PI * 180);
	}

	public static FabricEntityTypeBuilder<?> build(FabricEntityTypeBuilder<?> builder) {
//		@SuppressWarnings("unchecked")
//		EntityType.Builder<AbstractContraptionEntity> entityBuilder =
//			(EntityType.Builder<AbstractContraptionEntity>) builder;
		return builder.dimensions(EntityDimensions.fixed(1, 1));
	}

	@Override
	protected void defineSynchedData() {
		this.entityData.define(STALLED, false);
		this.entityData.define(CONTROLLED_BY, Optional.empty());
	}

	@Override
<<<<<<< HEAD
	public Packet<?> getAddEntityPacket() {
		return ExtraSpawnDataEntity.createExtraDataSpawnPacket(this, new ClientboundAddEntityPacket(this, getId()));
=======
	public Packet<ClientGamePacketListener> getAddEntityPacket() {
		return NetworkHooks.getEntitySpawningPacket(this);
>>>>>>> e6759d8e
	}

	@Override
	public void writeSpawnData(FriendlyByteBuf buffer) {
		CompoundTag compound = new CompoundTag();
		writeAdditional(compound, true);

		if (ContraptionData.isTooLargeForSync(compound)) {
			String info = getContraption().getType().id + " @" + position() + " (" + getStringUUID() + ")";
			Create.LOGGER.warn("Could not send Contraption Spawn Data (Packet too big): " + info);
			compound = null;
		}

		buffer.writeNbt(compound);
	}

	@Override
	protected final void addAdditionalSaveData(CompoundTag compound) {
		writeAdditional(compound, false);
	}

	protected void writeAdditional(CompoundTag compound, boolean spawnPacket) {
		if (contraption != null)
			compound.put("Contraption", contraption.writeNBT(spawnPacket));
		compound.putBoolean("Stalled", isStalled());
		compound.putBoolean("Initialized", initialized);
	}

	@Override
	public void readSpawnData(FriendlyByteBuf additionalData) {
		CompoundTag nbt = additionalData.readAnySizeNbt();
		if (nbt != null) {
			readAdditional(nbt, true);
		}
	}

	@Override
	protected final void readAdditionalSaveData(CompoundTag compound) {
		readAdditional(compound, false);
	}

	protected void readAdditional(CompoundTag compound, boolean spawnData) {
		if (compound.isEmpty())
			return;

		initialized = compound.getBoolean("Initialized");
		contraption = Contraption.fromNBT(level(), compound.getCompound("Contraption"), spawnData);
		contraption.entity = this;
		entityData.set(STALLED, compound.getBoolean("Stalled"));
	}

	public void disassemble() {
		if (!isAlive())
			return;
		if (contraption == null)
			return;

		StructureTransform transform = makeStructureTransform();

<<<<<<< HEAD
		contraption.stop(level);
		AllPackets.getChannel().sendToClientsTracking(
			new ContraptionDisassemblyPacket(this.getId(), transform), this);
=======
		contraption.stop(level());
		AllPackets.getChannel().send(PacketDistributor.TRACKING_ENTITY.with(() -> this),
			new ContraptionDisassemblyPacket(this.getId(), transform));
>>>>>>> e6759d8e

		contraption.addBlocksToWorld(level(), transform);
		contraption.addPassengersToWorld(level(), transform, getPassengers());

		for (Entity entity : getPassengers()) {
			if (!(entity instanceof OrientedContraptionEntity))
				continue;
			UUID id = entity.getUUID();
			if (!contraption.stabilizedSubContraptions.containsKey(id))
				continue;
			BlockPos transformed = transform.apply(contraption.stabilizedSubContraptions.get(id)
				.getConnectedPos());
			entity.setPos(transformed.getX(), transformed.getY(), transformed.getZ());
			((AbstractContraptionEntity) entity).disassemble();
		}

		skipActorStop = true;
		discard();

		ejectPassengers();
		moveCollidedEntitiesOnDisassembly(transform);
		AllSoundEvents.CONTRAPTION_DISASSEMBLE.playOnServer(level(), blockPosition());
	}

	private void moveCollidedEntitiesOnDisassembly(StructureTransform transform) {
		for (Entity entity : collidingEntities.keySet()) {
			Vec3 localVec = toLocalVector(entity.position(), 0);
			Vec3 transformed = transform.apply(localVec);
			if (level().isClientSide)
				entity.setPos(transformed.x, transformed.y + 1 / 16f, transformed.z);
			else
				entity.teleportTo(transformed.x, transformed.y + 1 / 16f, transformed.z);
		}
	}

	@Override
	public void remove(RemovalReason p_146834_) {
		if (!level().isClientSide && !isRemoved() && contraption != null && !skipActorStop)
			contraption.stop(level());
		if (contraption != null)
			contraption.onEntityRemoved(this);
		super.remove(p_146834_);
	}

	protected abstract StructureTransform makeStructureTransform();

	@Override
	public void kill() {
		ejectPassengers();
		super.kill();
	}

	@Override
	protected void onBelowWorld() {
		ejectPassengers();
		super.onBelowWorld();
	}

	@Override
	public void onRemovedFromWorld() {
//		super.onRemovedFromWorld();
	}

	@Override
	protected void doWaterSplashEffect() {}

	public Contraption getContraption() {
		return contraption;
	}

	public boolean isStalled() {
		return entityData.get(STALLED);
	}

	@Environment(EnvType.CLIENT)
	static void handleStallPacket(ContraptionStallPacket packet) {
		if (Minecraft.getInstance().level.getEntity(packet.entityID) instanceof AbstractContraptionEntity ce)
			ce.handleStallInformation(packet.x, packet.y, packet.z, packet.angle);
	}

	@Environment(EnvType.CLIENT)
	static void handleBlockChangedPacket(ContraptionBlockChangedPacket packet) {
		if (Minecraft.getInstance().level.getEntity(packet.entityID) instanceof AbstractContraptionEntity ce)
			ce.handleBlockChange(packet.localPos, packet.newState);
	}

	@Environment(EnvType.CLIENT)
	static void handleDisassemblyPacket(ContraptionDisassemblyPacket packet) {
		if (Minecraft.getInstance().level.getEntity(packet.entityID) instanceof AbstractContraptionEntity ce)
			ce.moveCollidedEntitiesOnDisassembly(packet.transform);
	}

	protected abstract float getStalledAngle();

	protected abstract void handleStallInformation(double x, double y, double z, float angle);

	@Environment(EnvType.CLIENT)
	protected void handleBlockChange(BlockPos localPos, BlockState newState) {
		if (contraption == null || !contraption.blocks.containsKey(localPos))
			return;
		StructureBlockInfo info = contraption.blocks.get(localPos);
		contraption.blocks.put(localPos, new StructureBlockInfo(info.pos(), newState, info.nbt()));
		if (info.state() != newState && !(newState.getBlock() instanceof SlidingDoorBlock))
			contraption.deferInvalidate = true;
		contraption.invalidateColliders();
	}

	@Override
	public CompoundTag saveWithoutId(CompoundTag nbt) {
		Vec3 vec = position();
		List<Entity> passengers = getPassengers();

		for (Entity entity : passengers) {
			// setPos has world accessing side-effects when removed == null
			((EntityAccessor) entity).port_lib$setRemovalReason(RemovalReason.UNLOADED_TO_CHUNK);

			// Gather passengers into same chunk when saving
			Vec3 prevVec = entity.position();
			entity.setPosRaw(vec.x, prevVec.y, vec.z);

			// Super requires all passengers to not be removed in order to write them to the
			// tag
			((EntityAccessor) entity).port_lib$setRemovalReason(null);
		}

		CompoundTag tag = super.saveWithoutId(nbt);
		return tag;
	}

	@Override
	// Make sure nothing can move contraptions out of the way
	public void setDeltaMovement(Vec3 motionIn) {}

	@Override
	public PushReaction getPistonPushReaction() {
		return PushReaction.IGNORE;
	}

	public void setContraptionMotion(Vec3 vec) {
		super.setDeltaMovement(vec);
	}

	@Override
	public boolean isPickable() {
		return false;
	}

	@Override
	public boolean hurt(DamageSource source, float amount) {
		return false;
	}

	public Vec3 getPrevPositionVec() {
		return prevPosInvalid ? position() : new Vec3(xo, yo, zo);
	}

	public abstract ContraptionRotationState getRotationState();

	public Vec3 getContactPointMotion(Vec3 globalContactPoint) {
		if (prevPosInvalid)
			return Vec3.ZERO;

		Vec3 contactPoint = toGlobalVector(toLocalVector(globalContactPoint, 0, true), 1, true);
		Vec3 contraptionLocalMovement = contactPoint.subtract(globalContactPoint);
		Vec3 contraptionAnchorMovement = position().subtract(getPrevPositionVec());
		return contraptionLocalMovement.add(contraptionAnchorMovement);
	}

	public boolean canCollideWith(Entity e) {
		if (e instanceof Player && e.isSpectator())
			return false;
		if (e.noPhysics)
			return false;
		if (e instanceof HangingEntity)
			return false;
		if (e instanceof AbstractMinecart)
			return !(contraption instanceof MountedContraption);
		if (e instanceof SuperGlueEntity)
			return false;
		if (e instanceof SeatEntity)
			return false;
		if (e instanceof Projectile)
			return false;
		if (e.getVehicle() != null)
			return false;

		Entity riding = this.getVehicle();
		while (riding != null) {
			if (riding == e)
				return false;
			riding = riding.getVehicle();
		}

		return e.getPistonPushReaction() == PushReaction.NORMAL;
	}

	@Override
	public boolean hasExactlyOnePlayerPassenger() {
		return false;
	}

	@Environment(EnvType.CLIENT)
	public abstract void applyLocalTransforms(PoseStack matrixStack, float partialTicks);

	public static class ContraptionRotationState {
		public static final ContraptionRotationState NONE = new ContraptionRotationState();

		float xRotation = 0;
		float yRotation = 0;
		float zRotation = 0;
		float secondYRotation = 0;
		Matrix3d matrix;

		public Matrix3d asMatrix() {
			if (matrix != null)
				return matrix;

			matrix = new Matrix3d().asIdentity();
			if (xRotation != 0)
				matrix.multiply(new Matrix3d().asXRotation(AngleHelper.rad(-xRotation)));
			if (yRotation != 0)
				matrix.multiply(new Matrix3d().asYRotation(AngleHelper.rad(-yRotation)));
			if (zRotation != 0)
				matrix.multiply(new Matrix3d().asZRotation(AngleHelper.rad(-zRotation)));
			return matrix;
		}

		public boolean hasVerticalRotation() {
			return xRotation != 0 || zRotation != 0;
		}

		public float getYawOffset() {
			return secondYRotation;
		}

	}

	@Override
	protected boolean updateInWaterStateAndDoFluidPushing() {
		/*
		 * Override this with an empty method to reduce enormous calculation time when
		 * contraptions are in water WARNING: THIS HAS A BUNCH OF SIDE EFFECTS! - Fluids
		 * will not try to change contraption movement direction - this.inWater and
		 * this.isInWater() will return unreliable data - entities riding a contraption
		 * will not cause water splashes (seats are their own entity so this should be
		 * fine) - fall distance is not reset when the contraption is in water -
		 * this.eyesInWater and this.canSwim() will always be false - swimming state
		 * will never be updated
		 */
		return false;
	}

	@Override
	public void setSecondsOnFire(int p_70015_1_) {
		// Contraptions no longer catch fire
	}

	public boolean isReadyForRender() {
		return initialized;
	}

	public boolean isAliveOrStale() {
		return isAlive() || level().isClientSide() ? staleTicks > 0 : false;
	}

}<|MERGE_RESOLUTION|>--- conflicted
+++ resolved
@@ -57,11 +57,7 @@
 import net.minecraft.network.FriendlyByteBuf;
 import net.minecraft.network.chat.Component;
 import net.minecraft.network.protocol.Packet;
-<<<<<<< HEAD
-import net.minecraft.network.protocol.game.ClientboundAddEntityPacket;
-=======
 import net.minecraft.network.protocol.game.ClientGamePacketListener;
->>>>>>> e6759d8e
 import net.minecraft.network.syncher.EntityDataAccessor;
 import net.minecraft.network.syncher.EntityDataSerializers;
 import net.minecraft.network.syncher.SynchedEntityData;
@@ -315,14 +311,10 @@
 			}
 		}
 
-<<<<<<< HEAD
 		if (toDismount != null && AdventureUtil.isAdventure(player))
 			return false;
 
-		if (toDismount != null && !level.isClientSide) {
-=======
 		if (toDismount != null && !level().isClientSide) {
->>>>>>> e6759d8e
 			Vec3 transformedVector = getPassengerPosition(toDismount, 1);
 			toDismount.stopRiding();
 			if (transformedVector != null)
@@ -387,13 +379,8 @@
 		tickContraption();
 		super.tick();
 
-<<<<<<< HEAD
-		if (level.isClientSide())
+		if (level().isClientSide())
 			EnvExecutor.runWhenOn(EnvType.CLIENT, () -> () -> {
-=======
-		if (level().isClientSide())
-			DistExecutor.unsafeRunWhenOn(Dist.CLIENT, () -> () -> {
->>>>>>> e6759d8e
 				if (!contraption.deferInvalidate)
 					return;
 				contraption.deferInvalidate = false;
@@ -439,12 +426,7 @@
 
 	public void setBlock(BlockPos localPos, StructureBlockInfo newInfo) {
 		contraption.blocks.put(localPos, newInfo);
-<<<<<<< HEAD
-		AllPackets.getChannel().sendToClientsTracking(new ContraptionBlockChangedPacket(getId(), localPos, newInfo.state), this);
-=======
-		AllPackets.getChannel().send(PacketDistributor.TRACKING_ENTITY.with(() -> this),
-			new ContraptionBlockChangedPacket(getId(), localPos, newInfo.state()));
->>>>>>> e6759d8e
+		AllPackets.getChannel().sendToClientsTracking(new ContraptionBlockChangedPacket(getId(), localPos, newInfo.state()), this);
 	}
 
 	protected abstract void tickContraption();
@@ -618,13 +600,8 @@
 	}
 
 	@Override
-<<<<<<< HEAD
-	public Packet<?> getAddEntityPacket() {
+	public Packet<ClientGamePacketListener> getAddEntityPacket() {
 		return ExtraSpawnDataEntity.createExtraDataSpawnPacket(this, new ClientboundAddEntityPacket(this, getId()));
-=======
-	public Packet<ClientGamePacketListener> getAddEntityPacket() {
-		return NetworkHooks.getEntitySpawningPacket(this);
->>>>>>> e6759d8e
 	}
 
 	@Override
@@ -684,15 +661,9 @@
 
 		StructureTransform transform = makeStructureTransform();
 
-<<<<<<< HEAD
-		contraption.stop(level);
+		contraption.stop(level());
 		AllPackets.getChannel().sendToClientsTracking(
 			new ContraptionDisassemblyPacket(this.getId(), transform), this);
-=======
-		contraption.stop(level());
-		AllPackets.getChannel().send(PacketDistributor.TRACKING_ENTITY.with(() -> this),
-			new ContraptionDisassemblyPacket(this.getId(), transform));
->>>>>>> e6759d8e
 
 		contraption.addBlocksToWorld(level(), transform);
 		contraption.addPassengersToWorld(level(), transform, getPassengers());
