--- conflicted
+++ resolved
@@ -309,18 +309,13 @@
 		}
 
 		if (getMotion().length() < 1 / 4098f)
-<<<<<<< HEAD
 			setMotion(Vector3d.ZERO);
 
-=======
-			setMotion(Vec3d.ZERO);
-		
->>>>>>> 378164b8
 		move(getMotion().x, getMotion().y, getMotion().z);
 		if (ContraptionCollider.collideBlocks(this))
 			getController().collided();
 
-		Vec3d movement = getPositionVec().subtract(prevPosX, prevPosY, prevPosZ);
+		Vector3d movement = getPositionVec().subtract(prevPosX, prevPosY, prevPosZ);
 		tickActors(movement);
 
 		prevYaw = yaw;
@@ -856,24 +851,15 @@
 		return new Vector3d(prevPosX, prevPosY, prevPosZ);
 	}
 
-<<<<<<< HEAD
 	public Vector3d getContactPointMotion(Vector3d globalContactPoint) {
+		if (prevPosInvalid)
+			return Vector3d.ZERO;
+
 		Vector3d positionVec = getPositionVec();
 		Vector3d conMotion = positionVec.subtract(getPrevPositionVec());
 		Vector3d conAngularMotion = getRotationVec().subtract(getPrevRotationVec());
 		Vector3d contraptionCentreOffset = stationary ? VecHelper.getCenterOf(BlockPos.ZERO) : Vector3d.ZERO.add(0, 0.5, 0);
 		Vector3d contactPoint = globalContactPoint.subtract(contraptionCentreOffset)
-=======
-	public Vec3d getContactPointMotion(Vec3d globalContactPoint) {
-		if (prevPosInvalid)
-			return Vec3d.ZERO;
-		
-		Vec3d positionVec = getPositionVec();
-		Vec3d conMotion = positionVec.subtract(getPrevPositionVec());
-		Vec3d conAngularMotion = getRotationVec().subtract(getPrevRotationVec());
-		Vec3d contraptionCentreOffset = stationary ? VecHelper.getCenterOf(BlockPos.ZERO) : Vec3d.ZERO.add(0, 0.5, 0);
-		Vec3d contactPoint = globalContactPoint.subtract(contraptionCentreOffset)
->>>>>>> 378164b8
 			.subtract(positionVec);
 		contactPoint = VecHelper.rotate(contactPoint, conAngularMotion.x, conAngularMotion.y, conAngularMotion.z);
 		contactPoint = contactPoint.add(positionVec)
