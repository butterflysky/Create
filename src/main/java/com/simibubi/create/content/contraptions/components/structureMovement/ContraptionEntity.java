package com.simibubi.create.content.contraptions.components.structureMovement;

import static com.simibubi.create.foundation.utility.AngleHelper.angleLerp;
import static com.simibubi.create.foundation.utility.AngleHelper.getShortestAngleDiff;

import java.util.ArrayList;
import java.util.List;
import java.util.Map.Entry;
import java.util.Optional;
import java.util.UUID;

import javax.annotation.Nullable;

import org.apache.commons.lang3.tuple.MutablePair;

import com.simibubi.create.AllEntityTypes;
import com.simibubi.create.content.contraptions.components.actors.SeatEntity;
import com.simibubi.create.content.contraptions.components.structureMovement.bearing.BearingContraption;
import com.simibubi.create.content.contraptions.components.structureMovement.glue.SuperGlueEntity;
import com.simibubi.create.content.contraptions.components.structureMovement.mounted.CartAssemblerTileEntity.CartMovementMode;
import com.simibubi.create.content.contraptions.components.structureMovement.mounted.MountedContraption;
import com.simibubi.create.content.contraptions.components.structureMovement.sync.ContraptionSeatMappingPacket;
import com.simibubi.create.content.contraptions.components.structureMovement.train.MinecartCoupling;
import com.simibubi.create.content.contraptions.components.structureMovement.train.MinecartCouplingHandler;
import com.simibubi.create.foundation.item.ItemHelper;
import com.simibubi.create.foundation.networking.AllPackets;
import com.simibubi.create.foundation.utility.AngleHelper;
import com.simibubi.create.foundation.utility.VecHelper;

import net.minecraft.block.BlockState;
import net.minecraft.block.material.PushReaction;
import net.minecraft.client.Minecraft;
import net.minecraft.entity.Entity;
import net.minecraft.entity.EntityType;
import net.minecraft.entity.IProjectile;
import net.minecraft.entity.item.BoatEntity;
import net.minecraft.entity.item.HangingEntity;
import net.minecraft.entity.item.minecart.AbstractMinecartEntity;
import net.minecraft.entity.item.minecart.FurnaceMinecartEntity;
import net.minecraft.entity.player.PlayerEntity;
import net.minecraft.item.ItemStack;
import net.minecraft.item.Items;
import net.minecraft.item.crafting.Ingredient;
import net.minecraft.nbt.CompoundNBT;
import net.minecraft.nbt.ListNBT;
import net.minecraft.nbt.NBTUtil;
import net.minecraft.network.IPacket;
import net.minecraft.network.PacketBuffer;
import net.minecraft.network.datasync.DataParameter;
import net.minecraft.network.datasync.DataSerializers;
import net.minecraft.network.datasync.EntityDataManager;
import net.minecraft.tags.BlockTags;
import net.minecraft.tileentity.TileEntity;
import net.minecraft.util.DamageSource;
import net.minecraft.util.Direction;
import net.minecraft.util.Hand;
import net.minecraft.util.math.AxisAlignedBB;
import net.minecraft.util.math.BlockPos;
import net.minecraft.util.math.MathHelper;
import net.minecraft.util.math.vector.Vector3d;
import net.minecraft.util.math.shapes.IBooleanFunction;
import net.minecraft.util.math.shapes.ISelectionContext;
import net.minecraft.util.math.shapes.VoxelShape;
import net.minecraft.util.math.shapes.VoxelShapes;
import net.minecraft.world.World;
import net.minecraft.world.gen.feature.template.Template.BlockInfo;
import net.minecraftforge.api.distmarker.Dist;
import net.minecraftforge.api.distmarker.OnlyIn;
import net.minecraftforge.fml.common.registry.IEntityAdditionalSpawnData;
import net.minecraftforge.fml.network.NetworkHooks;
import net.minecraftforge.fml.network.PacketDistributor;

public class ContraptionEntity extends Entity implements IEntityAdditionalSpawnData {

	protected Contraption contraption;
	protected float initialAngle;
	protected float forcedAngle;
	protected BlockPos controllerPos;
	protected Vector3d motionBeforeStall;
	protected boolean stationary;
	protected boolean initialized;
	final List<Entity> collidingEntities = new ArrayList<>();
	private boolean isSerializingFurnaceCart;
	private boolean attachedExtraInventories;

	private static final Ingredient FUEL_ITEMS = Ingredient.fromItems(Items.COAL, Items.CHARCOAL);
	private static final DataParameter<Boolean> STALLED =
		EntityDataManager.createKey(ContraptionEntity.class, DataSerializers.BOOLEAN);

	private static final DataParameter<Optional<UUID>> COUPLING =
		EntityDataManager.createKey(ContraptionEntity.class, DataSerializers.OPTIONAL_UNIQUE_ID);
	private static final DataParameter<Optional<UUID>> COUPLED_CART =
		EntityDataManager.createKey(ContraptionEntity.class, DataSerializers.OPTIONAL_UNIQUE_ID);

	public float prevYaw;
	public float prevPitch;
	public float prevRoll;

	public float yaw;
	public float pitch;
	public float roll;

	// Mounted Contraptions
	public float targetYaw;
	public float targetPitch;

	public ContraptionEntity(EntityType<?> entityTypeIn, World worldIn) {
		super(entityTypeIn, worldIn);
		motionBeforeStall = Vector3d.ZERO;
		stationary = entityTypeIn == AllEntityTypes.STATIONARY_CONTRAPTION.get();
		isSerializingFurnaceCart = false;
		attachedExtraInventories = false;
		forcedAngle = -1;
	}

	public static ContraptionEntity createMounted(World world, Contraption contraption, float initialAngle) {
		ContraptionEntity entity = new ContraptionEntity(AllEntityTypes.CONTRAPTION.get(), world);
		entity.contraptionCreated(contraption);
		entity.initialAngle = initialAngle;
		entity.forceYaw(initialAngle);
		return entity;
	}

	public static ContraptionEntity createMounted(World world, Contraption contraption, float initialAngle,
		Direction facing) {
		ContraptionEntity entity = createMounted(world, contraption, initialAngle);
		entity.forcedAngle = facing.getHorizontalAngle();
		entity.forceYaw(entity.forcedAngle);
		return entity;
	}

	public static ContraptionEntity createStationary(World world, Contraption contraption) {
		ContraptionEntity entity = new ContraptionEntity(AllEntityTypes.STATIONARY_CONTRAPTION.get(), world);
		entity.contraptionCreated(contraption);
		return entity;
	}

	protected void contraptionCreated(Contraption contraption) {
		this.contraption = contraption;
		if (contraption == null)
			return;
		if (world.isRemote)
			return;
		contraption.gatherStoredItems();
	}

	protected void contraptionInitialize() {
		if (!world.isRemote)
			contraption.mountPassengers(this);
		initialized = true;
	}

	public <T extends TileEntity & IControlContraption> ContraptionEntity controlledBy(T controller) {
		this.controllerPos = controller.getPos();
		return this;
	}

	private IControlContraption getController() {
		if (controllerPos == null)
			return null;
		if (!world.isBlockPresent(controllerPos))
			return null;
		TileEntity te = world.getTileEntity(controllerPos);
		if (!(te instanceof IControlContraption))
			return null;
		return (IControlContraption) te;
	}

	public boolean collisionEnabled() {
		return true;
	}

	@Override
	protected void addPassenger(Entity passenger) {
		super.addPassenger(passenger);
	}

	public void addSittingPassenger(Entity passenger, int seatIndex) {
		passenger.startRiding(this, true);
		if (world.isRemote)
			return;
		contraption.getSeatMapping()
			.put(passenger.getUniqueID(), seatIndex);
		AllPackets.channel.send(PacketDistributor.TRACKING_ENTITY.with(() -> this),
			new ContraptionSeatMappingPacket(getEntityId(), contraption.getSeatMapping()));
	}

	@Override
	public void remove() {
		super.remove();
	}

	@Override
	protected void removePassenger(Entity passenger) {
		Vector3d transformedVector = getPassengerPosition(passenger);
		super.removePassenger(passenger);
		if (world.isRemote)
			return;
		if (transformedVector != null)
			passenger.getPersistentData()
				.put("ContraptionDismountLocation", VecHelper.writeNBT(transformedVector));
		contraption.getSeatMapping()
			.remove(passenger.getUniqueID());
		AllPackets.channel.send(PacketDistributor.TRACKING_ENTITY.with(() -> this),
			new ContraptionSeatMappingPacket(getEntityId(), contraption.getSeatMapping()));
	}

	@Override
	public void updatePassengerPosition(Entity passenger, IMoveCallback callback) {
		if (!isPassenger(passenger))
			return;
		Vector3d transformedVector = getPassengerPosition(passenger);
		if (transformedVector == null)
			return;
		callback.accept(passenger, transformedVector.x, transformedVector.y, transformedVector.z);
	}
<<<<<<< HEAD
	
	protected Vector3d getPassengerPosition(Entity passenger) {
=======

	protected Vec3d getPassengerPosition(Entity passenger) {
>>>>>>> 990d8041
		AxisAlignedBB bb = passenger.getBoundingBox();
		double ySize = bb.getYSize();
		BlockPos seat = contraption.getSeat(passenger.getUniqueID());
		if (seat == null)
			return null;
		Vector3d transformedVector = toGlobalVector(Vector3d.of(seat).add(.5, passenger.getYOffset() + ySize - .15f, .5))
			.add(VecHelper.getCenterOf(BlockPos.ZERO))
			.subtract(0.5, ySize, 0.5);
		return transformedVector;
	}

	@Override
	protected boolean canFitPassenger(Entity p_184219_1_) {
		return getPassengers().size() < contraption.getSeats()
			.size();
	}

	public boolean handlePlayerInteraction(PlayerEntity player, BlockPos localPos, Direction side,
		Hand interactionHand) {
		int indexOfSeat = contraption.getSeats()
			.indexOf(localPos);
		if (indexOfSeat == -1)
			return false;

		// Eject potential existing passenger
		Entity toDismount = null;
		for (Entry<UUID, Integer> entry : contraption.getSeatMapping()
			.entrySet()) {
			if (entry.getValue() != indexOfSeat)
				continue;
			for (Entity entity : getPassengers()) {
				if (!entry.getKey()
					.equals(entity.getUniqueID()))
					continue;
				if (entity instanceof PlayerEntity)
					return false;
				toDismount = entity;
			}
		}

		if (toDismount != null && !world.isRemote) {
			Vector3d transformedVector = getPassengerPosition(toDismount);
			toDismount.stopRiding();
			if (transformedVector != null)
				toDismount.setPositionAndUpdate(transformedVector.x, transformedVector.y, transformedVector.z);
		}

		if (world.isRemote)
			return true;
		addSittingPassenger(player, indexOfSeat);
		return true;
	}

	public Vector3d toGlobalVector(Vector3d localVec) {
		Vector3d rotationOffset = VecHelper.getCenterOf(BlockPos.ZERO);
		localVec = localVec.subtract(rotationOffset);
		localVec = VecHelper.rotate(localVec, getRotationVec());
		localVec = localVec.add(rotationOffset)
			.add(getAnchorVec());
		return localVec;
	}

	public Vector3d toLocalVector(Vector3d globalVec) {
		Vector3d rotationOffset = VecHelper.getCenterOf(BlockPos.ZERO);
		globalVec = globalVec.subtract(getAnchorVec())
			.subtract(rotationOffset);
		globalVec = VecHelper.rotate(globalVec, getRotationVec().scale(-1));
		globalVec = globalVec.add(rotationOffset);
		return globalVec;
	}

	@Override
	public void tick() {
		if (contraption == null) {
			remove();
			return;
		}

		if (!initialized)
			contraptionInitialize();

		checkController();

		Entity mountedEntity = getRidingEntity();
		if (mountedEntity != null) {
			tickAsPassenger(mountedEntity);
			return;
		}

		if (getMotion().length() < 1 / 4098f)
			setMotion(Vector3d.ZERO);

		move(getMotion().x, getMotion().y, getMotion().z);
		if (ContraptionCollider.collideBlocks(this))
			getController().collided();

		tickActors(getPositionVec().subtract(prevPosX, prevPosY, prevPosZ));

		prevYaw = yaw;
		prevPitch = pitch;
		prevRoll = roll;

		super.tick();
	}

	public void tickAsPassenger(Entity e) {
		boolean rotationLock = false;
		boolean pauseWhileRotating = false;
		boolean rotating = false;

		Entity riding = e;
		while (riding.getRidingEntity() != null)
			riding = riding.getRidingEntity();
<<<<<<< HEAD
		Vector3d movementVector = riding.getMotion();
		if (riding instanceof BoatEntity)
			movementVector = getPositionVec().subtract(prevPosX, prevPosY, prevPosZ);
		Vector3d motion = movementVector.normalize();
		boolean rotating = false;
=======
		if (!attachedExtraInventories) {
			contraption.addExtraInventories(riding);
			attachedExtraInventories = true;
		}
>>>>>>> 990d8041

		boolean isOnCoupling = false;
		if (contraption instanceof MountedContraption) {
			MountedContraption mountedContraption = (MountedContraption) contraption;
			UUID couplingId = getCouplingId();
			isOnCoupling = couplingId != null && riding instanceof AbstractMinecartEntity;
			if (isOnCoupling) {
				MinecartCoupling coupling = MinecartCouplingHandler.getCoupling(world, couplingId);
				if (coupling != null && coupling.areBothEndsPresent()) {
					boolean notOnMainCart = !coupling.getId()
						.equals(riding.getUniqueID());
					Vec3d positionVec = coupling.asCouple()
						.get(notOnMainCart)
						.getPositionVec();
					prevYaw = yaw;
					prevPitch = pitch;
					double diffZ = positionVec.z - riding.getZ();
					double diffX = positionVec.x - riding.getX();
					yaw = (float) (MathHelper.atan2(diffZ, diffX) * 180 / Math.PI);
					pitch = (float) (Math.atan2(positionVec.y - getY(), Math.sqrt(diffX * diffX + diffZ * diffZ)) * 180
						/ Math.PI);

					if (notOnMainCart) {
						yaw += 180;
					}
				}
			}

			rotationLock = mountedContraption.rotationMode == CartMovementMode.ROTATION_LOCKED;
			pauseWhileRotating = mountedContraption.rotationMode == CartMovementMode.ROTATE_PAUSED;
		}

		Vec3d movementVector = riding.getMotion();
		if (!isOnCoupling) {
			if (riding instanceof BoatEntity)
				movementVector = getPositionVec().subtract(prevPosX, prevPosY, prevPosZ);
			Vec3d motion = movementVector.normalize();

			if (!rotationLock) {
				if (motion.length() > 0) {
					targetYaw = yawFromVector(motion);
					if (targetYaw < 0)
						targetYaw += 360;
					if (yaw < 0)
						yaw += 360;
				}

				prevYaw = yaw;
				yaw = angleLerp(0.4f, yaw, targetYaw);
				if (Math.abs(AngleHelper.getShortestAngleDiff(yaw, targetYaw)) < 1f)
					yaw = targetYaw;
				else
					rotating = true;
			}
		}

		boolean wasStalled = isStalled();
		if (!rotating || !pauseWhileRotating)
			tickActors(movementVector);
		if (isStalled()) {
			if (!wasStalled)
				motionBeforeStall = riding.getMotion();
			riding.setMotion(0, 0, 0);
		}

		if (wasStalled && !isStalled()) {
			riding.setMotion(motionBeforeStall);
			motionBeforeStall = Vector3d.ZERO;
		}

		if (!isStalled() && (riding instanceof FurnaceMinecartEntity)) {
			FurnaceMinecartEntity furnaceCart = (FurnaceMinecartEntity) riding;

			// Notify to not trigger serialization side-effects
			isSerializingFurnaceCart = true;
			CompoundNBT nbt = furnaceCart.serializeNBT();
			isSerializingFurnaceCart = false;

			int fuel = nbt.getInt("Fuel");
			int fuelBefore = fuel;
			double pushX = nbt.getDouble("PushX");
			double pushZ = nbt.getDouble("PushZ");

			int i = MathHelper.floor(furnaceCart.getX());
			int j = MathHelper.floor(furnaceCart.getY());
			int k = MathHelper.floor(furnaceCart.getZ());
			if (furnaceCart.world.getBlockState(new BlockPos(i, j - 1, k))
				.isIn(BlockTags.RAILS))
				--j;

			BlockPos blockpos = new BlockPos(i, j, k);
			BlockState blockstate = this.world.getBlockState(blockpos);
			if (furnaceCart.canUseRail() && blockstate.isIn(BlockTags.RAILS))
				if (fuel > 1)
					riding.setMotion(riding.getMotion()
						.normalize()
						.scale(1));
			if (fuel < 5 && contraption != null) {
				ItemStack coal = ItemHelper.extract(contraption.inventory, FUEL_ITEMS, 1, false);
				if (!coal.isEmpty())
					fuel += 3600;
			}

			if (fuel != fuelBefore || pushX != 0 || pushZ != 0) {
				nbt.putInt("Fuel", fuel);
				nbt.putDouble("PushX", 0);
				nbt.putDouble("PushZ", 0);
				furnaceCart.deserializeNBT(nbt);
			}
		}

		super.tick();
	}

	public void tickActors(Vector3d movementVector) {
		Vector3d rotationVec = getRotationVec();
		Vector3d reversedRotationVec = rotationVec.scale(-1);
		Vector3d rotationOffset = VecHelper.getCenterOf(BlockPos.ZERO);
		boolean stalledPreviously = contraption.stalled;

		if (!world.isRemote)
			contraption.stalled = false;

		for (MutablePair<BlockInfo, MovementContext> pair : contraption.actors) {
			MovementContext context = pair.right;
			BlockInfo blockInfo = pair.left;
			MovementBehaviour actor = Contraption.getMovement(blockInfo.state);

			Vector3d actorPosition = Vector3d.of(blockInfo.pos);
			actorPosition = actorPosition.add(actor.getActiveAreaOffset(context));
			actorPosition = VecHelper.rotate(actorPosition, rotationVec);
			actorPosition = actorPosition.add(rotationOffset)
				.add(getAnchorVec());

			boolean newPosVisited = false;
			BlockPos gridPosition = new BlockPos(actorPosition);
			Vec3d oldMotion = context.motion;

			if (!context.stall) {
				Vector3d previousPosition = context.position;
				if (previousPosition != null) {
					context.motion = actorPosition.subtract(previousPosition);
					Vector3d relativeMotion = context.motion;
					relativeMotion = VecHelper.rotate(relativeMotion, reversedRotationVec);
					context.relativeMotion = relativeMotion;
					newPosVisited = !new BlockPos(previousPosition).equals(gridPosition)
						|| context.relativeMotion.length() > 0 && context.firstMovement;
				}

				if (getContraption() instanceof BearingContraption) {
					BearingContraption bc = (BearingContraption) getContraption();
					Direction facing = bc.getFacing();
<<<<<<< HEAD
					Vector3d activeAreaOffset = actor.getActiveAreaOffset(context);
					if (activeAreaOffset.mul(VecHelper.planeByNormal(Vector3d.of(facing.getDirectionVec())))
						.equals(Vector3d.ZERO)) {
=======
					Vec3d activeAreaOffset = actor.getActiveAreaOffset(context);
					if (activeAreaOffset.mul(VecHelper.axisAlingedPlaneOf(new Vec3d(facing.getDirectionVec())))
						.equals(Vec3d.ZERO)) {
>>>>>>> 990d8041
						if (VecHelper.onSameAxis(blockInfo.pos, BlockPos.ZERO, facing.getAxis())) {
							context.motion = Vector3d.of(facing.getDirectionVec()).scale(facing.getAxis()
								.getCoordinate(roll - prevRoll, yaw - prevYaw, pitch - prevPitch));
							context.relativeMotion = context.motion;
							int timer = context.data.getInt("StationaryTimer");
							if (timer > 0) {
								context.data.putInt("StationaryTimer", timer - 1);
							} else {
								context.data.putInt("StationaryTimer", 20);
								newPosVisited = true;
							}
						}
					}
				}
			}

			context.rotation = rotationVec;
			context.position = actorPosition;
			if (actor.isActive(context)) {
				if (newPosVisited && !context.stall) {
					actor.visitNewPosition(context, gridPosition);
					context.firstMovement = false;
				}
				if (!oldMotion.equals(context.motion))
					actor.onSpeedChanged(context, oldMotion, context.motion);
				actor.tick(context);
				contraption.stalled |= context.stall;
			}
		}

		if (!world.isRemote) {
			if (!stalledPreviously && contraption.stalled) {
				setMotion(Vector3d.ZERO);
				if (getController() != null)
					getController().onStall();
				AllPackets.channel.send(PacketDistributor.TRACKING_ENTITY.with(() -> this),
					new ContraptionStallPacket(getEntityId(), getX(), getY(), getZ(), yaw, pitch, roll));
			}
			dataManager.set(STALLED, contraption.stalled);
		} else {
			contraption.stalled = isStalled();
		}
	}

	public void move(double x, double y, double z) {
		setPosition(x + getX(), getY() + y, getZ() + z);
	}

	private Vector3d getAnchorVec() {
		if (contraption != null && contraption.getType() == AllContraptionTypes.MOUNTED)
			return new Vector3d(getX() - .5, getY(), getZ() - .5);
		return getPositionVec();
	}

	public void rotateTo(double roll, double yaw, double pitch) {
		rotate(getShortestAngleDiff(this.roll, roll), getShortestAngleDiff(this.yaw, yaw),
			getShortestAngleDiff(this.pitch, pitch));
	}

	@Override
	public void notifyDataManagerChange(DataParameter<?> key) {
		super.notifyDataManagerChange(key);
	}

	public void rotate(double roll, double yaw, double pitch) {
		this.yaw += yaw;
		this.pitch += pitch;
		this.roll += roll;
	}

	@Override
	public void setPosition(double x, double y, double z) {
		super.setPosition(x, y, z);
		if (contraption != null) {
			AxisAlignedBB cbox = contraption.getBoundingBox();
			if (cbox != null) {
				Vector3d actualVec = getAnchorVec();
				this.setBoundingBox(cbox.offset(actualVec));
			}
		}
	}

	@Override
	public void stopRiding() {
		if (!world.isRemote)
			if (isAlive())
				disassemble();
		super.stopRiding();
	}

	public static float yawFromVector(Vector3d vec) {
		return (float) ((3 * Math.PI / 2 + Math.atan2(vec.z, vec.x)) / Math.PI * 180);
	}

	public static float pitchFromVector(Vector3d vec) {
		return (float) ((Math.acos(vec.y)) / Math.PI * 180);
	}

	public float getYaw(float partialTicks) {
		return (getRidingEntity() == null ? 1 : -1)
			* (partialTicks == 1.0F ? yaw : angleLerp(partialTicks, prevYaw, yaw)) + initialAngle;
	}

	public float getPitch(float partialTicks) {
		return partialTicks == 1.0F ? pitch : angleLerp(partialTicks, prevPitch, pitch);
	}

	public float getRoll(float partialTicks) {
		return partialTicks == 1.0F ? roll : angleLerp(partialTicks, prevRoll, roll);
	}

	public static EntityType.Builder<?> build(EntityType.Builder<?> builder) {
		@SuppressWarnings("unchecked")
		EntityType.Builder<ContraptionEntity> entityBuilder = (EntityType.Builder<ContraptionEntity>) builder;
		return entityBuilder.size(1, 1);
	}

	@Override
	protected void registerData() {
		this.dataManager.register(STALLED, false);
		this.dataManager.register(COUPLING, Optional.empty());
		this.dataManager.register(COUPLED_CART, Optional.empty());
	}

	@Override
	protected void readAdditional(CompoundNBT compound) {
		initialized = compound.getBoolean("Initialized");
		contraption = Contraption.fromNBT(world, compound.getCompound("Contraption"));
		initialAngle = compound.getFloat("InitialAngle");
		forceYaw(compound.contains("ForcedYaw") ? compound.getFloat("ForcedYaw") : initialAngle);
		dataManager.set(STALLED, compound.getBoolean("Stalled"));
		ListNBT vecNBT = compound.getList("CachedMotion", 6);
		if (!vecNBT.isEmpty()) {
			motionBeforeStall = new Vector3d(vecNBT.getDouble(0), vecNBT.getDouble(1), vecNBT.getDouble(2));
			if (!motionBeforeStall.equals(Vector3d.ZERO))
				targetYaw = prevYaw = yaw += yawFromVector(motionBeforeStall);
			setMotion(Vector3d.ZERO);
		}
		if (compound.contains("Controller"))
			controllerPos = NBTUtil.readBlockPos(compound.getCompound("Controller"));

		if (compound.contains("OnCoupling")) {
			setCouplingId(NBTUtil.readUniqueId(compound.getCompound("OnCoupling")));
			setCoupledCart(NBTUtil.readUniqueId(compound.getCompound("CoupledCart")));
		} else {
			setCouplingId(null);
			setCoupledCart(null);
		}
	}

	public void forceYaw(float forcedYaw) {
		targetYaw = yaw = prevYaw = forcedYaw;
	}

	public void checkController() {
		if (controllerPos == null)
			return;
		if (!world.isBlockPresent(controllerPos))
			return;
		IControlContraption controller = getController();
		if (controller == null) {
			remove();
			return;
		}
		if (controller.isAttachedTo(this))
			return;
		controller.attach(this);
		if (world.isRemote)
			setPosition(getX(), getY(), getZ());
	}

	@Override
	protected void writeAdditional(CompoundNBT compound) {
		if (contraption != null)
			compound.put("Contraption", contraption.writeNBT());
		if (!stationary && motionBeforeStall != null)
			compound.put("CachedMotion",
				newDoubleNBTList(motionBeforeStall.x, motionBeforeStall.y, motionBeforeStall.z));
		if (controllerPos != null)
			compound.put("Controller", NBTUtil.writeBlockPos(controllerPos));
		if (forcedAngle != -1)
			compound.putFloat("ForcedYaw", forcedAngle);

		compound.putFloat("InitialAngle", initialAngle);
		compound.putBoolean("Stalled", isStalled());
		compound.putBoolean("Initialized", initialized);

		if (getCouplingId() != null) {
			compound.put("OnCoupling", NBTUtil.writeUniqueId(getCouplingId()));
			compound.put("CoupledCart", NBTUtil.writeUniqueId(getCoupledCart()));
		}
	}

	@Override
	public IPacket<?> createSpawnPacket() {
		return NetworkHooks.getEntitySpawningPacket(this);
	}

	@Override
	public void writeSpawnData(PacketBuffer buffer) {
		CompoundNBT compound = new CompoundNBT();
		writeAdditional(compound);
		buffer.writeCompoundTag(compound);
	}

	@Override
	public void readSpawnData(PacketBuffer additionalData) {
		readAdditional(additionalData.readCompoundTag());
	}

	public void disassemble() {
		if (!isAlive())
			return;
		if (getContraption() != null) {
			remove();
			BlockPos offset = new BlockPos(getAnchorVec().add(.5, .5, .5));
			Vector3d rotation = getRotationVec();
			StructureTransform transform = new StructureTransform(offset, rotation);
			contraption.addBlocksToWorld(world, transform);
			contraption.addPassengersToWorld(world, transform, getPassengers());
			removePassengers();

			for (Entity entity : collidingEntities) {
				Vector3d positionVec = getPositionVec();
				Vector3d localVec = entity.getPositionVec()
					.subtract(positionVec);
				localVec = VecHelper.rotate(localVec, getRotationVec().scale(-1));
				Vector3d transformed = transform.apply(localVec);
				entity.setPositionAndUpdate(transformed.x, transformed.y, transformed.z);
			}

		}
	}

	@Override
	public void onKillCommand() {
		removePassengers();
		super.onKillCommand();
	}

	@Override
	protected void outOfWorld() {
		removePassengers();
		super.outOfWorld();
	}

	@Override
	public void onRemovedFromWorld() {
		super.onRemovedFromWorld();
		if (world != null && world.isRemote)
			return;
		getPassengers().forEach(Entity::remove);
	}

	@Override
	protected void doWaterSplashEffect() {}

	@SuppressWarnings("deprecation")
	@Override
	public CompoundNBT writeWithoutTypeId(CompoundNBT nbt) {
<<<<<<< HEAD
		Vector3d vec = getPositionVec();
=======
		if (isSerializingFurnaceCart)
			return nbt;

		Vec3d vec = getPositionVec();
>>>>>>> 990d8041
		List<Entity> passengers = getPassengers();

		for (Entity entity : passengers) {
			// setPos has world accessing side-effects when removed == false
			entity.removed = true;

			// Gather passengers into same chunk when saving
			Vector3d prevVec = entity.getPositionVec();
			entity.setPos(vec.x, prevVec.y, vec.z);

			// Super requires all passengers to not be removed in order to write them to the
			// tag
			entity.removed = false;
		}

		CompoundNBT tag = super.writeWithoutTypeId(nbt);
		return tag;
	}

	public Contraption getContraption() {
		return contraption;
	}

	public boolean isStalled() {
		return dataManager.get(STALLED);
	}

	@OnlyIn(Dist.CLIENT)
	@Override
	public void setPositionAndRotationDirect(double x, double y, double z, float yaw, float pitch,
		int posRotationIncrements, boolean teleport) {
		// Stationary Anchors are responsible for keeping position and motion in sync
		// themselves.
		if (stationary)
			return;
		super.setPositionAndRotationDirect(x, y, z, yaw, pitch, posRotationIncrements, teleport);
	}

	@OnlyIn(Dist.CLIENT)
	static void handleStallPacket(ContraptionStallPacket packet) {
		Entity entity = Minecraft.getInstance().world.getEntityByID(packet.entityID);
		if (!(entity instanceof ContraptionEntity))
			return;
		ContraptionEntity ce = (ContraptionEntity) entity;
		if (ce.getRidingEntity() == null) {
			ce.setPos(packet.x, packet.y, packet.z);
		}
		ce.yaw = packet.yaw;
		ce.pitch = packet.pitch;
		ce.roll = packet.roll;
	}

	@Override
	// Make sure nothing can move contraptions out of the way
	public void setMotion(Vector3d motionIn) {}

	@Override
	public void setPositionAndUpdate(double x, double y, double z) {
		if (!stationary)
			super.setPositionAndUpdate(x, y, z);
	}

	@Override
	public PushReaction getPushReaction() {
		return PushReaction.IGNORE;
	}

	public void setContraptionMotion(Vector3d vec) {
		super.setMotion(vec);
	}

	@Override
	public boolean canBeCollidedWith() {
		return false;
	}

	@Override
	public boolean attackEntityFrom(DamageSource source, float amount) {
		return false;
	}

	public float getInitialAngle() {
		return initialAngle;
	}

	public Vector3d getRotationVec() {
		return new Vector3d(getRoll(1), getYaw(1), getPitch(1));
	}

	public Vector3d getPrevRotationVec() {
		return new Vector3d(getRoll(0), getYaw(0), getPitch(0));
	}

	public Vector3d getPrevPositionVec() {
		return new Vector3d(prevPosX, prevPosY, prevPosZ);
	}

	public Vector3d getContactPointMotion(Vector3d globalContactPoint) {
		Vector3d positionVec = getPositionVec();
		Vector3d conMotion = positionVec.subtract(getPrevPositionVec());
		Vector3d conAngularMotion = getRotationVec().subtract(getPrevRotationVec());
		Vector3d contraptionCentreOffset = stationary ? VecHelper.getCenterOf(BlockPos.ZERO) : Vector3d.ZERO.add(0, 0.5, 0);
		Vector3d contactPoint = globalContactPoint.subtract(contraptionCentreOffset)
			.subtract(positionVec);
		contactPoint = VecHelper.rotate(contactPoint, conAngularMotion.x, conAngularMotion.y, conAngularMotion.z);
		contactPoint = contactPoint.add(positionVec)
			.add(contraptionCentreOffset)
			.add(conMotion);
		return contactPoint.subtract(globalContactPoint);
	}

	public boolean canCollideWith(Entity e) {
		if (e instanceof PlayerEntity && e.isSpectator())
			return false;
		if (e.noClip)
			return false;
		if (e instanceof HangingEntity)
			return false;
		if (e instanceof AbstractMinecartEntity)
			return false;
		if (e instanceof SuperGlueEntity)
			return false;
		if (e instanceof SeatEntity)
			return false;
		if (e instanceof IProjectile)
			return false;
		if (e.getRidingEntity() != null)
			return false;

		Entity riding = this.getRidingEntity();
		while (riding != null) {
			if (riding == e)
				return false;
			riding = riding.getRidingEntity();
		}

		return e.getPushReaction() == PushReaction.NORMAL;
	}

	@Nullable
	public UUID getCouplingId() {
		Optional<UUID> uuid = dataManager.get(COUPLING);
		return uuid == null ? null : uuid.isPresent() ? uuid.get() : null;
	}

	public void setCouplingId(UUID id) {
		dataManager.set(COUPLING, Optional.ofNullable(id));
	}

	@Nullable
	public UUID getCoupledCart() {
		Optional<UUID> uuid = dataManager.get(COUPLED_CART);
		return uuid.isPresent() ? uuid.get() : null;
	}

	public void setCoupledCart(UUID id) {
		dataManager.set(COUPLED_CART, Optional.ofNullable(id));
	}

}<|MERGE_RESOLUTION|>--- conflicted
+++ resolved
@@ -214,13 +214,8 @@
 			return;
 		callback.accept(passenger, transformedVector.x, transformedVector.y, transformedVector.z);
 	}
-<<<<<<< HEAD
-	
+
 	protected Vector3d getPassengerPosition(Entity passenger) {
-=======
-
-	protected Vec3d getPassengerPosition(Entity passenger) {
->>>>>>> 990d8041
 		AxisAlignedBB bb = passenger.getBoundingBox();
 		double ySize = bb.getYSize();
 		BlockPos seat = contraption.getSeat(passenger.getUniqueID());
@@ -334,18 +329,10 @@
 		Entity riding = e;
 		while (riding.getRidingEntity() != null)
 			riding = riding.getRidingEntity();
-<<<<<<< HEAD
-		Vector3d movementVector = riding.getMotion();
-		if (riding instanceof BoatEntity)
-			movementVector = getPositionVec().subtract(prevPosX, prevPosY, prevPosZ);
-		Vector3d motion = movementVector.normalize();
-		boolean rotating = false;
-=======
 		if (!attachedExtraInventories) {
 			contraption.addExtraInventories(riding);
 			attachedExtraInventories = true;
 		}
->>>>>>> 990d8041
 
 		boolean isOnCoupling = false;
 		if (contraption instanceof MountedContraption) {
@@ -498,15 +485,9 @@
 				if (getContraption() instanceof BearingContraption) {
 					BearingContraption bc = (BearingContraption) getContraption();
 					Direction facing = bc.getFacing();
-<<<<<<< HEAD
 					Vector3d activeAreaOffset = actor.getActiveAreaOffset(context);
-					if (activeAreaOffset.mul(VecHelper.planeByNormal(Vector3d.of(facing.getDirectionVec())))
+					if (activeAreaOffset.mul(VecHelper.axisAlingedPlaneOf(new Vec3d(facing.getDirectionVec())))
 						.equals(Vector3d.ZERO)) {
-=======
-					Vec3d activeAreaOffset = actor.getActiveAreaOffset(context);
-					if (activeAreaOffset.mul(VecHelper.axisAlingedPlaneOf(new Vec3d(facing.getDirectionVec())))
-						.equals(Vec3d.ZERO)) {
->>>>>>> 990d8041
 						if (VecHelper.onSameAxis(blockInfo.pos, BlockPos.ZERO, facing.getAxis())) {
 							context.motion = Vector3d.of(facing.getDirectionVec()).scale(facing.getAxis()
 								.getCoordinate(roll - prevRoll, yaw - prevYaw, pitch - prevPitch));
@@ -767,14 +748,10 @@
 	@SuppressWarnings("deprecation")
 	@Override
 	public CompoundNBT writeWithoutTypeId(CompoundNBT nbt) {
-<<<<<<< HEAD
-		Vector3d vec = getPositionVec();
-=======
 		if (isSerializingFurnaceCart)
 			return nbt;
 
-		Vec3d vec = getPositionVec();
->>>>>>> 990d8041
+		Vector3d vec = getPositionVec();
 		List<Entity> passengers = getPassengers();
 
 		for (Entity entity : passengers) {
