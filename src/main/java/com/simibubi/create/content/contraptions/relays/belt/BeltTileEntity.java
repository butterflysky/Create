package com.simibubi.create.content.contraptions.relays.belt;

import static com.simibubi.create.content.contraptions.relays.belt.BeltPart.MIDDLE;
import static com.simibubi.create.content.contraptions.relays.belt.BeltSlope.HORIZONTAL;
import static net.minecraft.core.Direction.AxisDirection.NEGATIVE;
import static net.minecraft.core.Direction.AxisDirection.POSITIVE;

import java.util.ArrayList;
import java.util.HashMap;
import java.util.List;
import java.util.Map;
import java.util.Optional;
import java.util.function.Function;

import org.jetbrains.annotations.Nullable;

import com.jozufozu.flywheel.backend.instancing.InstancedRenderDispatcher;
import com.jozufozu.flywheel.light.LightListener;
import com.jozufozu.flywheel.light.LightUpdater;
import com.jozufozu.flywheel.util.box.GridAlignedBB;
import com.jozufozu.flywheel.util.box.ImmutableBox;
import com.simibubi.create.AllBlocks;
import com.simibubi.create.content.contraptions.base.IRotate;
import com.simibubi.create.content.contraptions.base.KineticTileEntity;
import com.simibubi.create.content.contraptions.relays.belt.transport.BeltInventory;
import com.simibubi.create.content.contraptions.relays.belt.transport.BeltMovementHandler;
import com.simibubi.create.content.contraptions.relays.belt.transport.BeltMovementHandler.TransportedEntityInfo;
import com.simibubi.create.content.contraptions.relays.belt.transport.BeltTunnelInteractionHandler;
import com.simibubi.create.content.contraptions.relays.belt.transport.ItemHandlerBeltSegment;
import com.simibubi.create.content.contraptions.relays.belt.transport.TransportedItemStack;
import com.simibubi.create.content.logistics.block.belts.tunnel.BrassTunnelTileEntity;
import com.simibubi.create.foundation.tileEntity.TileEntityBehaviour;
import com.simibubi.create.foundation.tileEntity.behaviour.belt.DirectBeltInputBehaviour;
import com.simibubi.create.foundation.tileEntity.behaviour.belt.TransportedItemStackHandlerBehaviour;
import com.simibubi.create.foundation.tileEntity.behaviour.belt.TransportedItemStackHandlerBehaviour.TransportedResult;
import com.simibubi.create.foundation.utility.NBTHelper;
import com.tterrag.registrate.fabric.EnvExecutor;

import io.github.fabricators_of_create.porting_lib.transfer.item.ItemTransferable;
import net.fabricmc.api.EnvType;
import net.fabricmc.api.Environment;
import net.fabricmc.fabric.api.rendering.data.v1.RenderAttachmentBlockEntity;
import net.fabricmc.fabric.api.transfer.v1.item.ItemVariant;
import net.fabricmc.fabric.api.transfer.v1.storage.Storage;
import net.minecraft.client.renderer.LightTexture;
import net.minecraft.core.BlockPos;
import net.minecraft.core.BlockPos.MutableBlockPos;
import net.minecraft.core.Direction;
import net.minecraft.core.Direction.Axis;
import net.minecraft.core.Vec3i;
import net.minecraft.nbt.CompoundTag;
import net.minecraft.nbt.NbtUtils;
import net.minecraft.world.entity.Entity;
import net.minecraft.world.item.DyeColor;
import net.minecraft.world.item.ItemStack;
import net.minecraft.world.level.LightLayer;
import net.minecraft.world.level.block.Block;
import net.minecraft.world.level.block.entity.BlockEntity;
import net.minecraft.world.level.block.entity.BlockEntityType;
import net.minecraft.world.level.block.state.BlockState;
import net.minecraft.world.level.block.state.properties.BlockStateProperties;
import net.minecraft.world.phys.AABB;
import net.minecraft.world.phys.Vec3;

public class BeltTileEntity extends KineticTileEntity implements ItemTransferable, RenderAttachmentBlockEntity {

	public Map<Entity, TransportedEntityInfo> passengers;
	public Optional<DyeColor> color;
	public int beltLength;
	public int index;
	public Direction lastInsert;
	public CasingType casing;

	protected BlockPos controller;
	protected BeltInventory inventory;
	protected Storage<ItemVariant> itemHandler;

	public CompoundTag trackerUpdateTag;

	@Environment(EnvType.CLIENT)
	public BeltLighter lighter;

	public static enum CasingType {
		NONE, ANDESITE, BRASS;
	}

	public BeltTileEntity(BlockEntityType<?> type, BlockPos pos, BlockState state) {
		super(type, pos, state);
		controller = BlockPos.ZERO;
		itemHandler = null;
		casing = CasingType.NONE;
		color = Optional.empty();
	}

	@Override
	public void addBehaviours(List<TileEntityBehaviour> behaviours) {
		super.addBehaviours(behaviours);
		behaviours.add(new DirectBeltInputBehaviour(this).onlyInsertWhen(this::canInsertFrom)
			.setInsertionHandler(this::tryInsertingFromSide));
		behaviours.add(new TransportedItemStackHandlerBehaviour(this, this::applyToAllItems)
			.withStackPlacement(this::getWorldPositionOf));
	}

	@Override
	public void tick() {
		// Init belt
		if (beltLength == 0)
			BeltBlock.initBelt(level, worldPosition);

		super.tick();

		if (!AllBlocks.BELT.has(level.getBlockState(worldPosition)))
			return;

		initializeItemHandler();

		// Move Items
		if (!isController())
			return;

		EnvExecutor.runWhenOn(EnvType.CLIENT, () -> () -> {
			if (beltLength > 0 && lighter == null) {
				lighter = new BeltLighter();
			}
		});
		invalidateRenderBoundingBox();

		getInventory().tick();

		if (getSpeed() == 0)
			return;

		// Move Entities
		if (passengers == null)
			passengers = new HashMap<>();

		List<Entity> toRemove = new ArrayList<>();
		passengers.forEach((entity, info) -> {
			boolean canBeTransported = BeltMovementHandler.canBeTransported(entity);
			boolean leftTheBelt =
				info.getTicksSinceLastCollision() > ((getBlockState().getValue(BeltBlock.SLOPE) != HORIZONTAL) ? 3 : 1);
			if (!canBeTransported || leftTheBelt) {
				toRemove.add(entity);
				return;
			}

			info.tick();
			BeltMovementHandler.transportEntity(this, entity, info);
		});
		toRemove.forEach(passengers::remove);
	}

	@Override
	public float calculateStressApplied() {
		if (!isController())
			return 0;
		return super.calculateStressApplied();
	}

	@Override
	public AABB createRenderBoundingBox() {
		if (!isController())
			return super.createRenderBoundingBox();
		else
			return super.createRenderBoundingBox().inflate(beltLength + 1);
	}

	protected void initializeItemHandler() {
		if (level.isClientSide || itemHandler != null)
			return;
		if (!level.isLoaded(controller))
			return;
		BlockEntity te = level.getBlockEntity(controller);
		if (te == null || !(te instanceof BeltTileEntity))
			return;
		BeltInventory inventory = ((BeltTileEntity) te).getInventory();
		if (inventory == null)
			return;
		itemHandler = new ItemHandlerBeltSegment(inventory, index);
	}

	@Nullable
	@Override
	public Storage<ItemVariant> getItemStorage(@Nullable Direction direction) {
		if (direction == Direction.UP || BeltBlock.canAccessFromSide(direction, getBlockState())) {
			return itemHandler;
		}
		return null;
	}

	@Override
<<<<<<< HEAD
	public void setRemoved() {
		super.setRemoved();
		itemHandler = null;
=======
	public void destroy() {
		super.destroy();
		if (isController())
			getInventory().ejectAll();
	}
	
	@Override
	public void invalidate() {
		super.invalidate();
		itemHandler.invalidate();
>>>>>>> 8d89080b
	}

	@Override
	public void write(CompoundTag compound, boolean clientPacket) {
		if (controller != null)
			compound.put("Controller", NbtUtils.writeBlockPos(controller));
		compound.putBoolean("IsController", isController());
		compound.putInt("Length", beltLength);
		compound.putInt("Index", index);
		NBTHelper.writeEnum(compound, "Casing", casing);

		if (color.isPresent())
			NBTHelper.writeEnum(compound, "Dye", color.get());

		if (isController())
			compound.put("Inventory", getInventory().write());
		super.write(compound, clientPacket);
	}

	@Override
	protected void read(CompoundTag compound, boolean clientPacket) {
		int prevBeltLength = beltLength;
		super.read(compound, clientPacket);

		if (compound.getBoolean("IsController"))
			controller = worldPosition;

		color = compound.contains("Dye") ? Optional.of(NBTHelper.readEnum(compound, "Dye", DyeColor.class))
			: Optional.empty();

		if (!wasMoved) {
			if (!isController())
				controller = NbtUtils.readBlockPos(compound.getCompound("Controller"));
			trackerUpdateTag = compound;
			index = compound.getInt("Index");
			beltLength = compound.getInt("Length");
			if (prevBeltLength != beltLength) {
				EnvExecutor.runWhenOn(EnvType.CLIENT, () -> () -> {
					if (lighter != null) {
						lighter.initializeLight();
					}
				});
			}
		}

		if (isController())
			getInventory().read(compound.getCompound("Inventory"));

		CasingType casingBefore = casing;
		casing = NBTHelper.readEnum(compound, "Casing", CasingType.class);

		if (!clientPacket)
			return;

		if (casingBefore == casing)
			return;
		if (!isVirtual())
			requestModelDataUpdate();
		if (hasLevel())
			level.sendBlockUpdated(getBlockPos(), getBlockState(), getBlockState(), 16);
	}

	@Override
	public void clearKineticInformation() {
		super.clearKineticInformation();
		beltLength = 0;
		index = 0;
		controller = null;
		trackerUpdateTag = new CompoundTag();
	}

	public void applyColor(DyeColor colorIn) {
		if (colorIn == null) {
			if (!color.isPresent())
				return;
		} else if (color.isPresent() && color.get() == colorIn)
			return;

		for (BlockPos blockPos : BeltBlock.getBeltChain(level, getController())) {
			BeltTileEntity belt = BeltHelper.getSegmentTE(level, blockPos);
			if (belt == null)
				continue;
			belt.color = Optional.ofNullable(colorIn);
			belt.setChanged();
			belt.sendData();
			EnvExecutor.runWhenOn(EnvType.CLIENT, () -> () -> InstancedRenderDispatcher.enqueueUpdate(belt));
		}
	}

	public BeltTileEntity getControllerTE() {
		if (controller == null)
			return null;
		if (!level.isLoaded(controller))
			return null;
		BlockEntity te = level.getBlockEntity(controller);
		if (te == null || !(te instanceof BeltTileEntity))
			return null;
		return (BeltTileEntity) te;
	}

	public void setController(BlockPos controller) {
		this.controller = controller;
	}

	public BlockPos getController() {
		return controller == null ? worldPosition : controller;
	}

	public boolean isController() {
		return controller != null && worldPosition.getX() == controller.getX()
			&& worldPosition.getY() == controller.getY() && worldPosition.getZ() == controller.getZ();
	}

	public float getBeltMovementSpeed() {
		return getSpeed() / 480f;
	}

	public float getDirectionAwareBeltMovementSpeed() {
		int offset = getBeltFacing().getAxisDirection()
			.getStep();
		if (getBeltFacing().getAxis() == Axis.X)
			offset *= -1;
		return getBeltMovementSpeed() * offset;
	}

	public boolean hasPulley() {
		if (!AllBlocks.BELT.has(getBlockState()))
			return false;
		return getBlockState().getValue(BeltBlock.PART) != MIDDLE;
	}

	protected boolean isLastBelt() {
		if (getSpeed() == 0)
			return false;

		Direction direction = getBeltFacing();
		if (getBlockState().getValue(BeltBlock.SLOPE) == BeltSlope.VERTICAL)
			return false;

		BeltPart part = getBlockState().getValue(BeltBlock.PART);
		if (part == MIDDLE)
			return false;

		boolean movingPositively = (getSpeed() > 0 == (direction.getAxisDirection()
			.getStep() == 1)) ^ direction.getAxis() == Axis.X;
		return part == BeltPart.START ^ movingPositively;
	}

	public Vec3i getMovementDirection(boolean firstHalf) {
		return this.getMovementDirection(firstHalf, false);
	}

	public Vec3i getBeltChainDirection() {
		return this.getMovementDirection(true, true);
	}

	protected Vec3i getMovementDirection(boolean firstHalf, boolean ignoreHalves) {
		if (getSpeed() == 0)
			return BlockPos.ZERO;

		final BlockState blockState = getBlockState();
		final Direction beltFacing = blockState.getValue(BlockStateProperties.HORIZONTAL_FACING);
		final BeltSlope slope = blockState.getValue(BeltBlock.SLOPE);
		final BeltPart part = blockState.getValue(BeltBlock.PART);
		final Axis axis = beltFacing.getAxis();

		Direction movementFacing = Direction.get(axis == Axis.X ? NEGATIVE : POSITIVE, axis);
		boolean notHorizontal = blockState.getValue(BeltBlock.SLOPE) != HORIZONTAL;
		if (getSpeed() < 0)
			movementFacing = movementFacing.getOpposite();
		Vec3i movement = movementFacing.getNormal();

		boolean slopeBeforeHalf = (part == BeltPart.END) == (beltFacing.getAxisDirection() == POSITIVE);
		boolean onSlope = notHorizontal && (part == MIDDLE || slopeBeforeHalf == firstHalf || ignoreHalves);
		boolean movingUp = onSlope && slope == (movementFacing == beltFacing ? BeltSlope.UPWARD : BeltSlope.DOWNWARD);

		if (!onSlope)
			return movement;

		return new Vec3i(movement.getX(), movingUp ? 1 : -1, movement.getZ());
	}

	public Direction getMovementFacing() {
		Axis axis = getBeltFacing().getAxis();
		return Direction.fromAxisAndDirection(axis, getBeltMovementSpeed() < 0 ^ axis == Axis.X ? NEGATIVE : POSITIVE);
	}

	protected Direction getBeltFacing() {
		return getBlockState().getValue(BlockStateProperties.HORIZONTAL_FACING);
	}

	public BeltInventory getInventory() {
		if (!isController()) {
			BeltTileEntity controllerTE = getControllerTE();
			if (controllerTE != null)
				return controllerTE.getInventory();
			return null;
		}
		if (inventory == null) {
			inventory = new BeltInventory(this);
		}
		return inventory;
	}

	private void applyToAllItems(float maxDistanceFromCenter,
		Function<TransportedItemStack, TransportedResult> processFunction) {
		BeltTileEntity controller = getControllerTE();
		if (controller == null)
			return;
		BeltInventory inventory = controller.getInventory();
		if (inventory != null)
			inventory.applyToEachWithin(index + .5f, maxDistanceFromCenter, processFunction);
	}

	private Vec3 getWorldPositionOf(TransportedItemStack transported) {
		BeltTileEntity controllerTE = getControllerTE();
		if (controllerTE == null)
			return Vec3.ZERO;
		return BeltHelper.getVectorForOffset(controllerTE, transported.beltPosition);
	}

	public void setCasingType(CasingType type) {
		if (casing == type)
			return;
		if (casing != CasingType.NONE)
			level.levelEvent(2001, worldPosition,
				Block.getId(casing == CasingType.ANDESITE ? AllBlocks.ANDESITE_CASING.getDefaultState()
					: AllBlocks.BRASS_CASING.getDefaultState()));
		casing = type;
		boolean shouldBlockHaveCasing = type != CasingType.NONE;
		BlockState blockState = getBlockState();
		if (blockState.getValue(BeltBlock.CASING) != shouldBlockHaveCasing)
			KineticTileEntity.switchToBlockState(level, worldPosition,
				blockState.setValue(BeltBlock.CASING, shouldBlockHaveCasing));
		setChanged();
		sendData();
	}

	private boolean canInsertFrom(Direction side) {
		if (getSpeed() == 0)
			return false;
		BlockState state = getBlockState();
		if (state.hasProperty(BeltBlock.SLOPE) && (state.getValue(BeltBlock.SLOPE) == BeltSlope.SIDEWAYS
			|| state.getValue(BeltBlock.SLOPE) == BeltSlope.VERTICAL))
			return false;
		return getMovementFacing() != side.getOpposite();
	}

	private ItemStack tryInsertingFromSide(TransportedItemStack transportedStack, Direction side, boolean simulate) {
		BeltTileEntity nextBeltController = getControllerTE();
		ItemStack inserted = transportedStack.stack;
		ItemStack empty = ItemStack.EMPTY;

		if (nextBeltController == null)
			return inserted;
		BeltInventory nextInventory = nextBeltController.getInventory();
		if (nextInventory == null)
			return inserted;

		BlockEntity teAbove = level.getBlockEntity(worldPosition.above());
		if (teAbove instanceof BrassTunnelTileEntity) {
			BrassTunnelTileEntity tunnelTE = (BrassTunnelTileEntity) teAbove;
			if (tunnelTE.hasDistributionBehaviour()) {
				if (!tunnelTE.getStackToDistribute()
					.isEmpty())
					return inserted;
				if (!tunnelTE.testFlapFilter(side.getOpposite(), inserted))
					return inserted;
				if (!simulate) {
					BeltTunnelInteractionHandler.flapTunnel(nextInventory, index, side.getOpposite(), true);
					tunnelTE.setStackToDistribute(inserted, side.getOpposite(), null);
				}
				return empty;
			}
		}

		if (getSpeed() == 0)
			return inserted;
		if (getMovementFacing() == side.getOpposite())
			return inserted;
		if (!nextInventory.canInsertAtFromSide(index, side))
			return inserted;
		if (simulate)
			return empty;

		transportedStack = transportedStack.copy();
		transportedStack.beltPosition = index + .5f - Math.signum(getDirectionAwareBeltMovementSpeed()) / 16f;

		Direction movementFacing = getMovementFacing();
		if (!side.getAxis()
			.isVertical()) {
			if (movementFacing != side) {
				transportedStack.sideOffset = side.getAxisDirection()
					.getStep() * .35f;
				if (side.getAxis() == Axis.X)
					transportedStack.sideOffset *= -1;
			} else
				transportedStack.beltPosition = getDirectionAwareBeltMovementSpeed() > 0 ? index : index + 1;
		}

		transportedStack.prevSideOffset = transportedStack.sideOffset;
		transportedStack.insertedAt = index;
		transportedStack.insertedFrom = side;
		transportedStack.prevBeltPosition = transportedStack.beltPosition;

		BeltTunnelInteractionHandler.flapTunnel(nextInventory, index, side.getOpposite(), true);

		nextInventory.addItem(transportedStack);
		nextBeltController.setChanged();
		nextBeltController.sendData();
		return empty;
	}

	@Override
	public CasingType getRenderAttachmentData() {
		return casing;
	}

	@Override
	protected boolean canPropagateDiagonally(IRotate block, BlockState state) {
		return state.hasProperty(BeltBlock.SLOPE) && (state.getValue(BeltBlock.SLOPE) == BeltSlope.UPWARD
			|| state.getValue(BeltBlock.SLOPE) == BeltSlope.DOWNWARD);
	}

	@Override
	public float propagateRotationTo(KineticTileEntity target, BlockState stateFrom, BlockState stateTo, BlockPos diff,
		boolean connectedViaAxes, boolean connectedViaCogs) {
		if (target instanceof BeltTileEntity && !connectedViaAxes)
			return getController().equals(((BeltTileEntity) target).getController()) ? 1 : 0;
		return 0;
	}

	public void invalidateItemHandler() {
		itemHandler = null;
	}

	public boolean shouldRenderNormally() {
		if (level == null)
			return isController();
		BlockState state = getBlockState();
		return state != null && state.hasProperty(BeltBlock.PART) && state.getValue(BeltBlock.PART) == BeltPart.START;
	}

	/**
	 * Hide this behavior in an inner class to avoid loading LightListener on servers.
	 */
	@Environment(EnvType.CLIENT)
	class BeltLighter implements LightListener {
		private byte[] light;

		public BeltLighter() {
			initializeLight();
			LightUpdater.get(level)
					.addListener(this);
		}

		/**
		 * Get the number of belt segments represented by the lighter.
		 * @return The number of segments.
		 */
		public int lightSegments() {
			return light == null ? 0 : light.length / 2;
		}

		/**
		 * Get the light value for a given segment.
		 * @param segment The segment to get the light value for.
		 * @return The light value.
		 */
		public int getPackedLight(int segment) {
			return light == null ? 0 : LightTexture.pack(light[segment * 2], light[segment * 2 + 1]);
		}

		@Override
		public GridAlignedBB getVolume() {
			BlockPos endPos = BeltHelper.getPositionForOffset(BeltTileEntity.this, beltLength - 1);
			GridAlignedBB bb = GridAlignedBB.from(worldPosition, endPos);
			bb.fixMinMax();
			return bb;
		}

		@Override
		public boolean isListenerInvalid() {
			return remove;
		}

		@Override
		public void onLightUpdate(LightLayer type, ImmutableBox changed) {
			if (remove)
				return;
			if (level == null)
				return;

			GridAlignedBB beltVolume = getVolume();

			if (beltVolume.intersects(changed)) {
				if (type == LightLayer.BLOCK)
					updateBlockLight();

				if (type == LightLayer.SKY)
					updateSkyLight();
			}
		}

		private void initializeLight() {
			light = new byte[beltLength * 2];

			Vec3i vec = getBeltFacing().getNormal();
			BeltSlope slope = getBlockState().getValue(BeltBlock.SLOPE);
			int verticality = slope == BeltSlope.DOWNWARD ? -1 : slope == BeltSlope.UPWARD ? 1 : 0;

			MutableBlockPos pos = new MutableBlockPos(controller.getX(), controller.getY(), controller.getZ());
			for (int i = 0; i < beltLength * 2; i += 2) {
				light[i] = (byte) level.getBrightness(LightLayer.BLOCK, pos);
				light[i + 1] = (byte) level.getBrightness(LightLayer.SKY, pos);
				pos.move(vec.getX(), verticality, vec.getZ());
			}
		}

		private void updateBlockLight() {
			Vec3i vec = getBeltFacing().getNormal();
			BeltSlope slope = getBlockState().getValue(BeltBlock.SLOPE);
			int verticality = slope == BeltSlope.DOWNWARD ? -1 : slope == BeltSlope.UPWARD ? 1 : 0;

			MutableBlockPos pos = new MutableBlockPos(controller.getX(), controller.getY(), controller.getZ());
			for (int i = 0; i < beltLength * 2; i += 2) {
				light[i] = (byte) level.getBrightness(LightLayer.BLOCK, pos);

				pos.move(vec.getX(), verticality, vec.getZ());
			}
		}

		private void updateSkyLight() {
			Vec3i vec = getBeltFacing().getNormal();
			BeltSlope slope = getBlockState().getValue(BeltBlock.SLOPE);
			int verticality = slope == BeltSlope.DOWNWARD ? -1 : slope == BeltSlope.UPWARD ? 1 : 0;

			MutableBlockPos pos = new MutableBlockPos(controller.getX(), controller.getY(), controller.getZ());
			for (int i = 1; i < beltLength * 2; i += 2) {
				light[i] = (byte) level.getBrightness(LightLayer.SKY, pos);

				pos.move(vec.getX(), verticality, vec.getZ());
			}
		}
	}
}<|MERGE_RESOLUTION|>--- conflicted
+++ resolved
@@ -189,22 +189,16 @@
 	}
 
 	@Override
-<<<<<<< HEAD
-	public void setRemoved() {
-		super.setRemoved();
-		itemHandler = null;
-=======
 	public void destroy() {
 		super.destroy();
 		if (isController())
 			getInventory().ejectAll();
 	}
-	
+
 	@Override
 	public void invalidate() {
 		super.invalidate();
-		itemHandler.invalidate();
->>>>>>> 8d89080b
+		itemHandler = null;
 	}
 
 	@Override
