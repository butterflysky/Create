--- conflicted
+++ resolved
@@ -234,15 +234,10 @@
 			index = compound.getInt("Index");
 			beltLength = compound.getInt("Length");
 			if (prevBeltLength != beltLength) {
-<<<<<<< HEAD
 				EnvExecutor.runWhenOn(EnvType.CLIENT, () -> () -> {
-					lighter = null;
-=======
-				DistExecutor.unsafeRunWhenOn(Dist.CLIENT, () -> () -> {
 					if (lighter != null) {
 						lighter.initializeLight();
 					}
->>>>>>> d0a660c0
 				});
 			}
 		}
