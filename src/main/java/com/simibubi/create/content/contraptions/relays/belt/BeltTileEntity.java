package com.simibubi.create.content.contraptions.relays.belt;

import static com.simibubi.create.content.contraptions.relays.belt.BeltPart.MIDDLE;
import static com.simibubi.create.content.contraptions.relays.belt.BeltSlope.HORIZONTAL;
import static net.minecraft.core.Direction.AxisDirection.NEGATIVE;
import static net.minecraft.core.Direction.AxisDirection.POSITIVE;

import java.util.ArrayList;
import java.util.HashMap;
import java.util.List;
import java.util.Map;
import java.util.Optional;
import java.util.function.Function;

import org.jetbrains.annotations.Nullable;

import com.jozufozu.flywheel.backend.instancing.InstancedRenderDispatcher;
import com.jozufozu.flywheel.light.LightListener;
import com.jozufozu.flywheel.light.LightUpdater;
import com.jozufozu.flywheel.util.box.GridAlignedBB;
import com.jozufozu.flywheel.util.box.ImmutableBox;
import com.simibubi.create.AllBlocks;
import com.simibubi.create.content.contraptions.base.IRotate;
import com.simibubi.create.content.contraptions.base.KineticTileEntity;
import com.simibubi.create.content.contraptions.relays.belt.transport.BeltInventory;
import com.simibubi.create.content.contraptions.relays.belt.transport.BeltMovementHandler;
import com.simibubi.create.content.contraptions.relays.belt.transport.BeltMovementHandler.TransportedEntityInfo;
import com.simibubi.create.content.contraptions.relays.belt.transport.BeltTunnelInteractionHandler;
import com.simibubi.create.content.contraptions.relays.belt.transport.ItemHandlerBeltSegment;
import com.simibubi.create.content.contraptions.relays.belt.transport.TransportedItemStack;
import com.simibubi.create.content.logistics.block.belts.tunnel.BrassTunnelTileEntity;
import com.simibubi.create.foundation.tileEntity.TileEntityBehaviour;
import com.simibubi.create.foundation.tileEntity.behaviour.belt.DirectBeltInputBehaviour;
import com.simibubi.create.foundation.tileEntity.behaviour.belt.TransportedItemStackHandlerBehaviour;
import com.simibubi.create.foundation.tileEntity.behaviour.belt.TransportedItemStackHandlerBehaviour.TransportedResult;
import com.simibubi.create.foundation.utility.NBTHelper;
import com.tterrag.registrate.fabric.EnvExecutor;

import io.github.fabricators_of_create.porting_lib.transfer.item.ItemTransferable;
import net.fabricmc.api.EnvType;
import net.fabricmc.api.Environment;
import net.fabricmc.fabric.api.rendering.data.v1.RenderAttachmentBlockEntity;
import net.fabricmc.fabric.api.transfer.v1.item.ItemVariant;
import net.fabricmc.fabric.api.transfer.v1.storage.Storage;
import net.minecraft.client.renderer.LightTexture;
import net.minecraft.core.BlockPos;
import net.minecraft.core.BlockPos.MutableBlockPos;
import net.minecraft.core.Direction;
import net.minecraft.core.Direction.Axis;
import net.minecraft.core.Vec3i;
import net.minecraft.nbt.CompoundTag;
import net.minecraft.nbt.NbtUtils;
import net.minecraft.world.entity.Entity;
import net.minecraft.world.item.DyeColor;
import net.minecraft.world.item.ItemStack;
import net.minecraft.world.level.LightLayer;
import net.minecraft.world.level.block.Block;
import net.minecraft.world.level.block.entity.BlockEntity;
import net.minecraft.world.level.block.entity.BlockEntityType;
import net.minecraft.world.level.block.state.BlockState;
import net.minecraft.world.level.block.state.properties.BlockStateProperties;
import net.minecraft.world.phys.AABB;
import net.minecraft.world.phys.Vec3;

public class BeltTileEntity extends KineticTileEntity implements ItemTransferable, RenderAttachmentBlockEntity {

	public Map<Entity, TransportedEntityInfo> passengers;
	public Optional<DyeColor> color;
	public int beltLength;
	public int index;
	public Direction lastInsert;
	public CasingType casing;

	protected BlockPos controller;
	protected BeltInventory inventory;
	protected Storage<ItemVariant> itemHandler;

	public CompoundTag trackerUpdateTag;

	@Environment(EnvType.CLIENT)
	public BeltLighter lighter;

	public static enum CasingType {
		NONE, ANDESITE, BRASS;
	}

	public BeltTileEntity(BlockEntityType<?> type, BlockPos pos, BlockState state) {
		super(type, pos, state);
		controller = BlockPos.ZERO;
		itemHandler = null;
		casing = CasingType.NONE;
		color = Optional.empty();
	}

	@Override
	public void addBehaviours(List<TileEntityBehaviour> behaviours) {
		super.addBehaviours(behaviours);
		behaviours.add(new DirectBeltInputBehaviour(this).onlyInsertWhen(this::canInsertFrom)
			.setInsertionHandler(this::tryInsertingFromSide));
		behaviours.add(new TransportedItemStackHandlerBehaviour(this, this::applyToAllItems)
			.withStackPlacement(this::getWorldPositionOf));
	}

	@Override
	public void tick() {
		// Init belt
		if (beltLength == 0)
			BeltBlock.initBelt(level, worldPosition);

		super.tick();

		if (!AllBlocks.BELT.has(level.getBlockState(worldPosition)))
			return;

		initializeItemHandler();

		// Move Items
		if (!isController())
			return;

		EnvExecutor.runWhenOn(EnvType.CLIENT, () -> () -> {
			if (beltLength > 0 && lighter == null) {
				lighter = new BeltLighter();
			}
		});
		invalidateRenderBoundingBox();

		getInventory().tick();

		if (getSpeed() == 0)
			return;

		// Move Entities
		if (passengers == null)
			passengers = new HashMap<>();

		List<Entity> toRemove = new ArrayList<>();
		passengers.forEach((entity, info) -> {
			boolean canBeTransported = BeltMovementHandler.canBeTransported(entity);
			boolean leftTheBelt =
				info.getTicksSinceLastCollision() > ((getBlockState().getValue(BeltBlock.SLOPE) != HORIZONTAL) ? 3 : 1);
			if (!canBeTransported || leftTheBelt) {
				toRemove.add(entity);
				return;
			}

			info.tick();
			BeltMovementHandler.transportEntity(this, entity, info);
		});
		toRemove.forEach(passengers::remove);
	}

	@Override
	public float calculateStressApplied() {
		if (!isController())
			return 0;
		return super.calculateStressApplied();
	}

	@Override
	public AABB createRenderBoundingBox() {
		if (!isController())
			return super.createRenderBoundingBox();
		else
			return super.createRenderBoundingBox().inflate(beltLength + 1);
	}

	protected void initializeItemHandler() {
		if (level.isClientSide || itemHandler != null)
			return;
		if (beltLength == 0 || controller == null)
			return;
		if (!level.isLoaded(controller))
			return;
		BlockEntity te = level.getBlockEntity(controller);
		if (te == null || !(te instanceof BeltTileEntity))
			return;
		BeltInventory inventory = ((BeltTileEntity) te).getInventory();
		if (inventory == null)
			return;
		itemHandler = new ItemHandlerBeltSegment(inventory, index);
	}

	@Nullable
	@Override
<<<<<<< HEAD
	public Storage<ItemVariant> getItemStorage(@Nullable Direction direction) {
		if (direction == Direction.UP || BeltBlock.canAccessFromSide(direction, getBlockState())) {
			return itemHandler;
=======
	public <T> LazyOptional<T> getCapability(Capability<T> cap, Direction side) {
		if (!isRemoved() && !itemHandler.isPresent())
			initializeItemHandler();
		if (cap == CapabilityItemHandler.ITEM_HANDLER_CAPABILITY) {
			if (side == Direction.UP || BeltBlock.canAccessFromSide(side, getBlockState())) {
				return itemHandler.cast();
			}
>>>>>>> 9ab3b772
		}
		return null;
	}

	@Override
	public void destroy() {
		super.destroy();
		if (isController())
			getInventory().ejectAll();
	}

	@Override
	public void invalidate() {
		super.invalidate();
		itemHandler = null;
	}

	@Override
	public void write(CompoundTag compound, boolean clientPacket) {
		if (controller != null)
			compound.put("Controller", NbtUtils.writeBlockPos(controller));
		compound.putBoolean("IsController", isController());
		compound.putInt("Length", beltLength);
		compound.putInt("Index", index);
		NBTHelper.writeEnum(compound, "Casing", casing);

		if (color.isPresent())
			NBTHelper.writeEnum(compound, "Dye", color.get());

		if (isController())
			compound.put("Inventory", getInventory().write());
		super.write(compound, clientPacket);
	}

	@Override
	protected void read(CompoundTag compound, boolean clientPacket) {
		int prevBeltLength = beltLength;
		super.read(compound, clientPacket);

		if (compound.getBoolean("IsController"))
			controller = worldPosition;

		color = compound.contains("Dye") ? Optional.of(NBTHelper.readEnum(compound, "Dye", DyeColor.class))
			: Optional.empty();

		if (!wasMoved) {
			if (!isController())
				controller = NbtUtils.readBlockPos(compound.getCompound("Controller"));
			trackerUpdateTag = compound;
			index = compound.getInt("Index");
			beltLength = compound.getInt("Length");
			if (prevBeltLength != beltLength) {
				EnvExecutor.runWhenOn(EnvType.CLIENT, () -> () -> {
					if (lighter != null) {
						lighter.initializeLight();
					}
				});
			}
		}

		if (isController())
			getInventory().read(compound.getCompound("Inventory"));

		CasingType casingBefore = casing;
		casing = NBTHelper.readEnum(compound, "Casing", CasingType.class);

		if (!clientPacket)
			return;

		if (casingBefore == casing)
			return;
		if (!isVirtual())
			requestModelDataUpdate();
		if (hasLevel())
			level.sendBlockUpdated(getBlockPos(), getBlockState(), getBlockState(), 16);
	}

	@Override
	public void clearKineticInformation() {
		super.clearKineticInformation();
		beltLength = 0;
		index = 0;
		controller = null;
		trackerUpdateTag = new CompoundTag();
	}

	public void applyColor(DyeColor colorIn) {
		if (colorIn == null) {
			if (!color.isPresent())
				return;
		} else if (color.isPresent() && color.get() == colorIn)
			return;

		for (BlockPos blockPos : BeltBlock.getBeltChain(level, getController())) {
			BeltTileEntity belt = BeltHelper.getSegmentTE(level, blockPos);
			if (belt == null)
				continue;
			belt.color = Optional.ofNullable(colorIn);
			belt.setChanged();
			belt.sendData();
			EnvExecutor.runWhenOn(EnvType.CLIENT, () -> () -> InstancedRenderDispatcher.enqueueUpdate(belt));
		}
	}

	public BeltTileEntity getControllerTE() {
		if (controller == null)
			return null;
		if (!level.isLoaded(controller))
			return null;
		BlockEntity te = level.getBlockEntity(controller);
		if (te == null || !(te instanceof BeltTileEntity))
			return null;
		return (BeltTileEntity) te;
	}

	public void setController(BlockPos controller) {
		this.controller = controller;
	}

	public BlockPos getController() {
		return controller == null ? worldPosition : controller;
	}

	public boolean isController() {
		return controller != null && worldPosition.getX() == controller.getX()
			&& worldPosition.getY() == controller.getY() && worldPosition.getZ() == controller.getZ();
	}

	public float getBeltMovementSpeed() {
		return getSpeed() / 480f;
	}

	public float getDirectionAwareBeltMovementSpeed() {
		int offset = getBeltFacing().getAxisDirection()
			.getStep();
		if (getBeltFacing().getAxis() == Axis.X)
			offset *= -1;
		return getBeltMovementSpeed() * offset;
	}

	public boolean hasPulley() {
		if (!AllBlocks.BELT.has(getBlockState()))
			return false;
		return getBlockState().getValue(BeltBlock.PART) != MIDDLE;
	}

	protected boolean isLastBelt() {
		if (getSpeed() == 0)
			return false;

		Direction direction = getBeltFacing();
		if (getBlockState().getValue(BeltBlock.SLOPE) == BeltSlope.VERTICAL)
			return false;

		BeltPart part = getBlockState().getValue(BeltBlock.PART);
		if (part == MIDDLE)
			return false;

		boolean movingPositively = (getSpeed() > 0 == (direction.getAxisDirection()
			.getStep() == 1)) ^ direction.getAxis() == Axis.X;
		return part == BeltPart.START ^ movingPositively;
	}

	public Vec3i getMovementDirection(boolean firstHalf) {
		return this.getMovementDirection(firstHalf, false);
	}

	public Vec3i getBeltChainDirection() {
		return this.getMovementDirection(true, true);
	}

	protected Vec3i getMovementDirection(boolean firstHalf, boolean ignoreHalves) {
		if (getSpeed() == 0)
			return BlockPos.ZERO;

		final BlockState blockState = getBlockState();
		final Direction beltFacing = blockState.getValue(BlockStateProperties.HORIZONTAL_FACING);
		final BeltSlope slope = blockState.getValue(BeltBlock.SLOPE);
		final BeltPart part = blockState.getValue(BeltBlock.PART);
		final Axis axis = beltFacing.getAxis();

		Direction movementFacing = Direction.get(axis == Axis.X ? NEGATIVE : POSITIVE, axis);
		boolean notHorizontal = blockState.getValue(BeltBlock.SLOPE) != HORIZONTAL;
		if (getSpeed() < 0)
			movementFacing = movementFacing.getOpposite();
		Vec3i movement = movementFacing.getNormal();

		boolean slopeBeforeHalf = (part == BeltPart.END) == (beltFacing.getAxisDirection() == POSITIVE);
		boolean onSlope = notHorizontal && (part == MIDDLE || slopeBeforeHalf == firstHalf || ignoreHalves);
		boolean movingUp = onSlope && slope == (movementFacing == beltFacing ? BeltSlope.UPWARD : BeltSlope.DOWNWARD);

		if (!onSlope)
			return movement;

		return new Vec3i(movement.getX(), movingUp ? 1 : -1, movement.getZ());
	}

	public Direction getMovementFacing() {
		Axis axis = getBeltFacing().getAxis();
		return Direction.fromAxisAndDirection(axis, getBeltMovementSpeed() < 0 ^ axis == Axis.X ? NEGATIVE : POSITIVE);
	}

	protected Direction getBeltFacing() {
		return getBlockState().getValue(BlockStateProperties.HORIZONTAL_FACING);
	}

	public BeltInventory getInventory() {
		if (!isController()) {
			BeltTileEntity controllerTE = getControllerTE();
			if (controllerTE != null)
				return controllerTE.getInventory();
			return null;
		}
		if (inventory == null) {
			inventory = new BeltInventory(this);
		}
		return inventory;
	}

	private void applyToAllItems(float maxDistanceFromCenter,
		Function<TransportedItemStack, TransportedResult> processFunction) {
		BeltTileEntity controller = getControllerTE();
		if (controller == null)
			return;
		BeltInventory inventory = controller.getInventory();
		if (inventory != null)
			inventory.applyToEachWithin(index + .5f, maxDistanceFromCenter, processFunction);
	}

	private Vec3 getWorldPositionOf(TransportedItemStack transported) {
		BeltTileEntity controllerTE = getControllerTE();
		if (controllerTE == null)
			return Vec3.ZERO;
		return BeltHelper.getVectorForOffset(controllerTE, transported.beltPosition);
	}

	public void setCasingType(CasingType type) {
		if (casing == type)
			return;
		if (casing != CasingType.NONE)
			level.levelEvent(2001, worldPosition,
				Block.getId(casing == CasingType.ANDESITE ? AllBlocks.ANDESITE_CASING.getDefaultState()
					: AllBlocks.BRASS_CASING.getDefaultState()));
		casing = type;
		boolean shouldBlockHaveCasing = type != CasingType.NONE;
		BlockState blockState = getBlockState();
		if (blockState.getValue(BeltBlock.CASING) != shouldBlockHaveCasing)
			KineticTileEntity.switchToBlockState(level, worldPosition,
				blockState.setValue(BeltBlock.CASING, shouldBlockHaveCasing));
		setChanged();
		sendData();
	}

	private boolean canInsertFrom(Direction side) {
		if (getSpeed() == 0)
			return false;
		BlockState state = getBlockState();
		if (state.hasProperty(BeltBlock.SLOPE) && (state.getValue(BeltBlock.SLOPE) == BeltSlope.SIDEWAYS
			|| state.getValue(BeltBlock.SLOPE) == BeltSlope.VERTICAL))
			return false;
		return getMovementFacing() != side.getOpposite();
	}

	private ItemStack tryInsertingFromSide(TransportedItemStack transportedStack, Direction side, boolean simulate) {
		BeltTileEntity nextBeltController = getControllerTE();
		ItemStack inserted = transportedStack.stack;
		ItemStack empty = ItemStack.EMPTY;

		if (nextBeltController == null)
			return inserted;
		BeltInventory nextInventory = nextBeltController.getInventory();
		if (nextInventory == null)
			return inserted;

		BlockEntity teAbove = level.getBlockEntity(worldPosition.above());
		if (teAbove instanceof BrassTunnelTileEntity) {
			BrassTunnelTileEntity tunnelTE = (BrassTunnelTileEntity) teAbove;
			if (tunnelTE.hasDistributionBehaviour()) {
				if (!tunnelTE.getStackToDistribute()
					.isEmpty())
					return inserted;
				if (!tunnelTE.testFlapFilter(side.getOpposite(), inserted))
					return inserted;
				if (!simulate) {
					BeltTunnelInteractionHandler.flapTunnel(nextInventory, index, side.getOpposite(), true);
					tunnelTE.setStackToDistribute(inserted, side.getOpposite(), null);
				}
				return empty;
			}
		}

		if (getSpeed() == 0)
			return inserted;
		if (getMovementFacing() == side.getOpposite())
			return inserted;
		if (!nextInventory.canInsertAtFromSide(index, side))
			return inserted;
		if (simulate)
			return empty;

		transportedStack = transportedStack.copy();
		transportedStack.beltPosition = index + .5f - Math.signum(getDirectionAwareBeltMovementSpeed()) / 16f;

		Direction movementFacing = getMovementFacing();
		if (!side.getAxis()
			.isVertical()) {
			if (movementFacing != side) {
				transportedStack.sideOffset = side.getAxisDirection()
					.getStep() * .35f;
				if (side.getAxis() == Axis.X)
					transportedStack.sideOffset *= -1;
			} else
				transportedStack.beltPosition = getDirectionAwareBeltMovementSpeed() > 0 ? index : index + 1;
		}

		transportedStack.prevSideOffset = transportedStack.sideOffset;
		transportedStack.insertedAt = index;
		transportedStack.insertedFrom = side;
		transportedStack.prevBeltPosition = transportedStack.beltPosition;

		BeltTunnelInteractionHandler.flapTunnel(nextInventory, index, side.getOpposite(), true);

		nextInventory.addItem(transportedStack);
		nextBeltController.setChanged();
		nextBeltController.sendData();
		return empty;
	}

	@Override
	public CasingType getRenderAttachmentData() {
		return casing;
	}

	@Override
	protected boolean canPropagateDiagonally(IRotate block, BlockState state) {
		return state.hasProperty(BeltBlock.SLOPE) && (state.getValue(BeltBlock.SLOPE) == BeltSlope.UPWARD
			|| state.getValue(BeltBlock.SLOPE) == BeltSlope.DOWNWARD);
	}

	@Override
	public float propagateRotationTo(KineticTileEntity target, BlockState stateFrom, BlockState stateTo, BlockPos diff,
		boolean connectedViaAxes, boolean connectedViaCogs) {
		if (target instanceof BeltTileEntity && !connectedViaAxes)
			return getController().equals(((BeltTileEntity) target).getController()) ? 1 : 0;
		return 0;
	}

	public void invalidateItemHandler() {
		itemHandler = null;
	}

	public boolean shouldRenderNormally() {
		if (level == null)
			return isController();
		BlockState state = getBlockState();
		return state != null && state.hasProperty(BeltBlock.PART) && state.getValue(BeltBlock.PART) == BeltPart.START;
	}

	/**
	 * Hide this behavior in an inner class to avoid loading LightListener on servers.
	 */
	@Environment(EnvType.CLIENT)
	class BeltLighter implements LightListener {
		private byte[] light;

		public BeltLighter() {
			initializeLight();
			LightUpdater.get(level)
					.addListener(this);
		}

		/**
		 * Get the number of belt segments represented by the lighter.
		 * @return The number of segments.
		 */
		public int lightSegments() {
			return light == null ? 0 : light.length / 2;
		}

		/**
		 * Get the light value for a given segment.
		 * @param segment The segment to get the light value for.
		 * @return The light value.
		 */
		public int getPackedLight(int segment) {
			return light == null ? 0 : LightTexture.pack(light[segment * 2], light[segment * 2 + 1]);
		}

		@Override
		public GridAlignedBB getVolume() {
			BlockPos endPos = BeltHelper.getPositionForOffset(BeltTileEntity.this, beltLength - 1);
			GridAlignedBB bb = GridAlignedBB.from(worldPosition, endPos);
			bb.fixMinMax();
			return bb;
		}

		@Override
		public boolean isListenerInvalid() {
			return remove;
		}

		@Override
		public void onLightUpdate(LightLayer type, ImmutableBox changed) {
			if (remove)
				return;
			if (level == null)
				return;

			GridAlignedBB beltVolume = getVolume();

			if (beltVolume.intersects(changed)) {
				if (type == LightLayer.BLOCK)
					updateBlockLight();

				if (type == LightLayer.SKY)
					updateSkyLight();
			}
		}

		private void initializeLight() {
			light = new byte[beltLength * 2];

			Vec3i vec = getBeltFacing().getNormal();
			BeltSlope slope = getBlockState().getValue(BeltBlock.SLOPE);
			int verticality = slope == BeltSlope.DOWNWARD ? -1 : slope == BeltSlope.UPWARD ? 1 : 0;

			MutableBlockPos pos = new MutableBlockPos(controller.getX(), controller.getY(), controller.getZ());
			for (int i = 0; i < beltLength * 2; i += 2) {
				light[i] = (byte) level.getBrightness(LightLayer.BLOCK, pos);
				light[i + 1] = (byte) level.getBrightness(LightLayer.SKY, pos);
				pos.move(vec.getX(), verticality, vec.getZ());
			}
		}

		private void updateBlockLight() {
			Vec3i vec = getBeltFacing().getNormal();
			BeltSlope slope = getBlockState().getValue(BeltBlock.SLOPE);
			int verticality = slope == BeltSlope.DOWNWARD ? -1 : slope == BeltSlope.UPWARD ? 1 : 0;

			MutableBlockPos pos = new MutableBlockPos(controller.getX(), controller.getY(), controller.getZ());
			for (int i = 0; i < beltLength * 2; i += 2) {
				light[i] = (byte) level.getBrightness(LightLayer.BLOCK, pos);

				pos.move(vec.getX(), verticality, vec.getZ());
			}
		}

		private void updateSkyLight() {
			Vec3i vec = getBeltFacing().getNormal();
			BeltSlope slope = getBlockState().getValue(BeltBlock.SLOPE);
			int verticality = slope == BeltSlope.DOWNWARD ? -1 : slope == BeltSlope.UPWARD ? 1 : 0;

			MutableBlockPos pos = new MutableBlockPos(controller.getX(), controller.getY(), controller.getZ());
			for (int i = 1; i < beltLength * 2; i += 2) {
				light[i] = (byte) level.getBrightness(LightLayer.SKY, pos);

				pos.move(vec.getX(), verticality, vec.getZ());
			}
		}
	}
}<|MERGE_RESOLUTION|>--- conflicted
+++ resolved
@@ -183,19 +183,11 @@
 
 	@Nullable
 	@Override
-<<<<<<< HEAD
 	public Storage<ItemVariant> getItemStorage(@Nullable Direction direction) {
+		if (!isRemoved() && !itemHandler.isPresent())
+			initializeItemHandler();
 		if (direction == Direction.UP || BeltBlock.canAccessFromSide(direction, getBlockState())) {
 			return itemHandler;
-=======
-	public <T> LazyOptional<T> getCapability(Capability<T> cap, Direction side) {
-		if (!isRemoved() && !itemHandler.isPresent())
-			initializeItemHandler();
-		if (cap == CapabilityItemHandler.ITEM_HANDLER_CAPABILITY) {
-			if (side == Direction.UP || BeltBlock.canAccessFromSide(side, getBlockState())) {
-				return itemHandler.cast();
-			}
->>>>>>> 9ab3b772
 		}
 		return null;
 	}
