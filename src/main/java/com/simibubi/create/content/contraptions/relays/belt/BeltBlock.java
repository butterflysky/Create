package com.simibubi.create.content.contraptions.relays.belt;

import java.util.ArrayList;
import java.util.Collections;
import java.util.LinkedList;
import java.util.List;

import com.simibubi.create.content.contraptions.base.KineticTileEntity;
import org.apache.commons.lang3.mutable.MutableInt;

import com.simibubi.create.AllBlocks;
import com.simibubi.create.AllItems;
import com.simibubi.create.AllTileEntities;
import com.simibubi.create.content.contraptions.base.HorizontalKineticBlock;
import com.simibubi.create.content.contraptions.relays.belt.BeltTileEntity.CasingType;
import com.simibubi.create.content.contraptions.relays.belt.transport.BeltMovementHandler.TransportedEntityInfo;
import com.simibubi.create.content.logistics.block.belts.tunnel.BeltTunnelBlock;
import com.simibubi.create.content.schematics.ISpecialBlockItemRequirement;
import com.simibubi.create.content.schematics.ItemRequirement;
import com.simibubi.create.content.schematics.ItemRequirement.ItemUseType;
import com.simibubi.create.foundation.block.ITE;
import com.simibubi.create.foundation.utility.Iterate;

import net.minecraft.block.Block;
import net.minecraft.block.BlockRenderType;
import net.minecraft.block.BlockState;
import net.minecraft.block.Blocks;
import net.minecraft.block.material.Material;
import net.minecraft.client.particle.DiggingParticle;
import net.minecraft.client.particle.ParticleManager;
import net.minecraft.entity.Entity;
import net.minecraft.entity.MobEntity;
import net.minecraft.entity.item.ItemEntity;
import net.minecraft.entity.player.PlayerEntity;
import net.minecraft.item.DyeColor;
import net.minecraft.item.ItemGroup;
import net.minecraft.item.ItemStack;
import net.minecraft.item.ItemUseContext;
import net.minecraft.pathfinding.PathNodeType;
import net.minecraft.state.BooleanProperty;
import net.minecraft.state.EnumProperty;
import net.minecraft.state.IProperty;
import net.minecraft.state.StateContainer.Builder;
import net.minecraft.state.properties.BlockStateProperties;
import net.minecraft.tileentity.TileEntity;
import net.minecraft.util.ActionResultType;
import net.minecraft.util.Direction;
import net.minecraft.util.Direction.Axis;
import net.minecraft.util.Direction.AxisDirection;
import net.minecraft.util.Hand;
import net.minecraft.util.NonNullList;
import net.minecraft.util.Rotation;
import net.minecraft.util.math.BlockPos;
import net.minecraft.util.math.BlockRayTraceResult;
import net.minecraft.util.math.MathHelper;
import net.minecraft.util.math.RayTraceResult;
import net.minecraft.util.math.shapes.ISelectionContext;
import net.minecraft.util.math.shapes.VoxelShape;
import net.minecraft.util.math.shapes.VoxelShapes;
import net.minecraft.world.IBlockReader;
import net.minecraft.world.IWorld;
import net.minecraft.world.IWorldReader;
import net.minecraft.world.World;
import net.minecraft.world.WorldType;
import net.minecraft.world.storage.loot.LootParameters;
import net.minecraftforge.api.distmarker.Dist;
import net.minecraftforge.api.distmarker.OnlyIn;
import net.minecraftforge.common.Tags;
import net.minecraftforge.items.CapabilityItemHandler;
import net.minecraftforge.items.IItemHandler;

public class BeltBlock extends HorizontalKineticBlock implements ITE<BeltTileEntity>, ISpecialBlockItemRequirement {

	public static final IProperty<BeltSlope> SLOPE = EnumProperty.create("slope", BeltSlope.class);
	public static final IProperty<BeltPart> PART = EnumProperty.create("part", BeltPart.class);
	public static final BooleanProperty CASING = BooleanProperty.create("casing");

	public BeltBlock(Properties properties) {
		super(properties);
		setDefaultState(getDefaultState().with(SLOPE, BeltSlope.HORIZONTAL)
			.with(PART, BeltPart.START)
			.with(CASING, false));
	}

	@Override
	public void fillItemGroup(ItemGroup p_149666_1_, NonNullList<ItemStack> p_149666_2_) {
		p_149666_2_.add(AllItems.BELT_CONNECTOR.asStack());
	}

	@Override
	public boolean hasShaftTowards(IWorldReader world, BlockPos pos, BlockState state, Direction face) {
		if (face.getAxis() != getRotationAxis(state))
			return false;
		try {
			return getTileEntity(world, pos).hasPulley();
		} catch (TileEntityException e) {
		}
		return false;
	}

	@Override
	public Axis getRotationAxis(BlockState state) {
		if (state.get(SLOPE) == BeltSlope.SIDEWAYS)
			return Axis.Y;
		return state.get(HORIZONTAL_FACING)
			.rotateY()
			.getAxis();
	}

	@Override
	public ItemStack getPickBlock(BlockState state, RayTraceResult target, IBlockReader world, BlockPos pos,
		PlayerEntity player) {
		return AllItems.BELT_CONNECTOR.asStack();
	}

	@Override
	public Material getMaterial(BlockState state) {
		return state.get(CASING) ? Material.WOOD : Material.WOOL;
	}

	@SuppressWarnings("deprecation")
	@Override
	public List<ItemStack> getDrops(BlockState state, net.minecraft.world.storage.loot.LootContext.Builder builder) {
		List<ItemStack> drops = super.getDrops(state, builder);
		TileEntity tileEntity = builder.get(LootParameters.BLOCK_ENTITY);
		if (tileEntity instanceof BeltTileEntity && ((BeltTileEntity) tileEntity).hasPulley())
			drops.addAll(AllBlocks.SHAFT.getDefaultState()
				.getDrops(builder));
		return drops;
	}

	@Override
	public void spawnAdditionalDrops(BlockState state, World worldIn, BlockPos pos, ItemStack stack) {
		BeltTileEntity controllerTE = BeltHelper.getControllerTE(worldIn, pos);
		if (controllerTE != null)
			controllerTE.getInventory()
				.ejectAll();
	}

	@Override
	public boolean isFlammable(BlockState state, IBlockReader world, BlockPos pos, Direction face) {
		return false;
	}

	@Override
	public void onLanded(IBlockReader worldIn, Entity entityIn) {
		super.onLanded(worldIn, entityIn);
		BlockPos entityPosition = entityIn.getPosition();
		BlockPos beltPos = null;

		if (AllBlocks.BELT.has(worldIn.getBlockState(entityPosition)))
			beltPos = entityPosition;
		else if (AllBlocks.BELT.has(worldIn.getBlockState(entityPosition.down())))
			beltPos = entityPosition.down();
		if (beltPos == null)
			return;
		if (!(worldIn instanceof World))
			return;

		onEntityCollision(worldIn.getBlockState(beltPos), (World) worldIn, beltPos, entityIn);
	}

	@Override
	public void onEntityCollision(BlockState state, World worldIn, BlockPos pos, Entity entityIn) {
		if (!canTransport(state))
			return;
		if (entityIn instanceof PlayerEntity) {
			PlayerEntity player = (PlayerEntity) entityIn;
			if (player.isSneaking())
				return;
			if (player.abilities.isFlying)
				return;
		}

		BeltTileEntity belt = BeltHelper.getSegmentTE(worldIn, pos);
		if (belt == null || belt.getSpeed() == 0)
			return;
		if (entityIn instanceof ItemEntity && entityIn.isAlive()) {
			if (worldIn.isRemote)
				return;
			if (entityIn.getMotion().y > 0)
				return;
			withTileEntityDo(worldIn, pos, te -> {
				ItemEntity itemEntity = (ItemEntity) entityIn;
				IItemHandler handler = te.getCapability(CapabilityItemHandler.ITEM_HANDLER_CAPABILITY)
					.orElse(null);
				if (handler == null)
					return;
				ItemStack remainder = handler.insertItem(0, itemEntity.getItem()
					.copy(), false);
				if (remainder.isEmpty())
					itemEntity.remove();
			});
			return;
		}

		BeltTileEntity controller = BeltHelper.getControllerTE(worldIn, pos);
		if (controller == null || controller.passengers == null)
			return;
		if (controller.passengers.containsKey(entityIn)) {
			TransportedEntityInfo info = controller.passengers.get(entityIn);
			if (info.getTicksSinceLastCollision() != 0 || pos.equals(entityIn.getPosition()))
				info.refresh(pos, state);
		} else {
			controller.passengers.put(entityIn, new TransportedEntityInfo(pos, state));
			entityIn.onGround = true;
		}
	}

	public static boolean canTransport(BlockState state) {
		if (!AllBlocks.BELT.has(state))
			return false;
		BeltSlope slope = state.get(SLOPE);
		return slope != BeltSlope.VERTICAL && slope != BeltSlope.SIDEWAYS;
	}

	@Override
	public ActionResultType onUse(BlockState state, World world, BlockPos pos, PlayerEntity player, Hand handIn,
		BlockRayTraceResult hit) {
		if (player.isSneaking() || !player.isAllowEdit())
			return ActionResultType.PASS;
		ItemStack heldItem = player.getHeldItem(handIn);
		boolean isShaft = AllBlocks.SHAFT.isIn(heldItem);
		boolean isDye = Tags.Items.DYES.contains(heldItem.getItem());
		boolean isHand = heldItem.isEmpty() && handIn == Hand.MAIN_HAND;

		if (isDye) {
			if (world.isRemote)
				return ActionResultType.SUCCESS;
			withTileEntityDo(world, pos, te -> {
				DyeColor dyeColor = DyeColor.getColor(heldItem);
				if (dyeColor == null)
					return;
				te.applyColor(dyeColor);
			});
			if (!player.isCreative())
				heldItem.shrink(1);
			return ActionResultType.SUCCESS;
		}

		BeltTileEntity belt = BeltHelper.getSegmentTE(world, pos);
		if (belt == null)
			return ActionResultType.PASS;

		if (isHand) {
			BeltTileEntity controllerBelt = belt.getControllerTE();
			if (controllerBelt == null)
				return ActionResultType.PASS;
			if (world.isRemote)
				return ActionResultType.SUCCESS;
			controllerBelt.getInventory()
				.applyToEachWithin(belt.index + .5f, .55f, (transportedItemStack) -> {
					player.inventory.placeItemBackInInventory(world, transportedItemStack.stack);
					return Collections.emptyList();
				});
		}

		if (isShaft) {
			if (state.get(PART) != BeltPart.MIDDLE)
				return ActionResultType.PASS;
			if (world.isRemote)
				return ActionResultType.SUCCESS;
			if (!player.isCreative())
				heldItem.shrink(1);
<<<<<<< HEAD
			world.setBlockState(pos, state.with(PART, BeltPart.PULLEY), 2);
			belt.attachKinetics();
			return ActionResultType.SUCCESS;
		}

		if (AllBlocks.BRASS_CASING.isIn(heldItem)) {
			if (world.isRemote)
				return ActionResultType.SUCCESS;
			withTileEntityDo(world, pos, te -> te.setCasingType(CasingType.BRASS));
			return ActionResultType.SUCCESS;
		}

		if (AllBlocks.ANDESITE_CASING.isIn(heldItem)) {
			if (world.isRemote)
				return ActionResultType.SUCCESS;
			withTileEntityDo(world, pos, te -> te.setCasingType(CasingType.ANDESITE));
=======

			KineticTileEntity.switchToBlockState(worldIn, pos, state.with(PART, Part.PULLEY));

			return ActionResultType.SUCCESS;
		}

		if (isCasing) {
			if (state.get(CASING))
				return ActionResultType.PASS;
			if (state.get(SLOPE) == Slope.VERTICAL)
				return ActionResultType.PASS;
			if (!player.isCreative())
				heldItem.shrink(1);

			KineticTileEntity.switchToBlockState(worldIn, pos, state.with(CASING, true));

>>>>>>> 2d04c878
			return ActionResultType.SUCCESS;
		}

		return ActionResultType.PASS;
	}

	@Override
	public ActionResultType onWrenched(BlockState state, ItemUseContext context) {
		World world = context.getWorld();
		PlayerEntity player = context.getPlayer();
		BlockPos pos = context.getPos();

		if (state.get(CASING)) {
			if (world.isRemote)
				return ActionResultType.SUCCESS;
			withTileEntityDo(world, pos, te -> te.setCasingType(CasingType.NONE));
			return ActionResultType.SUCCESS;
		}

		if (state.get(PART) == BeltPart.PULLEY) {
			if (world.isRemote)
				return ActionResultType.SUCCESS;
			world.setBlockState(context.getPos(), state.with(PART, BeltPart.MIDDLE), 2);
			BeltTileEntity belt = BeltHelper.getSegmentTE(world, context.getPos());
			if (belt != null) {
				belt.detachKinetics();
				belt.attachKinetics();
			}
			if (player != null && !player.isCreative())
				player.inventory.placeItemBackInInventory(world, AllBlocks.SHAFT.asStack());
			return ActionResultType.SUCCESS;
		}

		return ActionResultType.FAIL;
	}

	@Override
	protected void fillStateContainer(Builder<Block, BlockState> builder) {
		builder.add(SLOPE, PART, CASING);
		super.fillStateContainer(builder);
	}

	@Override
	public boolean hasTileEntity(BlockState state) {
		return true;
	}

	@Override
	public PathNodeType getAiPathNodeType(BlockState state, IBlockReader world, BlockPos pos, MobEntity entity) {
		return PathNodeType.RAIL;
	}

	@Override
	@OnlyIn(Dist.CLIENT)
	public boolean addDestroyEffects(BlockState state, World world, BlockPos pos, ParticleManager manager) {
		// From Particle Manager, but reduced density for belts with lots of boxes
		VoxelShape voxelshape = state.getShape(world, pos);
		MutableInt amtBoxes = new MutableInt(0);
		voxelshape.forEachBox((x1, y1, z1, x2, y2, z2) -> amtBoxes.increment());
		double chance = 1d / amtBoxes.getValue();

		voxelshape.forEachBox((x1, y1, z1, x2, y2, z2) -> {
			double d1 = Math.min(1.0D, x2 - x1);
			double d2 = Math.min(1.0D, y2 - y1);
			double d3 = Math.min(1.0D, z2 - z1);
			int i = Math.max(2, MathHelper.ceil(d1 / 0.25D));
			int j = Math.max(2, MathHelper.ceil(d2 / 0.25D));
			int k = Math.max(2, MathHelper.ceil(d3 / 0.25D));

			for (int l = 0; l < i; ++l) {
				for (int i1 = 0; i1 < j; ++i1) {
					for (int j1 = 0; j1 < k; ++j1) {
						if (world.rand.nextDouble() > chance)
							continue;

						double d4 = ((double) l + 0.5D) / (double) i;
						double d5 = ((double) i1 + 0.5D) / (double) j;
						double d6 = ((double) j1 + 0.5D) / (double) k;
						double d7 = d4 * d1 + x1;
						double d8 = d5 * d2 + y1;
						double d9 = d6 * d3 + z1;
						manager
							.addEffect((new DiggingParticle(world, (double) pos.getX() + d7, (double) pos.getY() + d8,
								(double) pos.getZ() + d9, d4 - 0.5D, d5 - 0.5D, d6 - 0.5D, state)).setBlockPos(pos));
					}
				}
			}

		});
		return true;
	}

	@Override
	public VoxelShape getShape(BlockState state, IBlockReader worldIn, BlockPos pos, ISelectionContext context) {
		return BeltShapes.getShape(state);
	}

	@Override
	public VoxelShape getCollisionShape(BlockState state, IBlockReader worldIn, BlockPos pos,
		ISelectionContext context) {
		if (state.getBlock() != this)
			return VoxelShapes.empty();

		VoxelShape shape = getShape(state, worldIn, pos, context);
		try {
			if (context.getEntity() == null)
				return shape;

			BeltTileEntity belt = getTileEntity(worldIn, pos);
			BeltTileEntity controller = belt.getControllerTE();

			if (controller == null)
				return shape;
			if (controller.passengers == null || !controller.passengers.containsKey(context.getEntity())) {
				return BeltShapes.getCollisionShape(state);
			}

		} catch (TileEntityException e) {
		}
		return shape;
	}

	@Override
	public TileEntity createTileEntity(BlockState state, IBlockReader world) {
		return AllTileEntities.BELT.create();
	}

	@Override
	public BlockRenderType getRenderType(BlockState state) {
		return state.get(CASING) ? BlockRenderType.MODEL : BlockRenderType.ENTITYBLOCK_ANIMATED;
	}

	public static void initBelt(World world, BlockPos pos) {
		if (world.isRemote || world.getWorldType() == WorldType.DEBUG_ALL_BLOCK_STATES)
			return;

		BlockState state = world.getBlockState(pos);
		if (!AllBlocks.BELT.has(state))
			return;
		// Find controller
		int limit = 1000;
		BlockPos currentPos = pos;
		while (limit-- > 0) {
			BlockState currentState = world.getBlockState(currentPos);
			if (!AllBlocks.BELT.has(currentState)) {
				world.destroyBlock(pos, true);
				return;
			}
			BlockPos nextSegmentPosition = nextSegmentPosition(currentState, currentPos, false);
			if (nextSegmentPosition == null)
				break;
			if (!world.isAreaLoaded(nextSegmentPosition, 0))
				return;
			currentPos = nextSegmentPosition;
		}

		// Init belts
		int index = 0;
		List<BlockPos> beltChain = getBeltChain(world, currentPos);
		if (beltChain.size() < 2) {
			world.destroyBlock(currentPos, true);
			return;
		}

		for (BlockPos beltPos : beltChain) {
			TileEntity tileEntity = world.getTileEntity(beltPos);
			BlockState currentState = world.getBlockState(beltPos);

			if (tileEntity instanceof BeltTileEntity && AllBlocks.BELT.has(currentState)) {
				BeltTileEntity te = (BeltTileEntity) tileEntity;
				te.setController(currentPos);
				te.beltLength = beltChain.size();
				te.index = index;
				te.attachKinetics();
				te.markDirty();
				te.sendData();

				if (te.isController() && !canTransport(currentState))
					te.getInventory()
						.ejectAll();
			} else {
				world.destroyBlock(currentPos, true);
				return;
			}
			index++;
		}

	}

	@Override
	public void onReplaced(BlockState state, World world, BlockPos pos, BlockState newState, boolean isMoving) {
		if (world.isRemote)
			return;
		if (state.getBlock() == newState.getBlock())
			return;
		if (isMoving)
			return;
		TileEntity belt = world.getTileEntity(pos);
		if (belt instanceof BeltTileEntity)
			belt.remove();

		// Destroy chain
		for (boolean forward : Iterate.trueAndFalse) {
			BlockPos currentPos = nextSegmentPosition(state, pos, forward);
			if (currentPos == null)
				continue;
			BlockState currentState = world.getBlockState(currentPos);
			if (!AllBlocks.BELT.has(currentState))
				continue;

			boolean hasPulley = false;
			TileEntity tileEntity = world.getTileEntity(currentPos);
			if (tileEntity instanceof BeltTileEntity) {
				BeltTileEntity te = (BeltTileEntity) tileEntity;
				if (te.isController())
					te.getInventory()
						.ejectAll();

				te.remove();
				hasPulley = te.hasPulley();
			}

			BlockState shaftState = AllBlocks.SHAFT.getDefaultState()
				.with(BlockStateProperties.AXIS, getRotationAxis(currentState));
			world.setBlockState(currentPos, hasPulley ? shaftState : Blocks.AIR.getDefaultState(), 3);
			world.playEvent(2001, currentPos, Block.getStateId(currentState));
		}
	}
	
	@Override
	public BlockState updatePostPlacement(BlockState state, Direction side, BlockState p_196271_3_,
		IWorld world, BlockPos pos, BlockPos p_196271_6_) {
		if (side.getAxis().isHorizontal())
			updateTunnelConnections(world, pos.up());
		return state;
	}

	private void updateTunnelConnections(IWorld world, BlockPos pos) {
		Block tunnelBlock = world.getBlockState(pos).getBlock();
		if (tunnelBlock instanceof BeltTunnelBlock)
			((BeltTunnelBlock) tunnelBlock).updateTunnel(world, pos);
	}

	public static List<BlockPos> getBeltChain(World world, BlockPos controllerPos) {
		List<BlockPos> positions = new LinkedList<>();

		BlockState blockState = world.getBlockState(controllerPos);
		if (!AllBlocks.BELT.has(blockState))
			return positions;

		int limit = 1000;
		BlockPos current = controllerPos;
		while (limit-- > 0 && current != null) {
			BlockState state = world.getBlockState(current);
			if (!AllBlocks.BELT.has(state))
				break;
			positions.add(current);
			current = nextSegmentPosition(state, current, true);
		}

		return positions;
	}

	public static BlockPos nextSegmentPosition(BlockState state, BlockPos pos, boolean forward) {
		Direction direction = state.get(HORIZONTAL_FACING);
		BeltSlope slope = state.get(SLOPE);
		BeltPart part = state.get(PART);

		int offset = forward ? 1 : -1;

		if (part == BeltPart.END && forward || part == BeltPart.START && !forward)
			return null;
		if (slope == BeltSlope.VERTICAL)
			return pos.up(direction.getAxisDirection() == AxisDirection.POSITIVE ? offset : -offset);
		pos = pos.offset(direction, offset);
		if (slope != BeltSlope.HORIZONTAL && slope != BeltSlope.SIDEWAYS)
			return pos.up(slope == BeltSlope.UPWARD ? offset : -offset);
		return pos;
	}

	public static boolean canAccessFromSide(Direction facing, BlockState belt) {
		if (facing == null)
			return true;
		if (!belt.get(BeltBlock.CASING))
			return false;
		BeltPart part = belt.get(BeltBlock.PART);
		if (part != BeltPart.MIDDLE && facing.getAxis() == belt.get(HORIZONTAL_FACING)
			.rotateY()
			.getAxis())
			return false;

		BeltSlope slope = belt.get(BeltBlock.SLOPE);
		if (slope != BeltSlope.HORIZONTAL) {
			if (slope == BeltSlope.DOWNWARD && part == BeltPart.END)
				return true;
			if (slope == BeltSlope.UPWARD && part == BeltPart.START)
				return true;
			Direction beltSide = belt.get(HORIZONTAL_FACING);
			if (slope == BeltSlope.DOWNWARD)
				beltSide = beltSide.getOpposite();
			if (beltSide == facing)
				return false;
		}

		return true;
	}

	@Override
	public Class<BeltTileEntity> getTileEntityClass() {
		return BeltTileEntity.class;
	}

	@Override
	public ItemRequirement getRequiredItems(BlockState state) {
		List<ItemStack> required = new ArrayList<>();
		if (state.get(PART) != BeltPart.MIDDLE)
			required.add(AllBlocks.SHAFT.asStack());
		if (state.get(PART) == BeltPart.START)
			required.add(AllItems.BELT_CONNECTOR.asStack());
		if (required.isEmpty())
			return ItemRequirement.NONE;
		return new ItemRequirement(ItemUseType.CONSUME, required);
	}

	@Override
	public BlockState rotate(BlockState state, Rotation rot) {
		BlockState rotate = super.rotate(state, rot);

		if (state.get(SLOPE) != BeltSlope.VERTICAL)
			return rotate;
		if (state.get(HORIZONTAL_FACING)
			.getAxisDirection() != rotate.get(HORIZONTAL_FACING)
				.getAxisDirection()) {
			if (state.get(PART) == BeltPart.START)
				return rotate.with(PART, BeltPart.END);
			if (state.get(PART) == BeltPart.END)
				return rotate.with(PART, BeltPart.START);
		}

		return rotate;
	}

}<|MERGE_RESOLUTION|>--- conflicted
+++ resolved
@@ -262,9 +262,7 @@
 				return ActionResultType.SUCCESS;
 			if (!player.isCreative())
 				heldItem.shrink(1);
-<<<<<<< HEAD
-			world.setBlockState(pos, state.with(PART, BeltPart.PULLEY), 2);
-			belt.attachKinetics();
+			KineticTileEntity.switchToBlockState(world, pos, state.with(PART, BeltPart.PULLEY));
 			return ActionResultType.SUCCESS;
 		}
 
@@ -279,24 +277,6 @@
 			if (world.isRemote)
 				return ActionResultType.SUCCESS;
 			withTileEntityDo(world, pos, te -> te.setCasingType(CasingType.ANDESITE));
-=======
-
-			KineticTileEntity.switchToBlockState(worldIn, pos, state.with(PART, Part.PULLEY));
-
-			return ActionResultType.SUCCESS;
-		}
-
-		if (isCasing) {
-			if (state.get(CASING))
-				return ActionResultType.PASS;
-			if (state.get(SLOPE) == Slope.VERTICAL)
-				return ActionResultType.PASS;
-			if (!player.isCreative())
-				heldItem.shrink(1);
-
-			KineticTileEntity.switchToBlockState(worldIn, pos, state.with(CASING, true));
-
->>>>>>> 2d04c878
 			return ActionResultType.SUCCESS;
 		}
 
