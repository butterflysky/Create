--- conflicted
+++ resolved
@@ -58,11 +58,7 @@
 import net.minecraft.world.entity.Mob;
 import net.minecraft.world.entity.item.ItemEntity;
 import net.minecraft.world.entity.player.Player;
-<<<<<<< HEAD
 import net.minecraft.world.item.CreativeModeTab;
-=======
-import net.minecraft.world.item.DyeColor;
->>>>>>> 03feeb71
 import net.minecraft.world.item.ItemStack;
 import net.minecraft.world.item.context.UseOnContext;
 import net.minecraft.world.level.BlockGetter;
@@ -95,13 +91,9 @@
 import net.minecraft.world.phys.shapes.Shapes;
 import net.minecraft.world.phys.shapes.VoxelShape;
 
-<<<<<<< HEAD
-public class BeltBlock extends HorizontalKineticBlock implements ITE<BeltTileEntity>, ISpecialBlockItemRequirement, ITransformableBlock,
+public class BeltBlock extends HorizontalKineticBlock
+	implements IBE<BeltBlockEntity>, ISpecialBlockItemRequirement, ITransformableBlock, ProperWaterloggedBlock,
 		BlockPickInteractionAware, CustomPathNodeTypeBlock, ReducedDestroyEffects, MultiPosDestructionHandler {
-=======
-public class BeltBlock extends HorizontalKineticBlock
-	implements IBE<BeltBlockEntity>, ISpecialBlockItemRequirement, ITransformableBlock, ProperWaterloggedBlock {
->>>>>>> 03feeb71
 
 	public static final Property<BeltSlope> SLOPE = EnumProperty.create("slope", BeltSlope.class);
 	public static final Property<BeltPart> PART = EnumProperty.create("part", BeltPart.class);
@@ -216,12 +208,7 @@
 				return;
 			withBlockEntityDo(worldIn, pos, be -> {
 				ItemEntity itemEntity = (ItemEntity) entityIn;
-<<<<<<< HEAD
-				Storage<ItemVariant> handler = te.getItemStorage(null);
-=======
-				IItemHandler handler = be.getCapability(CapabilityItemHandler.ITEM_HANDLER_CAPABILITY)
-					.orElse(null);
->>>>>>> 03feeb71
+				Storage<ItemVariant> handler = be.getItemStorage(null);
 				if (handler == null)
 					return;
 				ItemStack inEntity = itemEntity.getItem();
@@ -277,17 +264,9 @@
 			.isSame(Fluids.WATER);
 		boolean isHand = heldItem.isEmpty() && handIn == InteractionHand.MAIN_HAND;
 
-<<<<<<< HEAD
-		if (isDye || hasWater) {
-			if (!world.isClientSide)
-				withTileEntityDo(world, pos, te -> te.applyColor(TagUtil.getColorFromStack(heldItem)));
-			return InteractionResult.SUCCESS;
-		}
-=======
 		if (isDye || hasWater)
 			return onBlockEntityUse(world, pos,
-				be -> be.applyColor(DyeColor.getColor(heldItem)) ? InteractionResult.SUCCESS : InteractionResult.PASS);
->>>>>>> 03feeb71
+				be -> be.applyColor(TagUtil.getColorFromStack(heldItem)) ? InteractionResult.SUCCESS : InteractionResult.PASS);
 
 		if (isConnector)
 			return BeltSlicer.useConnector(state, world, pos, player, handIn, hit, new Feedback());
@@ -478,7 +457,7 @@
 	@Override
 	public void onRemove(BlockState state, Level world, BlockPos pos, BlockState newState, boolean isMoving) {
 		super.onRemove(state, world, pos, newState, isMoving);
-		
+
 		if (world.isClientSide)
 			return;
 		if (state.getBlock() == newState.getBlock())
@@ -533,7 +512,7 @@
 		if (state.getValue(CASING) && state.getValue(SLOPE) == BeltSlope.HORIZONTAL)
 			withBlockEntityDo(world, pos, bbe -> bbe.setCovered(isBlockCoveringBelt(world, pos.above())));
 	}
-	
+
 	public static boolean isBlockCoveringBelt(LevelAccessor world, BlockPos pos) {
 		BlockState blockState = world.getBlockState(pos);
 		VoxelShape collisionShape = blockState.getCollisionShape(world, pos);
@@ -739,7 +718,7 @@
 	public boolean isPathfindable(BlockState state, BlockGetter reader, BlockPos pos, PathComputationType type) {
 		return false;
 	}
-	
+
 	@Override
 	public FluidState getFluidState(BlockState pState) {
 		return fluidState(pState);
