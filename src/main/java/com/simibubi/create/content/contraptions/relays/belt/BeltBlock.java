package com.simibubi.create.content.contraptions.relays.belt;

import java.util.ArrayList;
import java.util.LinkedList;
import java.util.List;

import com.simibubi.create.AllBlocks;
import com.simibubi.create.AllItems;
import com.simibubi.create.AllTileEntities;
import com.simibubi.create.content.contraptions.base.HorizontalKineticBlock;
import com.simibubi.create.content.contraptions.base.KineticTileEntity;
import com.simibubi.create.content.contraptions.relays.belt.BeltTileEntity.CasingType;
import com.simibubi.create.content.contraptions.relays.belt.transport.BeltMovementHandler.TransportedEntityInfo;
import com.simibubi.create.content.logistics.block.belts.tunnel.BeltTunnelBlock;
import com.simibubi.create.content.schematics.ISpecialBlockItemRequirement;
import com.simibubi.create.content.schematics.ItemRequirement;
import com.simibubi.create.content.schematics.ItemRequirement.ItemUseType;
import com.simibubi.create.foundation.advancement.AllTriggers;
import com.simibubi.create.foundation.block.ITE;
import com.simibubi.create.foundation.tileEntity.behaviour.belt.TransportedItemStackHandlerBehaviour.TransportedResult;
import com.simibubi.create.foundation.utility.BlockHelper;
import com.simibubi.create.foundation.utility.Iterate;

import net.minecraft.block.Block;
import net.minecraft.block.BlockRenderType;
import net.minecraft.block.BlockState;
import net.minecraft.block.Blocks;
import net.minecraft.client.particle.ParticleManager;
import net.minecraft.entity.Entity;
import net.minecraft.entity.MobEntity;
import net.minecraft.entity.item.ItemEntity;
import net.minecraft.entity.player.PlayerEntity;
import net.minecraft.item.DyeColor;
import net.minecraft.item.ItemGroup;
import net.minecraft.item.ItemStack;
import net.minecraft.item.ItemUseContext;
import net.minecraft.loot.LootParameters;
import net.minecraft.pathfinding.PathNodeType;
import net.minecraft.state.BooleanProperty;
import net.minecraft.state.EnumProperty;
import net.minecraft.state.Property;
import net.minecraft.state.StateContainer.Builder;
import net.minecraft.state.properties.BlockStateProperties;
import net.minecraft.tileentity.TileEntity;
import net.minecraft.util.ActionResultType;
import net.minecraft.util.Direction;
import net.minecraft.util.Direction.Axis;
import net.minecraft.util.Direction.AxisDirection;
import net.minecraft.util.Hand;
import net.minecraft.util.NonNullList;
import net.minecraft.util.Rotation;
import net.minecraft.util.math.BlockPos;
import net.minecraft.util.math.BlockRayTraceResult;
import net.minecraft.util.math.RayTraceResult;
import net.minecraft.util.math.shapes.ISelectionContext;
import net.minecraft.util.math.shapes.VoxelShape;
import net.minecraft.util.math.shapes.VoxelShapes;
import net.minecraft.world.IBlockReader;
import net.minecraft.world.IWorld;
import net.minecraft.world.IWorldReader;
import net.minecraft.world.World;
import net.minecraft.world.gen.DebugChunkGenerator;
import net.minecraft.world.server.ServerWorld;
import net.minecraftforge.api.distmarker.Dist;
import net.minecraftforge.api.distmarker.OnlyIn;
import net.minecraftforge.common.Tags;
import net.minecraftforge.items.CapabilityItemHandler;
import net.minecraftforge.items.IItemHandler;

public class BeltBlock extends HorizontalKineticBlock implements ITE<BeltTileEntity>, ISpecialBlockItemRequirement {

	public static final Property<BeltSlope> SLOPE = EnumProperty.create("slope", BeltSlope.class);
	public static final Property<BeltPart> PART = EnumProperty.create("part", BeltPart.class);
	public static final BooleanProperty CASING = BooleanProperty.create("casing");

	public BeltBlock(Properties properties) {
		super(properties);
		setDefaultState(getDefaultState().with(SLOPE, BeltSlope.HORIZONTAL)
			.with(PART, BeltPart.START)
			.with(CASING, false));
	}

	@Override
	public void fillItemGroup(ItemGroup p_149666_1_, NonNullList<ItemStack> p_149666_2_) {
		p_149666_2_.add(AllItems.BELT_CONNECTOR.asStack());
	}

	@Override
	public boolean hasShaftTowards(IWorldReader world, BlockPos pos, BlockState state, Direction face) {
		if (face.getAxis() != getRotationAxis(state))
			return false;
		try {
			return getTileEntity(world, pos).hasPulley();
		} catch (TileEntityException e) {
		}
		return false;
	}

	@Override
	public Axis getRotationAxis(BlockState state) {
		if (state.get(SLOPE) == BeltSlope.SIDEWAYS)
			return Axis.Y;
		return state.get(HORIZONTAL_FACING)
			.rotateY()
			.getAxis();
	}

	@Override
	public ItemStack getPickBlock(BlockState state, RayTraceResult target, IBlockReader world, BlockPos pos,
		PlayerEntity player) {
		return AllItems.BELT_CONNECTOR.asStack();
	}

	/* FIXME
	@Override
	public Material getMaterial(BlockState state) {
		return state.get(CASING) ? Material.WOOD : Material.WOOL;
	} */

	@SuppressWarnings("deprecation")
	@Override
	public List<ItemStack> getDrops(BlockState state, net.minecraft.loot.LootContext.Builder builder) {
		List<ItemStack> drops = super.getDrops(state, builder);
		TileEntity tileEntity = builder.get(LootParameters.BLOCK_ENTITY);
		if (tileEntity instanceof BeltTileEntity && ((BeltTileEntity) tileEntity).hasPulley())
			drops.addAll(AllBlocks.SHAFT.getDefaultState()
				.getDrops(builder));
		return drops;
	}

	@Override
<<<<<<< HEAD
	public void spawnAdditionalDrops(BlockState state, ServerWorld worldIn, BlockPos pos, ItemStack p_220062_4_) {
		BeltTileEntity controllerTE = BeltHelper.getControllerTE(worldIn, pos);
		if (controllerTE != null)
			controllerTE.getInventory()
				.ejectAll();
	}

	@Override
=======
>>>>>>> e950aa26
	public boolean isFlammable(BlockState state, IBlockReader world, BlockPos pos, Direction face) {
		return false;
	}

	@Override
	public void onLanded(IBlockReader worldIn, Entity entityIn) {
		super.onLanded(worldIn, entityIn);
		BlockPos entityPosition = entityIn.getBlockPos();
		BlockPos beltPos = null;

		if (AllBlocks.BELT.has(worldIn.getBlockState(entityPosition)))
			beltPos = entityPosition;
		else if (AllBlocks.BELT.has(worldIn.getBlockState(entityPosition.down())))
			beltPos = entityPosition.down();
		if (beltPos == null)
			return;
		if (!(worldIn instanceof World))
			return;

		onEntityCollision(worldIn.getBlockState(beltPos), (World) worldIn, beltPos, entityIn);
	}

	@Override
	public void onEntityCollision(BlockState state, World worldIn, BlockPos pos, Entity entityIn) {
		if (!canTransportObjects(state))
			return;
		if (entityIn instanceof PlayerEntity) {
			PlayerEntity player = (PlayerEntity) entityIn;
			if (player.isSneaking())
				return;
			if (player.abilities.isFlying)
				return;
		}

		BeltTileEntity belt = BeltHelper.getSegmentTE(worldIn, pos);
		if (belt == null)
			return;
		if (entityIn instanceof ItemEntity && entityIn.isAlive()) {
			if (worldIn.isRemote)
				return;
			if (entityIn.getMotion().y > 0)
				return;
			withTileEntityDo(worldIn, pos, te -> {
				ItemEntity itemEntity = (ItemEntity) entityIn;
				IItemHandler handler = te.getCapability(CapabilityItemHandler.ITEM_HANDLER_CAPABILITY)
					.orElse(null);
				if (handler == null)
					return;
				ItemStack remainder = handler.insertItem(0, itemEntity.getItem()
					.copy(), false);
				if (remainder.isEmpty())
					itemEntity.remove();
			});
			return;
		}

		BeltTileEntity controller = BeltHelper.getControllerTE(worldIn, pos);
		if (controller == null || controller.passengers == null)
			return;
		if (controller.passengers.containsKey(entityIn)) {
			TransportedEntityInfo info = controller.passengers.get(entityIn);
			if (info.getTicksSinceLastCollision() != 0 || pos.equals(entityIn.getBlockPos()))
				info.refresh(pos, state);
		} else {
			controller.passengers.put(entityIn, new TransportedEntityInfo(pos, state));
			entityIn.setOnGround(true);
		}
	}

	public static boolean canTransportObjects(BlockState state) {
		if (!AllBlocks.BELT.has(state))
			return false;
		BeltSlope slope = state.get(SLOPE);
		return slope != BeltSlope.VERTICAL && slope != BeltSlope.SIDEWAYS;
	}

	@Override
	public ActionResultType onUse(BlockState state, World world, BlockPos pos, PlayerEntity player, Hand handIn,
		BlockRayTraceResult hit) {
		if (player.isSneaking() || !player.isAllowEdit())
			return ActionResultType.PASS;
		ItemStack heldItem = player.getHeldItem(handIn);
		boolean isShaft = AllBlocks.SHAFT.isIn(heldItem);
		boolean isDye = Tags.Items.DYES.contains(heldItem.getItem());
		boolean isHand = heldItem.isEmpty() && handIn == Hand.MAIN_HAND;

		if (isDye) {
			if (world.isRemote)
				return ActionResultType.SUCCESS;
			withTileEntityDo(world, pos, te -> {
				DyeColor dyeColor = DyeColor.getColor(heldItem);
				if (dyeColor == null)
					return;
				te.applyColor(dyeColor);
			});
			if (!player.isCreative())
				heldItem.shrink(1);
			return ActionResultType.SUCCESS;
		}

		BeltTileEntity belt = BeltHelper.getSegmentTE(world, pos);
		if (belt == null)
			return ActionResultType.PASS;

		if (isHand) {
			BeltTileEntity controllerBelt = belt.getControllerTE();
			if (controllerBelt == null)
				return ActionResultType.PASS;
			if (world.isRemote)
				return ActionResultType.SUCCESS;
			controllerBelt.getInventory()
				.applyToEachWithin(belt.index + .5f, .55f, (transportedItemStack) -> {
					player.inventory.placeItemBackInInventory(world, transportedItemStack.stack);
					return TransportedResult.removeItem();
				});
		}

		if (isShaft) {
			if (state.get(PART) != BeltPart.MIDDLE)
				return ActionResultType.PASS;
			if (world.isRemote)
				return ActionResultType.SUCCESS;
			if (!player.isCreative())
				heldItem.shrink(1);
			KineticTileEntity.switchToBlockState(world, pos, state.with(PART, BeltPart.PULLEY));
			return ActionResultType.SUCCESS;
		}

		if (AllBlocks.BRASS_CASING.isIn(heldItem)) {
			if (world.isRemote)
				return ActionResultType.SUCCESS;
			AllTriggers.triggerFor(AllTriggers.CASING_BELT, player);
			withTileEntityDo(world, pos, te -> te.setCasingType(CasingType.BRASS));
			return ActionResultType.SUCCESS;
		}

		if (AllBlocks.ANDESITE_CASING.isIn(heldItem)) {
			if (world.isRemote)
				return ActionResultType.SUCCESS;
			AllTriggers.triggerFor(AllTriggers.CASING_BELT, player);
			withTileEntityDo(world, pos, te -> te.setCasingType(CasingType.ANDESITE));
			return ActionResultType.SUCCESS;
		}

		return ActionResultType.PASS;
	}

	@Override
	public ActionResultType onWrenched(BlockState state, ItemUseContext context) {
		World world = context.getWorld();
		PlayerEntity player = context.getPlayer();
		BlockPos pos = context.getPos();

		if (state.get(CASING)) {
			if (world.isRemote)
				return ActionResultType.SUCCESS;
			withTileEntityDo(world, pos, te -> te.setCasingType(CasingType.NONE));
			return ActionResultType.SUCCESS;
		}

		if (state.get(PART) == BeltPart.PULLEY) {
			if (world.isRemote)
				return ActionResultType.SUCCESS;
			KineticTileEntity.switchToBlockState(world, pos, state.with(PART, BeltPart.MIDDLE));
			if (player != null && !player.isCreative())
				player.inventory.placeItemBackInInventory(world, AllBlocks.SHAFT.asStack());
			return ActionResultType.SUCCESS;
		}

		return ActionResultType.FAIL;
	}

	@Override
	protected void fillStateContainer(Builder<Block, BlockState> builder) {
		builder.add(SLOPE, PART, CASING);
		super.fillStateContainer(builder);
	}

	@Override
	public boolean hasTileEntity(BlockState state) {
		return true;
	}

	@Override
	public PathNodeType getAiPathNodeType(BlockState state, IBlockReader world, BlockPos pos, MobEntity entity) {
		return PathNodeType.RAIL;
	}

	@Override
	@OnlyIn(Dist.CLIENT)
	public boolean addDestroyEffects(BlockState state, World world, BlockPos pos, ParticleManager manager) {
		BlockHelper.addReducedDestroyEffects(state, world, pos, manager);
		return true;
	}

	@Override
	public VoxelShape getShape(BlockState state, IBlockReader worldIn, BlockPos pos, ISelectionContext context) {
		return BeltShapes.getShape(state);
	}

	@Override
	public VoxelShape getCollisionShape(BlockState state, IBlockReader worldIn, BlockPos pos,
		ISelectionContext context) {
		if (state.getBlock() != this)
			return VoxelShapes.empty();

		VoxelShape shape = getShape(state, worldIn, pos, context);
		try {
			if (context.getEntity() == null)
				return shape;

			BeltTileEntity belt = getTileEntity(worldIn, pos);
			BeltTileEntity controller = belt.getControllerTE();

			if (controller == null)
				return shape;
			if (controller.passengers == null || !controller.passengers.containsKey(context.getEntity())) {
				return BeltShapes.getCollisionShape(state);
			}

		} catch (TileEntityException e) {
		}
		return shape;
	}

	@Override
	public TileEntity createTileEntity(BlockState state, IBlockReader world) {
		return AllTileEntities.BELT.create();
	}

	@Override
	public BlockRenderType getRenderType(BlockState state) {
		return state.get(CASING) ? BlockRenderType.MODEL : BlockRenderType.ENTITYBLOCK_ANIMATED;
	}

	public static void initBelt(World world, BlockPos pos) {
		if (world instanceof  ServerWorld && ((ServerWorld) world).getChunkProvider().getChunkGenerator() instanceof DebugChunkGenerator)
			return;

		BlockState state = world.getBlockState(pos);
		if (!AllBlocks.BELT.has(state))
			return;
		// Find controller
		int limit = 1000;
		BlockPos currentPos = pos;
		while (limit-- > 0) {
			BlockState currentState = world.getBlockState(currentPos);
			if (!AllBlocks.BELT.has(currentState)) {
				world.destroyBlock(pos, true);
				return;
			}
			BlockPos nextSegmentPosition = nextSegmentPosition(currentState, currentPos, false);
			if (nextSegmentPosition == null)
				break;
			if (!world.isAreaLoaded(nextSegmentPosition, 0))
				return;
			currentPos = nextSegmentPosition;
		}

		// Init belts
		int index = 0;
		List<BlockPos> beltChain = getBeltChain(world, currentPos);
		if (beltChain.size() < 2) {
			world.destroyBlock(currentPos, true);
			return;
		}

		for (BlockPos beltPos : beltChain) {
			TileEntity tileEntity = world.getTileEntity(beltPos);
			BlockState currentState = world.getBlockState(beltPos);

			if (tileEntity instanceof BeltTileEntity && AllBlocks.BELT.has(currentState)) {
				BeltTileEntity te = (BeltTileEntity) tileEntity;
				te.setController(currentPos);
				te.beltLength = beltChain.size();
				te.index = index;
				te.attachKinetics();
				te.markDirty();
				te.sendData();

				if (te.isController() && !canTransportObjects(currentState))
					te.getInventory()
						.ejectAll();
			} else {
				world.destroyBlock(currentPos, true);
				return;
			}
			index++;
		}

	}

	@Override
	public void onReplaced(BlockState state, World world, BlockPos pos, BlockState newState, boolean isMoving) {
		if (world.isRemote)
			return;
		if (state.getBlock() == newState.getBlock())
			return;
		if (isMoving)
			return;
		
		TileEntity te = world.getTileEntity(pos);
		if (te instanceof BeltTileEntity) {
			BeltTileEntity beltTileEntity = (BeltTileEntity) te;
			if (beltTileEntity.isController())
				beltTileEntity.getInventory()
					.ejectAll();
			world.removeTileEntity(pos);
		}

		// Destroy chain
		for (boolean forward : Iterate.trueAndFalse) {
			BlockPos currentPos = nextSegmentPosition(state, pos, forward);
			if (currentPos == null)
				continue;
			BlockState currentState = world.getBlockState(currentPos);
			if (!AllBlocks.BELT.has(currentState))
				continue;

			boolean hasPulley = false;
			TileEntity tileEntity = world.getTileEntity(currentPos);
			if (tileEntity instanceof BeltTileEntity) {
				BeltTileEntity belt = (BeltTileEntity) tileEntity;
				if (belt.isController())
					belt.getInventory()
						.ejectAll();

				belt.remove();
				hasPulley = belt.hasPulley();
			}

			BlockState shaftState = AllBlocks.SHAFT.getDefaultState()
				.with(BlockStateProperties.AXIS, getRotationAxis(currentState));
			world.setBlockState(currentPos, hasPulley ? shaftState : Blocks.AIR.getDefaultState(), 3);
			world.playEvent(2001, currentPos, Block.getStateId(currentState));
		}
	}

	@Override
	public BlockState updatePostPlacement(BlockState state, Direction side, BlockState p_196271_3_, IWorld world,
		BlockPos pos, BlockPos p_196271_6_) {
		if (side.getAxis()
			.isHorizontal())
			updateTunnelConnections(world, pos.up());
		return state;
	}

	private void updateTunnelConnections(IWorld world, BlockPos pos) {
		Block tunnelBlock = world.getBlockState(pos)
			.getBlock();
		if (tunnelBlock instanceof BeltTunnelBlock)
			((BeltTunnelBlock) tunnelBlock).updateTunnel(world, pos);
	}

	public static List<BlockPos> getBeltChain(World world, BlockPos controllerPos) {
		List<BlockPos> positions = new LinkedList<>();

		BlockState blockState = world.getBlockState(controllerPos);
		if (!AllBlocks.BELT.has(blockState))
			return positions;

		int limit = 1000;
		BlockPos current = controllerPos;
		while (limit-- > 0 && current != null) {
			BlockState state = world.getBlockState(current);
			if (!AllBlocks.BELT.has(state))
				break;
			positions.add(current);
			current = nextSegmentPosition(state, current, true);
		}

		return positions;
	}

	public static BlockPos nextSegmentPosition(BlockState state, BlockPos pos, boolean forward) {
		Direction direction = state.get(HORIZONTAL_FACING);
		BeltSlope slope = state.get(SLOPE);
		BeltPart part = state.get(PART);

		int offset = forward ? 1 : -1;

		if (part == BeltPart.END && forward || part == BeltPart.START && !forward)
			return null;
		if (slope == BeltSlope.VERTICAL)
			return pos.up(direction.getAxisDirection() == AxisDirection.POSITIVE ? offset : -offset);
		pos = pos.offset(direction, offset);
		if (slope != BeltSlope.HORIZONTAL && slope != BeltSlope.SIDEWAYS)
			return pos.up(slope == BeltSlope.UPWARD ? offset : -offset);
		return pos;
	}

	public static boolean canAccessFromSide(Direction facing, BlockState belt) {
//		if (facing == null)
//			return true;
//		if (!belt.get(BeltBlock.CASING))
//			return false;
//		BeltPart part = belt.get(BeltBlock.PART);
//		if (part != BeltPart.MIDDLE && facing.getAxis() == belt.get(HORIZONTAL_FACING)
//			.rotateY()
//			.getAxis())
//			return false;
//
//		BeltSlope slope = belt.get(BeltBlock.SLOPE);
//		if (slope != BeltSlope.HORIZONTAL) {
//			if (slope == BeltSlope.DOWNWARD && part == BeltPart.END)
//				return true;
//			if (slope == BeltSlope.UPWARD && part == BeltPart.START)
//				return true;
//			Direction beltSide = belt.get(HORIZONTAL_FACING);
//			if (slope == BeltSlope.DOWNWARD)
//				beltSide = beltSide.getOpposite();
//			if (beltSide == facing)
//				return false;
//		}

		return true;
	}

	@Override
	public Class<BeltTileEntity> getTileEntityClass() {
		return BeltTileEntity.class;
	}

	@Override
	public ItemRequirement getRequiredItems(BlockState state) {
		List<ItemStack> required = new ArrayList<>();
		if (state.get(PART) != BeltPart.MIDDLE)
			required.add(AllBlocks.SHAFT.asStack());
		if (state.get(PART) == BeltPart.START)
			required.add(AllItems.BELT_CONNECTOR.asStack());
		if (required.isEmpty())
			return ItemRequirement.NONE;
		return new ItemRequirement(ItemUseType.CONSUME, required);
	}

	@Override
	public BlockState rotate(BlockState state, Rotation rot) {
		BlockState rotate = super.rotate(state, rot);

		if (state.get(SLOPE) != BeltSlope.VERTICAL)
			return rotate;
		if (state.get(HORIZONTAL_FACING)
			.getAxisDirection() != rotate.get(HORIZONTAL_FACING)
				.getAxisDirection()) {
			if (state.get(PART) == BeltPart.START)
				return rotate.with(PART, BeltPart.END);
			if (state.get(PART) == BeltPart.END)
				return rotate.with(PART, BeltPart.START);
		}

		return rotate;
	}

}<|MERGE_RESOLUTION|>--- conflicted
+++ resolved
@@ -129,7 +129,6 @@
 	}
 
 	@Override
-<<<<<<< HEAD
 	public void spawnAdditionalDrops(BlockState state, ServerWorld worldIn, BlockPos pos, ItemStack p_220062_4_) {
 		BeltTileEntity controllerTE = BeltHelper.getControllerTE(worldIn, pos);
 		if (controllerTE != null)
@@ -138,8 +137,6 @@
 	}
 
 	@Override
-=======
->>>>>>> e950aa26
 	public boolean isFlammable(BlockState state, IBlockReader world, BlockPos pos, Direction face) {
 		return false;
 	}
@@ -440,7 +437,7 @@
 			return;
 		if (isMoving)
 			return;
-		
+
 		TileEntity te = world.getTileEntity(pos);
 		if (te instanceof BeltTileEntity) {
 			BeltTileEntity beltTileEntity = (BeltTileEntity) te;
