package com.simibubi.create.content.contraptions.relays.belt;

import java.util.ArrayList;
import java.util.HashSet;
import java.util.LinkedList;
import java.util.List;
import java.util.Set;
import java.util.function.Consumer;

import org.apache.commons.lang3.mutable.MutableBoolean;

import com.simibubi.create.AllBlockEntityTypes;
import com.simibubi.create.AllBlocks;
import com.simibubi.create.AllItems;
import com.simibubi.create.Create;
import com.simibubi.create.content.contraptions.base.HorizontalKineticBlock;
import com.simibubi.create.content.contraptions.base.KineticBlockEntity;
import com.simibubi.create.content.contraptions.components.structureMovement.ITransformableBlock;
import com.simibubi.create.content.contraptions.components.structureMovement.StructureTransform;
import com.simibubi.create.content.contraptions.processing.EmptyingByBasin;
import com.simibubi.create.content.contraptions.relays.belt.BeltBlockEntity.CasingType;
import com.simibubi.create.content.contraptions.relays.belt.BeltSlicer.Feedback;
import com.simibubi.create.content.contraptions.relays.belt.transport.BeltMovementHandler.TransportedEntityInfo;
import com.simibubi.create.content.contraptions.relays.belt.transport.BeltTunnelInteractionHandler;
import com.simibubi.create.content.curiosities.armor.DivingBootsItem;
import com.simibubi.create.content.logistics.block.belts.tunnel.BeltTunnelBlock;
import com.simibubi.create.content.logistics.block.funnel.FunnelBlock;
import com.simibubi.create.content.schematics.ISpecialBlockItemRequirement;
import com.simibubi.create.content.schematics.ItemRequirement;
import com.simibubi.create.content.schematics.ItemRequirement.ItemUseType;
import com.simibubi.create.foundation.block.IBE;
import com.simibubi.create.foundation.block.ProperWaterloggedBlock;
import com.simibubi.create.foundation.block.render.MultiPosDestructionHandler;
import com.simibubi.create.foundation.block.render.ReducedDestroyEffects;
import com.simibubi.create.foundation.blockEntity.behaviour.belt.TransportedItemStackHandlerBehaviour.TransportedResult;
import com.simibubi.create.foundation.utility.Iterate;

import net.minecraft.client.multiplayer.ClientLevel;
import net.minecraft.core.BlockPos;
import net.minecraft.core.Direction;
import net.minecraft.core.Direction.Axis;
import net.minecraft.core.Direction.AxisDirection;
import net.minecraft.server.level.ServerLevel;
import net.minecraft.sounds.SoundEvents;
import net.minecraft.sounds.SoundSource;
import net.minecraft.world.InteractionHand;
import net.minecraft.world.InteractionResult;
import net.minecraft.world.entity.Entity;
import net.minecraft.world.entity.Mob;
import net.minecraft.world.entity.item.ItemEntity;
import net.minecraft.world.entity.player.Player;
import net.minecraft.world.item.DyeColor;
import net.minecraft.world.item.ItemStack;
import net.minecraft.world.item.context.UseOnContext;
import net.minecraft.world.level.BlockGetter;
import net.minecraft.world.level.Level;
import net.minecraft.world.level.LevelAccessor;
import net.minecraft.world.level.LevelReader;
import net.minecraft.world.level.block.Block;
import net.minecraft.world.level.block.Blocks;
import net.minecraft.world.level.block.RenderShape;
import net.minecraft.world.level.block.Rotation;
import net.minecraft.world.level.block.entity.BlockEntity;
import net.minecraft.world.level.block.entity.BlockEntityType;
import net.minecraft.world.level.block.state.BlockState;
import net.minecraft.world.level.block.state.StateDefinition.Builder;
import net.minecraft.world.level.block.state.properties.BlockStateProperties;
import net.minecraft.world.level.block.state.properties.BooleanProperty;
import net.minecraft.world.level.block.state.properties.EnumProperty;
import net.minecraft.world.level.block.state.properties.Property;
import net.minecraft.world.level.levelgen.DebugLevelSource;
import net.minecraft.world.level.material.FluidState;
import net.minecraft.world.level.material.Fluids;
import net.minecraft.world.level.pathfinder.BlockPathTypes;
import net.minecraft.world.level.pathfinder.PathComputationType;
import net.minecraft.world.level.storage.loot.parameters.LootContextParams;
import net.minecraft.world.phys.AABB;
import net.minecraft.world.phys.BlockHitResult;
import net.minecraft.world.phys.HitResult;
import net.minecraft.world.phys.shapes.CollisionContext;
import net.minecraft.world.phys.shapes.EntityCollisionContext;
import net.minecraft.world.phys.shapes.Shapes;
import net.minecraft.world.phys.shapes.VoxelShape;
import net.minecraftforge.api.distmarker.Dist;
import net.minecraftforge.api.distmarker.OnlyIn;
import net.minecraftforge.client.extensions.common.IClientBlockExtensions;
import net.minecraftforge.common.Tags;
import net.minecraftforge.items.CapabilityItemHandler;
import net.minecraftforge.items.IItemHandler;

public class BeltBlock extends HorizontalKineticBlock
	implements IBE<BeltBlockEntity>, ISpecialBlockItemRequirement, ITransformableBlock, ProperWaterloggedBlock {

	public static final Property<BeltSlope> SLOPE = EnumProperty.create("slope", BeltSlope.class);
	public static final Property<BeltPart> PART = EnumProperty.create("part", BeltPart.class);
	public static final BooleanProperty CASING = BooleanProperty.create("casing");

	public BeltBlock(Properties properties) {
		super(properties);
		registerDefaultState(defaultBlockState().setValue(SLOPE, BeltSlope.HORIZONTAL)
			.setValue(PART, BeltPart.START)
			.setValue(CASING, false)
			.setValue(WATERLOGGED, false));
	}

	@OnlyIn(Dist.CLIENT)
	public void initializeClient(Consumer<IClientBlockExtensions> consumer) {
		consumer.accept(new RenderProperties());
	}

	@Override
	protected boolean areStatesKineticallyEquivalent(BlockState oldState, BlockState newState) {
		return super.areStatesKineticallyEquivalent(oldState, newState)
			&& oldState.getValue(PART) == newState.getValue(PART);
	}

	@Override
	public boolean hasShaftTowards(LevelReader world, BlockPos pos, BlockState state, Direction face) {
		if (face.getAxis() != getRotationAxis(state))
			return false;
		return getBlockEntityOptional(world, pos).map(BeltBlockEntity::hasPulley)
			.orElse(false);
	}

	@Override
	public Axis getRotationAxis(BlockState state) {
		if (state.getValue(SLOPE) == BeltSlope.SIDEWAYS)
			return Axis.Y;
		return state.getValue(HORIZONTAL_FACING)
			.getClockWise()
			.getAxis();
	}

	@Override
	public ItemStack getCloneItemStack(BlockState state, HitResult target, BlockGetter world, BlockPos pos,
		Player player) {
		return AllItems.BELT_CONNECTOR.asStack();
	}

	@SuppressWarnings("deprecation")
	@Override
	public List<ItemStack> getDrops(BlockState state,
		net.minecraft.world.level.storage.loot.LootContext.Builder builder) {
		List<ItemStack> drops = super.getDrops(state, builder);
		BlockEntity blockEntity = builder.getOptionalParameter(LootContextParams.BLOCK_ENTITY);
		if (blockEntity instanceof BeltBlockEntity && ((BeltBlockEntity) blockEntity).hasPulley())
			drops.addAll(AllBlocks.SHAFT.getDefaultState()
				.getDrops(builder));
		return drops;
	}

	@Override
<<<<<<< HEAD
	public void spawnAfterBreak(BlockState state, ServerLevel worldIn, BlockPos pos, ItemStack p_220062_4_, boolean b) {
		BeltTileEntity controllerTE = BeltHelper.getControllerTE(worldIn, pos);
		if (controllerTE != null)
			controllerTE.getInventory()
=======
	public void spawnAfterBreak(BlockState state, ServerLevel worldIn, BlockPos pos, ItemStack p_220062_4_) {
		BeltBlockEntity controllerBE = BeltHelper.getControllerBE(worldIn, pos);
		if (controllerBE != null)
			controllerBE.getInventory()
>>>>>>> 7e67a4a7
				.ejectAll();
	}

	@Override
	public boolean isFlammable(BlockState state, BlockGetter world, BlockPos pos, Direction face) {
		return false;
	}

	@Override
	public void updateEntityAfterFallOn(BlockGetter worldIn, Entity entityIn) {
		super.updateEntityAfterFallOn(worldIn, entityIn);
		BlockPos entityPosition = entityIn.blockPosition();
		BlockPos beltPos = null;

		if (AllBlocks.BELT.has(worldIn.getBlockState(entityPosition)))
			beltPos = entityPosition;
		else if (AllBlocks.BELT.has(worldIn.getBlockState(entityPosition.below())))
			beltPos = entityPosition.below();
		if (beltPos == null)
			return;
		if (!(worldIn instanceof Level))
			return;

		entityInside(worldIn.getBlockState(beltPos), (Level) worldIn, beltPos, entityIn);
	}

	@Override
	public void entityInside(BlockState state, Level worldIn, BlockPos pos, Entity entityIn) {
		if (!canTransportObjects(state))
			return;
		if (entityIn instanceof Player) {
			Player player = (Player) entityIn;
			if (player.isShiftKeyDown())
				return;
			if (player.getAbilities().flying)
				return;
		}

		if (DivingBootsItem.isWornBy(entityIn))
			return;

		BeltBlockEntity belt = BeltHelper.getSegmentBE(worldIn, pos);
		if (belt == null)
			return;
		if (entityIn instanceof ItemEntity && entityIn.isAlive()) {
			if (worldIn.isClientSide)
				return;
			if (entityIn.getDeltaMovement().y > 0)
				return;
			if (!entityIn.isAlive())
				return;
			if (BeltTunnelInteractionHandler.getTunnelOnPosition(worldIn, pos) != null)
				return;
			withBlockEntityDo(worldIn, pos, be -> {
				ItemEntity itemEntity = (ItemEntity) entityIn;
				IItemHandler handler = be.getCapability(CapabilityItemHandler.ITEM_HANDLER_CAPABILITY)
					.orElse(null);
				if (handler == null)
					return;
				ItemStack remainder = handler.insertItem(0, itemEntity.getItem()
					.copy(), false);
				if (remainder.isEmpty())
					itemEntity.discard();
			});
			return;
		}

		BeltBlockEntity controller = BeltHelper.getControllerBE(worldIn, pos);
		if (controller == null || controller.passengers == null)
			return;
		if (controller.passengers.containsKey(entityIn)) {
			TransportedEntityInfo info = controller.passengers.get(entityIn);
			if (info.getTicksSinceLastCollision() != 0 || pos.equals(entityIn.blockPosition()))
				info.refresh(pos, state);
		} else {
			controller.passengers.put(entityIn, new TransportedEntityInfo(pos, state));
			entityIn.setOnGround(true);
		}
	}

	public static boolean canTransportObjects(BlockState state) {
		if (!AllBlocks.BELT.has(state))
			return false;
		BeltSlope slope = state.getValue(SLOPE);
		return slope != BeltSlope.VERTICAL && slope != BeltSlope.SIDEWAYS;
	}

	@Override
	public InteractionResult use(BlockState state, Level world, BlockPos pos, Player player, InteractionHand handIn,
		BlockHitResult hit) {
		if (player.isShiftKeyDown() || !player.mayBuild())
			return InteractionResult.PASS;
		ItemStack heldItem = player.getItemInHand(handIn);

		boolean isWrench = AllItems.WRENCH.isIn(heldItem);
		boolean isConnector = AllItems.BELT_CONNECTOR.isIn(heldItem);
		boolean isShaft = AllBlocks.SHAFT.isIn(heldItem);
		boolean isDye = heldItem.is(Tags.Items.DYES);
		boolean hasWater = EmptyingByBasin.emptyItem(world, heldItem, true)
			.getFirst()
			.getFluid()
			.isSame(Fluids.WATER);
		boolean isHand = heldItem.isEmpty() && handIn == InteractionHand.MAIN_HAND;

		if (isDye || hasWater)
			return onBlockEntityUse(world, pos,
				be -> be.applyColor(DyeColor.getColor(heldItem)) ? InteractionResult.SUCCESS : InteractionResult.PASS);

		if (isConnector)
			return BeltSlicer.useConnector(state, world, pos, player, handIn, hit, new Feedback());
		if (isWrench)
			return BeltSlicer.useWrench(state, world, pos, player, handIn, hit, new Feedback());

		BeltBlockEntity belt = BeltHelper.getSegmentBE(world, pos);
		if (belt == null)
			return InteractionResult.PASS;

		if (isHand) {
			BeltBlockEntity controllerBelt = belt.getControllerBE();
			if (controllerBelt == null)
				return InteractionResult.PASS;
			if (world.isClientSide)
				return InteractionResult.SUCCESS;
			MutableBoolean success = new MutableBoolean(false);
			controllerBelt.getInventory()
				.applyToEachWithin(belt.index + .5f, .55f, (transportedItemStack) -> {
					player.getInventory()
						.placeItemBackInInventory(transportedItemStack.stack);
					success.setTrue();
					return TransportedResult.removeItem();
				});
			if (success.isTrue())
				world.playSound(null, pos, SoundEvents.ITEM_PICKUP, SoundSource.PLAYERS, .2f,
					1f + Create.RANDOM.nextFloat());
		}

		if (isShaft) {
			if (state.getValue(PART) != BeltPart.MIDDLE)
				return InteractionResult.PASS;
			if (world.isClientSide)
				return InteractionResult.SUCCESS;
			if (!player.isCreative())
				heldItem.shrink(1);
			KineticBlockEntity.switchToBlockState(world, pos, state.setValue(PART, BeltPart.PULLEY));
			return InteractionResult.SUCCESS;
		}

		if (AllBlocks.BRASS_CASING.isIn(heldItem)) {
			withBlockEntityDo(world, pos, be -> be.setCasingType(CasingType.BRASS));
			updateCoverProperty(world, pos, world.getBlockState(pos));
			return InteractionResult.SUCCESS;
		}

		if (AllBlocks.ANDESITE_CASING.isIn(heldItem)) {
			withBlockEntityDo(world, pos, be -> be.setCasingType(CasingType.ANDESITE));
			updateCoverProperty(world, pos, world.getBlockState(pos));
			return InteractionResult.SUCCESS;
		}

		return InteractionResult.PASS;
	}

	@Override
	public InteractionResult onWrenched(BlockState state, UseOnContext context) {
		Level world = context.getLevel();
		Player player = context.getPlayer();
		BlockPos pos = context.getClickedPos();

		if (state.getValue(CASING)) {
			if (world.isClientSide)
				return InteractionResult.SUCCESS;
			withBlockEntityDo(world, pos, be -> be.setCasingType(CasingType.NONE));
			return InteractionResult.SUCCESS;
		}

		if (state.getValue(PART) == BeltPart.PULLEY) {
			if (world.isClientSide)
				return InteractionResult.SUCCESS;
			KineticBlockEntity.switchToBlockState(world, pos, state.setValue(PART, BeltPart.MIDDLE));
			if (player != null && !player.isCreative())
				player.getInventory()
					.placeItemBackInInventory(AllBlocks.SHAFT.asStack());
			return InteractionResult.SUCCESS;
		}

		return InteractionResult.PASS;
	}

	@Override
	protected void createBlockStateDefinition(Builder<Block, BlockState> builder) {
		builder.add(SLOPE, PART, CASING, WATERLOGGED);
		super.createBlockStateDefinition(builder);
	}

	@Override
	public BlockPathTypes getBlockPathType(BlockState state, BlockGetter world, BlockPos pos, Mob entity) {
		return BlockPathTypes.RAIL;
	}

	@Override
	public VoxelShape getShape(BlockState state, BlockGetter worldIn, BlockPos pos, CollisionContext context) {
		return BeltShapes.getShape(state);
	}

	@Override
	public VoxelShape getCollisionShape(BlockState state, BlockGetter worldIn, BlockPos pos, CollisionContext context) {
		if (state.getBlock() != this)
			return Shapes.empty();

		VoxelShape shape = getShape(state, worldIn, pos, context);
		if (!(context instanceof EntityCollisionContext))
			return shape;

		return getBlockEntityOptional(worldIn, pos).map(be -> {
			Entity entity = ((EntityCollisionContext) context).getEntity();
			if (entity == null)
				return shape;

			BeltBlockEntity controller = be.getControllerBE();
			if (controller == null)
				return shape;
			if (controller.passengers == null || !controller.passengers.containsKey(entity))
				return BeltShapes.getCollisionShape(state);
			return shape;

		})
			.orElse(shape);
	}

	@Override
	public RenderShape getRenderShape(BlockState state) {
		return state.getValue(CASING) ? RenderShape.MODEL : RenderShape.ENTITYBLOCK_ANIMATED;
	}

	public static void initBelt(Level world, BlockPos pos) {
		if (world.isClientSide)
			return;
		if (world instanceof ServerLevel && ((ServerLevel) world).getChunkSource()
			.getGenerator() instanceof DebugLevelSource)
			return;

		BlockState state = world.getBlockState(pos);
		if (!AllBlocks.BELT.has(state))
			return;
		// Find controller
		int limit = 1000;
		BlockPos currentPos = pos;
		while (limit-- > 0) {
			BlockState currentState = world.getBlockState(currentPos);
			if (!AllBlocks.BELT.has(currentState)) {
				world.destroyBlock(pos, true);
				return;
			}
			BlockPos nextSegmentPosition = nextSegmentPosition(currentState, currentPos, false);
			if (nextSegmentPosition == null)
				break;
			if (!world.isLoaded(nextSegmentPosition))
				return;
			currentPos = nextSegmentPosition;
		}

		// Init belts
		int index = 0;
		List<BlockPos> beltChain = getBeltChain(world, currentPos);
		if (beltChain.size() < 2) {
			world.destroyBlock(currentPos, true);
			return;
		}

		for (BlockPos beltPos : beltChain) {
			BlockEntity blockEntity = world.getBlockEntity(beltPos);
			BlockState currentState = world.getBlockState(beltPos);

			if (blockEntity instanceof BeltBlockEntity && AllBlocks.BELT.has(currentState)) {
				BeltBlockEntity be = (BeltBlockEntity) blockEntity;
				be.setController(currentPos);
				be.beltLength = beltChain.size();
				be.index = index;
				be.attachKinetics();
				be.setChanged();
				be.sendData();

				if (be.isController() && !canTransportObjects(currentState))
					be.getInventory()
						.ejectAll();
			} else {
				world.destroyBlock(currentPos, true);
				return;
			}
			index++;
		}

	}

	@Override
	public void onRemove(BlockState state, Level world, BlockPos pos, BlockState newState, boolean isMoving) {
		super.onRemove(state, world, pos, newState, isMoving);
		
		if (world.isClientSide)
			return;
		if (state.getBlock() == newState.getBlock())
			return;
		if (isMoving)
			return;

		// Destroy chain
		for (boolean forward : Iterate.trueAndFalse) {
			BlockPos currentPos = nextSegmentPosition(state, pos, forward);
			if (currentPos == null)
				continue;
			BlockState currentState = world.getBlockState(currentPos);
			if (!AllBlocks.BELT.has(currentState))
				continue;

			boolean hasPulley = false;
			BlockEntity blockEntity = world.getBlockEntity(currentPos);
			if (blockEntity instanceof BeltBlockEntity) {
				BeltBlockEntity belt = (BeltBlockEntity) blockEntity;
				if (belt.isController())
					belt.getInventory()
						.ejectAll();

				hasPulley = belt.hasPulley();
			}

			world.removeBlockEntity(currentPos);
			BlockState shaftState = AllBlocks.SHAFT.getDefaultState()
				.setValue(BlockStateProperties.AXIS, getRotationAxis(currentState));
			world.setBlock(currentPos, ProperWaterloggedBlock.withWater(world,
				hasPulley ? shaftState : Blocks.AIR.defaultBlockState(), currentPos), 3);
			world.levelEvent(2001, currentPos, Block.getId(currentState));
		}
	}

	@Override
	public BlockState updateShape(BlockState state, Direction side, BlockState p_196271_3_, LevelAccessor world,
		BlockPos pos, BlockPos p_196271_6_) {
		updateWater(world, state, pos);
		if (side.getAxis()
			.isHorizontal())
			updateTunnelConnections(world, pos.above());
		if (side == Direction.UP)
			updateCoverProperty(world, pos, state);
		return state;
	}

	public void updateCoverProperty(LevelAccessor world, BlockPos pos, BlockState state) {
		if (world.isClientSide())
			return;
		if (state.getValue(CASING) && state.getValue(SLOPE) == BeltSlope.HORIZONTAL)
			withBlockEntityDo(world, pos, bbe -> bbe.setCovered(isBlockCoveringBelt(world, pos.above())));
	}
	
	public static boolean isBlockCoveringBelt(LevelAccessor world, BlockPos pos) {
		BlockState blockState = world.getBlockState(pos);
		VoxelShape collisionShape = blockState.getCollisionShape(world, pos);
		if (collisionShape.isEmpty())
			return false;
		AABB bounds = collisionShape.bounds();
		if (bounds.getXsize() < .5f || bounds.getZsize() < .5f)
			return false;
		if (bounds.minY > 0)
			return false;
		if (AllBlocks.CRUSHING_WHEEL_CONTROLLER.has(blockState))
			return false;
		if (FunnelBlock.isFunnel(blockState) && FunnelBlock.getFunnelFacing(blockState) != Direction.UP)
			return false;
		if (blockState.getBlock() instanceof BeltTunnelBlock)
			return false;
		return true;
	}

	private void updateTunnelConnections(LevelAccessor world, BlockPos pos) {
		Block tunnelBlock = world.getBlockState(pos)
			.getBlock();
		if (tunnelBlock instanceof BeltTunnelBlock)
			((BeltTunnelBlock) tunnelBlock).updateTunnel(world, pos);
	}

	public static List<BlockPos> getBeltChain(Level world, BlockPos controllerPos) {
		List<BlockPos> positions = new LinkedList<>();

		BlockState blockState = world.getBlockState(controllerPos);
		if (!AllBlocks.BELT.has(blockState))
			return positions;

		int limit = 1000;
		BlockPos current = controllerPos;
		while (limit-- > 0 && current != null) {
			BlockState state = world.getBlockState(current);
			if (!AllBlocks.BELT.has(state))
				break;
			positions.add(current);
			current = nextSegmentPosition(state, current, true);
		}

		return positions;
	}

	public static BlockPos nextSegmentPosition(BlockState state, BlockPos pos, boolean forward) {
		Direction direction = state.getValue(HORIZONTAL_FACING);
		BeltSlope slope = state.getValue(SLOPE);
		BeltPart part = state.getValue(PART);

		int offset = forward ? 1 : -1;

		if (part == BeltPart.END && forward || part == BeltPart.START && !forward)
			return null;
		if (slope == BeltSlope.VERTICAL)
			return pos.above(direction.getAxisDirection() == AxisDirection.POSITIVE ? offset : -offset);
		pos = pos.relative(direction, offset);
		if (slope != BeltSlope.HORIZONTAL && slope != BeltSlope.SIDEWAYS)
			return pos.above(slope == BeltSlope.UPWARD ? offset : -offset);
		return pos;
	}

	public static boolean canAccessFromSide(Direction facing, BlockState belt) {
		return true;
	}

	@Override
	public Class<BeltBlockEntity> getBlockEntityClass() {
		return BeltBlockEntity.class;
	}

	@Override
	public BlockEntityType<? extends BeltBlockEntity> getBlockEntityType() {
		return AllBlockEntityTypes.BELT.get();
	}

	@Override
	public ItemRequirement getRequiredItems(BlockState state, BlockEntity be) {
		List<ItemStack> required = new ArrayList<>();
		if (state.getValue(PART) != BeltPart.MIDDLE)
			required.add(AllBlocks.SHAFT.asStack());
		if (state.getValue(PART) == BeltPart.START)
			required.add(AllItems.BELT_CONNECTOR.asStack());
		if (required.isEmpty())
			return ItemRequirement.NONE;
		return new ItemRequirement(ItemUseType.CONSUME, required);
	}

	@Override
	public BlockState rotate(BlockState state, Rotation rot) {
		BlockState rotate = super.rotate(state, rot);

		if (state.getValue(SLOPE) != BeltSlope.VERTICAL)
			return rotate;
		if (state.getValue(HORIZONTAL_FACING)
			.getAxisDirection() != rotate.getValue(HORIZONTAL_FACING)
				.getAxisDirection()) {
			if (state.getValue(PART) == BeltPart.START)
				return rotate.setValue(PART, BeltPart.END);
			if (state.getValue(PART) == BeltPart.END)
				return rotate.setValue(PART, BeltPart.START);
		}

		return rotate;
	}

	public BlockState transform(BlockState state, StructureTransform transform) {
		if (transform.mirror != null) {
			state = mirror(state, transform.mirror);
		}

		if (transform.rotationAxis == Direction.Axis.Y) {
			return rotate(state, transform.rotation);
		}
		return transformInner(state, transform);
	}

	protected BlockState transformInner(BlockState state, StructureTransform transform) {
		boolean halfTurn = transform.rotation == Rotation.CLOCKWISE_180;

		Direction initialDirection = state.getValue(HORIZONTAL_FACING);
		boolean diagonal =
			state.getValue(SLOPE) == BeltSlope.DOWNWARD || state.getValue(SLOPE) == BeltSlope.UPWARD;

		if (!diagonal) {
			for (int i = 0; i < transform.rotation.ordinal(); i++) {
				Direction direction = state.getValue(HORIZONTAL_FACING);
				BeltSlope slope = state.getValue(SLOPE);
				boolean vertical = slope == BeltSlope.VERTICAL;
				boolean horizontal = slope == BeltSlope.HORIZONTAL;
				boolean sideways = slope == BeltSlope.SIDEWAYS;

				Direction newDirection = direction.getOpposite();
				BeltSlope newSlope = BeltSlope.VERTICAL;

				if (vertical) {
					if (direction.getAxis() == transform.rotationAxis) {
						newDirection = direction.getCounterClockWise();
						newSlope = BeltSlope.SIDEWAYS;
					} else {
						newSlope = BeltSlope.HORIZONTAL;
						newDirection = direction;
						if (direction.getAxis() == Axis.Z)
							newDirection = direction.getOpposite();
					}
				}

				if (sideways) {
					newDirection = direction;
					if (direction.getAxis() == transform.rotationAxis)
						newSlope = BeltSlope.HORIZONTAL;
					else
						newDirection = direction.getCounterClockWise();
				}

				if (horizontal) {
					newDirection = direction;
					if (direction.getAxis() == transform.rotationAxis)
						newSlope = BeltSlope.SIDEWAYS;
					else if (direction.getAxis() != Axis.Z)
						newDirection = direction.getOpposite();
				}

				state = state.setValue(HORIZONTAL_FACING, newDirection);
				state = state.setValue(SLOPE, newSlope);
			}

		} else if (initialDirection.getAxis() != transform.rotationAxis) {
			for (int i = 0; i < transform.rotation.ordinal(); i++) {
				Direction direction = state.getValue(HORIZONTAL_FACING);
				Direction newDirection = direction.getOpposite();
				BeltSlope slope = state.getValue(SLOPE);
				boolean upward = slope == BeltSlope.UPWARD;
				boolean downward = slope == BeltSlope.DOWNWARD;

				// Rotate diagonal
				if (direction.getAxisDirection() == AxisDirection.POSITIVE ^ downward ^ direction.getAxis() == Axis.Z) {
					state = state.setValue(SLOPE, upward ? BeltSlope.DOWNWARD : BeltSlope.UPWARD);
				} else {
					state = state.setValue(HORIZONTAL_FACING, newDirection);
				}
			}

		} else if (halfTurn) {
			Direction direction = state.getValue(HORIZONTAL_FACING);
			Direction newDirection = direction.getOpposite();
			BeltSlope slope = state.getValue(SLOPE);
			boolean vertical = slope == BeltSlope.VERTICAL;

			if (diagonal) {
				state = state.setValue(SLOPE, slope == BeltSlope.UPWARD ? BeltSlope.DOWNWARD
					: slope == BeltSlope.DOWNWARD ? BeltSlope.UPWARD : slope);
			} else if (vertical) {
				state = state.setValue(HORIZONTAL_FACING, newDirection);
			}
		}

		return state;
	}

	@Override
	public boolean isPathfindable(BlockState state, BlockGetter reader, BlockPos pos, PathComputationType type) {
		return false;
	}
	
	@Override
	public FluidState getFluidState(BlockState pState) {
		return fluidState(pState);
	}

	public static class RenderProperties extends ReducedDestroyEffects implements MultiPosDestructionHandler {
		@Override
		public Set<BlockPos> getExtraPositions(ClientLevel level, BlockPos pos, BlockState blockState, int progress) {
			BlockEntity blockEntity = level.getBlockEntity(pos);
			if (blockEntity instanceof BeltBlockEntity belt) {
				return new HashSet<>(BeltBlock.getBeltChain(level, belt.getController()));
			}
			return null;
		}
	}

}<|MERGE_RESOLUTION|>--- conflicted
+++ resolved
@@ -150,17 +150,10 @@
 	}
 
 	@Override
-<<<<<<< HEAD
 	public void spawnAfterBreak(BlockState state, ServerLevel worldIn, BlockPos pos, ItemStack p_220062_4_, boolean b) {
-		BeltTileEntity controllerTE = BeltHelper.getControllerTE(worldIn, pos);
-		if (controllerTE != null)
-			controllerTE.getInventory()
-=======
-	public void spawnAfterBreak(BlockState state, ServerLevel worldIn, BlockPos pos, ItemStack p_220062_4_) {
 		BeltBlockEntity controllerBE = BeltHelper.getControllerBE(worldIn, pos);
 		if (controllerBE != null)
 			controllerBE.getInventory()
->>>>>>> 7e67a4a7
 				.ejectAll();
 	}
 
