package com.simibubi.create.content.contraptions.relays.belt;

import java.util.ArrayList;
import java.util.LinkedList;
import java.util.List;

import com.simibubi.create.AllTags;

import com.simibubi.create.foundation.block.render.ReducedDestroyEffects;

import io.github.fabricators_of_create.porting_lib.transfer.TransferUtil;
import net.fabricmc.fabric.api.transfer.v1.item.ItemStorage;
import net.fabricmc.fabric.api.transfer.v1.item.ItemVariant;

import net.fabricmc.fabric.api.transfer.v1.storage.Storage;

import net.fabricmc.fabric.api.transfer.v1.transaction.Transaction;

import org.apache.commons.lang3.mutable.MutableBoolean;

import com.simibubi.create.AllBlocks;
import com.simibubi.create.AllItems;
import com.simibubi.create.AllTileEntities;
import com.simibubi.create.Create;
import com.simibubi.create.content.contraptions.base.HorizontalKineticBlock;
import com.simibubi.create.content.contraptions.base.KineticTileEntity;
import com.simibubi.create.content.contraptions.processing.EmptyingByBasin;
import com.simibubi.create.content.contraptions.relays.belt.BeltSlicer.Feedback;
import com.simibubi.create.content.contraptions.relays.belt.BeltTileEntity.CasingType;
import com.simibubi.create.content.contraptions.relays.belt.transport.BeltMovementHandler.TransportedEntityInfo;
import com.simibubi.create.content.contraptions.relays.belt.transport.BeltTunnelInteractionHandler;
import com.simibubi.create.content.logistics.block.belts.tunnel.BeltTunnelBlock;
import com.simibubi.create.content.schematics.ISpecialBlockItemRequirement;
import com.simibubi.create.content.schematics.ItemRequirement;
import com.simibubi.create.content.schematics.ItemRequirement.ItemUseType;
import com.simibubi.create.foundation.block.ITE;
import com.simibubi.create.foundation.block.render.DestroyProgressRenderingHandler;
import com.simibubi.create.foundation.tileEntity.behaviour.belt.TransportedItemStackHandlerBehaviour.TransportedResult;
import com.simibubi.create.foundation.utility.Iterate;
import io.github.fabricators_of_create.porting_lib.block.CustomPathNodeTypeBlock;
import io.github.fabricators_of_create.porting_lib.util.TagUtil;

import me.alphamode.forgetags.Tags;
import net.fabricmc.api.EnvType;
import net.fabricmc.api.Environment;
import net.fabricmc.fabric.api.block.BlockPickInteractionAware;
import net.minecraft.client.multiplayer.ClientLevel;
import net.minecraft.client.renderer.LevelRenderer;
import net.minecraft.core.BlockPos;
import net.minecraft.core.Direction;
import net.minecraft.core.Direction.Axis;
import net.minecraft.core.Direction.AxisDirection;
import net.minecraft.core.NonNullList;
import net.minecraft.server.level.ServerLevel;
import net.minecraft.sounds.SoundEvents;
import net.minecraft.sounds.SoundSource;
import net.minecraft.world.InteractionHand;
import net.minecraft.world.InteractionResult;
import net.minecraft.world.entity.Entity;
import net.minecraft.world.entity.Mob;
import net.minecraft.world.entity.item.ItemEntity;
import net.minecraft.world.entity.player.Player;
import net.minecraft.world.item.CreativeModeTab;
import net.minecraft.world.item.ItemStack;
import net.minecraft.world.item.context.UseOnContext;
import net.minecraft.world.level.BlockGetter;
import net.minecraft.world.level.Level;
import net.minecraft.world.level.LevelAccessor;
import net.minecraft.world.level.LevelReader;
import net.minecraft.world.level.block.Block;
import net.minecraft.world.level.block.Blocks;
import net.minecraft.world.level.block.RenderShape;
import net.minecraft.world.level.block.Rotation;
import net.minecraft.world.level.block.entity.BlockEntity;
import net.minecraft.world.level.block.entity.BlockEntityType;
import net.minecraft.world.level.block.state.BlockState;
import net.minecraft.world.level.block.state.StateDefinition.Builder;
import net.minecraft.world.level.block.state.properties.BlockStateProperties;
import net.minecraft.world.level.block.state.properties.BooleanProperty;
import net.minecraft.world.level.block.state.properties.EnumProperty;
import net.minecraft.world.level.block.state.properties.Property;
import net.minecraft.world.level.levelgen.DebugLevelSource;
import net.minecraft.world.level.material.Fluids;
import net.minecraft.world.level.pathfinder.BlockPathTypes;
import net.minecraft.world.level.pathfinder.PathComputationType;
import net.minecraft.world.level.storage.loot.parameters.LootContextParams;
import net.minecraft.world.phys.BlockHitResult;
import net.minecraft.world.phys.HitResult;
import net.minecraft.world.phys.shapes.CollisionContext;
import net.minecraft.world.phys.shapes.EntityCollisionContext;
import net.minecraft.world.phys.shapes.Shapes;
import net.minecraft.world.phys.shapes.VoxelShape;

public class BeltBlock extends HorizontalKineticBlock implements ITE<BeltTileEntity>, ISpecialBlockItemRequirement,
		BlockPickInteractionAware, CustomPathNodeTypeBlock, DestroyProgressRenderingHandler, ReducedDestroyEffects {

	public static final Property<BeltSlope> SLOPE = EnumProperty.create("slope", BeltSlope.class);
	public static final Property<BeltPart> PART = EnumProperty.create("part", BeltPart.class);
	public static final BooleanProperty CASING = BooleanProperty.create("casing");

	public BeltBlock(Properties properties) {
		super(properties);
		registerDefaultState(defaultBlockState().setValue(SLOPE, BeltSlope.HORIZONTAL)
			.setValue(PART, BeltPart.START)
			.setValue(CASING, false));
	}

	@Override
	public void fillItemCategory(CreativeModeTab p_149666_1_, NonNullList<ItemStack> p_149666_2_) {
		p_149666_2_.add(AllItems.BELT_CONNECTOR.asStack());
	}

	@Override
	protected boolean areStatesKineticallyEquivalent(BlockState oldState, BlockState newState) {
		return super.areStatesKineticallyEquivalent(oldState, newState)
			&& oldState.getValue(PART) == newState.getValue(PART);
	}

	@Override
	public boolean hasShaftTowards(LevelReader world, BlockPos pos, BlockState state, Direction face) {
		if (face.getAxis() != getRotationAxis(state))
			return false;
		return getTileEntityOptional(world, pos).map(BeltTileEntity::hasPulley)
			.orElse(false);
	}

	@Override
	public Axis getRotationAxis(BlockState state) {
		if (state.getValue(SLOPE) == BeltSlope.SIDEWAYS)
			return Axis.Y;
		return state.getValue(HORIZONTAL_FACING)
			.getClockWise()
			.getAxis();
	}

	@Override
	public ItemStack getPickedStack(BlockState state, BlockGetter world, BlockPos pos,
		Player player, HitResult target) {
		return AllItems.BELT_CONNECTOR.asStack();
	}

	@SuppressWarnings("deprecation")
	@Override
	public List<ItemStack> getDrops(BlockState state,
		net.minecraft.world.level.storage.loot.LootContext.Builder builder) {
		List<ItemStack> drops = super.getDrops(state, builder);
		BlockEntity tileEntity = builder.getOptionalParameter(LootContextParams.BLOCK_ENTITY);
		if (tileEntity instanceof BeltTileEntity && ((BeltTileEntity) tileEntity).hasPulley())
			drops.addAll(AllBlocks.SHAFT.getDefaultState()
				.getDrops(builder));
		return drops;
	}

	@Override
	public void spawnAfterBreak(BlockState state, ServerLevel worldIn, BlockPos pos, ItemStack p_220062_4_) {
		BeltTileEntity controllerTE = BeltHelper.getControllerTE(worldIn, pos);
		if (controllerTE != null)
			controllerTE.getInventory()
				.ejectAll();
	}

//	@Override
//	public boolean isFlammable(BlockState state, BlockGetter world, BlockPos pos, Direction face) {
//		return false;
//	}

	@Override
	public void updateEntityAfterFallOn(BlockGetter worldIn, Entity entityIn) {
		super.updateEntityAfterFallOn(worldIn, entityIn);
		BlockPos entityPosition = entityIn.blockPosition();
		BlockPos beltPos = null;

		if (AllBlocks.BELT.has(worldIn.getBlockState(entityPosition)))
			beltPos = entityPosition;
		else if (AllBlocks.BELT.has(worldIn.getBlockState(entityPosition.below())))
			beltPos = entityPosition.below();
		if (beltPos == null)
			return;
		if (!(worldIn instanceof Level))
			return;

		entityInside(worldIn.getBlockState(beltPos), (Level) worldIn, beltPos, entityIn);
	}

	@Override
	public void entityInside(BlockState state, Level worldIn, BlockPos pos, Entity entityIn) {
		if (!canTransportObjects(state))
			return;
		if (entityIn instanceof Player) {
			Player player = (Player) entityIn;
			if (player.isShiftKeyDown())
				return;
			if (player.getAbilities().flying)
				return;
		}

		if (AllItems.DIVING_BOOTS.get()
			.isWornBy(entityIn))
			return;

		BeltTileEntity belt = BeltHelper.getSegmentTE(worldIn, pos);
		if (belt == null)
			return;
		if (entityIn instanceof ItemEntity && entityIn.isAlive()) {
			if (worldIn.isClientSide)
				return;
			if (entityIn.getDeltaMovement().y > 0)
				return;
			if (!entityIn.isAlive())
				return;
			if (BeltTunnelInteractionHandler.getTunnelOnPosition(worldIn, pos) != null)
				return;
			withTileEntityDo(worldIn, pos, te -> {
				ItemEntity itemEntity = (ItemEntity) entityIn;
				Storage<ItemVariant> handler = te.getItemStorage(null);
				if (handler == null)
					return;
				ItemStack inEntity = itemEntity.getItem();
				try (Transaction t = TransferUtil.getTransaction()) {
					long inserted = handler.insert(ItemVariant.of(inEntity), inEntity.getCount(), t);
					if (inEntity.getCount() == inserted) {
						itemEntity.discard();
					} else {
						inEntity.shrink((int) inserted);
					}
					t.commit();
				}
			});
			return;
		}

		BeltTileEntity controller = BeltHelper.getControllerTE(worldIn, pos);
		if (controller == null || controller.passengers == null)
			return;
		if (controller.passengers.containsKey(entityIn)) {
			TransportedEntityInfo info = controller.passengers.get(entityIn);
			if (info.getTicksSinceLastCollision() != 0 || pos.equals(entityIn.blockPosition()))
				info.refresh(pos, state);
		} else {
			controller.passengers.put(entityIn, new TransportedEntityInfo(pos, state));
			entityIn.setOnGround(true);
		}
	}

	public static boolean canTransportObjects(BlockState state) {
		if (!AllBlocks.BELT.has(state))
			return false;
		BeltSlope slope = state.getValue(SLOPE);
		return slope != BeltSlope.VERTICAL && slope != BeltSlope.SIDEWAYS;
	}

	@Override
	public InteractionResult use(BlockState state, Level world, BlockPos pos, Player player, InteractionHand handIn,
		BlockHitResult hit) {
		if (player.isShiftKeyDown() || !player.mayBuild())
			return InteractionResult.PASS;
		ItemStack heldItem = player.getItemInHand(handIn);

		boolean isWrench = AllItems.WRENCH.isIn(heldItem);
		boolean isConnector = AllItems.BELT_CONNECTOR.isIn(heldItem);
		boolean isShaft = AllBlocks.SHAFT.isIn(heldItem);
		boolean isDye = heldItem.is(Tags.Items.DYES);
		boolean hasWater = EmptyingByBasin.emptyItem(world, heldItem, true)
			.getFirst()
			.getFluid()
			.isSame(Fluids.WATER);
		boolean isHand = heldItem.isEmpty() && handIn == InteractionHand.MAIN_HAND;

		if (isDye || hasWater) {
			if (!world.isClientSide)
				withTileEntityDo(world, pos, te -> te.applyColor(TagUtil.getColorFromStack(heldItem)));
			return InteractionResult.SUCCESS;
		}

		if (isConnector)
			return BeltSlicer.useConnector(state, world, pos, player, handIn, hit, new Feedback());
		if (isWrench)
			return BeltSlicer.useWrench(state, world, pos, player, handIn, hit, new Feedback());

		BeltTileEntity belt = BeltHelper.getSegmentTE(world, pos);
		if (belt == null)
			return InteractionResult.PASS;

		if (isHand) {
			BeltTileEntity controllerBelt = belt.getControllerTE();
			if (controllerBelt == null)
				return InteractionResult.PASS;
			if (world.isClientSide)
				return InteractionResult.SUCCESS;
			MutableBoolean success = new MutableBoolean(false);
			controllerBelt.getInventory()
				.applyToEachWithin(belt.index + .5f, .55f, (transportedItemStack) -> {
					player.getInventory()
						.placeItemBackInInventory(transportedItemStack.stack);
					success.setTrue();
					return TransportedResult.removeItem();
				});
			if (success.isTrue())
				world.playSound(null, pos, SoundEvents.ITEM_PICKUP, SoundSource.PLAYERS, .2f,
					1f + Create.RANDOM.nextFloat());
		}

		if (isShaft) {
			if (state.getValue(PART) != BeltPart.MIDDLE)
				return InteractionResult.PASS;
			if (world.isClientSide)
				return InteractionResult.SUCCESS;
			if (!player.isCreative())
				heldItem.shrink(1);
			KineticTileEntity.switchToBlockState(world, pos, state.setValue(PART, BeltPart.PULLEY));
			return InteractionResult.SUCCESS;
		}

		if (AllBlocks.BRASS_CASING.isIn(heldItem)) {
			if (world.isClientSide)
				return InteractionResult.SUCCESS;
			withTileEntityDo(world, pos, te -> te.setCasingType(CasingType.BRASS));
			return InteractionResult.SUCCESS;
		}

		if (AllBlocks.ANDESITE_CASING.isIn(heldItem)) {
			if (world.isClientSide)
				return InteractionResult.SUCCESS;
			withTileEntityDo(world, pos, te -> te.setCasingType(CasingType.ANDESITE));
			return InteractionResult.SUCCESS;
		}

		return InteractionResult.PASS;
	}

	@Override
	public InteractionResult onWrenched(BlockState state, UseOnContext context) {
		Level world = context.getLevel();
		Player player = context.getPlayer();
		BlockPos pos = context.getClickedPos();

		if (state.getValue(CASING)) {
			if (world.isClientSide)
				return InteractionResult.SUCCESS;
			withTileEntityDo(world, pos, te -> te.setCasingType(CasingType.NONE));
			return InteractionResult.SUCCESS;
		}

		if (state.getValue(PART) == BeltPart.PULLEY) {
			if (world.isClientSide)
				return InteractionResult.SUCCESS;
			KineticTileEntity.switchToBlockState(world, pos, state.setValue(PART, BeltPart.MIDDLE));
			if (player != null && !player.isCreative())
				player.getInventory()
					.placeItemBackInInventory(AllBlocks.SHAFT.asStack());
			return InteractionResult.SUCCESS;
		}

		return InteractionResult.PASS;
	}

	@Override
	protected void createBlockStateDefinition(Builder<Block, BlockState> builder) {
		builder.add(SLOPE, PART, CASING);
		super.createBlockStateDefinition(builder);
	}

	@Override
	public BlockPathTypes getAiPathNodeType(BlockState state, BlockGetter world, BlockPos pos, Mob entity) {
		return BlockPathTypes.RAIL;
	}

	@Override
	public VoxelShape getShape(BlockState state, BlockGetter worldIn, BlockPos pos, CollisionContext context) {
		return BeltShapes.getShape(state);
	}

	@Override
	public VoxelShape getCollisionShape(BlockState state, BlockGetter worldIn, BlockPos pos, CollisionContext context) {
		if (state.getBlock() != this)
			return Shapes.empty();

		VoxelShape shape = getShape(state, worldIn, pos, context);
		if (!(context instanceof EntityCollisionContext))
			return shape;

		return getTileEntityOptional(worldIn, pos).map(te -> {
			Entity entity = ((EntityCollisionContext) context).getEntity();
			if (entity == null)
				return shape;

			BeltTileEntity controller = te.getControllerTE();
			if (controller == null)
				return shape;
			if (controller.passengers == null || !controller.passengers.containsKey(entity))
				return BeltShapes.getCollisionShape(state);
			return shape;

		})
			.orElse(shape);
	}

	@Override
	public RenderShape getRenderShape(BlockState state) {
		return state.getValue(CASING) ? RenderShape.MODEL : RenderShape.ENTITYBLOCK_ANIMATED;
	}

	public static void initBelt(Level world, BlockPos pos) {
		if (world.isClientSide)
			return;
		if (world instanceof ServerLevel && ((ServerLevel) world).getChunkSource()
			.getGenerator() instanceof DebugLevelSource)
			return;

		BlockState state = world.getBlockState(pos);
		if (!AllBlocks.BELT.has(state))
			return;
		// Find controller
		int limit = 1000;
		BlockPos currentPos = pos;
		while (limit-- > 0) {
			BlockState currentState = world.getBlockState(currentPos);
			if (!AllBlocks.BELT.has(currentState)) {
				world.destroyBlock(pos, true);
				return;
			}
			BlockPos nextSegmentPosition = nextSegmentPosition(currentState, currentPos, false);
			if (nextSegmentPosition == null)
				break;
<<<<<<< HEAD
			if (!world.hasChunksAt(nextSegmentPosition, nextSegmentPosition))
=======
			if (!world.isLoaded(nextSegmentPosition))
>>>>>>> 6a1d2c18
				return;
			currentPos = nextSegmentPosition;
		}

		// Init belts
		int index = 0;
		List<BlockPos> beltChain = getBeltChain(world, currentPos);
		if (beltChain.size() < 2) {
			world.destroyBlock(currentPos, true);
			return;
		}

		for (BlockPos beltPos : beltChain) {
			BlockEntity tileEntity = world.getBlockEntity(beltPos);
			BlockState currentState = world.getBlockState(beltPos);

			if (tileEntity instanceof BeltTileEntity && AllBlocks.BELT.has(currentState)) {
				BeltTileEntity te = (BeltTileEntity) tileEntity;
				te.setController(currentPos);
				te.beltLength = beltChain.size();
				te.index = index;
				te.attachKinetics();
				te.setChanged();
				te.sendData();

				if (te.isController() && !canTransportObjects(currentState))
					te.getInventory()
						.ejectAll();
			} else {
				world.destroyBlock(currentPos, true);
				return;
			}
			index++;
		}

	}

	@Override
	public void onRemove(BlockState state, Level world, BlockPos pos, BlockState newState, boolean isMoving) {
		if (world.isClientSide)
			return;
		if (state.getBlock() == newState.getBlock())
			return;
		if (isMoving)
			return;

		BlockEntity te = world.getBlockEntity(pos);
		if (te instanceof BeltTileEntity) {
			BeltTileEntity beltTileEntity = (BeltTileEntity) te;
			if (beltTileEntity.isController())
				beltTileEntity.getInventory()
					.ejectAll();
			world.removeBlockEntity(pos);
		}

		// Destroy chain
		for (boolean forward : Iterate.trueAndFalse) {
			BlockPos currentPos = nextSegmentPosition(state, pos, forward);
			if (currentPos == null)
				continue;
			world.destroyBlockProgress(currentPos.hashCode(), currentPos, -1);
			BlockState currentState = world.getBlockState(currentPos);
			if (!AllBlocks.BELT.has(currentState))
				continue;

			boolean hasPulley = false;
			BlockEntity tileEntity = world.getBlockEntity(currentPos);
			if (tileEntity instanceof BeltTileEntity) {
				BeltTileEntity belt = (BeltTileEntity) tileEntity;
				if (belt.isController())
					belt.getInventory()
						.ejectAll();

				hasPulley = belt.hasPulley();
			}

			world.removeBlockEntity(currentPos);
			BlockState shaftState = AllBlocks.SHAFT.getDefaultState()
				.setValue(BlockStateProperties.AXIS, getRotationAxis(currentState));
			world.setBlock(currentPos, hasPulley ? shaftState : Blocks.AIR.defaultBlockState(), 3);
			world.levelEvent(2001, currentPos, Block.getId(currentState));
		}
	}

	@Override
	public BlockState updateShape(BlockState state, Direction side, BlockState p_196271_3_, LevelAccessor world,
		BlockPos pos, BlockPos p_196271_6_) {
		if (side.getAxis()
			.isHorizontal())
			updateTunnelConnections(world, pos.above());
		return state;
	}

	private void updateTunnelConnections(LevelAccessor world, BlockPos pos) {
		Block tunnelBlock = world.getBlockState(pos)
			.getBlock();
		if (tunnelBlock instanceof BeltTunnelBlock)
			((BeltTunnelBlock) tunnelBlock).updateTunnel(world, pos);
	}

	public static List<BlockPos> getBeltChain(Level world, BlockPos controllerPos) {
		List<BlockPos> positions = new LinkedList<>();

		BlockState blockState = world.getBlockState(controllerPos);
		if (!AllBlocks.BELT.has(blockState))
			return positions;

		int limit = 1000;
		BlockPos current = controllerPos;
		while (limit-- > 0 && current != null) {
			BlockState state = world.getBlockState(current);
			if (!AllBlocks.BELT.has(state))
				break;
			positions.add(current);
			current = nextSegmentPosition(state, current, true);
		}

		return positions;
	}

	public static BlockPos nextSegmentPosition(BlockState state, BlockPos pos, boolean forward) {
		Direction direction = state.getValue(HORIZONTAL_FACING);
		BeltSlope slope = state.getValue(SLOPE);
		BeltPart part = state.getValue(PART);

		int offset = forward ? 1 : -1;

		if (part == BeltPart.END && forward || part == BeltPart.START && !forward)
			return null;
		if (slope == BeltSlope.VERTICAL)
			return pos.above(direction.getAxisDirection() == AxisDirection.POSITIVE ? offset : -offset);
		pos = pos.relative(direction, offset);
		if (slope != BeltSlope.HORIZONTAL && slope != BeltSlope.SIDEWAYS)
			return pos.above(slope == BeltSlope.UPWARD ? offset : -offset);
		return pos;
	}

	public static boolean canAccessFromSide(Direction facing, BlockState belt) {
		return true;
	}

	@Override
	public Class<BeltTileEntity> getTileEntityClass() {
		return BeltTileEntity.class;
	}

	@Override
	public BlockEntityType<? extends BeltTileEntity> getTileEntityType() {
		return AllTileEntities.BELT.get();
	}

	@Override
	public ItemRequirement getRequiredItems(BlockState state, BlockEntity te) {
		List<ItemStack> required = new ArrayList<>();
		if (state.getValue(PART) != BeltPart.MIDDLE)
			required.add(AllBlocks.SHAFT.asStack());
		if (state.getValue(PART) == BeltPart.START)
			required.add(AllItems.BELT_CONNECTOR.asStack());
		if (required.isEmpty())
			return ItemRequirement.NONE;
		return new ItemRequirement(ItemUseType.CONSUME, required);
	}

	@Override
	public BlockState rotate(BlockState state, Rotation rot) {
		BlockState rotate = super.rotate(state, rot);

		if (state.getValue(SLOPE) != BeltSlope.VERTICAL)
			return rotate;
		if (state.getValue(HORIZONTAL_FACING)
			.getAxisDirection() != rotate.getValue(HORIZONTAL_FACING)
				.getAxisDirection()) {
			if (state.getValue(PART) == BeltPart.START)
				return rotate.setValue(PART, BeltPart.END);
			if (state.getValue(PART) == BeltPart.END)
				return rotate.setValue(PART, BeltPart.START);
		}

		return rotate;
	}

	@Override
	public boolean isPathfindable(BlockState state, BlockGetter reader, BlockPos pos, PathComputationType type) {
		return false;
	}

	@Environment(EnvType.CLIENT)
	@Override
	public boolean renderDestroyProgress(ClientLevel level, LevelRenderer renderer, int breakerId, BlockPos pos,
			int progress, BlockState blockState) {
		BlockEntity blockEntity = level.getBlockEntity(pos);
		if (blockEntity instanceof BeltTileEntity belt) {
			for (BlockPos beltPos : BeltBlock.getBeltChain(level, belt.getController())) {
				renderer.destroyBlockProgress(beltPos.hashCode(), beltPos, progress);
			}
		}
		return false;
	}

}<|MERGE_RESOLUTION|>--- conflicted
+++ resolved
@@ -422,11 +422,7 @@
 			BlockPos nextSegmentPosition = nextSegmentPosition(currentState, currentPos, false);
 			if (nextSegmentPosition == null)
 				break;
-<<<<<<< HEAD
-			if (!world.hasChunksAt(nextSegmentPosition, nextSegmentPosition))
-=======
 			if (!world.isLoaded(nextSegmentPosition))
->>>>>>> 6a1d2c18
 				return;
 			currentPos = nextSegmentPosition;
 		}
