package com.simibubi.create.content.contraptions.fluids.pipes;

import java.util.List;

import com.simibubi.create.content.contraptions.base.KineticTileEntity;
import com.simibubi.create.content.contraptions.fluids.FluidPipeBehaviour;
import com.simibubi.create.content.contraptions.fluids.pipes.StraightPipeTileEntity.StraightPipeAttachmentBehaviour;
import com.simibubi.create.foundation.tileEntity.SmartTileEntity;
import com.simibubi.create.foundation.tileEntity.TileEntityBehaviour;
import com.simibubi.create.foundation.utility.BlockHelper;
import com.simibubi.create.foundation.utility.LerpedFloat;
import com.simibubi.create.foundation.utility.LerpedFloat.Chaser;

import net.minecraft.block.BlockState;
import net.minecraft.nbt.CompoundNBT;
import net.minecraft.tileentity.TileEntityType;
import net.minecraft.util.Direction;
import net.minecraft.util.math.MathHelper;
<<<<<<< HEAD
import net.minecraft.world.IBlockDisplayReader;
=======
>>>>>>> a81a4110
import net.minecraftforge.fluids.FluidStack;

public class FluidValveTileEntity extends KineticTileEntity {

	LerpedFloat pointer;

	public FluidValveTileEntity(TileEntityType<?> tileEntityTypeIn) {
		super(tileEntityTypeIn);
		pointer = LerpedFloat.linear()
			.startWithValue(0)
			.chase(0, 0, Chaser.LINEAR);
	}

	@Override
	public void onSpeedChanged(float previousSpeed) {
		super.onSpeedChanged(previousSpeed);
		float speed = getSpeed();
		pointer.chase(speed > 0 ? 1 : 0, getChaseSpeed(), Chaser.LINEAR);
		sendData();
	}

	@Override
	public void tick() {
		super.tick();
		pointer.tickChaser();

		if (world.isRemote)
			return;

		BlockState blockState = getBlockState();
		if (!(blockState.getBlock() instanceof FluidValveBlock))
			return;
		boolean stateOpen = blockState.get(FluidValveBlock.ENABLED);

		if (stateOpen && pointer.getValue() == 0) {
			switchToBlockState(world, pos, blockState.with(FluidValveBlock.ENABLED, false));
			return;
		}
		if (!stateOpen && pointer.getValue() == 1) {
			switchToBlockState(world, pos, blockState.with(FluidValveBlock.ENABLED, true));
			return;
		}
	}

	private float getChaseSpeed() {
		return MathHelper.clamp(Math.abs(getSpeed()) / 16 / 20, 0, 1);
	}

	@Override
	protected void write(CompoundNBT compound, boolean clientPacket) {
		super.write(compound, clientPacket);
		compound.put("Pointer", pointer.writeNBT());
	}

	@Override
	protected void fromTag(BlockState state, CompoundNBT compound, boolean clientPacket) {
		super.fromTag(state, compound, clientPacket);
		pointer.readNBT(compound.getCompound("Pointer"), clientPacket);
	}

	@Override
	public void addBehaviours(List<TileEntityBehaviour> behaviours) {
		behaviours.add(new ValvePipeBehaviour(this));
		behaviours.add(new StraightPipeAttachmentBehaviour(this));
	}

	class ValvePipeBehaviour extends FluidPipeBehaviour {

		public ValvePipeBehaviour(SmartTileEntity te) {
			super(te);
		}

		@Override
		public boolean isConnectedTo(BlockState state, Direction direction) {
			return FluidValveBlock.getPipeAxis(state) == direction.getAxis();
		}

		@Override
		public boolean canTransferToward(FluidStack fluid, BlockState state, Direction direction, boolean inbound) {
			if (BlockHelper.hasBlockStateProperty(state, FluidValveBlock.ENABLED) && state.get(FluidValveBlock.ENABLED))
				return super.canTransferToward(fluid, state, direction, inbound);
			return false;
		}

	}

<<<<<<< HEAD
	class ValvePipeAttachmentBehaviour extends FluidPipeAttachmentBehaviour {

		public ValvePipeAttachmentBehaviour(SmartTileEntity te) {
			super(te);
		}

		@Override
		public AttachmentTypes getAttachment(IBlockDisplayReader world, BlockPos pos, BlockState state,
			Direction direction) {
			AttachmentTypes attachment = super.getAttachment(world, pos, state, direction);

			BlockState facingState = world.getBlockState(pos.offset(direction));
			if (AllBlocks.FLUID_VALVE.has(facingState)
				&& FluidValveBlock.getPipeAxis(facingState) == FluidValveBlock.getPipeAxis(state)
				&& direction.getAxisDirection() == AxisDirection.NEGATIVE)
				return AttachmentTypes.NONE;

			return attachment;
		}

	}

=======
>>>>>>> a81a4110
}<|MERGE_RESOLUTION|>--- conflicted
+++ resolved
@@ -16,10 +16,6 @@
 import net.minecraft.tileentity.TileEntityType;
 import net.minecraft.util.Direction;
 import net.minecraft.util.math.MathHelper;
-<<<<<<< HEAD
-import net.minecraft.world.IBlockDisplayReader;
-=======
->>>>>>> a81a4110
 import net.minecraftforge.fluids.FluidStack;
 
 public class FluidValveTileEntity extends KineticTileEntity {
@@ -106,29 +102,4 @@
 
 	}
 
-<<<<<<< HEAD
-	class ValvePipeAttachmentBehaviour extends FluidPipeAttachmentBehaviour {
-
-		public ValvePipeAttachmentBehaviour(SmartTileEntity te) {
-			super(te);
-		}
-
-		@Override
-		public AttachmentTypes getAttachment(IBlockDisplayReader world, BlockPos pos, BlockState state,
-			Direction direction) {
-			AttachmentTypes attachment = super.getAttachment(world, pos, state, direction);
-
-			BlockState facingState = world.getBlockState(pos.offset(direction));
-			if (AllBlocks.FLUID_VALVE.has(facingState)
-				&& FluidValveBlock.getPipeAxis(facingState) == FluidValveBlock.getPipeAxis(state)
-				&& direction.getAxisDirection() == AxisDirection.NEGATIVE)
-				return AttachmentTypes.NONE;
-
-			return attachment;
-		}
-
-	}
-
-=======
->>>>>>> a81a4110
 }