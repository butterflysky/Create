--- conflicted
+++ resolved
@@ -45,19 +45,18 @@
 			return null;
 		return new ItemStack(block);
 	}
-	
+
 	default void onDisabledByControls(MovementContext context) {
 		cancelStall(context);
 	}
-	
+
 	default boolean mustTickWhileDisabled() {
 		return false;
 	}
 
 	default void dropItem(MovementContext context, ItemStack stack) {
 		ItemStack remainder;
-<<<<<<< HEAD
-		if (AllConfigs.SERVER.kinetics.moveItemsToStorage.get()) {
+		if (AllConfigs.server().kinetics.moveItemsToStorage.get()) {
 			try (Transaction t = TransferUtil.getTransaction()) {
 				long inserted = context.contraption.getSharedInventory().insert(ItemVariant.of(stack), stack.getCount(), t);
 				remainder = stack.copy();
@@ -65,10 +64,6 @@
 				t.commit();
 			}
 		}
-=======
-		if (AllConfigs.server().kinetics.moveItemsToStorage.get())
-			remainder = ItemHandlerHelper.insertItem(context.contraption.getSharedInventory(), stack, false);
->>>>>>> 03feeb71
 		else
 			remainder = stack;
 		if (remainder.isEmpty())
@@ -84,7 +79,7 @@
 	default void onSpeedChanged(MovementContext context, Vec3 oldMotion, Vec3 motion) {}
 
 	default void stopMoving(MovementContext context) {}
-	
+
 	default void cancelStall(MovementContext context) {
 		context.stall = false;
 	}
