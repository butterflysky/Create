package com.simibubi.create.content.contraptions.components.structureMovement;

import javax.annotation.Nullable;

import com.jozufozu.flywheel.api.MaterialManager;
import com.jozufozu.flywheel.core.virtual.VirtualRenderWorld;
import com.simibubi.create.content.contraptions.components.structureMovement.render.ActorInstance;
import com.simibubi.create.content.contraptions.components.structureMovement.render.ContraptionMatrices;
import com.simibubi.create.foundation.config.AllConfigs;

import io.github.fabricators_of_create.porting_lib.transfer.TransferUtil;
import io.github.fabricators_of_create.porting_lib.transfer.item.ItemHandlerHelper;

import net.fabricmc.api.EnvType;
import net.fabricmc.api.Environment;
import net.fabricmc.fabric.api.transfer.v1.item.ItemVariant;
import net.fabricmc.fabric.api.transfer.v1.transaction.Transaction;
import net.minecraft.client.renderer.MultiBufferSource;
import net.minecraft.core.BlockPos;
import net.minecraft.world.entity.item.ItemEntity;
import net.minecraft.world.item.ItemStack;
import net.minecraft.world.phys.Vec3;

public interface MovementBehaviour {

	default boolean isActive(MovementContext context) {
		return true;
	}

	default void tick(MovementContext context) {}

	default void startMoving(MovementContext context) {}

	default void visitNewPosition(MovementContext context, BlockPos pos) {}

	default Vec3 getActiveAreaOffset(MovementContext context) {
		return Vec3.ZERO;
	}

	default void dropItem(MovementContext context, ItemStack stack) {
		ItemStack remainder;
<<<<<<< HEAD
		if (AllConfigs.SERVER.kinetics.moveItemsToStorage.get()) {
			try (Transaction t = TransferUtil.getTransaction()) {
				long inserted = context.contraption.getSharedInventory().insert(ItemVariant.of(stack), stack.getCount(), t);
				remainder = stack.copy();
				remainder.shrink((int) inserted);
				t.commit();
			}
		}
=======
		if (AllConfigs.SERVER.kinetics.moveItemsToStorage.get())
			remainder = ItemHandlerHelper.insertItem(context.contraption.getSharedInventory(), stack, false);
>>>>>>> aa2cff6b
		else
			remainder = stack;
		if (remainder.isEmpty())
			return;

		Vec3 vec = context.position;
		ItemEntity itemEntity = new ItemEntity(context.world, vec.x, vec.y, vec.z, remainder);
		itemEntity.setDeltaMovement(context.motion.add(0, 0.5f, 0)
			.scale(context.world.random.nextFloat() * .3f));
		context.world.addFreshEntity(itemEntity);
	}

	default void onSpeedChanged(MovementContext context, Vec3 oldMotion, Vec3 motion) {}

	default void stopMoving(MovementContext context) {}
<<<<<<< HEAD
=======
	
	default void cancelStall(MovementContext context) {
		context.stall = false;
	}
>>>>>>> aa2cff6b

	default void writeExtraData(MovementContext context) {}

	default boolean renderAsNormalTileEntity() {
		return false;
	}

	default boolean hasSpecialInstancedRendering() {
		return false;
	}

	@Environment(EnvType.CLIENT)
	default void renderInContraption(MovementContext context, VirtualRenderWorld renderWorld,
		ContraptionMatrices matrices, MultiBufferSource buffer) {}

	@Environment(EnvType.CLIENT)
	@Nullable
	default ActorInstance createInstance(MaterialManager materialManager, VirtualRenderWorld simulationWorld,
		MovementContext context) {
		return null;
	}
}<|MERGE_RESOLUTION|>--- conflicted
+++ resolved
@@ -39,7 +39,6 @@
 
 	default void dropItem(MovementContext context, ItemStack stack) {
 		ItemStack remainder;
-<<<<<<< HEAD
 		if (AllConfigs.SERVER.kinetics.moveItemsToStorage.get()) {
 			try (Transaction t = TransferUtil.getTransaction()) {
 				long inserted = context.contraption.getSharedInventory().insert(ItemVariant.of(stack), stack.getCount(), t);
@@ -48,10 +47,6 @@
 				t.commit();
 			}
 		}
-=======
-		if (AllConfigs.SERVER.kinetics.moveItemsToStorage.get())
-			remainder = ItemHandlerHelper.insertItem(context.contraption.getSharedInventory(), stack, false);
->>>>>>> aa2cff6b
 		else
 			remainder = stack;
 		if (remainder.isEmpty())
@@ -67,13 +62,10 @@
 	default void onSpeedChanged(MovementContext context, Vec3 oldMotion, Vec3 motion) {}
 
 	default void stopMoving(MovementContext context) {}
-<<<<<<< HEAD
-=======
 	
 	default void cancelStall(MovementContext context) {
 		context.stall = false;
 	}
->>>>>>> aa2cff6b
 
 	default void writeExtraData(MovementContext context) {}
 
