--- conflicted
+++ resolved
@@ -39,19 +39,14 @@
 
 	default void dropItem(MovementContext context, ItemStack stack) {
 		ItemStack remainder;
-<<<<<<< HEAD
 		if (AllConfigs.SERVER.kinetics.moveItemsToStorage.get()) {
 			try (Transaction t = TransferUtil.getTransaction()) {
-				long inserted = context.contraption.inventory.insert(ItemVariant.of(stack), stack.getCount(), t);
+				long inserted = context.contraption.getSharedInventory().insert(ItemVariant.of(stack), stack.getCount(), t);
 				remainder = stack.copy();
 				remainder.shrink((int) inserted);
 				t.commit();
 			}
 		}
-=======
-		if (AllConfigs.SERVER.kinetics.moveItemsToStorage.get())
-			remainder = ItemHandlerHelper.insertItem(context.contraption.getSharedInventory(), stack, false);
->>>>>>> 0399bc51
 		else
 			remainder = stack;
 		if (remainder.isEmpty())
