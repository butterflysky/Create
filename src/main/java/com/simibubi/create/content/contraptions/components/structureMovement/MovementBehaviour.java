--- conflicted
+++ resolved
@@ -60,14 +60,9 @@
 	public void renderInContraption(MovementContext context, MatrixStack ms, MatrixStack msLocal,
 		IRenderTypeBuffer buffer) {}
 
-<<<<<<< HEAD
-	public void onSpeedChanged(MovementContext context, Vector3d oldMotion, Vector3d motion) {
-=======
 	@OnlyIn(Dist.CLIENT)
 	public void addInstance(RenderedContraption contraption, MovementContext context) {}
 
-	public void onSpeedChanged(MovementContext context, Vec3d oldMotion, Vec3d motion) {
->>>>>>> d59fea10
-
+	public void onSpeedChanged(MovementContext context, Vector3d oldMotion, Vector3d motion) {
 	}
 }