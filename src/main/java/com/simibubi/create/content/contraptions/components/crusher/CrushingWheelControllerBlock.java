package com.simibubi.create.content.contraptions.components.crusher;

import java.util.Random;

import com.simibubi.create.AllBlockEntityTypes;
import com.simibubi.create.AllBlocks;
import com.simibubi.create.AllShapes;
import com.simibubi.create.foundation.advancement.AllAdvancements;
import com.simibubi.create.foundation.block.IBE;
import com.simibubi.create.foundation.item.ItemHelper;
import com.simibubi.create.foundation.utility.Iterate;
import io.github.fabricators_of_create.porting_lib.block.CustomRunningEffectsBlock;

import net.minecraft.core.BlockPos;
import net.minecraft.core.Direction;
import net.minecraft.core.Direction.Axis;
import net.minecraft.core.particles.ParticleTypes;
import net.minecraft.nbt.CompoundTag;
import net.minecraft.nbt.NbtUtils;
import net.minecraft.world.Difficulty;
import net.minecraft.world.entity.Entity;
import net.minecraft.world.entity.player.Player;
import net.minecraft.world.item.context.BlockPlaceContext;
import net.minecraft.world.level.BlockGetter;
import net.minecraft.world.level.Level;
import net.minecraft.world.level.LevelAccessor;
import net.minecraft.world.level.block.Block;
import net.minecraft.world.level.block.DirectionalBlock;
import net.minecraft.world.level.block.entity.BlockEntity;
import net.minecraft.world.level.block.entity.BlockEntityType;
import net.minecraft.world.level.block.state.BlockState;
import net.minecraft.world.level.block.state.StateDefinition.Builder;
import net.minecraft.world.level.block.state.properties.BlockStateProperties;
import net.minecraft.world.level.block.state.properties.BooleanProperty;
import net.minecraft.world.level.pathfinder.PathComputationType;
import net.minecraft.world.phys.Vec3;
import net.minecraft.world.phys.shapes.CollisionContext;
import net.minecraft.world.phys.shapes.EntityCollisionContext;
import net.minecraft.world.phys.shapes.Shapes;
import net.minecraft.world.phys.shapes.VoxelShape;

<<<<<<< HEAD
public class CrushingWheelControllerBlock extends DirectionalBlock implements ITE<CrushingWheelControllerTileEntity>, CustomRunningEffectsBlock {
=======
public class CrushingWheelControllerBlock extends DirectionalBlock implements IBE<CrushingWheelControllerBlockEntity> {
>>>>>>> 03feeb71

	public CrushingWheelControllerBlock(Properties p_i48440_1_) {
		super(p_i48440_1_);
	}

	public static final BooleanProperty VALID = BooleanProperty.create("valid");

	@Override
	public boolean canBeReplaced(BlockState state, BlockPlaceContext useContext) {
		return false;
	}

	@Override
	public boolean addRunningEffects(BlockState state, Level world, BlockPos pos, Entity entity) {
		return true;
	}

	@Override
	protected void createBlockStateDefinition(Builder<Block, BlockState> builder) {
		builder.add(VALID);
		builder.add(FACING);
		super.createBlockStateDefinition(builder);
	}

	public void entityInside(BlockState state, Level worldIn, BlockPos pos, Entity entityIn) {
		if (!state.getValue(VALID))
			return;

		Direction facing = state.getValue(FACING);
		Axis axis = facing.getAxis();

		checkEntityForProcessing(worldIn, pos, entityIn);

		withBlockEntityDo(worldIn, pos, be -> {
			if (be.processingEntity == entityIn)

				entityIn.makeStuckInBlock(state, new Vec3(axis == Axis.X ? (double) 0.05F : 0.25D,
					axis == Axis.Y ? (double) 0.05F : 0.25D, axis == Axis.Z ? (double) 0.05F : 0.25D));
		});
	}

	public void checkEntityForProcessing(Level worldIn, BlockPos pos, Entity entityIn) {
		CrushingWheelControllerBlockEntity be = getBlockEntity(worldIn, pos);
		if (be == null)
			return;
		if (be.crushingspeed == 0)
			return;
//		if (entityIn instanceof ItemEntity)
//			((ItemEntity) entityIn).setPickUpDelay(10);
		CompoundTag data = entityIn.getExtraCustomData();
		if (data.contains("BypassCrushingWheel")) {
			if (pos.equals(NbtUtils.readBlockPos(data.getCompound("BypassCrushingWheel"))))
				return;
		}
		if (be.isOccupied())
			return;
		boolean isPlayer = entityIn instanceof Player;
		if (isPlayer && ((Player) entityIn).isCreative())
			return;
		if (isPlayer && entityIn.level.getDifficulty() == Difficulty.PEACEFUL)
			return;

		be.startCrushing(entityIn);
	}

	@Override
	public void updateEntityAfterFallOn(BlockGetter worldIn, Entity entityIn) {
		super.updateEntityAfterFallOn(worldIn, entityIn);
		// Moved to onEntityCollision to allow for omnidirectional input
	}

	@Override
	public void animateTick(BlockState stateIn, Level worldIn, BlockPos pos, Random rand) {
		if (!stateIn.getValue(VALID))
			return;
		if (rand.nextInt(1) != 0)
			return;
		double d0 = (double) ((float) pos.getX() + rand.nextFloat());
		double d1 = (double) ((float) pos.getY() + rand.nextFloat());
		double d2 = (double) ((float) pos.getZ() + rand.nextFloat());
		worldIn.addParticle(ParticleTypes.CRIT, d0, d1, d2, 0.0D, 0.0D, 0.0D);
	}

	@Override
	public BlockState updateShape(BlockState stateIn, Direction facing, BlockState facingState, LevelAccessor worldIn,
		BlockPos currentPos, BlockPos facingPos) {
		updateSpeed(stateIn, worldIn, currentPos);
		return stateIn;
	}

	public void updateSpeed(BlockState state, LevelAccessor world, BlockPos pos) {
		withBlockEntityDo(world, pos, be -> {
			if (!state.getValue(VALID)) {
				if (be.crushingspeed != 0) {
					be.crushingspeed = 0;
					be.sendData();
				}
				return;
			}

			for (Direction d : Iterate.directions) {
				BlockState neighbour = world.getBlockState(pos.relative(d));
				if (!AllBlocks.CRUSHING_WHEEL.has(neighbour))
					continue;
				if (neighbour.getValue(BlockStateProperties.AXIS) == d.getAxis())
					continue;
				BlockEntity adjBE = world.getBlockEntity(pos.relative(d));
				if (!(adjBE instanceof CrushingWheelBlockEntity cwte))
					continue;
				be.crushingspeed = Math.abs(cwte.getSpeed() / 50f);
				be.sendData();
				
				cwte.award(AllAdvancements.CRUSHING_WHEEL);
				if (cwte.getSpeed() > 255) 
					cwte.award(AllAdvancements.CRUSHER_MAXED);
				
				break;
			}
		});
	}

	@Override
	public VoxelShape getCollisionShape(BlockState state, BlockGetter worldIn, BlockPos pos, CollisionContext context) {
		VoxelShape standardShape = AllShapes.CRUSHING_WHEEL_CONTROLLER_COLLISION.get(state.getValue(FACING));

		if (!state.getValue(VALID))
			return standardShape;
		if (!(context instanceof EntityCollisionContext))
			return standardShape;
		Entity entity = ((EntityCollisionContext) context).getEntity();
		if (entity == null)
			return standardShape;

		CompoundTag data = entity.getExtraCustomData();
		if (data.contains("BypassCrushingWheel"))
			if (pos.equals(NbtUtils.readBlockPos(data.getCompound("BypassCrushingWheel"))))
				if (state.getValue(FACING) != Direction.UP) // Allow output items to land on top of the block rather
															// than falling back through.
					return Shapes.empty();

		CrushingWheelControllerBlockEntity be = getBlockEntity(worldIn, pos);
		if (be != null && be.processingEntity == entity)
			return Shapes.empty();

		return standardShape;
	}

	@Override
	public void onRemove(BlockState state, Level worldIn, BlockPos pos, BlockState newState, boolean isMoving) {
		if (!state.hasBlockEntity() || state.getBlock() == newState.getBlock())
			return;

		withBlockEntityDo(worldIn, pos, be -> ItemHelper.dropContents(worldIn, pos, be.inventory));
		worldIn.removeBlockEntity(pos);
	}

	@Override
	public Class<CrushingWheelControllerBlockEntity> getBlockEntityClass() {
		return CrushingWheelControllerBlockEntity.class;
	}

	@Override
	public BlockEntityType<? extends CrushingWheelControllerBlockEntity> getBlockEntityType() {
		return AllBlockEntityTypes.CRUSHING_WHEEL_CONTROLLER.get();
	}

	@Override
	public boolean isPathfindable(BlockState state, BlockGetter reader, BlockPos pos, PathComputationType type) {
		return false;
	}

}<|MERGE_RESOLUTION|>--- conflicted
+++ resolved
@@ -39,11 +39,7 @@
 import net.minecraft.world.phys.shapes.Shapes;
 import net.minecraft.world.phys.shapes.VoxelShape;
 
-<<<<<<< HEAD
-public class CrushingWheelControllerBlock extends DirectionalBlock implements ITE<CrushingWheelControllerTileEntity>, CustomRunningEffectsBlock {
-=======
-public class CrushingWheelControllerBlock extends DirectionalBlock implements IBE<CrushingWheelControllerBlockEntity> {
->>>>>>> 03feeb71
+public class CrushingWheelControllerBlock extends DirectionalBlock implements IBE<CrushingWheelControllerBlockEntity>, CustomRunningEffectsBlock {
 
 	public CrushingWheelControllerBlock(Properties p_i48440_1_) {
 		super(p_i48440_1_);
@@ -155,11 +151,11 @@
 					continue;
 				be.crushingspeed = Math.abs(cwte.getSpeed() / 50f);
 				be.sendData();
-				
+
 				cwte.award(AllAdvancements.CRUSHING_WHEEL);
-				if (cwte.getSpeed() > 255) 
+				if (cwte.getSpeed() > 255)
 					cwte.award(AllAdvancements.CRUSHER_MAXED);
-				
+
 				break;
 			}
 		});
