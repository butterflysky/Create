package com.simibubi.create.content.contraptions.components.structureMovement.gantry;

import com.mojang.blaze3d.vertex.PoseStack;
import com.simibubi.create.AllBlocks;
import com.simibubi.create.AllEntityTypes;
import com.simibubi.create.content.contraptions.components.structureMovement.AbstractContraptionEntity;
import com.simibubi.create.content.contraptions.components.structureMovement.Contraption;
import com.simibubi.create.content.contraptions.components.structureMovement.ContraptionCollider;
import com.simibubi.create.content.contraptions.components.structureMovement.StructureTransform;
import com.simibubi.create.content.contraptions.relays.advanced.GantryShaftBlock;
import com.simibubi.create.content.contraptions.relays.advanced.GantryShaftBlockEntity;
import com.simibubi.create.foundation.networking.AllPackets;
import com.simibubi.create.foundation.utility.NBTHelper;
import com.simibubi.create.foundation.utility.ServerSpeedProvider;
import com.simibubi.create.foundation.utility.VecHelper;

import net.fabricmc.api.EnvType;
import net.fabricmc.api.Environment;
import net.minecraft.client.Minecraft;
import net.minecraft.core.BlockPos;
import net.minecraft.core.Direction;
import net.minecraft.nbt.CompoundTag;
import net.minecraft.util.Mth;
import net.minecraft.world.entity.Entity;
import net.minecraft.world.entity.EntityType;
import net.minecraft.world.level.Level;
import net.minecraft.world.level.block.entity.BlockEntity;
import net.minecraft.world.level.block.state.BlockState;
import net.minecraft.world.phys.Vec3;

public class GantryContraptionEntity extends AbstractContraptionEntity {

	Direction movementAxis;
	double clientOffsetDiff;
	double axisMotion;

	public double sequencedOffsetLimit;

	public GantryContraptionEntity(EntityType<?> entityTypeIn, Level worldIn) {
		super(entityTypeIn, worldIn);
		sequencedOffsetLimit = -1;
	}

	public static GantryContraptionEntity create(Level world, Contraption contraption, Direction movementAxis) {
		GantryContraptionEntity entity = new GantryContraptionEntity(AllEntityTypes.GANTRY_CONTRAPTION.get(), world);
		entity.setContraption(contraption);
		entity.movementAxis = movementAxis;
		return entity;
	}

	public void limitMovement(double maxOffset) {
		sequencedOffsetLimit = maxOffset;
	}

	@Override
	protected void tickContraption() {
		if (!(contraption instanceof GantryContraption))
			return;

		double prevAxisMotion = axisMotion;
		if (level.isClientSide) {
			clientOffsetDiff *= .75f;
			updateClientMotion();
		}

		checkPinionShaft();
		tickActors();
		Vec3 movementVec = getDeltaMovement();

		if (ContraptionCollider.collideBlocks(this)) {
			if (!level.isClientSide)
				disassemble();
			return;
		}

		if (!isStalled() && tickCount > 2) {
			if (sequencedOffsetLimit >= 0)
				movementVec = VecHelper.clampComponentWise(movementVec, (float) sequencedOffsetLimit);
			move(movementVec.x, movementVec.y, movementVec.z);
			if (sequencedOffsetLimit > 0)
				sequencedOffsetLimit = Math.max(0, sequencedOffsetLimit - movementVec.length());
		}

		if (Math.signum(prevAxisMotion) != Math.signum(axisMotion) && prevAxisMotion != 0)
			contraption.stop(level);
		if (!level.isClientSide && (prevAxisMotion != axisMotion || tickCount % 3 == 0))
			sendPacket();
	}

	@Override
	public void disassemble() {
		sequencedOffsetLimit = -1;
		super.disassemble();
	}

	protected void checkPinionShaft() {
		Vec3 movementVec;
		Direction facing = ((GantryContraption) contraption).getFacing();
		Vec3 currentPosition = getAnchorVec().add(.5, .5, .5);
		BlockPos gantryShaftPos = new BlockPos(currentPosition).relative(facing.getOpposite());

		BlockEntity be = level.getBlockEntity(gantryShaftPos);
		if (!(be instanceof GantryShaftBlockEntity) || !AllBlocks.GANTRY_SHAFT.has(be.getBlockState())) {
			if (!level.isClientSide) {
				setContraptionMotion(Vec3.ZERO);
				disassemble();
			}
			return;
		}

		BlockState blockState = be.getBlockState();
		Direction direction = blockState.getValue(GantryShaftBlock.FACING);
		GantryShaftBlockEntity gantryShaftBlockEntity = (GantryShaftBlockEntity) be;

		float pinionMovementSpeed = gantryShaftBlockEntity.getPinionMovementSpeed();
		if (blockState.getValue(GantryShaftBlock.POWERED) || pinionMovementSpeed == 0) {
			setContraptionMotion(Vec3.ZERO);
			if (!level.isClientSide)
				disassemble();
			return;
		}

		if (sequencedOffsetLimit >= 0)
			pinionMovementSpeed = (float) Mth.clamp(pinionMovementSpeed, -sequencedOffsetLimit, sequencedOffsetLimit);
		movementVec = Vec3.atLowerCornerOf(direction.getNormal())
			.scale(pinionMovementSpeed);

		Vec3 nextPosition = currentPosition.add(movementVec);
		double currentCoord = direction.getAxis()
			.choose(currentPosition.x, currentPosition.y, currentPosition.z);
		double nextCoord = direction.getAxis()
			.choose(nextPosition.x, nextPosition.y, nextPosition.z);

		if ((Mth.floor(currentCoord) + .5f < nextCoord != (pinionMovementSpeed * direction.getAxisDirection()
			.getStep() < 0)))
			if (!gantryShaftBlockEntity.canAssembleOn()) {
				setContraptionMotion(Vec3.ZERO);
				if (!level.isClientSide)
					disassemble();
				return;
			}

		if (level.isClientSide)
			return;

		axisMotion = pinionMovementSpeed;
		setContraptionMotion(movementVec);
	}

	@Override
	protected void writeAdditional(CompoundTag compound, boolean spawnPacket) {
		NBTHelper.writeEnum(compound, "GantryAxis", movementAxis);
		if (sequencedOffsetLimit >= 0)
			compound.putDouble("SequencedOffsetLimit", sequencedOffsetLimit);
		super.writeAdditional(compound, spawnPacket);
	}

	protected void readAdditional(CompoundTag compound, boolean spawnData) {
		movementAxis = NBTHelper.readEnum(compound, "GantryAxis", Direction.class);
		sequencedOffsetLimit =
			compound.contains("SequencedOffsetLimit") ? compound.getDouble("SequencedOffsetLimit") : -1;
		super.readAdditional(compound, spawnData);
	}

	@Override
	public Vec3 applyRotation(Vec3 localPos, float partialTicks) {
		return localPos;
	}

	@Override
	public Vec3 reverseRotation(Vec3 localPos, float partialTicks) {
		return localPos;
	}

	@Override
	protected StructureTransform makeStructureTransform() {
		return new StructureTransform(new BlockPos(getAnchorVec().add(.5, .5, .5)), 0, 0, 0);
	}

	@Override
	protected float getStalledAngle() {
		return 0;
	}

	@Override
	public void teleportTo(double p_70634_1_, double p_70634_3_, double p_70634_5_) {}

	@Override
	@Environment(EnvType.CLIENT)
	public void lerpTo(double x, double y, double z, float yw, float pt, int inc, boolean t) {}

	@Override
	protected void handleStallInformation(double x, double y, double z, float angle) {
		setPosRaw(x, y, z);
		clientOffsetDiff = 0;
	}

	@Override
	public ContraptionRotationState getRotationState() {
		return ContraptionRotationState.NONE;
	}

	@Override
<<<<<<< HEAD
	@Environment(EnvType.CLIENT)
	public void applyLocalTransforms(PoseStack matrixStack, float partialTicks) { }
=======
	@OnlyIn(Dist.CLIENT)
	public void applyLocalTransforms(PoseStack matrixStack, float partialTicks) {}
>>>>>>> 03feeb71

	public void updateClientMotion() {
		float modifier = movementAxis.getAxisDirection()
			.getStep();
		Vec3 motion = Vec3.atLowerCornerOf(movementAxis.getNormal())
			.scale((axisMotion + clientOffsetDiff * modifier / 2f) * ServerSpeedProvider.get());
		if (sequencedOffsetLimit >= 0)
			motion = VecHelper.clampComponentWise(motion, (float) sequencedOffsetLimit);
		setContraptionMotion(motion);
	}

	public double getAxisCoord() {
		Vec3 anchorVec = getAnchorVec();
		return movementAxis.getAxis()
			.choose(anchorVec.x, anchorVec.y, anchorVec.z);
	}

	public void sendPacket() {
<<<<<<< HEAD
		AllPackets.channel.sendToClientsTracking(new GantryContraptionUpdatePacket(getId(), getAxisCoord(), axisMotion), this);
=======
		AllPackets.getChannel()
			.send(PacketDistributor.TRACKING_ENTITY.with(() -> this),
				new GantryContraptionUpdatePacket(getId(), getAxisCoord(), axisMotion, sequencedOffsetLimit));
>>>>>>> 03feeb71
	}

	@Environment(EnvType.CLIENT)
	public static void handlePacket(GantryContraptionUpdatePacket packet) {
		Entity entity = Minecraft.getInstance().level.getEntity(packet.entityID);
		if (!(entity instanceof GantryContraptionEntity))
			return;
		GantryContraptionEntity ce = (GantryContraptionEntity) entity;
		ce.axisMotion = packet.motion;
		ce.clientOffsetDiff = packet.coord - ce.getAxisCoord();
		ce.sequencedOffsetLimit = packet.sequenceLimit;
	}

}<|MERGE_RESOLUTION|>--- conflicted
+++ resolved
@@ -201,13 +201,8 @@
 	}
 
 	@Override
-<<<<<<< HEAD
 	@Environment(EnvType.CLIENT)
 	public void applyLocalTransforms(PoseStack matrixStack, float partialTicks) { }
-=======
-	@OnlyIn(Dist.CLIENT)
-	public void applyLocalTransforms(PoseStack matrixStack, float partialTicks) {}
->>>>>>> 03feeb71
 
 	public void updateClientMotion() {
 		float modifier = movementAxis.getAxisDirection()
@@ -226,13 +221,8 @@
 	}
 
 	public void sendPacket() {
-<<<<<<< HEAD
-		AllPackets.channel.sendToClientsTracking(new GantryContraptionUpdatePacket(getId(), getAxisCoord(), axisMotion), this);
-=======
 		AllPackets.getChannel()
-			.send(PacketDistributor.TRACKING_ENTITY.with(() -> this),
-				new GantryContraptionUpdatePacket(getId(), getAxisCoord(), axisMotion, sequencedOffsetLimit));
->>>>>>> 03feeb71
+			.sendToClientsTracking(new GantryContraptionUpdatePacket(getId(), getAxisCoord(), axisMotion, sequencedOffsetLimit), this);
 	}
 
 	@Environment(EnvType.CLIENT)
