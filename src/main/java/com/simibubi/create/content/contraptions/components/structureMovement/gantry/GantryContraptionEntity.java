--- conflicted
+++ resolved
@@ -175,12 +175,8 @@
 	}
 
 	@Override
-<<<<<<< HEAD
 	@Environment(EnvType.CLIENT)
-	public void doLocalTransforms(float partialTicks, PoseStack[] matrixStacks) { }
-=======
 	public void applyLocalTransforms(PoseStack matrixStack, float partialTicks) { }
->>>>>>> 96b76a83
 
 	public void updateClientMotion() {
 		float modifier = movementAxis.getAxisDirection()
