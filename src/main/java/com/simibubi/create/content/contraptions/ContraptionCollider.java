--- conflicted
+++ resolved
@@ -620,21 +620,12 @@
 		boolean flag1 = p_20273_.y != vec3.y;
 		boolean flag2 = p_20273_.z != vec3.z;
 		boolean flag3 = flag1 && p_20273_.y < 0.0D;
-<<<<<<< HEAD
 		if (e.maxUpStep > 0.0F && flag3 && (flag || flag2)) {
 			Vec3 vec31 = collideBoundingBox(e, new Vec3(p_20273_.x, e.maxUpStep, p_20273_.z), aabb,
-				e.level, list);
+				e.level(), list);
 			Vec3 vec32 = collideBoundingBox(e, new Vec3(0.0D, e.maxUpStep, 0.0D),
-				aabb.expandTowards(p_20273_.x, 0.0D, p_20273_.z), e.level, list);
+				aabb.expandTowards(p_20273_.x, 0.0D, p_20273_.z), e.level(), list);
 			if (vec32.y < (double) e.maxUpStep) {
-=======
-		if (e.getStepHeight() > 0.0F && flag3 && (flag || flag2)) {
-			Vec3 vec31 = collideBoundingBox(e, new Vec3(p_20273_.x, (double) e.getStepHeight(), p_20273_.z), aabb,
-				e.level(), list);
-			Vec3 vec32 = collideBoundingBox(e, new Vec3(0.0D, (double) e.getStepHeight(), 0.0D),
-				aabb.expandTowards(p_20273_.x, 0.0D, p_20273_.z), e.level(), list);
-			if (vec32.y < (double) e.getStepHeight()) {
->>>>>>> e6759d8e
 				Vec3 vec33 =
 					collideBoundingBox(e, new Vec3(p_20273_.x, 0.0D, p_20273_.z), aabb.move(vec32), e.level(), list)
 						.add(vec32);
