--- conflicted
+++ resolved
@@ -243,13 +243,8 @@
 						serverTickList.clearArea(new BoundingBox(currentPos));
 					}
 
-<<<<<<< HEAD
-					affectedArea.encapsulate(BoundingBox.fromCorners(currentPos, currentPos));
+					affectedArea = BBHelper.encapsulate(affectedArea, currentPos);
 				});
-=======
-					affectedArea = BBHelper.encapsulate(affectedArea, currentPos);
-				}
->>>>>>> 6a1d2c18
 			}
 
 			visited.add(currentPos);
