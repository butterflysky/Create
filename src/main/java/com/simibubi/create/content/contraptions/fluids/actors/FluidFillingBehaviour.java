--- conflicted
+++ resolved
@@ -173,7 +173,6 @@
 				.isSame(fluid);
 			if (!equivalentTo && !evaporate && canPlaceSources)
 				return false;
-<<<<<<< HEAD
 
 			TransactionCallback.onSuccess(ctx, () -> {
 				playEffect(world, root, fluid, false);
@@ -184,21 +183,8 @@
 					world.playSound(null, i, j, k, SoundEvents.FIRE_EXTINGUISH, SoundSource.BLOCKS, 0.5F,
 							2.6F + (world.random.nextFloat() - world.random.nextFloat()) * 0.8F);
 				} else if (!canPlaceSources)
-					AllTriggers.triggerForNearbyPlayers(AllTriggers.HOSE_PULLEY, world, tileEntity.getBlockPos(), 8);
+					tileEntity.award(AllAdvancements.HOSE_PULLEY);
 			});
-=======
-			if (simulate)
-				return true;
-			playEffect(world, root, fluid, false);
-			if (evaporate) {
-				int i = root.getX();
-				int j = root.getY();
-				int k = root.getZ();
-				world.playSound(null, i, j, k, SoundEvents.FIRE_EXTINGUISH, SoundSource.BLOCKS, 0.5F,
-					2.6F + (world.random.nextFloat() - world.random.nextFloat()) * 0.8F);
-			} else if (!canPlaceSources)
-				tileEntity.award(AllAdvancements.HOSE_PULLEY);
->>>>>>> 37a71aed
 			return true;
 		}
 
@@ -284,13 +270,8 @@
 			}
 		}
 
-<<<<<<< HEAD
 		if (success)
-			TransactionCallback.onSuccess(ctx, () -> AllTriggers.triggerForNearbyPlayers(AllTriggers.HOSE_PULLEY, world, tileEntity.getBlockPos(), 8));
-=======
-		if (!simulate && success)
-			tileEntity.award(AllAdvancements.HOSE_PULLEY);
->>>>>>> 37a71aed
+			TransactionCallback.onSuccess(ctx, () -> tileEntity.award(AllAdvancements.HOSE_PULLEY));
 		return success;
 	}
 
