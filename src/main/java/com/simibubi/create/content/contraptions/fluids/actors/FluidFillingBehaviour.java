package com.simibubi.create.content.contraptions.fluids.actors;

import java.util.ArrayList;
import java.util.HashSet;
import java.util.List;
import java.util.Objects;
import java.util.Set;

import com.simibubi.create.foundation.tileEntity.SmartTileEntity;
import com.simibubi.create.foundation.tileEntity.behaviour.BehaviourType;
import com.simibubi.create.foundation.utility.Iterate;

import it.unimi.dsi.fastutil.PriorityQueue;
import it.unimi.dsi.fastutil.objects.ObjectHeapPriorityQueue;
import net.minecraft.block.Block;
import net.minecraft.block.BlockState;
import net.minecraft.block.Blocks;
import net.minecraft.block.DoorBlock;
import net.minecraft.block.FlowingFluidBlock;
import net.minecraft.block.material.Material;
import net.minecraft.fluid.Fluid;
import net.minecraft.fluid.FluidState;
import net.minecraft.fluid.Fluids;
import net.minecraft.state.properties.BlockStateProperties;
import net.minecraft.tags.BlockTags;
import net.minecraft.tags.FluidTags;
import net.minecraft.tileentity.TileEntity;
import net.minecraft.util.Direction;
import net.minecraft.util.SoundCategory;
import net.minecraft.util.SoundEvents;
import net.minecraft.util.math.BlockPos;
import net.minecraft.util.math.MutableBoundingBox;
import net.minecraft.util.math.shapes.ISelectionContext;
import net.minecraft.world.IBlockReader;
import net.minecraft.world.ITickList;
import net.minecraft.world.NextTickListEntry;
import net.minecraft.world.World;
import net.minecraft.world.server.ServerTickList;

public class FluidFillingBehaviour extends FluidManipulationBehaviour {

	PriorityQueue<BlockPosEntry> queue;

	List<BlockPosEntry> infinityCheckFrontier;
	Set<BlockPos> infinityCheckVisited;

	public FluidFillingBehaviour(SmartTileEntity te) {
		super(te);
		queue = new ObjectHeapPriorityQueue<>((p, p2) -> -comparePositions(p, p2));
		revalidateIn = 1;
		infinityCheckFrontier = new ArrayList<>();
		infinityCheckVisited = new HashSet<>();
	}

	@Override
	public void tick() {
		super.tick();
		if (!infinityCheckFrontier.isEmpty() && rootPos != null) {
			Fluid fluid = getWorld().getFluidState(rootPos)
				.getFluid();
			if (fluid != Fluids.EMPTY)
				continueValidation(fluid);
		}
		if (revalidateIn > 0)
			revalidateIn--;
	}

	protected void continueValidation(Fluid fluid) {
		search(fluid, infinityCheckFrontier, infinityCheckVisited,
			(p, d) -> infinityCheckFrontier.add(new BlockPosEntry(p, d)), true);
		int maxBlocks = maxBlocks();

		if (infinityCheckVisited.size() > maxBlocks && maxBlocks != -1) {
			if (!infinite) {
				reset();
				infinite = true;
			}
			infinityCheckFrontier.clear();
			setLongValidationTimer();
			return;
		}

		if (!infinityCheckFrontier.isEmpty())
			return;
		if (infinite) {
			reset();
			return;
		}

		infinityCheckVisited.clear();
	}

	public boolean tryDeposit(Fluid fluid, BlockPos root, boolean simulate) {
		if (!Objects.equals(root, rootPos)) {
			reset();
			rootPos = root;
			queue.enqueue(new BlockPosEntry(root, 0));
			affectedArea = new MutableBoundingBox(rootPos, rootPos);
			return false;
		}

		if (counterpartActed) {
			counterpartActed = false;
			softReset(root);
			return false;
		}

		if (affectedArea == null)
			affectedArea = new MutableBoundingBox(root, root);

		if (revalidateIn == 0) {
			visited.clear();
			infinityCheckFrontier.clear();
			infinityCheckVisited.clear();
			infinityCheckFrontier.add(new BlockPosEntry(root, 0));
			setValidationTimer();
			softReset(root);
		}

		World world = getWorld();
		int maxRange = maxRange();
		int maxRangeSq = maxRange * maxRange;
		int maxBlocks = maxBlocks();
		boolean evaporate = world.dimension.doesWaterVaporize() && fluid.isIn(FluidTags.WATER);

<<<<<<< HEAD
		if (infinite) {
			FluidState fluidState = world.getFluidState(rootPos);
=======
		if (infinite || evaporate) {
			IFluidState fluidState = world.getFluidState(rootPos);
>>>>>>> dbfe7f93
			boolean equivalentTo = fluidState.getFluid()
				.isEquivalentTo(fluid);
			if (!equivalentTo && !evaporate)
				return false;
			if (simulate)
				return true;
			playEffect(world, null, fluid, false);
			if (evaporate) {
				int i = root.getX();
				int j = root.getY();
				int k = root.getZ();
				world.playSound(null, i, j, k, SoundEvents.BLOCK_FIRE_EXTINGUISH, SoundCategory.BLOCKS, 0.5F,
					2.6F + (world.rand.nextFloat() - world.rand.nextFloat()) * 0.8F);
			}
			return true;
		}

		boolean success = false;
		for (int i = 0; !success && !queue.isEmpty() && i < searchedPerTick; i++) {
			BlockPosEntry entry = queue.first();
			BlockPos currentPos = entry.pos;

			if (visited.contains(currentPos)) {
				queue.dequeue();
				continue;
			}

			if (!simulate)
				visited.add(currentPos);

			if (visited.size() >= maxBlocks && maxBlocks != -1) {
				infinite = true;
				visited.clear();
				queue.clear();
				return false;
			}

			SpaceType spaceType = getAtPos(world, currentPos, fluid);
			if (spaceType == SpaceType.BLOCKING)
				continue;
			if (spaceType == SpaceType.FILLABLE) {
				success = true;
				if (!simulate) {
					playEffect(world, currentPos, fluid, false);

					BlockState blockState = world.getBlockState(currentPos);
<<<<<<< HEAD
					if (blockState.contains(BlockStateProperties.WATERLOGGED) && fluid.isEquivalentTo(Fluids.WATER)) {
						world.setBlockState(currentPos, blockState.with(BlockStateProperties.WATERLOGGED, true),
							2 | 16);
=======
					if (blockState.has(BlockStateProperties.WATERLOGGED) && fluid.isEquivalentTo(Fluids.WATER)) {
						world.setBlockState(currentPos,
							updatePostWaterlogging(blockState.with(BlockStateProperties.WATERLOGGED, true)), 2 | 16);
>>>>>>> dbfe7f93
					} else {
						replaceBlock(world, currentPos, blockState);
						world.setBlockState(currentPos, fluid.getDefaultState()
							.getBlockState(), 2 | 16);
					}

					ITickList<Fluid> pendingFluidTicks = world.getPendingFluidTicks();
					if (pendingFluidTicks instanceof ServerTickList) {
						ServerTickList<Fluid> serverTickList = (ServerTickList<Fluid>) pendingFluidTicks;
						NextTickListEntry<Fluid> removedEntry = null;
						for (NextTickListEntry<Fluid> nextTickListEntry : serverTickList.pendingTickListEntriesHashSet) {
							if (nextTickListEntry.position.equals(currentPos)) {
								removedEntry = nextTickListEntry;
								break;
							}
						}
						if (removedEntry != null) {
							serverTickList.pendingTickListEntriesHashSet.remove(removedEntry);
							serverTickList.pendingTickListEntriesTreeSet.remove(removedEntry);
						}
					}

					affectedArea.expandTo(new MutableBoundingBox(currentPos, currentPos));
				}
			}

			if (simulate && success)
				return true;

			visited.add(currentPos);
			queue.dequeue();

			for (Direction side : Iterate.directions) {
				if (side == Direction.UP)
					continue;

				BlockPos offsetPos = currentPos.offset(side);
				if (visited.contains(offsetPos))
					continue;
				if (offsetPos.distanceSq(rootPos) > maxRangeSq)
					continue;

				SpaceType nextSpaceType = getAtPos(world, offsetPos, fluid);
				if (nextSpaceType != SpaceType.BLOCKING)
					queue.enqueue(new BlockPosEntry(offsetPos, entry.distance + 1));
			}
		}

		return success;
	}

	protected void softReset(BlockPos root) {
		visited.clear();
		queue.clear();
		queue.enqueue(new BlockPosEntry(root, 0));
		infinite = false;
		setValidationTimer();
	}

	enum SpaceType {
		FILLABLE, FILLED, BLOCKING
	}

	protected SpaceType getAtPos(World world, BlockPos pos, Fluid toFill) {
		BlockState blockState = world.getBlockState(pos);
		FluidState fluidState = blockState.getFluidState();

		if (blockState.contains(BlockStateProperties.WATERLOGGED))
			return toFill.isEquivalentTo(Fluids.WATER)
				? blockState.get(BlockStateProperties.WATERLOGGED) ? SpaceType.FILLED : SpaceType.FILLABLE
				: SpaceType.BLOCKING;

		if (blockState.getBlock() instanceof FlowingFluidBlock)
			return blockState.get(FlowingFluidBlock.LEVEL) == 0
				? toFill.isEquivalentTo(fluidState.getFluid()) ? SpaceType.FILLED : SpaceType.BLOCKING
				: SpaceType.FILLABLE;

		if (fluidState.getFluid() != Fluids.EMPTY
			&& blockState.getCollisionShape(getWorld(), pos, ISelectionContext.dummy())
				.isEmpty())
			return toFill.isEquivalentTo(fluidState.getFluid()) ? SpaceType.FILLED : SpaceType.BLOCKING;

		return canBeReplacedByFluid(world, pos, blockState) ? SpaceType.FILLABLE : SpaceType.BLOCKING;
	}

	protected void replaceBlock(World world, BlockPos pos, BlockState state) {
		TileEntity tileentity = state.getBlock()
			.hasTileEntity(state) ? world.getTileEntity(pos) : null;
		Block.spawnDrops(state, world.getWorld(), pos, tileentity);
	}

	// From FlowingFluidBlock#isBlocked
	protected boolean canBeReplacedByFluid(IBlockReader world, BlockPos pos, BlockState state) {
		Block block = state.getBlock();
		if (!(block instanceof DoorBlock) && !block.isIn(BlockTags.SIGNS) && block != Blocks.LADDER
			&& block != Blocks.SUGAR_CANE && block != Blocks.BUBBLE_COLUMN) {
			Material material = state.getMaterial();
			if (material != Material.PORTAL && material != Material.STRUCTURE_VOID && material != Material.OCEAN_PLANT
				&& material != Material.SEA_GRASS) {
				return !material.blocksMovement();
			} else {
				return false;
			}
		} else {
			return false;
		}
	}

	protected BlockState updatePostWaterlogging(BlockState state) {
		if (state.has(BlockStateProperties.LIT))
			state = state.with(BlockStateProperties.LIT, false);
		return state;
	}

	@Override
	public void reset() {
		super.reset();
		queue.clear();
		infinityCheckFrontier.clear();
		infinityCheckVisited.clear();
	}

	public static BehaviourType<FluidFillingBehaviour> TYPE = new BehaviourType<>();

	@Override
	public BehaviourType<?> getType() {
		return TYPE;
	}

}<|MERGE_RESOLUTION|>--- conflicted
+++ resolved
@@ -121,15 +121,11 @@
 		int maxRange = maxRange();
 		int maxRangeSq = maxRange * maxRange;
 		int maxBlocks = maxBlocks();
-		boolean evaporate = world.dimension.doesWaterVaporize() && fluid.isIn(FluidTags.WATER);
-
-<<<<<<< HEAD
-		if (infinite) {
+		boolean evaporate = world.getDimension()
+			.isUltrawarm() && fluid.isIn(FluidTags.WATER);
+
+		if (infinite || evaporate) {
 			FluidState fluidState = world.getFluidState(rootPos);
-=======
-		if (infinite || evaporate) {
-			IFluidState fluidState = world.getFluidState(rootPos);
->>>>>>> dbfe7f93
 			boolean equivalentTo = fluidState.getFluid()
 				.isEquivalentTo(fluid);
 			if (!equivalentTo && !evaporate)
@@ -176,15 +172,9 @@
 					playEffect(world, currentPos, fluid, false);
 
 					BlockState blockState = world.getBlockState(currentPos);
-<<<<<<< HEAD
 					if (blockState.contains(BlockStateProperties.WATERLOGGED) && fluid.isEquivalentTo(Fluids.WATER)) {
-						world.setBlockState(currentPos, blockState.with(BlockStateProperties.WATERLOGGED, true),
-							2 | 16);
-=======
-					if (blockState.has(BlockStateProperties.WATERLOGGED) && fluid.isEquivalentTo(Fluids.WATER)) {
 						world.setBlockState(currentPos,
 							updatePostWaterlogging(blockState.with(BlockStateProperties.WATERLOGGED, true)), 2 | 16);
->>>>>>> dbfe7f93
 					} else {
 						replaceBlock(world, currentPos, blockState);
 						world.setBlockState(currentPos, fluid.getDefaultState()
@@ -273,7 +263,7 @@
 	protected void replaceBlock(World world, BlockPos pos, BlockState state) {
 		TileEntity tileentity = state.getBlock()
 			.hasTileEntity(state) ? world.getTileEntity(pos) : null;
-		Block.spawnDrops(state, world.getWorld(), pos, tileentity);
+		Block.spawnDrops(state, world, pos, tileentity);
 	}
 
 	// From FlowingFluidBlock#isBlocked
@@ -294,7 +284,7 @@
 	}
 
 	protected BlockState updatePostWaterlogging(BlockState state) {
-		if (state.has(BlockStateProperties.LIT))
+		if (state.contains(BlockStateProperties.LIT))
 			state = state.with(BlockStateProperties.LIT, false);
 		return state;
 	}
