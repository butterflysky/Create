package com.simibubi.create.content.contraptions.fluids.actors;

import java.util.ArrayList;
import java.util.HashSet;
import java.util.List;
import java.util.Objects;
import java.util.Set;

import com.simibubi.create.foundation.advancement.AllTriggers;
import com.simibubi.create.foundation.config.AllConfigs;
import com.simibubi.create.foundation.fluid.FluidHelper;
import com.simibubi.create.foundation.tileEntity.SmartTileEntity;
import com.simibubi.create.foundation.tileEntity.behaviour.BehaviourType;
import com.simibubi.create.foundation.utility.Iterate;

import com.simibubi.create.lib.mixin.accessor.ServerTickListAccessor;

import it.unimi.dsi.fastutil.PriorityQueue;
import it.unimi.dsi.fastutil.objects.ObjectHeapPriorityQueue;
import net.minecraft.core.BlockPos;
import net.minecraft.core.Direction;
import net.minecraft.sounds.SoundEvents;
import net.minecraft.sounds.SoundSource;
import net.minecraft.tags.BlockTags;
import net.minecraft.tags.FluidTags;
import net.minecraft.world.level.BlockGetter;
import net.minecraft.world.level.Level;
import net.minecraft.world.level.block.Block;
import net.minecraft.world.level.block.Blocks;
import net.minecraft.world.level.block.DoorBlock;
import net.minecraft.world.level.block.LiquidBlock;
import net.minecraft.world.level.block.entity.BlockEntity;
import net.minecraft.world.level.block.state.BlockState;
import net.minecraft.world.level.block.state.properties.BlockStateProperties;
import net.minecraft.world.level.levelgen.structure.BoundingBox;
import net.minecraft.world.level.material.Fluid;
import net.minecraft.world.level.material.FluidState;
import net.minecraft.world.level.material.Fluids;
import net.minecraft.world.level.material.Material;
import net.minecraft.world.phys.shapes.CollisionContext;
import net.minecraft.world.ticks.LevelTickAccess;
import net.minecraft.world.ticks.LevelTicks;

public class FluidFillingBehaviour extends FluidManipulationBehaviour {

	PriorityQueue<BlockPosEntry> queue;

	List<BlockPosEntry> infinityCheckFrontier;
	Set<BlockPos> infinityCheckVisited;

	public FluidFillingBehaviour(SmartTileEntity te) {
		super(te);
		queue = new ObjectHeapPriorityQueue<>((p, p2) -> -comparePositions(p, p2));
		revalidateIn = 1;
		infinityCheckFrontier = new ArrayList<>();
		infinityCheckVisited = new HashSet<>();
	}

	@Override
	public void tick() {
		super.tick();
		if (!infinityCheckFrontier.isEmpty() && rootPos != null) {
			Fluid fluid = getWorld().getFluidState(rootPos)
				.getType();
			if (fluid != Fluids.EMPTY)
				continueValidation(fluid);
		}
		if (revalidateIn > 0)
			revalidateIn--;
	}

	protected void continueValidation(Fluid fluid) {
		search(fluid, infinityCheckFrontier, infinityCheckVisited,
			(p, d) -> infinityCheckFrontier.add(new BlockPosEntry(p, d)), true);
		int maxBlocks = maxBlocks();

		if (infinityCheckVisited.size() > maxBlocks && maxBlocks != -1) {
			if (!infinite) {
				reset();
				infinite = true;
				tileEntity.sendData();
			}
			infinityCheckFrontier.clear();
			setLongValidationTimer();
			return;
		}

		if (!infinityCheckFrontier.isEmpty())
			return;
		if (infinite) {
			reset();
			return;
		}

		infinityCheckVisited.clear();
	}

	public boolean tryDeposit(Fluid fluid, BlockPos root, boolean simulate) {
		if (!Objects.equals(root, rootPos)) {
			reset();
			rootPos = root;
			queue.enqueue(new BlockPosEntry(root, 0));
			affectedArea = BoundingBox.fromCorners(rootPos, rootPos);
			return false;
		}

		if (counterpartActed) {
			counterpartActed = false;
			softReset(root);
			return false;
		}

		if (affectedArea == null)
			affectedArea = BoundingBox.fromCorners(root, root);

		if (revalidateIn == 0) {
			visited.clear();
			infinityCheckFrontier.clear();
			infinityCheckVisited.clear();
			infinityCheckFrontier.add(new BlockPosEntry(root, 0));
			setValidationTimer();
			softReset(root);
		}

		Level world = getWorld();
		int maxRange = maxRange();
		int maxRangeSq = maxRange * maxRange;
		int maxBlocks = maxBlocks();
		boolean evaporate = world.dimensionType()
			.ultraWarm() && fluid.is(FluidTags.WATER);
		boolean canPlaceSources = AllConfigs.SERVER.fluids.placeFluidSourceBlocks.get();

		if ((!fillInfinite() && infinite) || evaporate || !canPlaceSources) {
			FluidState fluidState = world.getFluidState(rootPos);
			boolean equivalentTo = fluidState.getType()
				.isSame(fluid);
			if (!equivalentTo && !evaporate && canPlaceSources)
				return false;
			if (simulate)
				return true;
			playEffect(world, root, fluid, false);
			if (evaporate) {
				int i = root.getX();
				int j = root.getY();
				int k = root.getZ();
				world.playSound(null, i, j, k, SoundEvents.FIRE_EXTINGUISH, SoundSource.BLOCKS, 0.5F,
					2.6F + (world.random.nextFloat() - world.random.nextFloat()) * 0.8F);
			} else if (!canPlaceSources)
				AllTriggers.triggerForNearbyPlayers(AllTriggers.HOSE_PULLEY, world, tileEntity.getBlockPos(), 8);
			return true;
		}

		boolean success = false;
		for (int i = 0; !success && !queue.isEmpty() && i < searchedPerTick; i++) {
			BlockPosEntry entry = queue.first();
			BlockPos currentPos = entry.pos;

			if (visited.contains(currentPos)) {
				queue.dequeue();
				continue;
			}

			if (!simulate)
				visited.add(currentPos);

			if (visited.size() >= maxBlocks && maxBlocks != -1) {
				infinite = true;
				visited.clear();
				queue.clear();
				return false;
			}

			SpaceType spaceType = getAtPos(world, currentPos, fluid);
			if (spaceType == SpaceType.BLOCKING)
				continue;
			if (spaceType == SpaceType.FILLABLE) {
				success = true;
				if (!simulate) {
					playEffect(world, currentPos, fluid, false);

					BlockState blockState = world.getBlockState(currentPos);
					if (blockState.hasProperty(BlockStateProperties.WATERLOGGED) && fluid.isSame(Fluids.WATER)) {
						if (!tileEntity.isVirtual())
							world.setBlock(currentPos,
								updatePostWaterlogging(blockState.setValue(BlockStateProperties.WATERLOGGED, true)),
								2 | 16);
					} else {
						replaceBlock(world, currentPos, blockState);
						if (!tileEntity.isVirtual())
							world.setBlock(currentPos, FluidHelper.convertToStill(fluid)
								.defaultFluidState()
								.createLegacyBlock(), 2 | 16);
					}

<<<<<<< HEAD
					TickList<Fluid> pendingFluidTicks = world.getLiquidTicks();
					if (pendingFluidTicks instanceof ServerTickList) {
						ServerTickListAccessor<Fluid> accessor = (ServerTickListAccessor<Fluid>) pendingFluidTicks;
						TickNextTickData<Fluid> removedEntry = null;
						for (TickNextTickData<Fluid> nextTickListEntry : accessor.getTickNextTickSet()) {
							if (nextTickListEntry.pos.equals(currentPos)) {
								removedEntry = nextTickListEntry;
								break;
							}
						}

						if (removedEntry != null) {
							accessor.getTickNextTickSet().remove(removedEntry);
							accessor.getTickNextTickSet().remove(removedEntry);
						}
=======
					LevelTickAccess<Fluid> pendingFluidTicks = world.getFluidTicks();
					if (pendingFluidTicks instanceof LevelTicks) {
						LevelTicks<Fluid> serverTickList = (LevelTicks<Fluid>) pendingFluidTicks;
						serverTickList.clearArea(new BoundingBox(currentPos));
>>>>>>> 858fbd5c
					}

					affectedArea.encapsulate(BoundingBox.fromCorners(currentPos, currentPos));
				}
			}

			if (simulate && success)
				return true;

			visited.add(currentPos);
			queue.dequeue();

			for (Direction side : Iterate.directions) {
				if (side == Direction.UP)
					continue;

				BlockPos offsetPos = currentPos.relative(side);
				if (visited.contains(offsetPos))
					continue;
				if (offsetPos.distSqr(rootPos) > maxRangeSq)
					continue;

				SpaceType nextSpaceType = getAtPos(world, offsetPos, fluid);
				if (nextSpaceType != SpaceType.BLOCKING)
					queue.enqueue(new BlockPosEntry(offsetPos, entry.distance + 1));
			}
		}

		if (!simulate && success)
			AllTriggers.triggerForNearbyPlayers(AllTriggers.HOSE_PULLEY, world, tileEntity.getBlockPos(), 8);
		return success;
	}

	protected void softReset(BlockPos root) {
		visited.clear();
		queue.clear();
		queue.enqueue(new BlockPosEntry(root, 0));
		infinite = false;
		setValidationTimer();
		tileEntity.sendData();
	}

	enum SpaceType {
		FILLABLE, FILLED, BLOCKING
	}

	protected SpaceType getAtPos(Level world, BlockPos pos, Fluid toFill) {
		BlockState blockState = world.getBlockState(pos);
		FluidState fluidState = blockState.getFluidState();

		if (blockState.hasProperty(BlockStateProperties.WATERLOGGED))
			return toFill.isSame(Fluids.WATER)
				? blockState.getValue(BlockStateProperties.WATERLOGGED) ? SpaceType.FILLED : SpaceType.FILLABLE
				: SpaceType.BLOCKING;

		if (blockState.getBlock() instanceof LiquidBlock)
			return blockState.getValue(LiquidBlock.LEVEL) == 0
				? toFill.isSame(fluidState.getType()) ? SpaceType.FILLED : SpaceType.BLOCKING
				: SpaceType.FILLABLE;

		if (fluidState.getType() != Fluids.EMPTY
			&& blockState.getCollisionShape(getWorld(), pos, CollisionContext.empty())
				.isEmpty())
			return toFill.isSame(fluidState.getType()) ? SpaceType.FILLED : SpaceType.BLOCKING;

		return canBeReplacedByFluid(world, pos, blockState) ? SpaceType.FILLABLE : SpaceType.BLOCKING;
	}

	protected void replaceBlock(Level world, BlockPos pos, BlockState state) {
		BlockEntity tileentity = state.hasBlockEntity() ? world.getBlockEntity(pos) : null;
		Block.dropResources(state, world, pos, tileentity);
	}

	// From FlowingFluidBlock#isBlocked
	protected boolean canBeReplacedByFluid(BlockGetter world, BlockPos pos, BlockState state) {
		Block block = state.getBlock();
		if (!(block instanceof DoorBlock) && !state.is(BlockTags.SIGNS) && block != Blocks.LADDER
			&& block != Blocks.SUGAR_CANE && block != Blocks.BUBBLE_COLUMN) {
			Material material = state.getMaterial();
			if (material != Material.PORTAL && material != Material.STRUCTURAL_AIR && material != Material.WATER_PLANT
				&& material != Material.REPLACEABLE_WATER_PLANT) {
				return !material.blocksMotion();
			} else {
				return false;
			}
		} else {
			return false;
		}
	}

	protected BlockState updatePostWaterlogging(BlockState state) {
		if (state.hasProperty(BlockStateProperties.LIT))
			state = state.setValue(BlockStateProperties.LIT, false);
		return state;
	}

	@Override
	public void reset() {
		super.reset();
		queue.clear();
		infinityCheckFrontier.clear();
		infinityCheckVisited.clear();
	}

	public static BehaviourType<FluidFillingBehaviour> TYPE = new BehaviourType<>();

	@Override
	public BehaviourType<?> getType() {
		return TYPE;
	}

}<|MERGE_RESOLUTION|>--- conflicted
+++ resolved
@@ -192,28 +192,10 @@
 								.createLegacyBlock(), 2 | 16);
 					}
 
-<<<<<<< HEAD
-					TickList<Fluid> pendingFluidTicks = world.getLiquidTicks();
-					if (pendingFluidTicks instanceof ServerTickList) {
-						ServerTickListAccessor<Fluid> accessor = (ServerTickListAccessor<Fluid>) pendingFluidTicks;
-						TickNextTickData<Fluid> removedEntry = null;
-						for (TickNextTickData<Fluid> nextTickListEntry : accessor.getTickNextTickSet()) {
-							if (nextTickListEntry.pos.equals(currentPos)) {
-								removedEntry = nextTickListEntry;
-								break;
-							}
-						}
-
-						if (removedEntry != null) {
-							accessor.getTickNextTickSet().remove(removedEntry);
-							accessor.getTickNextTickSet().remove(removedEntry);
-						}
-=======
 					LevelTickAccess<Fluid> pendingFluidTicks = world.getFluidTicks();
 					if (pendingFluidTicks instanceof LevelTicks) {
 						LevelTicks<Fluid> serverTickList = (LevelTicks<Fluid>) pendingFluidTicks;
 						serverTickList.clearArea(new BoundingBox(currentPos));
->>>>>>> 858fbd5c
 					}
 
 					affectedArea.encapsulate(BoundingBox.fromCorners(currentPos, currentPos));
