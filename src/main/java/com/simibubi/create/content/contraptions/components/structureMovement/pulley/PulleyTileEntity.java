package com.simibubi.create.content.contraptions.components.structureMovement.pulley;

import com.simibubi.create.AllBlocks;
import com.simibubi.create.content.contraptions.components.structureMovement.AssemblyException;
import com.simibubi.create.content.contraptions.components.structureMovement.BlockMovementChecks;
import com.simibubi.create.content.contraptions.components.structureMovement.ContraptionCollider;
import com.simibubi.create.content.contraptions.components.structureMovement.ControlledContraptionEntity;
import com.simibubi.create.content.contraptions.components.structureMovement.piston.LinearActuatorTileEntity;
import com.simibubi.create.foundation.config.AllConfigs;
import com.simibubi.create.foundation.tileEntity.behaviour.CenteredSideValueBoxTransform;
import com.simibubi.create.foundation.tileEntity.behaviour.ValueBoxTransform;

import net.minecraft.core.BlockPos;
import net.minecraft.core.Direction;
import net.minecraft.nbt.CompoundTag;
import net.minecraft.util.Mth;
import net.minecraft.world.level.block.Blocks;
import net.minecraft.world.level.block.SimpleWaterloggedBlock;
import net.minecraft.world.level.block.entity.BlockEntityType;
import net.minecraft.world.level.block.state.BlockState;
import net.minecraft.world.level.block.state.properties.BlockStateProperties;
import net.minecraft.world.level.material.FluidState;
import net.minecraft.world.level.material.Fluids;
import net.minecraft.world.phys.AABB;
import net.minecraft.world.phys.Vec3;

public class PulleyTileEntity extends LinearActuatorTileEntity {

	protected int initialOffset;
	private float prevAnimatedOffset;

	public PulleyTileEntity(BlockEntityType<?> type, BlockPos pos, BlockState state) {
		super(type, pos, state);
	}

	@Override
	public AABB makeRenderBoundingBox() {
		return super.makeRenderBoundingBox().expandTowards(0, -offset, 0);
	}

	@Override
	public void tick() {
		super.tick();
		if (isVirtual())
			prevAnimatedOffset = offset;
	}

	@Override
	protected void assemble() throws AssemblyException {
		if (!(level.getBlockState(worldPosition)
			.getBlock() instanceof PulleyBlock))
			return;
		if (speed == 0)
			return;
		int maxLength = AllConfigs.SERVER.kinetics.maxRopeLength.get();
		int i = 1;
		while (i <= maxLength) {
			BlockPos ropePos = worldPosition.below(i);
			BlockState ropeState = level.getBlockState(ropePos);
			if (!AllBlocks.ROPE.has(ropeState) && !AllBlocks.PULLEY_MAGNET.has(ropeState)) {
				break;
			}
			++i;
		}
		offset = i - 1;
		if (offset >= getExtensionRange() && getSpeed() > 0)
			return;
		if (offset <= 0 && getSpeed() < 0)
			return;

		// Collect Construct
		if (!level.isClientSide) {
<<<<<<< HEAD
			BlockPos anchor = worldPosition.below(Mth.floor(offset + 1));
			initialOffset = Mth.floor(offset);
=======
			needsContraption = false;
			BlockPos anchor = worldPosition.below(MathHelper.floor(offset + 1));
			initialOffset = MathHelper.floor(offset);
>>>>>>> dfe2f41b
			PulleyContraption contraption = new PulleyContraption(initialOffset);
			boolean canAssembleStructure = contraption.assemble(level, anchor);

			if (canAssembleStructure) {
				Direction movementDirection = getSpeed() > 0 ? Direction.DOWN : Direction.UP;
				if (ContraptionCollider.isCollidingWithWorld(level, contraption, anchor.relative(movementDirection),
					movementDirection))
					canAssembleStructure = false;
			}

			if (!canAssembleStructure && getSpeed() > 0)
				return;

			for (i = ((int) offset); i > 0; i--) {
				BlockPos offset = worldPosition.below(i);
				BlockState oldState = level.getBlockState(offset);
				if (oldState.getBlock() instanceof SimpleWaterloggedBlock && oldState.hasProperty(BlockStateProperties.WATERLOGGED)
					&& oldState.getValue(BlockStateProperties.WATERLOGGED)) {
					level.setBlock(offset, Blocks.WATER.defaultBlockState(), 66);
					continue;
				}
				level.setBlock(offset, Blocks.AIR.defaultBlockState(), 66);
			}

			if (!contraption.getBlocks().isEmpty()) {
				contraption.removeBlocksFromWorld(level, BlockPos.ZERO);
				movedContraption = ControlledContraptionEntity.create(level, this, contraption);
				movedContraption.setPos(anchor.getX(), anchor.getY(), anchor.getZ());
				level.addFreshEntity(movedContraption);
				forceMove = true;
				needsContraption = true;
			}
		}

		clientOffsetDiff = 0;
		running = true;
		sendData();
	}

	@Override
	public void disassemble() {
		if (!running && movedContraption == null)
			return;
		offset = getGridOffset(offset);
		if (movedContraption != null)
			resetContraptionToOffset();

		if (!level.isClientSide) {
			if (!remove) {
				if (offset > 0) {
					BlockPos magnetPos = worldPosition.below((int) offset);
					FluidState ifluidstate = level.getFluidState(magnetPos);
					level.destroyBlock(magnetPos, level.getBlockState(magnetPos)
						.getCollisionShape(level, magnetPos)
						.isEmpty());
					level.setBlock(magnetPos, AllBlocks.PULLEY_MAGNET.getDefaultState()
						.setValue(BlockStateProperties.WATERLOGGED,
							Boolean.valueOf(ifluidstate.getType() == Fluids.WATER)),
						66);
				}

				boolean[] waterlog = new boolean[(int) offset];

				for (int i = 1; i <= ((int) offset) - 1; i++) {
					BlockPos ropePos = worldPosition.below(i);
					FluidState ifluidstate = level.getFluidState(ropePos);
					waterlog[i] = ifluidstate.getType() == Fluids.WATER;
					level.destroyBlock(ropePos, level.getBlockState(ropePos)
						.getCollisionShape(level, ropePos)
						.isEmpty());
				}
				for (int i = 1; i <= ((int) offset) - 1; i++)
					level.setBlock(worldPosition.below(i), AllBlocks.ROPE.getDefaultState()
						.setValue(BlockStateProperties.WATERLOGGED, waterlog[i]), 66);
			}

			if (movedContraption != null)
				movedContraption.disassemble();
		}

		if (movedContraption != null)
			movedContraption.discard();
		movedContraption = null;
		initialOffset = 0;
		running = false;
		sendData();
	}

	@Override
	protected Vec3 toPosition(float offset) {
		if (movedContraption.getContraption() instanceof PulleyContraption) {
			PulleyContraption contraption = (PulleyContraption) movedContraption.getContraption();
			return Vec3.atLowerCornerOf(contraption.anchor).add(0, contraption.initialOffset - offset, 0);

		}
		return Vec3.ZERO;
	}

	@Override
	protected void visitNewPosition() {
		super.visitNewPosition();
		if (level.isClientSide)
			return;
		if (movedContraption != null)
			return;
		if (getSpeed() <= 0)
			return;

		BlockPos posBelow = worldPosition.below((int) (offset + getMovementSpeed()) + 1);
		BlockState state = level.getBlockState(posBelow);
		if (!BlockMovementChecks.isMovementNecessary(state, level, posBelow))
			return;
		if (BlockMovementChecks.isBrittle(state))
			return;

		disassemble();
		assembleNextTick = true;
	}

	@Override
	protected void fromTag(CompoundTag compound, boolean clientPacket) {
		initialOffset = compound.getInt("InitialOffset");
<<<<<<< HEAD
		super.fromTag(compound, clientPacket);
=======
		needsContraption = compound.getBoolean("NeedsContraption");
		super.fromTag(state, compound, clientPacket);
>>>>>>> dfe2f41b
	}

	@Override
	public void write(CompoundTag compound, boolean clientPacket) {
		compound.putInt("InitialOffset", initialOffset);
		super.write(compound, clientPacket);
	}

	@Override
	protected int getExtensionRange() {
		return Math.max(0, Math.min(AllConfigs.SERVER.kinetics.maxRopeLength.get(), worldPosition.getY() - 1));
	}

	@Override
	protected int getInitialOffset() {
		return initialOffset;
	}

	@Override
	protected Vec3 toMotionVector(float speed) {
		return new Vec3(0, -speed, 0);
	}

	@Override
	protected ValueBoxTransform getMovementModeSlot() {
		return new CenteredSideValueBoxTransform((state, d) -> d == Direction.UP);
	}

	@Override
	public float getInterpolatedOffset(float partialTicks) {
		if (isVirtual())
			return Mth.lerp(partialTicks, prevAnimatedOffset, offset);
		boolean moving = running && (movedContraption == null || !movedContraption.isStalled());
		return super.getInterpolatedOffset(moving ? partialTicks : 0.5f);
	}

	public void animateOffset(float forcedOffset) {
		offset = forcedOffset;
	}

	@Override
	public boolean shouldRenderNormally() {
		return false;
	}
}<|MERGE_RESOLUTION|>--- conflicted
+++ resolved
@@ -70,14 +70,9 @@
 
 		// Collect Construct
 		if (!level.isClientSide) {
-<<<<<<< HEAD
+			needsContraption = false;
 			BlockPos anchor = worldPosition.below(Mth.floor(offset + 1));
 			initialOffset = Mth.floor(offset);
-=======
-			needsContraption = false;
-			BlockPos anchor = worldPosition.below(MathHelper.floor(offset + 1));
-			initialOffset = MathHelper.floor(offset);
->>>>>>> dfe2f41b
 			PulleyContraption contraption = new PulleyContraption(initialOffset);
 			boolean canAssembleStructure = contraption.assemble(level, anchor);
 
@@ -200,12 +195,8 @@
 	@Override
 	protected void fromTag(CompoundTag compound, boolean clientPacket) {
 		initialOffset = compound.getInt("InitialOffset");
-<<<<<<< HEAD
+		needsContraption = compound.getBoolean("NeedsContraption");
 		super.fromTag(compound, clientPacket);
-=======
-		needsContraption = compound.getBoolean("NeedsContraption");
-		super.fromTag(state, compound, clientPacket);
->>>>>>> dfe2f41b
 	}
 
 	@Override
