package com.simibubi.create.content.contraptions.actors.roller;

import java.util.ArrayList;
import java.util.HashSet;
import java.util.List;
import java.util.Optional;
import java.util.Set;
import java.util.function.BiConsumer;

import javax.annotation.Nullable;

import com.jozufozu.flywheel.api.MaterialManager;
import com.jozufozu.flywheel.core.virtual.VirtualRenderWorld;
import com.simibubi.create.AllBlocks;
import com.simibubi.create.AllTags;
import com.simibubi.create.content.contraptions.actors.roller.RollerBlockEntity.RollingMode;
import com.simibubi.create.content.contraptions.behaviour.MovementContext;
import com.simibubi.create.content.contraptions.pulley.PulleyContraption;
import com.simibubi.create.content.contraptions.render.ActorInstance;
import com.simibubi.create.content.contraptions.render.ContraptionMatrices;
import com.simibubi.create.content.contraptions.render.ContraptionRenderDispatcher;
import com.simibubi.create.content.kinetics.base.BlockBreakingMovementBehaviour;
import com.simibubi.create.content.logistics.filter.FilterItemStack;
import com.simibubi.create.content.trains.bogey.StandardBogeyBlock;
import com.simibubi.create.content.trains.entity.Carriage;
import com.simibubi.create.content.trains.entity.CarriageBogey;
import com.simibubi.create.content.trains.entity.CarriageContraptionEntity;
import com.simibubi.create.content.trains.entity.Train;
import com.simibubi.create.content.trains.entity.TravellingPoint;
import com.simibubi.create.content.trains.entity.TravellingPoint.ITrackSelector;
import com.simibubi.create.content.trains.entity.TravellingPoint.SteerDirection;
import com.simibubi.create.content.trains.graph.TrackEdge;
import com.simibubi.create.content.trains.graph.TrackGraph;
import com.simibubi.create.foundation.damageTypes.CreateDamageSources;
import com.simibubi.create.foundation.item.ItemHelper;
import com.simibubi.create.foundation.utility.BlockHelper;
import com.simibubi.create.foundation.utility.Couple;
import com.simibubi.create.foundation.utility.Iterate;
import com.simibubi.create.foundation.utility.Pair;
import com.simibubi.create.foundation.utility.VecHelper;
import com.simibubi.create.infrastructure.config.AllConfigs;

import net.minecraft.client.renderer.MultiBufferSource;
import net.minecraft.core.BlockPos;
import net.minecraft.core.Direction;
import net.minecraft.core.Direction.Axis;
import net.minecraft.core.Registry;
import net.minecraft.core.registries.BuiltInRegistries;
import net.minecraft.core.registries.Registries;
import net.minecraft.nbt.NbtUtils;
import net.minecraft.resources.ResourceKey;
import net.minecraft.resources.ResourceLocation;
import net.minecraft.tags.BlockTags;
import net.minecraft.util.Mth;
import net.minecraft.world.damagesource.DamageSource;
import net.minecraft.world.item.BlockItem;
import net.minecraft.world.item.ItemStack;
import net.minecraft.world.level.Level;
import net.minecraft.world.level.block.Block;
import net.minecraft.world.level.block.Blocks;
import net.minecraft.world.level.block.FallingBlock;
import net.minecraft.world.level.block.SlabBlock;
import net.minecraft.world.level.block.state.BlockState;
import net.minecraft.world.level.block.state.properties.SlabType;
import net.minecraft.world.level.levelgen.structure.templatesystem.StructureTemplate.StructureBlockInfo;
import net.minecraft.world.phys.Vec3;

public class RollerMovementBehaviour extends BlockBreakingMovementBehaviour {

	@Override
	public boolean isActive(MovementContext context) {
		return super.isActive(context) && !(context.contraption instanceof PulleyContraption)
			&& VecHelper.isVecPointingTowards(context.relativeMotion, context.state.getValue(RollerBlock.FACING));
	}

	@Override
	public boolean hasSpecialInstancedRendering() {
		return true;
	}

	@Nullable
	@Override
	public ActorInstance createInstance(MaterialManager materialManager, VirtualRenderWorld simulationWorld,
		MovementContext context) {
		return new RollerActorInstance(materialManager, simulationWorld, context);
	}

	@Override
	public void renderInContraption(MovementContext context, VirtualRenderWorld renderWorld,
		ContraptionMatrices matrices, MultiBufferSource buffers) {
		if (!ContraptionRenderDispatcher.canInstance())
			RollerRenderer.renderInContraption(context, renderWorld, matrices, buffers);
	}

	@Override
	public Vec3 getActiveAreaOffset(MovementContext context) {
		return Vec3.atLowerCornerOf(context.state.getValue(RollerBlock.FACING)
			.getNormal())
			.scale(.45)
			.subtract(0, 2, 0);
	}

	@Override
	protected float getBlockBreakingSpeed(MovementContext context) {
		return Mth.clamp(super.getBlockBreakingSpeed(context) * 1.5f, 1 / 128f, 16f);
	}

	@Override
	public boolean canBreak(Level world, BlockPos breakingPos, BlockState state) {
		for (Direction side : Iterate.directions)
			if (world.getBlockState(breakingPos.relative(side))
				.is(BlockTags.PORTALS))
				return false;

		return super.canBreak(world, breakingPos, state) && !state.getCollisionShape(world, breakingPos)
			.isEmpty() && !AllTags.AllBlockTags.TRACKS.matches(state);
	}

	@Override
	protected DamageSource getDamageSource(Level level) {
		return CreateDamageSources.roller(level);
	}

	@Override
	public void visitNewPosition(MovementContext context, BlockPos pos) {
		Level world = context.world;
		BlockState stateVisited = world.getBlockState(pos);
		if (!stateVisited.isRedstoneConductor(world, pos))
			damageEntities(context, pos, world);
		if (world.isClientSide)
			return;

		List<BlockPos> positionsToBreak = getPositionsToBreak(context, pos);
		if (positionsToBreak.isEmpty()) {
			triggerPaver(context, pos);
			return;
		}

		BlockPos argMax = null;
		double max = -1;
		for (BlockPos toBreak : positionsToBreak) {
			float hardness = context.world.getBlockState(toBreak)
				.getDestroySpeed(world, toBreak);
			if (hardness < max)
				continue;
			max = hardness;
			argMax = toBreak;
		}

		if (argMax == null) {
			triggerPaver(context, pos);
			return;
		}

		context.data.put("ReferencePos", NbtUtils.writeBlockPos(pos));
		context.data.put("BreakingPos", NbtUtils.writeBlockPos(argMax));
		context.stall = true;
	}

	@Override
	protected void onBlockBroken(MovementContext context, BlockPos pos, BlockState brokenState) {
		super.onBlockBroken(context, pos, brokenState);
		if (!context.data.contains("ReferencePos"))
			return;

		BlockPos referencePos = NbtUtils.readBlockPos(context.data.getCompound("ReferencePos"));
		for (BlockPos otherPos : getPositionsToBreak(context, referencePos))
			if (!otherPos.equals(pos))
				destroyBlock(context, otherPos);

		triggerPaver(context, referencePos);
		context.data.remove("ReferencePos");
	}

	@Override
	protected void destroyBlock(MovementContext context, BlockPos breakingPos) {
		BlockState blockState = context.world.getBlockState(breakingPos);
		boolean noHarvest = blockState.is(BlockTags.NEEDS_IRON_TOOL) || blockState.is(BlockTags.NEEDS_STONE_TOOL)
			|| blockState.is(BlockTags.NEEDS_DIAMOND_TOOL);

		BlockHelper.destroyBlock(context.world, breakingPos, 1f, stack -> {
			if (noHarvest || context.world.random.nextBoolean())
				return;
			this.dropItem(context, stack);
		});

		super.destroyBlock(context, breakingPos);
	}

	RollerTravellingPoint rollerScout = new RollerTravellingPoint();

	protected List<BlockPos> getPositionsToBreak(MovementContext context, BlockPos visitedPos) {
		ArrayList<BlockPos> positions = new ArrayList<>();

		RollingMode mode = getMode(context);
		if (mode != RollingMode.TUNNEL_PAVE)
			return positions;

		int startingY = 1;
		if (!getStateToPaveWith(context).isAir()) {
			FilterItemStack filter = context.getFilterFromBE();
			if (!ItemHelper
				.extract(context.contraption.getSharedInventory(),
					stack -> filter.test(context.world, stack), 1, true)
				.isEmpty())
				startingY = 0;
		}

		// Train
		PaveTask profileForTracks = createHeightProfileForTracks(context);
		if (profileForTracks != null) {
			for (Couple<Integer> coords : profileForTracks.keys()) {
				float height = profileForTracks.get(coords);
				BlockPos targetPosition = BlockPos.containing(coords.getFirst(), height, coords.getSecond());
				boolean shouldPlaceSlab = height > Math.floor(height) + .45;
				if (startingY == 1 && shouldPlaceSlab && context.world.getBlockState(targetPosition.above())
					.getOptionalValue(SlabBlock.TYPE)
					.orElse(SlabType.DOUBLE) == SlabType.BOTTOM)
					startingY = 2;
				for (int i = startingY; i <= (shouldPlaceSlab ? 3 : 2); i++)
					if (testBreakerTarget(context, targetPosition.above(i), i))
						positions.add(targetPosition.above(i));
			}
			return positions;
		}

		// Otherwise
		for (int i = startingY; i <= 2; i++)
			if (testBreakerTarget(context, visitedPos.above(i), i))
				positions.add(visitedPos.above(i));

		return positions;
	}

	protected boolean testBreakerTarget(MovementContext context, BlockPos target, int columnY) {
		BlockState stateToPaveWith = getStateToPaveWith(context);
		BlockState stateToPaveWithAsSlab = getStateToPaveWithAsSlab(context);
		BlockState stateAbove = context.world.getBlockState(target);
		if (columnY == 0 && stateAbove.is(stateToPaveWith.getBlock()))
			return false;
		if (stateToPaveWithAsSlab != null && columnY == 1 && stateAbove.is(stateToPaveWithAsSlab.getBlock()))
			return false;
		return canBreak(context.world, target, stateAbove);
	}

	@Nullable
	protected PaveTask createHeightProfileForTracks(MovementContext context) {
		if (context.contraption == null)
			return null;
		if (!(context.contraption.entity instanceof CarriageContraptionEntity cce))
			return null;
		Carriage carriage = cce.getCarriage();
		if (carriage == null)
			return null;
		Train train = carriage.train;
		if (train == null || train.graph == null)
			return null;

		CarriageBogey mainBogey = carriage.bogeys.getFirst();
		TravellingPoint point = mainBogey.trailing();

		rollerScout.node1 = point.node1;
		rollerScout.node2 = point.node2;
		rollerScout.edge = point.edge;
		rollerScout.position = point.position;

		Axis axis = Axis.X;
		StructureBlockInfo info = context.contraption.getBlocks()
			.get(BlockPos.ZERO);
		if (info != null && info.state().hasProperty(StandardBogeyBlock.AXIS))
			axis = info.state().getValue(StandardBogeyBlock.AXIS);

		Direction orientation = cce.getInitialOrientation();
		Direction rollerFacing = context.state.getValue(RollerBlock.FACING);

		int step = orientation.getAxisDirection()
			.getStep();
		double widthWiseOffset = axis.choose(-context.localPos.getZ(), 0, -context.localPos.getX()) * step;
		double lengthWiseOffset = axis.choose(-context.localPos.getX(), 0, context.localPos.getZ()) * step - 1;

		if (rollerFacing == orientation.getClockWise())
			lengthWiseOffset += 1;

		double distanceToTravel = 2;
		PaveTask heightProfile = new PaveTask(widthWiseOffset, widthWiseOffset);
		ITrackSelector steering = rollerScout.steer(SteerDirection.NONE, new Vec3(0, 1, 0));

		rollerScout.traversalCallback = (edge, coords) -> {
		};
		rollerScout.travel(train.graph, lengthWiseOffset + 1, steering);

		rollerScout.traversalCallback = (edge, coords) -> {
			if (edge == null)
				return;
			if (edge.isInterDimensional())
				return;
			if (edge.node1.getLocation().dimension != context.world.dimension())
				return;
			TrackPaverV2.pave(heightProfile, train.graph, edge, coords.getFirst(), coords.getSecond());
		};
		rollerScout.travel(train.graph, distanceToTravel, steering);

		for (Couple<Integer> entry : heightProfile.keys())
			heightProfile.put(entry.getFirst(), entry.getSecond(), context.localPos.getY() + heightProfile.get(entry));

		return heightProfile;
	}

	protected void triggerPaver(MovementContext context, BlockPos pos) {
		BlockState stateToPaveWith = getStateToPaveWith(context);
		BlockState stateToPaveWithAsSlab = getStateToPaveWithAsSlab(context);
		RollingMode mode = getMode(context);

		if (mode != RollingMode.TUNNEL_PAVE && stateToPaveWith.isAir())
			return;

		Vec3 directionVec = Vec3.atLowerCornerOf(context.state.getValue(RollerBlock.FACING)
			.getClockWise()
			.getNormal());
		directionVec = context.rotation.apply(directionVec);
		PaveResult paveResult = PaveResult.PASS;
		int yOffset = 0;

		List<Pair<BlockPos, Boolean>> paveSet = new ArrayList<>();
		PaveTask profileForTracks = createHeightProfileForTracks(context);
		if (profileForTracks == null)
			paveSet.add(Pair.of(pos, false));
		else
			for (Couple<Integer> coords : profileForTracks.keys()) {
				float height = profileForTracks.get(coords);
				boolean shouldPlaceSlab = height > Math.floor(height) + .45;
				BlockPos targetPosition = BlockPos.containing(coords.getFirst(), height, coords.getSecond());
				paveSet.add(Pair.of(targetPosition, shouldPlaceSlab));
			}

		if (paveSet.isEmpty())
			return;

		while (paveResult == PaveResult.PASS) {
			if (yOffset > AllConfigs.server().kinetics.rollerFillDepth.get()) {
				paveResult = PaveResult.FAIL;
				break;
			}

			Set<Pair<BlockPos, Boolean>> currentLayer = new HashSet<>();
			if (mode == RollingMode.WIDE_FILL) {
				for (Pair<BlockPos, Boolean> anchor : paveSet) {
					int radius = (yOffset + 1) / 2;
					for (int i = -radius; i <= radius; i++)
						for (int j = -radius; j <= radius; j++)
							if (BlockPos.ZERO.distManhattan(new BlockPos(i, 0, j)) <= radius)
								currentLayer.add(Pair.of(anchor.getFirst()
									.offset(i, -yOffset, j), anchor.getSecond()));
				}
			} else
				for (Pair<BlockPos, Boolean> anchor : paveSet)
					currentLayer.add(Pair.of(anchor.getFirst()
						.below(yOffset), anchor.getSecond()));

			boolean completelyBlocked = true;
			boolean anyBlockPlaced = false;

			for (Pair<BlockPos, Boolean> currentPos : currentLayer) {
				if (stateToPaveWithAsSlab != null && yOffset == 0 && currentPos.getSecond())
					tryFill(context, currentPos.getFirst()
						.above(), stateToPaveWithAsSlab);
				paveResult = tryFill(context, currentPos.getFirst(), stateToPaveWith);
				if (paveResult != PaveResult.FAIL)
					completelyBlocked = false;
				if (paveResult == PaveResult.SUCCESS)
					anyBlockPlaced = true;
			}

			if (anyBlockPlaced)
				paveResult = PaveResult.SUCCESS;
			else if (!completelyBlocked || yOffset == 0)
				paveResult = PaveResult.PASS;

			if (paveResult == PaveResult.SUCCESS && stateToPaveWith.getBlock() instanceof FallingBlock)
				paveResult = PaveResult.PASS;
			if (paveResult != PaveResult.PASS)
				break;
			if (mode == RollingMode.TUNNEL_PAVE)
				break;

			yOffset++;
		}

		if (paveResult == PaveResult.SUCCESS) {
			context.data.putInt("WaitingTicks", 2);
			context.data.put("LastPos", NbtUtils.writeBlockPos(pos));
			context.stall = true;
		}
	}

	public static BlockState getStateToPaveWith(ItemStack itemStack) {
		if (itemStack.getItem()instanceof BlockItem bi) {
			BlockState defaultBlockState = bi.getBlock()
				.defaultBlockState();
			if (defaultBlockState.hasProperty(SlabBlock.TYPE))
				defaultBlockState = defaultBlockState.setValue(SlabBlock.TYPE, SlabType.DOUBLE);
			return defaultBlockState;
		}
		return Blocks.AIR.defaultBlockState();
	}

	protected BlockState getStateToPaveWith(MovementContext context) {
		return getStateToPaveWith(ItemStack.of(context.blockEntityData.getCompound("Filter")));
	}

	protected BlockState getStateToPaveWithAsSlab(MovementContext context) {
		BlockState stateToPaveWith = getStateToPaveWith(context);
		if (stateToPaveWith.hasProperty(SlabBlock.TYPE))
			return stateToPaveWith.setValue(SlabBlock.TYPE, SlabType.BOTTOM);

		Block block = stateToPaveWith.getBlock();
		if (block == null)
			return null;

		ResourceLocation rl = BuiltInRegistries.BLOCK.getKey(block);
		String namespace = rl.getNamespace();
		String blockName = rl.getPath();
		int nameLength = blockName.length();

		List<String> possibleSlabLocations = new ArrayList<>();
		possibleSlabLocations.add(blockName + "_slab");

		if (blockName.endsWith("s") && nameLength > 1)
			possibleSlabLocations.add(blockName.substring(0, nameLength - 1) + "_slab");
		if (blockName.endsWith("planks") && nameLength > 7)
			possibleSlabLocations.add(blockName.substring(0, nameLength - 7) + "_slab");

		for (String locationAttempt : possibleSlabLocations) {
			ResourceKey<Block> key = ResourceKey.create(Registries.BLOCK, new ResourceLocation(namespace, locationAttempt));
			Optional<Block> result = BuiltInRegistries.BLOCK.getHolder(key)
				.map(slabHolder -> slabHolder.value());
			if (result.isEmpty())
				continue;
			return result.get()
				.defaultBlockState();
		}

		return null;
	}

	protected RollingMode getMode(MovementContext context) {
		return RollingMode.values()[context.blockEntityData.getInt("ScrollValue")];
	}

	private final class RollerTravellingPoint extends TravellingPoint {

		public BiConsumer<TrackEdge, Couple<Double>> traversalCallback;

		@Override
		protected Double edgeTraversedFrom(TrackGraph graph, boolean forward, IEdgePointListener edgePointListener,
			ITurnListener turnListener, double prevPos, double totalDistance) {
			double from = forward ? prevPos : position;
			double to = forward ? position : prevPos;
			traversalCallback.accept(edge, Couple.create(from, to));
			return super.edgeTraversedFrom(graph, forward, edgePointListener, turnListener, prevPos, totalDistance);
		}

	}

	private enum PaveResult {
		FAIL, PASS, SUCCESS;
	}

	protected PaveResult tryFill(MovementContext context, BlockPos targetPos, BlockState toPlace) {
		Level level = context.world;
		if (!level.isLoaded(targetPos))
			return PaveResult.FAIL;
		BlockState existing = level.getBlockState(targetPos);
		if (existing.is(toPlace.getBlock()))
			return PaveResult.PASS;
<<<<<<< HEAD
		if (!existing.is(BlockTags.LEAVES) && !existing.canBeReplaced()
			&& !existing.getCollisionShape(level, targetPos)
				.isEmpty())
=======
		if (!existing.is(BlockTags.LEAVES) && !existing.getMaterial()
				.isReplaceable()
				&& (!existing.getCollisionShape(level, targetPos)
					.isEmpty()
					|| existing.is(BlockTags.PORTALS)))
>>>>>>> 52960a4a
			return PaveResult.FAIL;

		FilterItemStack filter = context.getFilterFromBE();
		ItemStack held = ItemHelper.extract(context.contraption.getSharedInventory(),
			stack -> filter.test(context.world, stack), 1, false);
		if (held.isEmpty())
			return PaveResult.FAIL;

		level.setBlockAndUpdate(targetPos, toPlace);
		return PaveResult.SUCCESS;
	}

}<|MERGE_RESOLUTION|>--- conflicted
+++ resolved
@@ -473,17 +473,10 @@
 		BlockState existing = level.getBlockState(targetPos);
 		if (existing.is(toPlace.getBlock()))
 			return PaveResult.PASS;
-<<<<<<< HEAD
 		if (!existing.is(BlockTags.LEAVES) && !existing.canBeReplaced()
-			&& !existing.getCollisionShape(level, targetPos)
-				.isEmpty())
-=======
-		if (!existing.is(BlockTags.LEAVES) && !existing.getMaterial()
-				.isReplaceable()
 				&& (!existing.getCollisionShape(level, targetPos)
 					.isEmpty()
 					|| existing.is(BlockTags.PORTALS)))
->>>>>>> 52960a4a
 			return PaveResult.FAIL;
 
 		FilterItemStack filter = context.getFilterFromBE();
