package com.simibubi.create.content.contraptions.actors.roller;

import java.util.ArrayList;
import java.util.HashSet;
import java.util.List;
import java.util.Optional;
import java.util.Set;
import java.util.function.BiConsumer;

import javax.annotation.Nullable;

import com.jozufozu.flywheel.api.MaterialManager;
import com.jozufozu.flywheel.core.virtual.VirtualRenderWorld;
import com.simibubi.create.AllBlocks;
import com.simibubi.create.AllTags;
import com.simibubi.create.content.contraptions.actors.roller.RollerBlockEntity.RollingMode;
import com.simibubi.create.content.contraptions.behaviour.MovementContext;
import com.simibubi.create.content.contraptions.pulley.PulleyContraption;
import com.simibubi.create.content.contraptions.render.ActorInstance;
import com.simibubi.create.content.contraptions.render.ContraptionMatrices;
import com.simibubi.create.content.contraptions.render.ContraptionRenderDispatcher;
import com.simibubi.create.content.kinetics.base.BlockBreakingMovementBehaviour;
import com.simibubi.create.content.logistics.filter.FilterItemStack;
import com.simibubi.create.content.trains.bogey.StandardBogeyBlock;
import com.simibubi.create.content.trains.entity.Carriage;
import com.simibubi.create.content.trains.entity.CarriageBogey;
import com.simibubi.create.content.trains.entity.CarriageContraptionEntity;
import com.simibubi.create.content.trains.entity.Train;
import com.simibubi.create.content.trains.entity.TravellingPoint;
import com.simibubi.create.content.trains.entity.TravellingPoint.ITrackSelector;
import com.simibubi.create.content.trains.entity.TravellingPoint.SteerDirection;
import com.simibubi.create.content.trains.graph.TrackEdge;
import com.simibubi.create.content.trains.graph.TrackGraph;
import com.simibubi.create.foundation.damageTypes.CreateDamageSources;
import com.simibubi.create.foundation.item.ItemHelper;
import com.simibubi.create.foundation.utility.BlockHelper;
import com.simibubi.create.foundation.utility.Couple;
import com.simibubi.create.foundation.utility.Iterate;
import com.simibubi.create.foundation.utility.Pair;
import com.simibubi.create.foundation.utility.VecHelper;
import com.simibubi.create.infrastructure.config.AllConfigs;

import net.minecraft.client.renderer.MultiBufferSource;
import net.minecraft.core.BlockPos;
import net.minecraft.core.Direction;
import net.minecraft.core.Direction.Axis;
import net.minecraft.nbt.NbtUtils;
import net.minecraft.resources.ResourceLocation;
import net.minecraft.tags.BlockTags;
import net.minecraft.util.Mth;
import net.minecraft.world.damagesource.DamageSource;
import net.minecraft.world.item.BlockItem;
import net.minecraft.world.item.ItemStack;
import net.minecraft.world.level.Level;
import net.minecraft.world.level.block.Block;
import net.minecraft.world.level.block.Blocks;
import net.minecraft.world.level.block.FallingBlock;
import net.minecraft.world.level.block.SlabBlock;
import net.minecraft.world.level.block.state.BlockState;
import net.minecraft.world.level.block.state.properties.SlabType;
import net.minecraft.world.level.levelgen.structure.templatesystem.StructureTemplate.StructureBlockInfo;
import net.minecraft.world.phys.Vec3;
import net.minecraftforge.registries.ForgeRegistries;

public class RollerMovementBehaviour extends BlockBreakingMovementBehaviour {

	@Override
	public boolean isActive(MovementContext context) {
		return super.isActive(context) && !(context.contraption instanceof PulleyContraption)
			&& VecHelper.isVecPointingTowards(context.relativeMotion, context.state.getValue(RollerBlock.FACING));
	}

	@Override
	public boolean hasSpecialInstancedRendering() {
		return true;
	}

	@Nullable
	@Override
	public ActorInstance createInstance(MaterialManager materialManager, VirtualRenderWorld simulationWorld,
		MovementContext context) {
		return new RollerActorInstance(materialManager, simulationWorld, context);
	}

	@Override
	public void renderInContraption(MovementContext context, VirtualRenderWorld renderWorld,
		ContraptionMatrices matrices, MultiBufferSource buffers) {
		if (!ContraptionRenderDispatcher.canInstance())
			RollerRenderer.renderInContraption(context, renderWorld, matrices, buffers);
	}

	@Override
	public Vec3 getActiveAreaOffset(MovementContext context) {
		return Vec3.atLowerCornerOf(context.state.getValue(RollerBlock.FACING)
			.getNormal())
			.scale(.45)
			.subtract(0, 2, 0);
	}

	@Override
	protected float getBlockBreakingSpeed(MovementContext context) {
		return Mth.clamp(super.getBlockBreakingSpeed(context) * 1.5f, 1 / 128f, 16f);
	}

	@Override
	public boolean canBreak(Level world, BlockPos breakingPos, BlockState state) {
		for (Direction side : Iterate.directions)
			if (world.getBlockState(breakingPos.relative(side))
				.is(BlockTags.PORTALS))
				return false;

		return super.canBreak(world, breakingPos, state) && !state.getCollisionShape(world, breakingPos)
			.isEmpty() && !AllTags.AllBlockTags.TRACKS.matches(state);
	}

	@Override
	protected DamageSource getDamageSource(Level level) {
		return CreateDamageSources.roller(level);
	}

	@Override
	public void visitNewPosition(MovementContext context, BlockPos pos) {
		Level world = context.world;
		BlockState stateVisited = world.getBlockState(pos);
		if (!stateVisited.isRedstoneConductor(world, pos))
			damageEntities(context, pos, world);
		if (world.isClientSide)
			return;

		List<BlockPos> positionsToBreak = getPositionsToBreak(context, pos);
		if (positionsToBreak.isEmpty()) {
			triggerPaver(context, pos);
			return;
		}

		BlockPos argMax = null;
		double max = -1;
		for (BlockPos toBreak : positionsToBreak) {
			float hardness = context.world.getBlockState(toBreak)
				.getDestroySpeed(world, toBreak);
			if (hardness < max)
				continue;
			max = hardness;
			argMax = toBreak;
		}

		if (argMax == null) {
			triggerPaver(context, pos);
			return;
		}

		context.data.put("ReferencePos", NbtUtils.writeBlockPos(pos));
		context.data.put("BreakingPos", NbtUtils.writeBlockPos(argMax));
		context.stall = true;
	}

	@Override
	protected void onBlockBroken(MovementContext context, BlockPos pos, BlockState brokenState) {
		super.onBlockBroken(context, pos, brokenState);
		if (!context.data.contains("ReferencePos"))
			return;

		BlockPos referencePos = NbtUtils.readBlockPos(context.data.getCompound("ReferencePos"));
		for (BlockPos otherPos : getPositionsToBreak(context, referencePos))
			if (!otherPos.equals(pos))
				destroyBlock(context, otherPos);

		triggerPaver(context, referencePos);
		context.data.remove("ReferencePos");
	}

	@Override
	protected void destroyBlock(MovementContext context, BlockPos breakingPos) {
		BlockState blockState = context.world.getBlockState(breakingPos);
		boolean noHarvest = blockState.is(BlockTags.NEEDS_IRON_TOOL) || blockState.is(BlockTags.NEEDS_STONE_TOOL)
			|| blockState.is(BlockTags.NEEDS_DIAMOND_TOOL);

		BlockHelper.destroyBlock(context.world, breakingPos, 1f, stack -> {
			if (noHarvest || context.world.random.nextBoolean())
				return;
			this.dropItem(context, stack);
		});

		super.destroyBlock(context, breakingPos);
	}

	RollerTravellingPoint rollerScout = new RollerTravellingPoint();

	protected List<BlockPos> getPositionsToBreak(MovementContext context, BlockPos visitedPos) {
		ArrayList<BlockPos> positions = new ArrayList<>();

		RollingMode mode = getMode(context);
		if (mode != RollingMode.TUNNEL_PAVE)
			return positions;

		int startingY = 1;
		if (!getStateToPaveWith(context).isAir()) {
			FilterItemStack filter = context.getFilterFromBE();
			if (!ItemHelper
				.extract(context.contraption.getSharedInventory(),
					stack -> filter.test(context.world, stack), 1, true)
				.isEmpty())
				startingY = 0;
		}

		// Train
		PaveTask profileForTracks = createHeightProfileForTracks(context);
		if (profileForTracks != null) {
			for (Couple<Integer> coords : profileForTracks.keys()) {
				float height = profileForTracks.get(coords);
				BlockPos targetPosition = BlockPos.containing(coords.getFirst(), height, coords.getSecond());
				boolean shouldPlaceSlab = height > Math.floor(height) + .45;
				if (startingY == 1 && shouldPlaceSlab && context.world.getBlockState(targetPosition.above())
					.getOptionalValue(SlabBlock.TYPE)
					.orElse(SlabType.DOUBLE) == SlabType.BOTTOM)
					startingY = 2;
				for (int i = startingY; i <= (shouldPlaceSlab ? 3 : 2); i++)
					if (testBreakerTarget(context, targetPosition.above(i), i))
						positions.add(targetPosition.above(i));
			}
			return positions;
		}

		// Otherwise
		for (int i = startingY; i <= 2; i++)
			if (testBreakerTarget(context, visitedPos.above(i), i))
				positions.add(visitedPos.above(i));

		return positions;
	}

	protected boolean testBreakerTarget(MovementContext context, BlockPos target, int columnY) {
		BlockState stateToPaveWith = getStateToPaveWith(context);
		BlockState stateToPaveWithAsSlab = getStateToPaveWithAsSlab(context);
		BlockState stateAbove = context.world.getBlockState(target);
		if (columnY == 0 && stateAbove.is(stateToPaveWith.getBlock()))
			return false;
		if (stateToPaveWithAsSlab != null && columnY == 1 && stateAbove.is(stateToPaveWithAsSlab.getBlock()))
			return false;
		return canBreak(context.world, target, stateAbove);
	}

	@Nullable
	protected PaveTask createHeightProfileForTracks(MovementContext context) {
		if (context.contraption == null)
			return null;
		if (!(context.contraption.entity instanceof CarriageContraptionEntity cce))
			return null;
		Carriage carriage = cce.getCarriage();
		if (carriage == null)
			return null;
		Train train = carriage.train;
		if (train == null || train.graph == null)
			return null;

		CarriageBogey mainBogey = carriage.bogeys.getFirst();
		TravellingPoint point = mainBogey.trailing();

		rollerScout.node1 = point.node1;
		rollerScout.node2 = point.node2;
		rollerScout.edge = point.edge;
		rollerScout.position = point.position;

		Axis axis = Axis.X;
		StructureBlockInfo info = context.contraption.getBlocks()
			.get(BlockPos.ZERO);
		if (info != null && info.state().hasProperty(StandardBogeyBlock.AXIS))
			axis = info.state().getValue(StandardBogeyBlock.AXIS);

		Direction orientation = cce.getInitialOrientation();
		Direction rollerFacing = context.state.getValue(RollerBlock.FACING);

		int step = orientation.getAxisDirection()
			.getStep();
		double widthWiseOffset = axis.choose(-context.localPos.getZ(), 0, -context.localPos.getX()) * step;
		double lengthWiseOffset = axis.choose(-context.localPos.getX(), 0, context.localPos.getZ()) * step - 1;

		if (rollerFacing == orientation.getClockWise())
			lengthWiseOffset += 1;

		double distanceToTravel = 2;
		PaveTask heightProfile = new PaveTask(widthWiseOffset, widthWiseOffset);
		ITrackSelector steering = rollerScout.steer(SteerDirection.NONE, new Vec3(0, 1, 0));

		rollerScout.traversalCallback = (edge, coords) -> {
		};
		rollerScout.travel(train.graph, lengthWiseOffset + 1, steering);

		rollerScout.traversalCallback = (edge, coords) -> {
			if (edge == null)
				return;
			if (edge.isInterDimensional())
				return;
			if (edge.node1.getLocation().dimension != context.world.dimension())
				return;
			TrackPaverV2.pave(heightProfile, train.graph, edge, coords.getFirst(), coords.getSecond());
		};
		rollerScout.travel(train.graph, distanceToTravel, steering);

		for (Couple<Integer> entry : heightProfile.keys())
			heightProfile.put(entry.getFirst(), entry.getSecond(), context.localPos.getY() + heightProfile.get(entry));

		return heightProfile;
	}

	protected void triggerPaver(MovementContext context, BlockPos pos) {
		BlockState stateToPaveWith = getStateToPaveWith(context);
		BlockState stateToPaveWithAsSlab = getStateToPaveWithAsSlab(context);
		RollingMode mode = getMode(context);

		if (mode != RollingMode.TUNNEL_PAVE && stateToPaveWith.isAir())
			return;

		Vec3 directionVec = Vec3.atLowerCornerOf(context.state.getValue(RollerBlock.FACING)
			.getClockWise()
			.getNormal());
		directionVec = context.rotation.apply(directionVec);
		PaveResult paveResult = PaveResult.PASS;
		int yOffset = 0;

		List<Pair<BlockPos, Boolean>> paveSet = new ArrayList<>();
		PaveTask profileForTracks = createHeightProfileForTracks(context);
		if (profileForTracks == null)
			paveSet.add(Pair.of(pos, false));
		else
			for (Couple<Integer> coords : profileForTracks.keys()) {
				float height = profileForTracks.get(coords);
				boolean shouldPlaceSlab = height > Math.floor(height) + .45;
				BlockPos targetPosition = BlockPos.containing(coords.getFirst(), height, coords.getSecond());
				paveSet.add(Pair.of(targetPosition, shouldPlaceSlab));
			}

		if (paveSet.isEmpty())
			return;

		while (paveResult == PaveResult.PASS) {
			if (yOffset > AllConfigs.server().kinetics.rollerFillDepth.get()) {
				paveResult = PaveResult.FAIL;
				break;
			}

			Set<Pair<BlockPos, Boolean>> currentLayer = new HashSet<>();
			if (mode == RollingMode.WIDE_FILL) {
				for (Pair<BlockPos, Boolean> anchor : paveSet) {
					int radius = (yOffset + 1) / 2;
					for (int i = -radius; i <= radius; i++)
						for (int j = -radius; j <= radius; j++)
							if (BlockPos.ZERO.distManhattan(new BlockPos(i, 0, j)) <= radius)
								currentLayer.add(Pair.of(anchor.getFirst()
									.offset(i, -yOffset, j), anchor.getSecond()));
				}
			} else
				for (Pair<BlockPos, Boolean> anchor : paveSet)
					currentLayer.add(Pair.of(anchor.getFirst()
						.below(yOffset), anchor.getSecond()));

			boolean completelyBlocked = true;
			boolean anyBlockPlaced = false;

			for (Pair<BlockPos, Boolean> currentPos : currentLayer) {
				if (stateToPaveWithAsSlab != null && yOffset == 0 && currentPos.getSecond())
					tryFill(context, currentPos.getFirst()
						.above(), stateToPaveWithAsSlab);
				paveResult = tryFill(context, currentPos.getFirst(), stateToPaveWith);
				if (paveResult != PaveResult.FAIL)
					completelyBlocked = false;
				if (paveResult == PaveResult.SUCCESS)
					anyBlockPlaced = true;
			}

			if (anyBlockPlaced)
				paveResult = PaveResult.SUCCESS;
			else if (!completelyBlocked || yOffset == 0)
				paveResult = PaveResult.PASS;

			if (paveResult == PaveResult.SUCCESS && stateToPaveWith.getBlock() instanceof FallingBlock)
				paveResult = PaveResult.PASS;
			if (paveResult != PaveResult.PASS)
				break;
			if (mode == RollingMode.TUNNEL_PAVE)
				break;

			yOffset++;
		}

		if (paveResult == PaveResult.SUCCESS) {
			context.data.putInt("WaitingTicks", 2);
			context.data.put("LastPos", NbtUtils.writeBlockPos(pos));
			context.stall = true;
		}
	}

	public static BlockState getStateToPaveWith(ItemStack itemStack) {
		if (itemStack.getItem()instanceof BlockItem bi) {
			BlockState defaultBlockState = bi.getBlock()
				.defaultBlockState();
			if (defaultBlockState.hasProperty(SlabBlock.TYPE))
				defaultBlockState = defaultBlockState.setValue(SlabBlock.TYPE, SlabType.DOUBLE);
			return defaultBlockState;
		}
		return Blocks.AIR.defaultBlockState();
	}

	protected BlockState getStateToPaveWith(MovementContext context) {
		return getStateToPaveWith(ItemStack.of(context.blockEntityData.getCompound("Filter")));
	}

	protected BlockState getStateToPaveWithAsSlab(MovementContext context) {
		BlockState stateToPaveWith = getStateToPaveWith(context);
		if (stateToPaveWith.hasProperty(SlabBlock.TYPE))
			return stateToPaveWith.setValue(SlabBlock.TYPE, SlabType.BOTTOM);

		Block block = stateToPaveWith.getBlock();
		if (block == null)
			return null;

		ResourceLocation rl = ForgeRegistries.BLOCKS.getKey(block);
		String namespace = rl.getNamespace();
		String blockName = rl.getPath();
		int nameLength = blockName.length();

		List<String> possibleSlabLocations = new ArrayList<>();
		possibleSlabLocations.add(blockName + "_slab");

		if (blockName.endsWith("s") && nameLength > 1)
			possibleSlabLocations.add(blockName.substring(0, nameLength - 1) + "_slab");
		if (blockName.endsWith("planks") && nameLength > 7)
			possibleSlabLocations.add(blockName.substring(0, nameLength - 7) + "_slab");

		for (String locationAttempt : possibleSlabLocations) {
			Optional<Block> result = ForgeRegistries.BLOCKS.getHolder(new ResourceLocation(namespace, locationAttempt))
				.map(slabHolder -> slabHolder.value());
			if (result.isEmpty())
				continue;
			return result.get()
				.defaultBlockState();
		}

		return null;
	}

	protected RollingMode getMode(MovementContext context) {
		return RollingMode.values()[context.blockEntityData.getInt("ScrollValue")];
	}

	private final class RollerTravellingPoint extends TravellingPoint {

		public BiConsumer<TrackEdge, Couple<Double>> traversalCallback;

		@Override
		protected Double edgeTraversedFrom(TrackGraph graph, boolean forward, IEdgePointListener edgePointListener,
			ITurnListener turnListener, double prevPos, double totalDistance) {
			double from = forward ? prevPos : position;
			double to = forward ? position : prevPos;
			traversalCallback.accept(edge, Couple.create(from, to));
			return super.edgeTraversedFrom(graph, forward, edgePointListener, turnListener, prevPos, totalDistance);
		}

	}

	private enum PaveResult {
		FAIL, PASS, SUCCESS;
	}

	protected PaveResult tryFill(MovementContext context, BlockPos targetPos, BlockState toPlace) {
		Level level = context.world;
		if (!level.isLoaded(targetPos))
			return PaveResult.FAIL;
		BlockState existing = level.getBlockState(targetPos);
		if (existing.is(toPlace.getBlock()))
			return PaveResult.PASS;
<<<<<<< HEAD
		if (!existing.is(BlockTags.LEAVES) && !existing.canBeReplaced()
			&& !existing.getCollisionShape(level, targetPos)
				.isEmpty())
=======
		if (!existing.is(BlockTags.LEAVES) && !existing.getMaterial()
				.isReplaceable()
				&& (!existing.getCollisionShape(level, targetPos)
					.isEmpty()
					|| existing.is(BlockTags.PORTALS)))
>>>>>>> 42b57bdd
			return PaveResult.FAIL;

		FilterItemStack filter = context.getFilterFromBE();
		ItemStack held = ItemHelper.extract(context.contraption.getSharedInventory(),
			stack -> filter.test(context.world, stack), 1, false);
		if (held.isEmpty())
			return PaveResult.FAIL;

		level.setBlockAndUpdate(targetPos, toPlace);
		return PaveResult.SUCCESS;
	}

}<|MERGE_RESOLUTION|>--- conflicted
+++ resolved
@@ -11,7 +11,6 @@
 
 import com.jozufozu.flywheel.api.MaterialManager;
 import com.jozufozu.flywheel.core.virtual.VirtualRenderWorld;
-import com.simibubi.create.AllBlocks;
 import com.simibubi.create.AllTags;
 import com.simibubi.create.content.contraptions.actors.roller.RollerBlockEntity.RollingMode;
 import com.simibubi.create.content.contraptions.behaviour.MovementContext;
@@ -469,17 +468,10 @@
 		BlockState existing = level.getBlockState(targetPos);
 		if (existing.is(toPlace.getBlock()))
 			return PaveResult.PASS;
-<<<<<<< HEAD
 		if (!existing.is(BlockTags.LEAVES) && !existing.canBeReplaced()
-			&& !existing.getCollisionShape(level, targetPos)
-				.isEmpty())
-=======
-		if (!existing.is(BlockTags.LEAVES) && !existing.getMaterial()
-				.isReplaceable()
-				&& (!existing.getCollisionShape(level, targetPos)
-					.isEmpty()
-					|| existing.is(BlockTags.PORTALS)))
->>>>>>> 42b57bdd
+			&& (!existing.getCollisionShape(level, targetPos)
+				.isEmpty()
+				|| existing.is(BlockTags.PORTALS)))
 			return PaveResult.FAIL;
 
 		FilterItemStack filter = context.getFilterFromBE();
