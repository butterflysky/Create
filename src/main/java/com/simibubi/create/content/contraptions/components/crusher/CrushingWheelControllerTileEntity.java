--- conflicted
+++ resolved
@@ -163,15 +163,8 @@
 						ItemStack stack = inventory.getStackInSlot(slot);
 						if (stack.isEmpty())
 							continue;
-<<<<<<< HEAD
-						// fabric: not quite sure what's going on here, but it fixes #171 and #160
-						Direction inserting = facing == Direction.DOWN ? Direction.UP : facing;
-						ItemStack remainder = behaviour.handleInsertion(stack, inserting, false);
-						if (ItemStackUtil.equals(remainder, stack, false))
-=======
 						ItemStack remainder = behaviour.handleInsertion(stack, inputDir, false);
 						if (remainder.equals(stack, false))
->>>>>>> fa4a0e72
 							continue;
 						inventory.setStackInSlot(slot, remainder);
 						changed = true;
