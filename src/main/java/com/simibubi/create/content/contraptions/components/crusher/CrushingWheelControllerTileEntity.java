--- conflicted
+++ resolved
@@ -101,20 +101,16 @@
 			return;
 
 		float speed = crushingspeed * 4;
-<<<<<<< HEAD
-		Vector3d outPos = VecHelper.getCenterOf(pos);
-=======
-
-		Vec3d centerPos = VecHelper.getCenterOf(pos);
+
+		Vector3d centerPos = VecHelper.getCenterOf(pos);
 		Direction facing = getBlockState().get(FACING);
 		int offset = facing.getAxisDirection().getOffset();
-		Vec3d outSpeed = new Vec3d((facing.getAxis() == Axis.X ? 0.25D : 0.0D) * offset
+		Vector3d outSpeed = new Vector3d((facing.getAxis() == Axis.X ? 0.25D : 0.0D) * offset
 				, offset == 1 ? (facing.getAxis() == Axis.Y ? 0.5D : 0.0D) : 0.0D		//Increased upwards speed so upwards crushing wheels shoot out the item properly.
 				, (facing.getAxis() == Axis.Z ? 0.25D : 0.0D) * offset);		//No downwards speed, so downwards crushing wheels drop the items as before.
-		Vec3d outPos = centerPos.add((facing.getAxis() == Axis.X ? .55f * offset : 0f)
+		Vector3d outPos = centerPos.add((facing.getAxis() == Axis.X ? .55f * offset : 0f)
 				, (facing.getAxis() == Axis.Y ? .55f * offset : 0f)
 				, (facing.getAxis() == Axis.Z ? .55f * offset : 0f));
->>>>>>> e84c6d3a
 
 		if (!hasEntity()) {
 
@@ -134,23 +130,7 @@
 				return;
 			}
 
-<<<<<<< HEAD
-			if (inventory.remainingTime <= 0) {
-				for (int slot = 0; slot < inventory.getSlots(); slot++) {
-					ItemStack stack = inventory.getStackInSlot(slot);
-					if (stack.isEmpty())
-						continue;
-					ItemEntity entityIn = new ItemEntity(world, outPos.x, outPos.y, outPos.z, stack);
-					entityIn.setMotion(Vector3d.ZERO);
-					entityIn.getPersistentData()
-						.put("BypassCrushingWheel", NBTUtil.writeBlockPos(pos));
-					world.addEntity(entityIn);
-				}
-				inventory.clear();
-				world.notifyBlockUpdate(pos, getBlockState(), getBlockState(), 2 | 16);
-=======
 			if (inventory.remainingTime > 0) {
->>>>>>> e84c6d3a
 				return;
 			}
 			inventory.remainingTime = 0;
@@ -211,15 +191,10 @@
 		double zMotion = ((pos.getZ() + .5f) - processingEntity.getZ()) / 2f;
 		if (processingEntity.isSneaking())
 			xMotion = zMotion = 0;
-<<<<<<< HEAD
-
-		processingEntity.setMotion(new Vector3d(xMotion, Math.max(-speed / 4f, -.5f), zMotion));
-=======
 		double movement = Math.max(-speed / 4f, -.5f) * -offset;
-		processingEntity.setMotion(new Vec3d(facing.getAxis() == Axis.X ? movement : xMotion
+		processingEntity.setMotion(new Vector3d(facing.getAxis() == Axis.X ? movement : xMotion
 				, facing.getAxis() == Axis.Y ? movement : 0f							//Do not move entities upwards or downwards for horizontal crushers,
 				, facing.getAxis() == Axis.Z ? movement : zMotion));					//Or they'll only get their feet crushed.
->>>>>>> e84c6d3a
 
 		if (world.isRemote)
 			return;
