--- conflicted
+++ resolved
@@ -221,15 +221,9 @@
 	}
 
 	@Override
-<<<<<<< HEAD
 	protected void fromTag(BlockState state, CompoundNBT compound, boolean clientPacket) {
 		super.fromTag(state, compound, clientPacket);
-		if (compound.contains("Entity") && !isFrozen() && !isOccupied()) {
-=======
-	protected void read(CompoundNBT compound, boolean clientPacket) {
-		super.read(compound, clientPacket);
 		if (compound.contains("Entity") && !isOccupied()) {
->>>>>>> 22ed2339
 			entityUUID = NBTUtil.readUniqueId(compound.getCompound("Entity"));
 			this.searchForEntity = true;
 		}
