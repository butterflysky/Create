--- conflicted
+++ resolved
@@ -189,17 +189,12 @@
 			Fluid finalFluid = fluid;
 			TransactionCallback.onSuccess(ctx, () -> {
 				playEffect(world, currentPos, finalFluid, true);
-				AllTriggers.triggerForNearbyPlayers(AllTriggers.HOSE_PULLEY, world, tileEntity.getBlockPos(), 8);
-
-<<<<<<< HEAD
+				tileEntity.award(AllAdvancements.HOSE_PULLEY);
+
 				if (infinite) {
 					AllTriggers.triggerForNearbyPlayers(AllTriggers.INFINITE_FLUID.constructTriggerFor(FluidHelper.convertToStill(finalFluid)), world, tileEntity.getBlockPos(), 8);
 				}
 			});
-=======
-			playEffect(world, currentPos, fluid, true);
-			tileEntity.award(AllAdvancements.HOSE_PULLEY);
->>>>>>> 37a71aed
 
 			if (infinite) {
 				if (FluidHelper.isLava(fluid))
