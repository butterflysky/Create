package com.simibubi.create.content.contraptions.components.steam.whistle;

import java.lang.ref.WeakReference;
import java.util.List;

import com.simibubi.create.AllBlocks;
import com.simibubi.create.AllSoundEvents;
import com.simibubi.create.content.contraptions.components.steam.SteamJetParticleData;
import com.simibubi.create.content.contraptions.components.steam.whistle.WhistleBlock.WhistleSize;
import com.simibubi.create.content.contraptions.components.steam.whistle.WhistleExtenderBlock.WhistleExtenderShape;
import com.simibubi.create.content.contraptions.fluids.tank.FluidTankTileEntity;
import com.simibubi.create.content.contraptions.goggles.IHaveGoggleInformation;
import com.simibubi.create.foundation.advancement.AllAdvancements;
import com.simibubi.create.foundation.tileEntity.SmartTileEntity;
import com.simibubi.create.foundation.tileEntity.TileEntityBehaviour;
import com.simibubi.create.foundation.utility.AngleHelper;
import com.simibubi.create.foundation.utility.Components;
import com.simibubi.create.foundation.utility.Lang;
import com.simibubi.create.foundation.utility.VecHelper;
import com.simibubi.create.foundation.utility.animation.LerpedFloat;
import com.simibubi.create.foundation.utility.animation.LerpedFloat.Chaser;

import net.minecraft.client.Minecraft;
import net.minecraft.core.BlockPos;
import net.minecraft.core.Direction;
import net.minecraft.core.Direction.Axis;
import net.minecraft.nbt.CompoundTag;
import net.minecraft.network.chat.Component;
import net.minecraft.network.chat.MutableComponent;
import net.minecraft.util.Mth;
import net.minecraft.world.level.block.entity.BlockEntity;
import net.minecraft.world.level.block.entity.BlockEntityType;
import net.minecraft.world.level.block.state.BlockState;
import net.minecraft.world.phys.Vec3;
import net.minecraftforge.api.distmarker.Dist;
import net.minecraftforge.api.distmarker.OnlyIn;
import net.minecraftforge.fml.DistExecutor;

public class WhistleTileEntity extends SmartTileEntity implements IHaveGoggleInformation {

	public WeakReference<FluidTankTileEntity> source;
	public LerpedFloat animation;
	protected int pitch;

	public WhistleTileEntity(BlockEntityType<?> type, BlockPos pos, BlockState state) {
		super(type, pos, state);
		source = new WeakReference<>(null);
		animation = LerpedFloat.linear();
	}

	@Override
	public void addBehaviours(List<TileEntityBehaviour> behaviours) {
		registerAwardables(behaviours, AllAdvancements.STEAM_WHISTLE);
	}

	public void updatePitch() {
		BlockPos currentPos = worldPosition.above();
		int prevPitch = pitch;
		for (pitch = 0; pitch <= 24; pitch += 2) {
			BlockState blockState = level.getBlockState(currentPos);
			if (!AllBlocks.STEAM_WHISTLE_EXTENSION.has(blockState))
				break;
			if (blockState.getValue(WhistleExtenderBlock.SHAPE) == WhistleExtenderShape.SINGLE) {
				pitch++;
				break;
			}
			currentPos = currentPos.above();
		}
		if (prevPitch == pitch)
			return;

		notifyUpdate();

		FluidTankTileEntity tank = getTank();
		if (tank != null && tank.boiler != null)
			tank.boiler.checkPipeOrganAdvancement(tank);
	}

	@Override
	public void tick() {
		super.tick();
		if (!level.isClientSide()) {
			if (isPowered())
				award(AllAdvancements.STEAM_WHISTLE);
			return;
		}

		FluidTankTileEntity tank = getTank();
		boolean powered = isPowered()
			&& (tank != null && tank.boiler.isActive() && (tank.boiler.passiveHeat || tank.boiler.activeHeat > 0)
				|| isVirtual());
		animation.chase(powered ? 1 : 0, powered ? .5f : .4f, powered ? Chaser.EXP : Chaser.LINEAR);
		animation.tickChaser();
		DistExecutor.unsafeRunWhenOn(Dist.CLIENT, () -> () -> this.tickAudio(getOctave(), powered));
	}

	@Override
	protected void write(CompoundTag tag, boolean clientPacket) {
		tag.putInt("Pitch", pitch);
		super.write(tag, clientPacket);
	}

	@Override
	protected void read(CompoundTag tag, boolean clientPacket) {
		pitch = tag.getInt("Pitch");
		super.read(tag, clientPacket);
	}

	@Override
	public boolean addToGoggleTooltip(List<Component> tooltip, boolean isPlayerSneaking) {
		String[] pitches = Lang.translateDirect("generic.notes")
			.getString()
			.split(";");
<<<<<<< HEAD
		MutableComponent textComponent = Component.literal(spacing);
=======
		MutableComponent textComponent = Components.literal(spacing);
>>>>>>> 9c8df2ff
		tooltip.add(textComponent.append(Lang.translateDirect("generic.pitch", pitches[pitch % pitches.length])));
		return true;
	}

	protected boolean isPowered() {
		return getBlockState().getOptionalValue(WhistleBlock.POWERED)
			.orElse(false);
	}

	protected WhistleSize getOctave() {
		return getBlockState().getOptionalValue(WhistleBlock.SIZE)
			.orElse(WhistleSize.MEDIUM);
	}

	@OnlyIn(Dist.CLIENT)
	protected WhistleSoundInstance soundInstance;

	@OnlyIn(Dist.CLIENT)
	protected void tickAudio(WhistleSize size, boolean powered) {
		if (!powered) {
			if (soundInstance != null) {
				soundInstance.fadeOut();
				soundInstance = null;
			}
			return;
		}

		float f = (float) Math.pow(2, -pitch / 12.0);
		boolean particle = level.getGameTime() % 8 == 0;
		Vec3 eyePosition = Minecraft.getInstance().cameraEntity.getEyePosition();
		float maxVolume = (float) Mth.clamp((64 - eyePosition.distanceTo(Vec3.atCenterOf(worldPosition))) / 64, 0, 1);

		if (soundInstance == null || soundInstance.isStopped() || soundInstance.getOctave() != size) {
			Minecraft.getInstance()
				.getSoundManager()
				.play(soundInstance = new WhistleSoundInstance(size, worldPosition));
			AllSoundEvents.WHISTLE_CHIFF.playAt(level, worldPosition, maxVolume * .175f,
				size == WhistleSize.SMALL ? f + .75f : f, false);
			particle = true;
		}

		soundInstance.keepAlive();
		soundInstance.setPitch(f);

		if (!particle)
			return;

		Direction facing = getBlockState().getOptionalValue(WhistleBlock.FACING)
			.orElse(Direction.SOUTH);
		float angle = 180 + AngleHelper.horizontalAngle(facing);
		Vec3 sizeOffset = VecHelper.rotate(new Vec3(0, -0.4f, 1 / 16f * size.ordinal()), angle, Axis.Y);
		Vec3 offset = VecHelper.rotate(new Vec3(0, 1, 0.75f), angle, Axis.Y);
		Vec3 v = offset.scale(.45f)
			.add(sizeOffset)
			.add(Vec3.atCenterOf(worldPosition));
		Vec3 m = offset.subtract(Vec3.atLowerCornerOf(facing.getNormal())
			.scale(.75f));
		level.addParticle(new SteamJetParticleData(1), v.x, v.y, v.z, m.x, m.y, m.z);
	}

	public int getPitchId() {
		return pitch + 100 * getBlockState().getOptionalValue(WhistleBlock.SIZE)
			.orElse(WhistleSize.MEDIUM)
			.ordinal();
	}

	public FluidTankTileEntity getTank() {
		FluidTankTileEntity tank = source.get();
		if (tank == null || tank.isRemoved()) {
			if (tank != null)
				source = new WeakReference<>(null);
			Direction facing = WhistleBlock.getAttachedDirection(getBlockState());
			BlockEntity be = level.getBlockEntity(worldPosition.relative(facing));
			if (be instanceof FluidTankTileEntity tankTe)
				source = new WeakReference<>(tank = tankTe);
		}
		if (tank == null)
			return null;
		return tank.getControllerTE();
	}

}<|MERGE_RESOLUTION|>--- conflicted
+++ resolved
@@ -111,11 +111,7 @@
 		String[] pitches = Lang.translateDirect("generic.notes")
 			.getString()
 			.split(";");
-<<<<<<< HEAD
-		MutableComponent textComponent = Component.literal(spacing);
-=======
 		MutableComponent textComponent = Components.literal(spacing);
->>>>>>> 9c8df2ff
 		tooltip.add(textComponent.append(Lang.translateDirect("generic.pitch", pitches[pitch % pitches.length])));
 		return true;
 	}
