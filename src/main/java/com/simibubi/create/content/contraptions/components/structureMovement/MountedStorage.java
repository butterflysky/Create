package com.simibubi.create.content.contraptions.components.structureMovement;

import com.simibubi.create.AllTileEntities;
import com.simibubi.create.content.contraptions.components.crafter.MechanicalCrafterTileEntity;
import com.simibubi.create.content.contraptions.processing.ProcessingInventory;
import com.simibubi.create.content.logistics.block.inventories.BottomlessItemHandler;
import com.simibubi.create.content.logistics.block.vault.ItemVaultTileEntity;
import com.simibubi.create.foundation.utility.NBTHelper;

import io.github.fabricators_of_create.porting_lib.transfer.TransferUtil;
import io.github.fabricators_of_create.porting_lib.transfer.item.ItemStackHandler;
import io.github.fabricators_of_create.porting_lib.util.NBTSerializer;

import net.fabricmc.fabric.api.transfer.v1.item.InventoryStorage;
import net.fabricmc.fabric.api.transfer.v1.item.ItemVariant;
import net.fabricmc.fabric.api.transfer.v1.storage.Storage;
import net.fabricmc.fabric.api.transfer.v1.storage.StorageUtil;
import net.fabricmc.fabric.api.transfer.v1.storage.StorageView;
import net.fabricmc.fabric.api.transfer.v1.storage.base.SingleSlotStorage;
import net.fabricmc.fabric.api.transfer.v1.transaction.Transaction;
import net.minecraft.core.Direction;
import net.minecraft.core.NonNullList;
import net.minecraft.core.Registry;
import net.minecraft.nbt.CompoundTag;
import net.minecraft.world.ContainerHelper;
import net.minecraft.world.item.ItemStack;
import net.minecraft.world.level.block.entity.BarrelBlockEntity;
import net.minecraft.world.level.block.entity.BlockEntity;
import net.minecraft.world.level.block.entity.ChestBlockEntity;
import net.minecraft.world.level.block.entity.ShulkerBoxBlockEntity;

import java.util.List;

public class MountedStorage {

	private static final ItemStackHandler dummyHandler = new ItemStackHandler();

	ItemStackHandler handler;
	boolean noFuel;
	boolean valid;

	private BlockEntity te;

	public static boolean canUseAsStorage(BlockEntity te) {
		if (te == null)
			return false;
		if (te instanceof MechanicalCrafterTileEntity)
			return false;
		if (AllTileEntities.CREATIVE_CRATE.is(te))
			return true;
		if (te instanceof ShulkerBoxBlockEntity)
			return true;
		if (te instanceof ChestBlockEntity)
			return true;
		if (te instanceof BarrelBlockEntity)
			return true;
		if (te instanceof ItemVaultTileEntity)
			return true;

		Storage<ItemVariant> handler = TransferUtil.getItemStorage(te);
		return handler instanceof ItemStackHandler && !(handler instanceof ProcessingInventory);
	}

	public MountedStorage(BlockEntity te) {
		this.te = te;
		handler = dummyHandler;
		noFuel = te instanceof ItemVaultTileEntity;
	}

	public void removeStorageFromWorld() {
		valid = false;
		if (te == null)
			return;

		if (te instanceof ChestBlockEntity) {
			CompoundTag tag = te.saveWithFullMetadata();
			if (tag.contains("LootTable", 8))
				return;

			handler = new ItemStackHandler(((ChestBlockEntity) te).getContainerSize());
			NonNullList<ItemStack> items = NonNullList.withSize(handler.getSlots(), ItemStack.EMPTY);
			ContainerHelper.loadAllItems(tag, items);
			handler.stacks = items.toArray(ItemStack[]::new);
			valid = true;
			return;
		}

		Storage<ItemVariant> teHandler = TransferUtil.getItemStorage(te);
		if (teHandler == null)
			return;

		// multiblock vaults need to provide individual invs
		if (te instanceof ItemVaultTileEntity) {
			handler = ((ItemVaultTileEntity) te).getInventoryOfBlock();
			valid = true;
			return;
		}

		// te uses ItemStackHandler
		if (teHandler instanceof ItemStackHandler) {
			handler = (ItemStackHandler) teHandler;
			valid = true;
			return;
		}

		// serialization not accessible -> fill into a serializable handler
		if (teHandler instanceof InventoryStorage inv && teHandler.supportsInsertion() && teHandler.supportsExtraction()) {
			try (Transaction t = TransferUtil.getTransaction()) {
				List<SingleSlotStorage<ItemVariant>> slots = inv.getSlots();
				ItemStack[] stacks = new ItemStack[slots.size()];
				for (int i = 0; i < slots.size(); i++) {
					SingleSlotStorage<ItemVariant> slot = slots.get(i);
					if (slot.isResourceBlank()) {
						stacks[i] = ItemStack.EMPTY;
						continue;
					}
					long contained = slot.getAmount();
					ItemVariant variant = slot.getResource();
					long extracted = slot.extract(variant, contained, t);
					if (extracted != contained) return; // can't extract it all for whatever reason - that's bad, give up
					stacks[i] = variant.toStack((int) extracted);
				}
				handler = new ItemStackHandler(stacks);
				valid = true;
			}
		}
	}

	public void addStorageToWorld(BlockEntity te) {
		// FIXME: More dynamic mounted storage in .4
		if (handler instanceof BottomlessItemHandler)
			return;
if (te instanceof ChestBlockEntity) {
			CompoundTag tag = te.saveWithFullMetadata();
			tag.remove("Items");
			NonNullList<ItemStack> items = NonNullList.withSize(handler.getSlots(), ItemStack.EMPTY);
			for (int i = 0; i < items.size(); i++)
				items.set(i, handler.getStackInSlot(i));
			ContainerHelper.saveAllItems(tag, items);
			te.load(tag);
			return;
		}

		if (te instanceof ItemVaultTileEntity) {
			((ItemVaultTileEntity) te).applyInventoryToBlock(handler);
			return;
		}

		Storage<ItemVariant> teHandler = TransferUtil.getItemStorage(te);
		if (teHandler != null && teHandler.supportsInsertion()) {
			try (Transaction t = TransferUtil.getTransaction()) {
				for (StorageView<ItemVariant> view : teHandler.iterable(t)) {
					// we need to remove whatever is in there to fill with our modified contents
					if (view.isResourceBlank()) continue;
					view.extract(view.getResource(), view.getAmount(), t);
				}
				for (ItemStack stack : handler.stacks) {
					if (stack.isEmpty()) continue;
					teHandler.insert(ItemVariant.of(stack), stack.getCount(), t);
				}
				t.commit();
			}
		}
	}

	public Storage<ItemVariant> getItemHandler() {
		return handler;
	}

	public CompoundTag serialize() {
		if (!valid)
			return null;
<<<<<<< HEAD
		CompoundTag tag = handler.serializeNBT();

		if (handler instanceof BottomlessItemHandler) {
			NBTHelper.putMarker(tag, "Bottomless");
			tag.put("ProvidedStack", NBTSerializer.serializeNBT(handler.getStackInSlot(0)));
		}
=======
>>>>>>> 0399bc51

		CompoundTag tag = handler.serializeNBT();
		if (noFuel)
			NBTHelper.putMarker(tag, "NoFuel");
		if (!(handler instanceof BottomlessItemHandler))
			return tag;

		NBTHelper.putMarker(tag, "Bottomless");
		tag.put("ProvidedStack", handler.getStackInSlot(0)
			.serializeNBT());
		return tag;
	}

	public static MountedStorage deserialize(CompoundTag nbt) {
		MountedStorage storage = new MountedStorage(null);
		storage.handler = new ItemStackHandler();
		if (nbt == null)
			return storage;
		storage.valid = true;
		storage.noFuel = nbt.contains("NoFuel");

		if (nbt.contains("Bottomless")) {
			ItemStack providedStack = ItemStack.of(nbt.getCompound("ProvidedStack"));
			storage.handler = new BottomlessItemHandler(() -> providedStack);
			return storage;
		}

		storage.handler.deserializeNBT(nbt);
		return storage;
	}

	public boolean isValid() {
		return valid;
	}
	
	public boolean canUseForFuel() {
		return !noFuel;
	}

}<|MERGE_RESOLUTION|>--- conflicted
+++ resolved
@@ -170,15 +170,6 @@
 	public CompoundTag serialize() {
 		if (!valid)
 			return null;
-<<<<<<< HEAD
-		CompoundTag tag = handler.serializeNBT();
-
-		if (handler instanceof BottomlessItemHandler) {
-			NBTHelper.putMarker(tag, "Bottomless");
-			tag.put("ProvidedStack", NBTSerializer.serializeNBT(handler.getStackInSlot(0)));
-		}
-=======
->>>>>>> 0399bc51
 
 		CompoundTag tag = handler.serializeNBT();
 		if (noFuel)
@@ -187,8 +178,7 @@
 			return tag;
 
 		NBTHelper.putMarker(tag, "Bottomless");
-		tag.put("ProvidedStack", handler.getStackInSlot(0)
-			.serializeNBT());
+		tag.put("ProvidedStack", NBTSerializer.serializeNBT(handler.getStackInSlot(0)));
 		return tag;
 	}
 
@@ -213,7 +203,7 @@
 	public boolean isValid() {
 		return valid;
 	}
-	
+
 	public boolean canUseForFuel() {
 		return !noFuel;
 	}
