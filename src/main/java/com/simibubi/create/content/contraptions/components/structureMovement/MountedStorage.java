package com.simibubi.create.content.contraptions.components.structureMovement;

<<<<<<< HEAD
import java.util.List;

import com.simibubi.create.AllTileEntities;
import com.simibubi.create.content.contraptions.components.crafter.MechanicalCrafterTileEntity;
=======
import com.simibubi.create.AllBlockEntityTypes;
import com.simibubi.create.AllTags.AllBlockTags;
import com.simibubi.create.content.contraptions.components.crafter.MechanicalCrafterBlockEntity;
>>>>>>> 03feeb71
import com.simibubi.create.content.contraptions.processing.ProcessingInventory;
import com.simibubi.create.content.logistics.block.inventories.BottomlessItemHandler;
import com.simibubi.create.content.logistics.block.vault.ItemVaultBlockEntity;
import com.simibubi.create.foundation.utility.NBTHelper;

import io.github.fabricators_of_create.porting_lib.transfer.TransferUtil;
import io.github.fabricators_of_create.porting_lib.transfer.item.ItemStackHandler;
import io.github.fabricators_of_create.porting_lib.util.NBTSerializer;
import net.fabricmc.fabric.api.transfer.v1.item.InventoryStorage;
import net.fabricmc.fabric.api.transfer.v1.item.ItemVariant;
import net.fabricmc.fabric.api.transfer.v1.storage.Storage;
import net.fabricmc.fabric.api.transfer.v1.storage.StorageView;
import net.fabricmc.fabric.api.transfer.v1.storage.base.SingleSlotStorage;
import net.fabricmc.fabric.api.transfer.v1.transaction.Transaction;
import net.minecraft.nbt.CompoundTag;
import net.minecraft.world.item.ItemStack;
import net.minecraft.world.level.block.entity.BarrelBlockEntity;
import net.minecraft.world.level.block.entity.BlockEntity;
import net.minecraft.world.level.block.entity.ChestBlockEntity;
import net.minecraft.world.level.block.entity.ShulkerBoxBlockEntity;
<<<<<<< HEAD
=======
import net.minecraft.world.level.block.state.BlockState;
import net.minecraftforge.common.util.LazyOptional;
import net.minecraftforge.items.CapabilityItemHandler;
import net.minecraftforge.items.IItemHandler;
import net.minecraftforge.items.IItemHandlerModifiable;
import net.minecraftforge.items.ItemStackHandler;
>>>>>>> 03feeb71

public class MountedStorage {

	private static final ItemStackHandler dummyHandler = new ItemStackHandler();

	ItemStackHandler handler;
	boolean noFuel;
	boolean valid;

	private BlockEntity blockEntity;

	public static boolean canUseAsStorage(BlockEntity be) {
		if (be == null)
			return false;
		if (be instanceof MechanicalCrafterBlockEntity)
			return false;
		if (AllBlockEntityTypes.CREATIVE_CRATE.is(be))
			return true;
		if (be instanceof ShulkerBoxBlockEntity)
			return true;
		if (be instanceof ChestBlockEntity)
			return true;
		if (be instanceof BarrelBlockEntity)
			return true;
		if (be instanceof ItemVaultBlockEntity)
			return true;

<<<<<<< HEAD
		Storage<ItemVariant> handler = TransferUtil.getItemStorage(te);
		return handler instanceof ItemStackHandler && !(handler instanceof ProcessingInventory);
=======
		try {
			LazyOptional<IItemHandler> capability = be.getCapability(CapabilityItemHandler.ITEM_HANDLER_CAPABILITY);
			IItemHandler handler = capability.orElse(null);
			if (handler instanceof ItemStackHandler)
				return !(handler instanceof ProcessingInventory);
			return canUseModdedInventory(be, handler);
			
		} catch (Exception e) {
			return false;
		}
	}

	public static boolean canUseModdedInventory(BlockEntity be, IItemHandler handler) {
		if (!(handler instanceof IItemHandlerModifiable validItemHandler))
			return false;
		BlockState blockState = be.getBlockState();
		if (AllBlockTags.CONTRAPTION_INVENTORY_DENY.matches(blockState))
			return false;

		// There doesn't appear to be much of a standard for tagging chests/barrels
		String blockId = blockState.getBlock()
			.getRegistryName()
			.getPath();
		return blockId.endsWith("_chest") || blockId.endsWith("_barrel");
>>>>>>> 03feeb71
	}

	public MountedStorage(BlockEntity be) {
		this.blockEntity = be;
		handler = dummyHandler;
		noFuel = be instanceof ItemVaultBlockEntity;
	}

	public void removeStorageFromWorld() {
		valid = false;
		if (blockEntity == null)
			return;

<<<<<<< HEAD
		if (te instanceof ChestBlockEntity chest) {
			CompoundTag tag = te.saveWithFullMetadata();
			if (tag.contains("LootTable", 8))
				return;

			handler = new ItemStackHandler(chest.getContainerSize());
			for (int i = 0; i < handler.getSlots(); i++) {
				handler.setStackInSlot(i, chest.getItem(i));
			}
=======
		if (blockEntity instanceof ChestBlockEntity) {
			CompoundTag tag = blockEntity.saveWithFullMetadata();
			if (tag.contains("LootTable", 8))
				return;

			handler = new ItemStackHandler(((ChestBlockEntity) blockEntity).getContainerSize());
			NonNullList<ItemStack> items = NonNullList.withSize(handler.getSlots(), ItemStack.EMPTY);
			ContainerHelper.loadAllItems(tag, items);
			for (int i = 0; i < items.size(); i++)
				handler.setStackInSlot(i, items.get(i));
>>>>>>> 03feeb71
			valid = true;
			return;
		}

<<<<<<< HEAD
		Storage<ItemVariant> teHandler = TransferUtil.getItemStorage(te);
		if (teHandler == null)
=======
		IItemHandler beHandler = blockEntity.getCapability(CapabilityItemHandler.ITEM_HANDLER_CAPABILITY)
			.orElse(dummyHandler);
		if (beHandler == dummyHandler)
>>>>>>> 03feeb71
			return;

		// multiblock vaults need to provide individual invs
		if (blockEntity instanceof ItemVaultBlockEntity) {
			handler = ((ItemVaultBlockEntity) blockEntity).getInventoryOfBlock();
			valid = true;
			return;
		}

		// be uses ItemStackHandler
		if (beHandler instanceof ItemStackHandler) {
			handler = (ItemStackHandler) beHandler;
			valid = true;
			return;
		}

		// serialization not accessible -> fill into a serializable handler
<<<<<<< HEAD
		if (teHandler instanceof InventoryStorage inv && teHandler.supportsInsertion() && teHandler.supportsExtraction()) {
			try (Transaction t = TransferUtil.getTransaction()) {
				List<SingleSlotStorage<ItemVariant>> slots = inv.getSlots();
				ItemStack[] stacks = new ItemStack[slots.size()];
				for (int i = 0; i < slots.size(); i++) {
					SingleSlotStorage<ItemVariant> slot = slots.get(i);
					if (slot.isResourceBlank()) {
						stacks[i] = ItemStack.EMPTY;
						continue;
					}
					long contained = slot.getAmount();
					ItemVariant variant = slot.getResource();
					long extracted = slot.extract(variant, contained, t);
					if (extracted != contained) return; // can't extract it all for whatever reason - that's bad, give up
					stacks[i] = variant.toStack((int) extracted);
				}
				handler = new ItemStackHandler(stacks);
				valid = true;
=======
		if (beHandler instanceof IItemHandlerModifiable) {
			IItemHandlerModifiable inv = (IItemHandlerModifiable) beHandler;
			handler = new ItemStackHandler(beHandler.getSlots());
			for (int slot = 0; slot < handler.getSlots(); slot++) {
				handler.setStackInSlot(slot, inv.getStackInSlot(slot));
				inv.setStackInSlot(slot, ItemStack.EMPTY);
>>>>>>> 03feeb71
			}
		}
	}

	public void addStorageToWorld(BlockEntity be) {
		// FIXME: More dynamic mounted storage in .4
		if (handler instanceof BottomlessItemHandler)
			return;

<<<<<<< HEAD
		if (te instanceof ChestBlockEntity chest) {
			for (int i = 0; i < chest.getContainerSize(); i++) {
				ItemStack stack = i < handler.getSlots() ? handler.getStackInSlot(i) : ItemStack.EMPTY;
				chest.setItem(i, stack);
			}
=======
		if (be instanceof ChestBlockEntity) {
			CompoundTag tag = be.saveWithFullMetadata();
			tag.remove("Items");
			NonNullList<ItemStack> items = NonNullList.withSize(handler.getSlots(), ItemStack.EMPTY);
			for (int i = 0; i < items.size(); i++)
				items.set(i, handler.getStackInSlot(i));
			ContainerHelper.saveAllItems(tag, items);
			be.load(tag);
>>>>>>> 03feeb71
			return;
		}

		if (be instanceof ItemVaultBlockEntity) {
			((ItemVaultBlockEntity) be).applyInventoryToBlock(handler);
			return;
		}

<<<<<<< HEAD
		Storage<ItemVariant> teHandler = TransferUtil.getItemStorage(te);
		if (teHandler != null && teHandler.supportsInsertion()) {
			try (Transaction t = TransferUtil.getTransaction()) {
				// we need to remove whatever is in there to fill with our modified contents
				TransferUtil.clearStorage(teHandler);
				for (StorageView<ItemVariant> view : handler.nonEmptyIterable()) {
					teHandler.insert(view.getResource(), view.getAmount(), t);
				}
				t.commit();
			}
		}
=======
		LazyOptional<IItemHandler> capability = be.getCapability(CapabilityItemHandler.ITEM_HANDLER_CAPABILITY);
		IItemHandler teHandler = capability.orElse(null);
		if (!(teHandler instanceof IItemHandlerModifiable))
			return;

		IItemHandlerModifiable inv = (IItemHandlerModifiable) teHandler;
		for (int slot = 0; slot < Math.min(inv.getSlots(), handler.getSlots()); slot++)
			inv.setStackInSlot(slot, handler.getStackInSlot(slot));
>>>>>>> 03feeb71
	}

	public Storage<ItemVariant> getItemHandler() {
		return handler;
	}

	public CompoundTag serialize() {
		if (!valid)
			return null;

		CompoundTag tag = handler.serializeNBT();
		if (noFuel)
			NBTHelper.putMarker(tag, "NoFuel");
		if (!(handler instanceof BottomlessItemHandler))
			return tag;

		NBTHelper.putMarker(tag, "Bottomless");
		tag.put("ProvidedStack", NBTSerializer.serializeNBT(handler.getStackInSlot(0)));
		return tag;
	}

	public static MountedStorage deserialize(CompoundTag nbt) {
		MountedStorage storage = new MountedStorage(null);
		storage.handler = new ItemStackHandler();
		if (nbt == null)
			return storage;
		storage.valid = true;
		storage.noFuel = nbt.contains("NoFuel");

		if (nbt.contains("Bottomless")) {
			ItemStack providedStack = ItemStack.of(nbt.getCompound("ProvidedStack"));
			storage.handler = new BottomlessItemHandler(() -> providedStack);
			return storage;
		}

		storage.handler.deserializeNBT(nbt);
		return storage;
	}

	public boolean isValid() {
		return valid;
	}

	public boolean canUseForFuel() {
		return !noFuel;
	}

}<|MERGE_RESOLUTION|>--- conflicted
+++ resolved
@@ -1,15 +1,10 @@
 package com.simibubi.create.content.contraptions.components.structureMovement;
 
-<<<<<<< HEAD
 import java.util.List;
 
-import com.simibubi.create.AllTileEntities;
-import com.simibubi.create.content.contraptions.components.crafter.MechanicalCrafterTileEntity;
-=======
 import com.simibubi.create.AllBlockEntityTypes;
 import com.simibubi.create.AllTags.AllBlockTags;
 import com.simibubi.create.content.contraptions.components.crafter.MechanicalCrafterBlockEntity;
->>>>>>> 03feeb71
 import com.simibubi.create.content.contraptions.processing.ProcessingInventory;
 import com.simibubi.create.content.logistics.block.inventories.BottomlessItemHandler;
 import com.simibubi.create.content.logistics.block.vault.ItemVaultBlockEntity;
@@ -30,15 +25,6 @@
 import net.minecraft.world.level.block.entity.BlockEntity;
 import net.minecraft.world.level.block.entity.ChestBlockEntity;
 import net.minecraft.world.level.block.entity.ShulkerBoxBlockEntity;
-<<<<<<< HEAD
-=======
-import net.minecraft.world.level.block.state.BlockState;
-import net.minecraftforge.common.util.LazyOptional;
-import net.minecraftforge.items.CapabilityItemHandler;
-import net.minecraftforge.items.IItemHandler;
-import net.minecraftforge.items.IItemHandlerModifiable;
-import net.minecraftforge.items.ItemStackHandler;
->>>>>>> 03feeb71
 
 public class MountedStorage {
 
@@ -66,17 +52,12 @@
 		if (be instanceof ItemVaultBlockEntity)
 			return true;
 
-<<<<<<< HEAD
-		Storage<ItemVariant> handler = TransferUtil.getItemStorage(te);
-		return handler instanceof ItemStackHandler && !(handler instanceof ProcessingInventory);
-=======
 		try {
-			LazyOptional<IItemHandler> capability = be.getCapability(CapabilityItemHandler.ITEM_HANDLER_CAPABILITY);
-			IItemHandler handler = capability.orElse(null);
+			Storage<ItemVariant> handler = TransferUtil.getItemStorage(te);
 			if (handler instanceof ItemStackHandler)
 				return !(handler instanceof ProcessingInventory);
 			return canUseModdedInventory(be, handler);
-			
+
 		} catch (Exception e) {
 			return false;
 		}
@@ -94,7 +75,6 @@
 			.getRegistryName()
 			.getPath();
 		return blockId.endsWith("_chest") || blockId.endsWith("_barrel");
->>>>>>> 03feeb71
 	}
 
 	public MountedStorage(BlockEntity be) {
@@ -108,9 +88,8 @@
 		if (blockEntity == null)
 			return;
 
-<<<<<<< HEAD
-		if (te instanceof ChestBlockEntity chest) {
-			CompoundTag tag = te.saveWithFullMetadata();
+		if (blockEntity instanceof ChestBlockEntity chest) {
+			CompoundTag tag = blockEntity.saveWithFullMetadata();
 			if (tag.contains("LootTable", 8))
 				return;
 
@@ -118,30 +97,12 @@
 			for (int i = 0; i < handler.getSlots(); i++) {
 				handler.setStackInSlot(i, chest.getItem(i));
 			}
-=======
-		if (blockEntity instanceof ChestBlockEntity) {
-			CompoundTag tag = blockEntity.saveWithFullMetadata();
-			if (tag.contains("LootTable", 8))
-				return;
-
-			handler = new ItemStackHandler(((ChestBlockEntity) blockEntity).getContainerSize());
-			NonNullList<ItemStack> items = NonNullList.withSize(handler.getSlots(), ItemStack.EMPTY);
-			ContainerHelper.loadAllItems(tag, items);
-			for (int i = 0; i < items.size(); i++)
-				handler.setStackInSlot(i, items.get(i));
->>>>>>> 03feeb71
 			valid = true;
 			return;
 		}
 
-<<<<<<< HEAD
-		Storage<ItemVariant> teHandler = TransferUtil.getItemStorage(te);
-		if (teHandler == null)
-=======
-		IItemHandler beHandler = blockEntity.getCapability(CapabilityItemHandler.ITEM_HANDLER_CAPABILITY)
-			.orElse(dummyHandler);
-		if (beHandler == dummyHandler)
->>>>>>> 03feeb71
+		Storage<ItemVariant> beHandler = TransferUtil.getItemStorage(blockEntity);
+		if (beHandler == null)
 			return;
 
 		// multiblock vaults need to provide individual invs
@@ -159,8 +120,7 @@
 		}
 
 		// serialization not accessible -> fill into a serializable handler
-<<<<<<< HEAD
-		if (teHandler instanceof InventoryStorage inv && teHandler.supportsInsertion() && teHandler.supportsExtraction()) {
+		if (beHandler instanceof InventoryStorage inv && teHandler.supportsInsertion() && teHandler.supportsExtraction()) {
 			try (Transaction t = TransferUtil.getTransaction()) {
 				List<SingleSlotStorage<ItemVariant>> slots = inv.getSlots();
 				ItemStack[] stacks = new ItemStack[slots.size()];
@@ -178,14 +138,6 @@
 				}
 				handler = new ItemStackHandler(stacks);
 				valid = true;
-=======
-		if (beHandler instanceof IItemHandlerModifiable) {
-			IItemHandlerModifiable inv = (IItemHandlerModifiable) beHandler;
-			handler = new ItemStackHandler(beHandler.getSlots());
-			for (int slot = 0; slot < handler.getSlots(); slot++) {
-				handler.setStackInSlot(slot, inv.getStackInSlot(slot));
-				inv.setStackInSlot(slot, ItemStack.EMPTY);
->>>>>>> 03feeb71
 			}
 		}
 	}
@@ -195,22 +147,11 @@
 		if (handler instanceof BottomlessItemHandler)
 			return;
 
-<<<<<<< HEAD
 		if (te instanceof ChestBlockEntity chest) {
 			for (int i = 0; i < chest.getContainerSize(); i++) {
 				ItemStack stack = i < handler.getSlots() ? handler.getStackInSlot(i) : ItemStack.EMPTY;
 				chest.setItem(i, stack);
 			}
-=======
-		if (be instanceof ChestBlockEntity) {
-			CompoundTag tag = be.saveWithFullMetadata();
-			tag.remove("Items");
-			NonNullList<ItemStack> items = NonNullList.withSize(handler.getSlots(), ItemStack.EMPTY);
-			for (int i = 0; i < items.size(); i++)
-				items.set(i, handler.getStackInSlot(i));
-			ContainerHelper.saveAllItems(tag, items);
-			be.load(tag);
->>>>>>> 03feeb71
 			return;
 		}
 
@@ -219,8 +160,7 @@
 			return;
 		}
 
-<<<<<<< HEAD
-		Storage<ItemVariant> teHandler = TransferUtil.getItemStorage(te);
+		Storage<ItemVariant> teHandler = TransferUtil.getItemStorage(be);
 		if (teHandler != null && teHandler.supportsInsertion()) {
 			try (Transaction t = TransferUtil.getTransaction()) {
 				// we need to remove whatever is in there to fill with our modified contents
@@ -231,16 +171,6 @@
 				t.commit();
 			}
 		}
-=======
-		LazyOptional<IItemHandler> capability = be.getCapability(CapabilityItemHandler.ITEM_HANDLER_CAPABILITY);
-		IItemHandler teHandler = capability.orElse(null);
-		if (!(teHandler instanceof IItemHandlerModifiable))
-			return;
-
-		IItemHandlerModifiable inv = (IItemHandlerModifiable) teHandler;
-		for (int slot = 0; slot < Math.min(inv.getSlots(), handler.getSlots()); slot++)
-			inv.setStackInSlot(slot, handler.getStackInSlot(slot));
->>>>>>> 03feeb71
 	}
 
 	public Storage<ItemVariant> getItemHandler() {
