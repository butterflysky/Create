--- conflicted
+++ resolved
@@ -78,30 +78,18 @@
 
 	}
 
-<<<<<<< HEAD
 	public Vector3d apply(Vector3d localVec) {
 		Vector3d vec = localVec;
-		vec = VecHelper.rotateCentered(vec, angle, rotationAxis);
-		vec = vec.add(Vector3d.of(offset));
-=======
-	public Vec3d apply(Vec3d localVec) {
-		Vec3d vec = localVec;
 		if (rotationAxis != null)
 			vec = VecHelper.rotateCentered(vec, angle, rotationAxis);
-		vec = vec.add(new Vec3d(offset));
->>>>>>> 0b24523b
+		vec = vec.add(Vector3d.of(offset));
 		return vec;
 	}
 
 	public BlockPos apply(BlockPos localPos) {
-<<<<<<< HEAD
 		Vector3d vec = VecHelper.getCenterOf(localPos);
-		vec = VecHelper.rotateCentered(vec, angle, rotationAxis);
-=======
-		Vec3d vec = VecHelper.getCenterOf(localPos);
 		if (rotationAxis != null)
 			vec = VecHelper.rotateCentered(vec, angle, rotationAxis);
->>>>>>> 0b24523b
 		localPos = new BlockPos(vec);
 		return localPos.add(offset);
 	}
