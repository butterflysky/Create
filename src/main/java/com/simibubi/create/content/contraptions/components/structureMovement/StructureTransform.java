package com.simibubi.create.content.contraptions.components.structureMovement;

import static net.minecraft.block.HorizontalFaceBlock.FACE;
import static net.minecraft.state.properties.BlockStateProperties.AXIS;
import static net.minecraft.state.properties.BlockStateProperties.FACING;
import static net.minecraft.state.properties.BlockStateProperties.HORIZONTAL_FACING;

import com.simibubi.create.AllBlocks;
import com.simibubi.create.content.contraptions.base.DirectionalAxisKineticBlock;
import com.simibubi.create.content.contraptions.components.structureMovement.chassis.AbstractChassisBlock;
import com.simibubi.create.content.contraptions.relays.belt.BeltBlock;
import com.simibubi.create.content.contraptions.relays.belt.BeltSlope;
import com.simibubi.create.foundation.utility.BlockHelper;
import com.simibubi.create.foundation.utility.DirectionHelper;
import com.simibubi.create.foundation.utility.VecHelper;

import net.minecraft.block.BellBlock;
import net.minecraft.block.Block;
import net.minecraft.block.BlockState;
import net.minecraft.block.HorizontalFaceBlock;
import net.minecraft.block.SlabBlock;
import net.minecraft.block.StairsBlock;
import net.minecraft.state.BooleanProperty;
import net.minecraft.state.properties.AttachFace;
import net.minecraft.state.properties.BellAttachment;
import net.minecraft.state.properties.BlockStateProperties;
import net.minecraft.state.properties.Half;
import net.minecraft.state.properties.SlabType;
import net.minecraft.util.Direction;
import net.minecraft.util.Direction.Axis;
import net.minecraft.util.Direction.AxisDirection;
import net.minecraft.util.Rotation;
import net.minecraft.util.math.BlockPos;
import net.minecraft.util.math.vector.Vector3d;

public class StructureTransform {

	// Assuming structures cannot be rotated around multiple axes at once
	Rotation rotation;
	int angle;
	Axis rotationAxis;
	BlockPos offset;

<<<<<<< HEAD
	public StructureTransform(BlockPos offset, Vector3d rotation) {
=======
	public StructureTransform(BlockPos offset, float xRotation, float yRotation, float zRotation) {
>>>>>>> df8d2ddb
		this.offset = offset;
		if (xRotation != 0) {
			rotationAxis = Axis.X;
			angle = (int) (Math.round(xRotation / 90) * 90);
		}
		if (yRotation != 0) {
			rotationAxis = Axis.Y;
			angle = (int) (Math.round(yRotation / 90) * 90);
		}
		if (zRotation != 0) {
			rotationAxis = Axis.Z;
			angle = (int) (Math.round(zRotation / 90) * 90);
		}

		angle %= 360;
		if (angle < -90)
			angle += 360;

		this.rotation = Rotation.NONE;
		if (angle == -90 || angle == 270)
			this.rotation = Rotation.CLOCKWISE_90;
		if (angle == 90)
			this.rotation = Rotation.COUNTERCLOCKWISE_90;
		if (angle == 180)
			this.rotation = Rotation.CLOCKWISE_180;

	}

	public Vector3d apply(Vector3d localVec) {
		Vector3d vec = localVec;
		vec = VecHelper.rotateCentered(vec, angle, rotationAxis);
		vec = vec.add(Vector3d.of(offset));
		return vec;
	}
	
	public BlockPos apply(BlockPos localPos) {
		Vector3d vec = VecHelper.getCenterOf(localPos);
		vec = VecHelper.rotateCentered(vec, angle, rotationAxis);
		localPos = new BlockPos(vec);
		return localPos.add(offset);
	}

	/**
	 * Minecraft does not support blockstate rotation around axes other than y. Add
	 * specific cases here for blockstates, that should react to rotations around
	 * horizontal axes
	 */
	public BlockState apply(BlockState state) {
		Block block = state.getBlock();

		if (rotationAxis == Axis.Y) {
			if (block instanceof BellBlock) {
				if (state.get(BlockStateProperties.BELL_ATTACHMENT) == BellAttachment.DOUBLE_WALL) {
					state = state.with(BlockStateProperties.BELL_ATTACHMENT, BellAttachment.SINGLE_WALL);
				}
				return state.with(HorizontalFaceBlock.HORIZONTAL_FACING,
					rotation.rotate(state.get(HorizontalFaceBlock.HORIZONTAL_FACING)));
			}
			return state.rotate(rotation);
		}

		if (block instanceof AbstractChassisBlock)
			return rotateChassis(state);

		if (block instanceof HorizontalFaceBlock) {
			Direction stateFacing = state.get(HorizontalFaceBlock.HORIZONTAL_FACING);
			AttachFace stateFace = state.get(FACE);
			Direction forcedAxis = rotationAxis == Axis.Z ? Direction.EAST : Direction.SOUTH;

			if (stateFacing.getAxis() == rotationAxis && stateFace == AttachFace.WALL)
				return state;

			for (int i = 0; i < rotation.ordinal(); i++) {
				stateFace = state.get(FACE);
				stateFacing = state.get(HorizontalFaceBlock.HORIZONTAL_FACING);

				boolean b = state.get(FACE) == AttachFace.CEILING;
				state = state.with(HORIZONTAL_FACING, b ? forcedAxis : forcedAxis.getOpposite());

				if (stateFace != AttachFace.WALL) {
					state = state.with(FACE, AttachFace.WALL);
					continue;
				}

				if (stateFacing.getAxisDirection() == AxisDirection.POSITIVE) {
					state = state.with(FACE, AttachFace.FLOOR);
					continue;
				}
				state = state.with(FACE, AttachFace.CEILING);
			}

			return state;
		}

		boolean halfTurn = rotation == Rotation.CLOCKWISE_180;
		if (block instanceof StairsBlock) {
			state = transformStairs(state, halfTurn);
			return state;
		}

		if (AllBlocks.BELT.has(state)) {
			state = transformBelt(state, halfTurn);
			return state;
		}

		if (BlockHelper.hasBlockStateProperty(state, FACING)) {
			Direction newFacing = transformFacing(state.get(FACING));
			if (BlockHelper.hasBlockStateProperty(state, DirectionalAxisKineticBlock.AXIS_ALONG_FIRST_COORDINATE)) {
				if (rotationAxis == newFacing.getAxis() && rotation.ordinal() % 2 == 1)
					state = state.cycle(DirectionalAxisKineticBlock.AXIS_ALONG_FIRST_COORDINATE);
			}
			state = state.with(FACING, newFacing);

		} else if (BlockHelper.hasBlockStateProperty(state, AXIS)) {
			state = state.with(AXIS, transformAxis(state.get(AXIS)));

		} else if (halfTurn) {

			if (BlockHelper.hasBlockStateProperty(state, FACING)) {
				Direction stateFacing = state.get(FACING);
				if (stateFacing.getAxis() == rotationAxis)
					return state;
			}

			if (BlockHelper.hasBlockStateProperty(state, HORIZONTAL_FACING)) {
				Direction stateFacing = state.get(HORIZONTAL_FACING);
				if (stateFacing.getAxis() == rotationAxis)
					return state;
			}

			state = state.rotate(rotation);
			if (BlockHelper.hasBlockStateProperty(state, SlabBlock.TYPE) && state.get(SlabBlock.TYPE) != SlabType.DOUBLE)
				state = state.with(SlabBlock.TYPE,
					state.get(SlabBlock.TYPE) == SlabType.BOTTOM ? SlabType.TOP : SlabType.BOTTOM);
		}

		return state;
	}

	protected BlockState transformStairs(BlockState state, boolean halfTurn) {
		if (state.get(StairsBlock.FACING)
			.getAxis() != rotationAxis) {
			for (int i = 0; i < rotation.ordinal(); i++) {
				Direction direction = state.get(StairsBlock.FACING);
				Half half = state.get(StairsBlock.HALF);
				if (direction.getAxisDirection() == AxisDirection.POSITIVE ^ half == Half.BOTTOM
					^ direction.getAxis() == Axis.Z)
					state = state.cycle(StairsBlock.HALF);
				else
					state = state.with(StairsBlock.FACING, direction.getOpposite());
			}
		} else {
			if (halfTurn) {
				state = state.cycle(StairsBlock.HALF);
			}
		}
		return state;
	}

	protected BlockState transformBelt(BlockState state, boolean halfTurn) {
		Direction initialDirection = state.get(BeltBlock.HORIZONTAL_FACING);
		boolean diagonal = state.get(BeltBlock.SLOPE) == BeltSlope.DOWNWARD || state.get(BeltBlock.SLOPE) == BeltSlope.UPWARD;
		
		if (!diagonal) {
			for (int i = 0; i < rotation.ordinal(); i++) {
				Direction direction = state.get(BeltBlock.HORIZONTAL_FACING);
				BeltSlope slope = state.get(BeltBlock.SLOPE);
				boolean vertical = slope == BeltSlope.VERTICAL;
				boolean horizontal = slope == BeltSlope.HORIZONTAL;
				boolean sideways = slope == BeltSlope.SIDEWAYS;
				
				Direction newDirection = direction.getOpposite();
				BeltSlope newSlope = BeltSlope.VERTICAL;

				if (vertical) {
					if (direction.getAxis() == rotationAxis) {
						newDirection = direction.rotateYCCW();
						newSlope = BeltSlope.SIDEWAYS;
					} else {
						newSlope = BeltSlope.HORIZONTAL;
						newDirection = direction;
						if (direction.getAxis() == Axis.Z)
							newDirection = direction.getOpposite();
					}
				}

				if (sideways) {
					newDirection = direction;
					if (direction.getAxis() == rotationAxis) 
						newSlope = BeltSlope.HORIZONTAL;
					else 
						newDirection = direction.rotateYCCW();
				}

				if (horizontal) {
					newDirection = direction;
					if (direction.getAxis() == rotationAxis) 
						newSlope = BeltSlope.SIDEWAYS;
				}

				state = state.with(BeltBlock.HORIZONTAL_FACING, newDirection);
				state = state.with(BeltBlock.SLOPE, newSlope);
			}

		} else if (initialDirection.getAxis() != rotationAxis) {
			for (int i = 0; i < rotation.ordinal(); i++) {
				Direction direction = state.get(BeltBlock.HORIZONTAL_FACING);
				Direction newDirection = direction.getOpposite();
				BeltSlope slope = state.get(BeltBlock.SLOPE);
				boolean upward = slope == BeltSlope.UPWARD;
				boolean downward = slope == BeltSlope.DOWNWARD;

				// Rotate diagonal
				if (direction.getAxisDirection() == AxisDirection.POSITIVE ^ downward
					^ direction.getAxis() == Axis.Z) {
					state = state.with(BeltBlock.SLOPE, upward ? BeltSlope.DOWNWARD : BeltSlope.UPWARD);
				} else {
					state = state.with(BeltBlock.HORIZONTAL_FACING, newDirection);
				}
			}

		} else if (halfTurn) {
			Direction direction = state.get(BeltBlock.HORIZONTAL_FACING);
			Direction newDirection = direction.getOpposite();
			BeltSlope slope = state.get(BeltBlock.SLOPE);
			boolean vertical = slope == BeltSlope.VERTICAL;
			
			if (diagonal) {
				state = state.with(BeltBlock.SLOPE,
					slope == BeltSlope.UPWARD ? BeltSlope.DOWNWARD : slope == BeltSlope.DOWNWARD ? BeltSlope.UPWARD : slope);
			} else if (vertical) {
				state = state.with(BeltBlock.HORIZONTAL_FACING, newDirection);
			}
		}
		return state;
	}

	public Axis transformAxis(Axis axisIn) {
		Direction facing = Direction.getFacingFromAxis(AxisDirection.POSITIVE, axisIn);
		facing = transformFacing(facing);
		Axis axis = facing.getAxis();
		return axis;
	}

	public Direction transformFacing(Direction facing) {
		for (int i = 0; i < rotation.ordinal(); i++)
			facing = DirectionHelper.rotateAround(facing, rotationAxis);
		return facing;
	}

	private BlockState rotateChassis(BlockState state) {
		if (rotation == Rotation.NONE)
			return state;

		BlockState rotated = state.with(AXIS, transformAxis(state.get(AXIS)));
		AbstractChassisBlock block = (AbstractChassisBlock) state.getBlock();

		for (Direction face : Direction.values()) {
			BooleanProperty glueableSide = block.getGlueableSide(rotated, face);
			if (glueableSide != null)
				rotated = rotated.with(glueableSide, false);
		}

		for (Direction face : Direction.values()) {
			BooleanProperty glueableSide = block.getGlueableSide(state, face);
			if (glueableSide == null || !state.get(glueableSide))
				continue;
			Direction rotatedFacing = transformFacing(face);
			BooleanProperty rotatedGlueableSide = block.getGlueableSide(rotated, rotatedFacing);
			if (rotatedGlueableSide != null)
				rotated = rotated.with(rotatedGlueableSide, true);
		}

		return rotated;
	}

}<|MERGE_RESOLUTION|>--- conflicted
+++ resolved
@@ -41,11 +41,7 @@
 	Axis rotationAxis;
 	BlockPos offset;
 
-<<<<<<< HEAD
-	public StructureTransform(BlockPos offset, Vector3d rotation) {
-=======
 	public StructureTransform(BlockPos offset, float xRotation, float yRotation, float zRotation) {
->>>>>>> df8d2ddb
 		this.offset = offset;
 		if (xRotation != 0) {
 			rotationAxis = Axis.X;
