package com.simibubi.create.content.contraptions.components.deployer;

import java.util.Arrays;
import java.util.List;

import javax.annotation.Nullable;

import com.simibubi.create.foundation.utility.VecHelper;

import net.fabricmc.fabric.api.transfer.v1.item.ItemVariant;

import net.fabricmc.fabric.api.transfer.v1.storage.Storage;

import net.minecraft.core.Direction.Axis;

import org.apache.commons.lang3.tuple.Pair;

import com.jozufozu.flywheel.api.MaterialManager;
import com.jozufozu.flywheel.core.virtual.VirtualRenderWorld;
import com.simibubi.create.AllBlocks;
import com.simibubi.create.AllItems;
import com.simibubi.create.AllTags.AllBlockTags;
import com.simibubi.create.content.contraptions.components.deployer.DeployerTileEntity.Mode;
import com.simibubi.create.content.contraptions.components.structureMovement.AbstractContraptionEntity;
import com.simibubi.create.content.contraptions.components.structureMovement.MovementBehaviour;
import com.simibubi.create.content.contraptions.components.structureMovement.MovementContext;
import com.simibubi.create.content.contraptions.components.structureMovement.OrientedContraptionEntity;
import com.simibubi.create.content.contraptions.components.structureMovement.mounted.MountedContraption;
import com.simibubi.create.content.contraptions.components.structureMovement.render.ActorInstance;
import com.simibubi.create.content.contraptions.components.structureMovement.render.ContraptionMatrices;
import com.simibubi.create.content.contraptions.components.structureMovement.render.ContraptionRenderDispatcher;
import com.simibubi.create.content.logistics.item.filter.FilterItem;
import com.simibubi.create.content.logistics.trains.entity.CarriageContraption;
import com.simibubi.create.content.logistics.trains.entity.CarriageContraptionEntity;
import com.simibubi.create.content.schematics.ItemRequirement;
import com.simibubi.create.content.schematics.SchematicWorld;
import com.simibubi.create.content.schematics.filtering.SchematicInstances;
import com.simibubi.create.foundation.advancement.AllAdvancements;
import com.simibubi.create.foundation.item.ItemHelper;
import com.simibubi.create.foundation.item.ItemHelper.ExtractionCountMode;
import com.simibubi.create.foundation.utility.BlockHelper;
import com.simibubi.create.foundation.utility.NBTHelper;
import com.simibubi.create.foundation.utility.NBTProcessors;
import io.github.fabricators_of_create.porting_lib.util.NBTSerializer;

import net.minecraft.client.renderer.MultiBufferSource;
import net.minecraft.core.BlockPos;
import net.minecraft.nbt.CompoundTag;
import net.minecraft.nbt.ListTag;
import net.minecraft.nbt.Tag;
import net.minecraft.server.level.ServerLevel;
import net.minecraft.world.InteractionHand;
import net.minecraft.world.entity.player.Inventory;
import net.minecraft.world.item.ItemStack;
import net.minecraft.world.level.Level;
import net.minecraft.world.level.block.entity.BlockEntity;
import net.minecraft.world.level.block.state.BlockState;
import net.minecraft.world.phys.Vec3;

public class DeployerMovementBehaviour implements MovementBehaviour {

	@Override
	public Vec3 getActiveAreaOffset(MovementContext context) {
		return Vec3.atLowerCornerOf(context.state.getValue(DeployerBlock.FACING)
			.getNormal())
			.scale(2);
	}

	@Override
	public void visitNewPosition(MovementContext context, BlockPos pos) {
		if (context.world.isClientSide)
			return;

		tryGrabbingItem(context);
		DeployerFakePlayer player = getPlayer(context);
		Mode mode = getMode(context);
		if (mode == Mode.USE && !DeployerHandler.shouldActivate(player.getMainHandItem(), context.world, pos, null))
			return;

		activate(context, pos, player, mode);
		tryDisposeOfExcess(context);
		context.stall = player.blockBreakingProgress != null;
	}

	public void activate(MovementContext context, BlockPos pos, DeployerFakePlayer player, Mode mode) {
		Level world = context.world;

		ItemStack filter = getFilter(context);
		if (AllItems.SCHEMATIC.isIn(filter))
			activateAsSchematicPrinter(context, pos, player, world, filter);

		Vec3 facingVec = Vec3.atLowerCornerOf(context.state.getValue(DeployerBlock.FACING)
			.getNormal());
		facingVec = context.rotation.apply(facingVec);
		Vec3 vec = context.position.subtract(facingVec.scale(2));

		float xRot = AbstractContraptionEntity.pitchFromVector(facingVec) - 90;
		if (Math.abs(xRot) > 89) {
			Vec3 initial = new Vec3(0, 0, 1);
			if (context.contraption.entity instanceof OrientedContraptionEntity oce)
				initial = VecHelper.rotate(initial, oce.getInitialYaw(), Axis.Y);
			if (context.contraption.entity instanceof CarriageContraptionEntity cce)
				initial = VecHelper.rotate(initial, 90, Axis.Y);
			facingVec = context.rotation.apply(initial);
		}

		player.setYRot(AbstractContraptionEntity.yawFromVector(facingVec));
		player.setXRot(xRot);
		player.placedTracks = false;

		DeployerHandler.activate(player, vec, pos, facingVec, mode);

		if ((context.contraption instanceof MountedContraption || context.contraption instanceof CarriageContraption)
			&& player.placedTracks && context.tileData != null && context.tileData.contains("Owner"))
			AllAdvancements.SELF_DEPLOYING.awardTo(world.getPlayerByUUID(context.tileData.getUUID("Owner")));
	}

	protected void activateAsSchematicPrinter(MovementContext context, BlockPos pos, DeployerFakePlayer player,
		Level world, ItemStack filter) {
		if (!filter.hasTag())
			return;
		if (!world.getBlockState(pos)
			.getMaterial()
			.isReplaceable())
			return;

		CompoundTag tag = filter.getTag();
		if (!tag.getBoolean("Deployed"))
			return;
		SchematicWorld schematicWorld = SchematicInstances.get(world, filter);
		if (schematicWorld == null)
			return;
		if (!schematicWorld.getBounds()
			.isInside(pos.subtract(schematicWorld.anchor)))
			return;
		BlockState blockState = schematicWorld.getBlockState(pos);
		ItemRequirement requirement = ItemRequirement.of(blockState, schematicWorld.getBlockEntity(pos));
		if (requirement.isInvalid() || requirement.isEmpty())
			return;
		if (AllBlocks.BELT.has(blockState))
			return;

		List<ItemRequirement.StackRequirement> requiredItems = requirement.getRequiredItems();
		ItemStack contextStack = requiredItems.isEmpty() ? ItemStack.EMPTY : requiredItems.get(0).stack;

		if (!context.contraption.hasUniversalCreativeCrate) {
			Storage<ItemVariant> iItemHandler = context.contraption.getSharedInventory();
			for (ItemRequirement.StackRequirement required : requiredItems) {
<<<<<<< HEAD
				ItemStack stack = ItemHelper
					.extract(iItemHandler, required::matches, ExtractionCountMode.EXACTLY,
						required.stack.getCount(), true)
					;
=======
				ItemStack stack= ItemHelper
					.extract(iItemHandler, required::matches, ExtractionCountMode.EXACTLY,
						required.stack.getCount(), true);
>>>>>>> 6a1d2c18
				if (stack.isEmpty())
					return;
			}
			for (ItemRequirement.StackRequirement required : requiredItems)
				contextStack = ItemHelper.extract(iItemHandler, required::matches,
					ExtractionCountMode.EXACTLY, required.stack.getCount(), false);
		}

		CompoundTag data = null;
		if (AllBlockTags.SAFE_NBT.matches(blockState)) {
			BlockEntity tile = schematicWorld.getBlockEntity(pos);
			if (tile != null) {
				data = tile.saveWithFullMetadata();
				data = NBTProcessors.process(tile, data, true);
			}
		}

<<<<<<< HEAD
//		BlockSnapshot blocksnapshot = BlockSnapshot.create(world.dimension(), world, pos);
		BlockHelper.placeSchematicBlock(world, blockState, pos, contextStack, data);
//		if (ForgeEventFactory.onBlockPlace(player, blocksnapshot, Direction.UP))
//			blocksnapshot.restore(true, false);
=======
		BlockSnapshot blocksnapshot = BlockSnapshot.create(world.dimension(), world, pos);
		BlockHelper.placeSchematicBlock(world, blockState, pos, contextStack, data);
		if (ForgeEventFactory.onBlockPlace(player, blocksnapshot, Direction.UP))
			blocksnapshot.restore(true, false);
>>>>>>> 6a1d2c18
	}

	@Override
	public void tick(MovementContext context) {
		if (context.world.isClientSide)
			return;
		if (!context.stall)
			return;

		DeployerFakePlayer player = getPlayer(context);
		Mode mode = getMode(context);

		Pair<BlockPos, Float> blockBreakingProgress = player.blockBreakingProgress;
		if (blockBreakingProgress != null) {
			int timer = context.data.getInt("Timer");
			if (timer < 20) {
				timer++;
				context.data.putInt("Timer", timer);
				return;
			}

			context.data.remove("Timer");
			activate(context, blockBreakingProgress.getKey(), player, mode);
			tryDisposeOfExcess(context);
		}

		context.stall = player.blockBreakingProgress != null;
	}

	@Override
	public void cancelStall(MovementContext context) {
		if (context.world.isClientSide)
			return;

		MovementBehaviour.super.cancelStall(context);
		DeployerFakePlayer player = getPlayer(context);
		if (player == null)
			return;
		if (player.blockBreakingProgress == null)
			return;
		context.world.destroyBlockProgress(player.getId(), player.blockBreakingProgress.getKey(), -1);
		player.blockBreakingProgress = null;
	}

	@Override
	public void stopMoving(MovementContext context) {
		if (context.world.isClientSide)
			return;

		DeployerFakePlayer player = getPlayer(context);
		if (player == null)
			return;

		cancelStall(context);
		context.tileData.put("Inventory", player.getInventory()
			.save(new ListTag()));
		player.discard();
	}

	private void tryGrabbingItem(MovementContext context) {
		DeployerFakePlayer player = getPlayer(context);
		if (player == null)
			return;
		if (player.getMainHandItem()
			.isEmpty()) {
			ItemStack filter = getFilter(context);
			if (AllItems.SCHEMATIC.isIn(filter))
				return;
			ItemStack held = ItemHelper.extract(context.contraption.getSharedInventory(),
				stack -> FilterItem.test(context.world, stack, filter), 1, false);
			player.setItemInHand(InteractionHand.MAIN_HAND, held);
		}
	}

	private void tryDisposeOfExcess(MovementContext context) {
		DeployerFakePlayer player = getPlayer(context);
		if (player == null)
			return;
		Inventory inv = player.getInventory();
		ItemStack filter = getFilter(context);

		for (List<ItemStack> list : Arrays.asList(inv.armor, inv.offhand, inv.items)) {
			for (int i = 0; i < list.size(); ++i) {
				ItemStack itemstack = list.get(i);
				if (itemstack.isEmpty())
					continue;

				if (list == inv.items && i == inv.selected && FilterItem.test(context.world, itemstack, filter))
					continue;

				dropItem(context, itemstack);
				list.set(i, ItemStack.EMPTY);
			}
		}
	}

	@Override
	public void writeExtraData(MovementContext context) {
		DeployerFakePlayer player = getPlayer(context);
		if (player == null)
			return;
		context.data.put("HeldItem", NBTSerializer.serializeNBT(player.getMainHandItem()));
	}

	private DeployerFakePlayer getPlayer(MovementContext context) {
		if (!(context.temporaryData instanceof DeployerFakePlayer) && context.world instanceof ServerLevel) {
			DeployerFakePlayer deployerFakePlayer = new DeployerFakePlayer((ServerLevel) context.world);
			deployerFakePlayer.getInventory()
				.load(context.tileData.getList("Inventory", Tag.TAG_COMPOUND));
			if (context.data.contains("HeldItem"))
				deployerFakePlayer.setItemInHand(InteractionHand.MAIN_HAND,
					ItemStack.of(context.data.getCompound("HeldItem")));
			context.tileData.remove("Inventory");
			context.temporaryData = deployerFakePlayer;
		}
		return (DeployerFakePlayer) context.temporaryData;
	}

	private ItemStack getFilter(MovementContext context) {
		return ItemStack.of(context.tileData.getCompound("Filter"));
	}

	private Mode getMode(MovementContext context) {
		return NBTHelper.readEnum(context.tileData, "Mode", Mode.class);
	}

	@Override
	public void renderInContraption(MovementContext context, VirtualRenderWorld renderWorld,
		ContraptionMatrices matrices, MultiBufferSource buffers) {
		if (!ContraptionRenderDispatcher.canInstance())
			DeployerRenderer.renderInContraption(context, renderWorld, matrices, buffers);
	}

	@Override
	public boolean hasSpecialInstancedRendering() {
		return true;
	}

	@Nullable
	@Override
	public ActorInstance createInstance(MaterialManager materialManager, VirtualRenderWorld simulationWorld,
		MovementContext context) {
		return new DeployerActorInstance(materialManager, simulationWorld, context);
	}
}<|MERGE_RESOLUTION|>--- conflicted
+++ resolved
@@ -146,16 +146,10 @@
 		if (!context.contraption.hasUniversalCreativeCrate) {
 			Storage<ItemVariant> iItemHandler = context.contraption.getSharedInventory();
 			for (ItemRequirement.StackRequirement required : requiredItems) {
-<<<<<<< HEAD
-				ItemStack stack = ItemHelper
+				ItemStack stack= ItemHelper
 					.extract(iItemHandler, required::matches, ExtractionCountMode.EXACTLY,
 						required.stack.getCount(), true)
 					;
-=======
-				ItemStack stack= ItemHelper
-					.extract(iItemHandler, required::matches, ExtractionCountMode.EXACTLY,
-						required.stack.getCount(), true);
->>>>>>> 6a1d2c18
 				if (stack.isEmpty())
 					return;
 			}
@@ -173,17 +167,10 @@
 			}
 		}
 
-<<<<<<< HEAD
 //		BlockSnapshot blocksnapshot = BlockSnapshot.create(world.dimension(), world, pos);
 		BlockHelper.placeSchematicBlock(world, blockState, pos, contextStack, data);
 //		if (ForgeEventFactory.onBlockPlace(player, blocksnapshot, Direction.UP))
 //			blocksnapshot.restore(true, false);
-=======
-		BlockSnapshot blocksnapshot = BlockSnapshot.create(world.dimension(), world, pos);
-		BlockHelper.placeSchematicBlock(world, blockState, pos, contextStack, data);
-		if (ForgeEventFactory.onBlockPlace(player, blocksnapshot, Direction.UP))
-			blocksnapshot.restore(true, false);
->>>>>>> 6a1d2c18
 	}
 
 	@Override
