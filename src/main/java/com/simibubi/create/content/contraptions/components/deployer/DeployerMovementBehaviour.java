package com.simibubi.create.content.contraptions.components.deployer;

import java.util.Arrays;
import java.util.List;

import javax.annotation.Nullable;

import net.fabricmc.fabric.api.transfer.v1.item.ItemVariant;

import net.fabricmc.fabric.api.transfer.v1.storage.Storage;

import org.apache.commons.lang3.tuple.Pair;

import com.jozufozu.flywheel.api.MaterialManager;
import com.jozufozu.flywheel.backend.Backend;
import com.jozufozu.flywheel.core.virtual.VirtualRenderWorld;
import com.simibubi.create.AllBlocks;
import com.simibubi.create.AllItems;
import com.simibubi.create.AllTags.AllBlockTags;
import com.simibubi.create.content.contraptions.components.deployer.DeployerTileEntity.Mode;
import com.simibubi.create.content.contraptions.components.structureMovement.AbstractContraptionEntity;
import com.simibubi.create.content.contraptions.components.structureMovement.MovementBehaviour;
import com.simibubi.create.content.contraptions.components.structureMovement.MovementContext;
import com.simibubi.create.content.contraptions.components.structureMovement.OrientedContraptionEntity;
import com.simibubi.create.content.contraptions.components.structureMovement.render.ActorInstance;
import com.simibubi.create.content.contraptions.components.structureMovement.render.ContraptionMatrices;
import com.simibubi.create.content.contraptions.components.structureMovement.render.FlwContraption;
import com.simibubi.create.content.logistics.item.filter.FilterItem;
import com.simibubi.create.content.logistics.trains.entity.CarriageContraptionEntity;
import com.simibubi.create.content.schematics.ItemRequirement;
import com.simibubi.create.content.schematics.SchematicWorld;
import com.simibubi.create.content.schematics.filtering.SchematicInstances;
import com.simibubi.create.foundation.item.ItemHelper;
import com.simibubi.create.foundation.item.ItemHelper.ExtractionCountMode;
import com.simibubi.create.foundation.utility.BlockHelper;
import com.simibubi.create.foundation.utility.NBTHelper;
import com.simibubi.create.foundation.utility.NBTProcessors;
<<<<<<< HEAD
import io.github.fabricators_of_create.porting_lib.util.NBTSerializer;

import net.minecraft.client.renderer.MultiBufferSource;
import net.minecraft.core.BlockPos;
=======
import com.simibubi.create.foundation.utility.VecHelper;

import net.minecraft.client.renderer.MultiBufferSource;
import net.minecraft.core.BlockPos;
import net.minecraft.core.Direction;
import net.minecraft.core.Direction.Axis;
>>>>>>> aa2cff6b
import net.minecraft.nbt.CompoundTag;
import net.minecraft.nbt.ListTag;
import net.minecraft.nbt.Tag;
import net.minecraft.server.level.ServerLevel;
import net.minecraft.world.InteractionHand;
import net.minecraft.world.entity.player.Inventory;
import net.minecraft.world.item.ItemStack;
import net.minecraft.world.level.Level;
import net.minecraft.world.level.block.entity.BlockEntity;
import net.minecraft.world.level.block.state.BlockState;
import net.minecraft.world.phys.Vec3;

public class DeployerMovementBehaviour implements MovementBehaviour {

	@Override
	public Vec3 getActiveAreaOffset(MovementContext context) {
		return Vec3.atLowerCornerOf(context.state.getValue(DeployerBlock.FACING)
			.getNormal())
			.scale(2);
	}

	@Override
	public void visitNewPosition(MovementContext context, BlockPos pos) {
		if (context.world.isClientSide)
			return;

		tryGrabbingItem(context);
		DeployerFakePlayer player = getPlayer(context);
		Mode mode = getMode(context);
		if (mode == Mode.USE && !DeployerHandler.shouldActivate(player.getMainHandItem(), context.world, pos, null))
			return;

		activate(context, pos, player, mode);
		tryDisposeOfExcess(context);
		context.stall = player.blockBreakingProgress != null;
	}

	public void activate(MovementContext context, BlockPos pos, DeployerFakePlayer player, Mode mode) {
		Level world = context.world;

		ItemStack filter = getFilter(context);
		if (AllItems.SCHEMATIC.isIn(filter))
			activateAsSchematicPrinter(context, pos, player, world, filter);

		Vec3 facingVec = Vec3.atLowerCornerOf(context.state.getValue(DeployerBlock.FACING)
			.getNormal());
		facingVec = context.rotation.apply(facingVec);
		Vec3 vec = context.position.subtract(facingVec.scale(2));

		float xRot = AbstractContraptionEntity.pitchFromVector(facingVec) - 90;
<<<<<<< HEAD
		if (Math.abs(xRot) > 89)
			facingVec = context.rotation.apply(new Vec3(0, 0, 1));
=======
		if (Math.abs(xRot) > 89) {
			Vec3 initial = new Vec3(0, 0, 1);
			if (context.contraption.entity instanceof OrientedContraptionEntity oce)
				initial = VecHelper.rotate(initial, oce.getInitialYaw(), Axis.Y);
			if (context.contraption.entity instanceof CarriageContraptionEntity cce)
				initial = VecHelper.rotate(initial, 90, Axis.Y);
			facingVec = context.rotation.apply(initial);
		}
>>>>>>> aa2cff6b

		player.setYRot(AbstractContraptionEntity.yawFromVector(facingVec));
		player.setXRot(xRot);

		DeployerHandler.activate(player, vec, pos, facingVec, mode);
	}

	protected void activateAsSchematicPrinter(MovementContext context, BlockPos pos, DeployerFakePlayer player,
		Level world, ItemStack filter) {
		if (!filter.hasTag())
			return;
		if (!world.getBlockState(pos)
			.getMaterial()
			.isReplaceable())
			return;

		CompoundTag tag = filter.getTag();
		if (!tag.getBoolean("Deployed"))
			return;
		SchematicWorld schematicWorld = SchematicInstances.get(world, filter);
		if (schematicWorld == null)
			return;
		if (!schematicWorld.getBounds()
			.isInside(pos.subtract(schematicWorld.anchor)))
			return;
		BlockState blockState = schematicWorld.getBlockState(pos);
		ItemRequirement requirement = ItemRequirement.of(blockState, schematicWorld.getBlockEntity(pos));
		if (requirement.isInvalid() || requirement.isEmpty())
			return;
		if (AllBlocks.BELT.has(blockState))
			return;

		List<ItemRequirement.StackRequirement> requiredItems = requirement.getRequiredItems();
		ItemStack firstRequired = requiredItems.isEmpty() ? ItemStack.EMPTY : requiredItems.get(0).item;

		if (!context.contraption.hasUniversalCreativeCrate) {
<<<<<<< HEAD
			Storage<ItemVariant> iItemHandler = context.contraption.getSharedInventory();
=======
			IItemHandler iItemHandler = context.contraption.getSharedInventory();
>>>>>>> aa2cff6b
			for (ItemRequirement.StackRequirement required : requiredItems) {
				int amountFound = ItemHelper
					.extract(iItemHandler, s -> ItemRequirement.validate(required.item, s), ExtractionCountMode.UPTO,
						required.item.getCount(), true)
					.getCount();
				if (amountFound < required.item.getCount())
					return;
			}
			for (ItemRequirement.StackRequirement required : requiredItems)
				ItemHelper.extract(iItemHandler, s -> ItemRequirement.validate(required.item, s),
					ExtractionCountMode.UPTO, required.item.getCount(), false);
		}

		CompoundTag data = null;
		if (AllBlockTags.SAFE_NBT.matches(blockState)) {
			BlockEntity tile = schematicWorld.getBlockEntity(pos);
			if (tile != null) {
				data = tile.saveWithFullMetadata();
				data = NBTProcessors.process(tile, data, true);
			}
		}

//		BlockSnapshot blocksnapshot = BlockSnapshot.create(world.dimension(), world, pos);
		BlockHelper.placeSchematicBlock(world, blockState, pos, firstRequired, data);
//		if (ForgeEventFactory.onBlockPlace(player, blocksnapshot, Direction.UP))
//			blocksnapshot.restore(true, false);
	}

	@Override
	public void tick(MovementContext context) {
		if (context.world.isClientSide)
			return;
		if (!context.stall)
			return;

		DeployerFakePlayer player = getPlayer(context);
		Mode mode = getMode(context);

		Pair<BlockPos, Float> blockBreakingProgress = player.blockBreakingProgress;
		if (blockBreakingProgress != null) {
			int timer = context.data.getInt("Timer");
			if (timer < 20) {
				timer++;
				context.data.putInt("Timer", timer);
				return;
			}

			context.data.remove("Timer");
			activate(context, blockBreakingProgress.getKey(), player, mode);
			tryDisposeOfExcess(context);
		}

		context.stall = player.blockBreakingProgress != null;
	}

	@Override
	public void cancelStall(MovementContext context) {
		if (context.world.isClientSide)
			return;

		MovementBehaviour.super.cancelStall(context);
		DeployerFakePlayer player = getPlayer(context);
		if (player == null)
			return;
		if (player.blockBreakingProgress == null)
			return;
		context.world.destroyBlockProgress(player.getId(), player.blockBreakingProgress.getKey(), -1);
		player.blockBreakingProgress = null;
	}

	@Override
	public void stopMoving(MovementContext context) {
		if (context.world.isClientSide)
			return;

		DeployerFakePlayer player = getPlayer(context);
		if (player == null)
			return;

<<<<<<< HEAD
=======
		cancelStall(context);
>>>>>>> aa2cff6b
		context.tileData.put("Inventory", player.getInventory()
			.save(new ListTag()));
		player.discard();
	}

	private void tryGrabbingItem(MovementContext context) {
		DeployerFakePlayer player = getPlayer(context);
		if (player == null)
			return;
		if (player.getMainHandItem()
			.isEmpty()) {
			ItemStack filter = getFilter(context);
			if (AllItems.SCHEMATIC.isIn(filter))
				return;
			ItemStack held = ItemHelper.extract(context.contraption.getSharedInventory(),
				stack -> FilterItem.test(context.world, stack, filter), 1, false);
			player.setItemInHand(InteractionHand.MAIN_HAND, held);
		}
	}

	private void tryDisposeOfExcess(MovementContext context) {
		DeployerFakePlayer player = getPlayer(context);
		if (player == null)
			return;
		Inventory inv = player.getInventory();
		ItemStack filter = getFilter(context);

		for (List<ItemStack> list : Arrays.asList(inv.armor, inv.offhand, inv.items)) {
			for (int i = 0; i < list.size(); ++i) {
				ItemStack itemstack = list.get(i);
				if (itemstack.isEmpty())
					continue;

				if (list == inv.items && i == inv.selected && FilterItem.test(context.world, itemstack, filter))
					continue;

				dropItem(context, itemstack);
				list.set(i, ItemStack.EMPTY);
			}
		}
	}

	@Override
	public void writeExtraData(MovementContext context) {
		DeployerFakePlayer player = getPlayer(context);
		if (player == null)
			return;
		context.data.put("HeldItem", NBTSerializer.serializeNBT(player.getMainHandItem()));
	}

	private DeployerFakePlayer getPlayer(MovementContext context) {
		if (!(context.temporaryData instanceof DeployerFakePlayer) && context.world instanceof ServerLevel) {
			DeployerFakePlayer deployerFakePlayer = new DeployerFakePlayer((ServerLevel) context.world);
			deployerFakePlayer.getInventory()
				.load(context.tileData.getList("Inventory", Tag.TAG_COMPOUND));
			if (context.data.contains("HeldItem"))
				deployerFakePlayer.setItemInHand(InteractionHand.MAIN_HAND,
					ItemStack.of(context.data.getCompound("HeldItem")));
			context.tileData.remove("Inventory");
			context.temporaryData = deployerFakePlayer;
		}
		return (DeployerFakePlayer) context.temporaryData;
	}

	private ItemStack getFilter(MovementContext context) {
		return ItemStack.of(context.tileData.getCompound("Filter"));
	}

	private Mode getMode(MovementContext context) {
		return NBTHelper.readEnum(context.tileData, "Mode", Mode.class);
	}

	@Override
	public void renderInContraption(MovementContext context, VirtualRenderWorld renderWorld,
		ContraptionMatrices matrices, MultiBufferSource buffers) {
<<<<<<< HEAD
		if (!Backend.isOn())
=======
		if (!FlwContraption.canInstance())
>>>>>>> aa2cff6b
			DeployerRenderer.renderInContraption(context, renderWorld, matrices, buffers);
	}

	@Override
	public boolean hasSpecialInstancedRendering() {
		return true;
	}

	@Nullable
	@Override
	public ActorInstance createInstance(MaterialManager materialManager, VirtualRenderWorld simulationWorld,
		MovementContext context) {
		return new DeployerActorInstance(materialManager, simulationWorld, context);
	}
}<|MERGE_RESOLUTION|>--- conflicted
+++ resolved
@@ -35,19 +35,10 @@
 import com.simibubi.create.foundation.utility.BlockHelper;
 import com.simibubi.create.foundation.utility.NBTHelper;
 import com.simibubi.create.foundation.utility.NBTProcessors;
-<<<<<<< HEAD
 import io.github.fabricators_of_create.porting_lib.util.NBTSerializer;
 
 import net.minecraft.client.renderer.MultiBufferSource;
 import net.minecraft.core.BlockPos;
-=======
-import com.simibubi.create.foundation.utility.VecHelper;
-
-import net.minecraft.client.renderer.MultiBufferSource;
-import net.minecraft.core.BlockPos;
-import net.minecraft.core.Direction;
-import net.minecraft.core.Direction.Axis;
->>>>>>> aa2cff6b
 import net.minecraft.nbt.CompoundTag;
 import net.minecraft.nbt.ListTag;
 import net.minecraft.nbt.Tag;
@@ -98,10 +89,6 @@
 		Vec3 vec = context.position.subtract(facingVec.scale(2));
 
 		float xRot = AbstractContraptionEntity.pitchFromVector(facingVec) - 90;
-<<<<<<< HEAD
-		if (Math.abs(xRot) > 89)
-			facingVec = context.rotation.apply(new Vec3(0, 0, 1));
-=======
 		if (Math.abs(xRot) > 89) {
 			Vec3 initial = new Vec3(0, 0, 1);
 			if (context.contraption.entity instanceof OrientedContraptionEntity oce)
@@ -110,7 +97,6 @@
 				initial = VecHelper.rotate(initial, 90, Axis.Y);
 			facingVec = context.rotation.apply(initial);
 		}
->>>>>>> aa2cff6b
 
 		player.setYRot(AbstractContraptionEntity.yawFromVector(facingVec));
 		player.setXRot(xRot);
@@ -147,11 +133,7 @@
 		ItemStack firstRequired = requiredItems.isEmpty() ? ItemStack.EMPTY : requiredItems.get(0).item;
 
 		if (!context.contraption.hasUniversalCreativeCrate) {
-<<<<<<< HEAD
 			Storage<ItemVariant> iItemHandler = context.contraption.getSharedInventory();
-=======
-			IItemHandler iItemHandler = context.contraption.getSharedInventory();
->>>>>>> aa2cff6b
 			for (ItemRequirement.StackRequirement required : requiredItems) {
 				int amountFound = ItemHelper
 					.extract(iItemHandler, s -> ItemRequirement.validate(required.item, s), ExtractionCountMode.UPTO,
@@ -231,10 +213,7 @@
 		if (player == null)
 			return;
 
-<<<<<<< HEAD
-=======
 		cancelStall(context);
->>>>>>> aa2cff6b
 		context.tileData.put("Inventory", player.getInventory()
 			.save(new ListTag()));
 		player.discard();
@@ -310,11 +289,7 @@
 	@Override
 	public void renderInContraption(MovementContext context, VirtualRenderWorld renderWorld,
 		ContraptionMatrices matrices, MultiBufferSource buffers) {
-<<<<<<< HEAD
-		if (!Backend.isOn())
-=======
 		if (!FlwContraption.canInstance())
->>>>>>> aa2cff6b
 			DeployerRenderer.renderInContraption(context, renderWorld, matrices, buffers);
 	}
 
