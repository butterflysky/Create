package com.simibubi.create.content.contraptions.components.deployer;

import java.util.Arrays;
import java.util.List;

import javax.annotation.Nullable;

import net.fabricmc.fabric.api.transfer.v1.item.ItemVariant;

import net.fabricmc.fabric.api.transfer.v1.storage.Storage;

import org.apache.commons.lang3.tuple.Pair;

import com.jozufozu.flywheel.api.MaterialManager;
import com.jozufozu.flywheel.backend.Backend;
import com.jozufozu.flywheel.core.virtual.VirtualRenderWorld;
import com.simibubi.create.AllBlocks;
import com.simibubi.create.AllItems;
import com.simibubi.create.AllTags.AllBlockTags;
import com.simibubi.create.content.contraptions.components.deployer.DeployerTileEntity.Mode;
import com.simibubi.create.content.contraptions.components.structureMovement.AbstractContraptionEntity;
import com.simibubi.create.content.contraptions.components.structureMovement.MovementBehaviour;
import com.simibubi.create.content.contraptions.components.structureMovement.MovementContext;
import com.simibubi.create.content.contraptions.components.structureMovement.render.ActorInstance;
import com.simibubi.create.content.contraptions.components.structureMovement.render.ContraptionMatrices;
import com.simibubi.create.content.logistics.item.filter.FilterItem;
import com.simibubi.create.content.schematics.ItemRequirement;
import com.simibubi.create.content.schematics.SchematicWorld;
import com.simibubi.create.content.schematics.filtering.SchematicInstances;
import com.simibubi.create.foundation.item.ItemHelper;
import com.simibubi.create.foundation.item.ItemHelper.ExtractionCountMode;
import com.simibubi.create.foundation.utility.BlockHelper;
import com.simibubi.create.foundation.utility.NBTHelper;
import com.simibubi.create.foundation.utility.NBTProcessors;
import io.github.fabricators_of_create.porting_lib.util.NBTSerializer;

import net.minecraft.client.renderer.MultiBufferSource;
import net.minecraft.core.BlockPos;
import net.minecraft.nbt.CompoundTag;
import net.minecraft.nbt.ListTag;
import net.minecraft.nbt.Tag;
import net.minecraft.server.level.ServerLevel;
import net.minecraft.world.InteractionHand;
import net.minecraft.world.entity.player.Inventory;
import net.minecraft.world.item.ItemStack;
import net.minecraft.world.level.Level;
import net.minecraft.world.level.block.entity.BlockEntity;
import net.minecraft.world.level.block.state.BlockState;
import net.minecraft.world.phys.Vec3;

public class DeployerMovementBehaviour implements MovementBehaviour {

	@Override
	public Vec3 getActiveAreaOffset(MovementContext context) {
		return Vec3.atLowerCornerOf(context.state.getValue(DeployerBlock.FACING)
			.getNormal())
			.scale(2);
	}

	@Override
	public void visitNewPosition(MovementContext context, BlockPos pos) {
		if (context.world.isClientSide)
			return;

		tryGrabbingItem(context);
		DeployerFakePlayer player = getPlayer(context);
		Mode mode = getMode(context);
		if (mode == Mode.USE && !DeployerHandler.shouldActivate(player.getMainHandItem(), context.world, pos, null))
			return;

		activate(context, pos, player, mode);
		tryDisposeOfExcess(context);
		context.stall = player.blockBreakingProgress != null;
	}

	public void activate(MovementContext context, BlockPos pos, DeployerFakePlayer player, Mode mode) {
		Level world = context.world;

		ItemStack filter = getFilter(context);
		if (AllItems.SCHEMATIC.isIn(filter))
			activateAsSchematicPrinter(context, pos, player, world, filter);

		Vec3 facingVec = Vec3.atLowerCornerOf(context.state.getValue(DeployerBlock.FACING)
			.getNormal());
		facingVec = context.rotation.apply(facingVec);
		Vec3 vec = context.position.subtract(facingVec.scale(2));

		float xRot = AbstractContraptionEntity.pitchFromVector(facingVec) - 90;
		if (Math.abs(xRot) > 89)
			facingVec = context.rotation.apply(new Vec3(0, 0, 1));

		player.setYRot(AbstractContraptionEntity.yawFromVector(facingVec));
		player.setXRot(xRot);

		DeployerHandler.activate(player, vec, pos, facingVec, mode);
	}

	protected void activateAsSchematicPrinter(MovementContext context, BlockPos pos, DeployerFakePlayer player,
		Level world, ItemStack filter) {
		if (!filter.hasTag())
			return;
		if (!world.getBlockState(pos)
			.getMaterial()
			.isReplaceable())
			return;

		CompoundTag tag = filter.getTag();
		if (!tag.getBoolean("Deployed"))
			return;
		SchematicWorld schematicWorld = SchematicInstances.get(world, filter);
		if (schematicWorld == null)
			return;
		if (!schematicWorld.getBounds()
			.isInside(pos.subtract(schematicWorld.anchor)))
			return;
		BlockState blockState = schematicWorld.getBlockState(pos);
		ItemRequirement requirement = ItemRequirement.of(blockState, schematicWorld.getBlockEntity(pos));
		if (requirement.isInvalid() || requirement.isEmpty())
			return;
		if (AllBlocks.BELT.has(blockState))
			return;

		List<ItemRequirement.StackRequirement> requiredItems = requirement.getRequiredItems();
		ItemStack firstRequired = requiredItems.isEmpty() ? ItemStack.EMPTY : requiredItems.get(0).item;

		if (!context.contraption.hasUniversalCreativeCrate) {
<<<<<<< HEAD
			Storage<ItemVariant> iItemHandler = context.contraption.inventory;
=======
			IItemHandler iItemHandler = context.contraption.getSharedInventory();
>>>>>>> 0399bc51
			for (ItemRequirement.StackRequirement required : requiredItems) {
				int amountFound = ItemHelper
					.extract(iItemHandler, s -> ItemRequirement.validate(required.item, s), ExtractionCountMode.UPTO,
						required.item.getCount(), true)
					.getCount();
				if (amountFound < required.item.getCount())
					return;
			}
			for (ItemRequirement.StackRequirement required : requiredItems)
				ItemHelper.extract(iItemHandler, s -> ItemRequirement.validate(required.item, s),
					ExtractionCountMode.UPTO, required.item.getCount(), false);
		}

		CompoundTag data = null;
		if (AllBlockTags.SAFE_NBT.matches(blockState)) {
			BlockEntity tile = schematicWorld.getBlockEntity(pos);
			if (tile != null) {
				data = tile.saveWithFullMetadata();
				data = NBTProcessors.process(tile, data, true);
			}
		}

//		BlockSnapshot blocksnapshot = BlockSnapshot.create(world.dimension(), world, pos);
		BlockHelper.placeSchematicBlock(world, blockState, pos, firstRequired, data);
//		if (ForgeEventFactory.onBlockPlace(player, blocksnapshot, Direction.UP))
//			blocksnapshot.restore(true, false);
	}

	@Override
	public void tick(MovementContext context) {
		if (context.world.isClientSide)
			return;
		if (!context.stall)
			return;

		DeployerFakePlayer player = getPlayer(context);
		Mode mode = getMode(context);

		Pair<BlockPos, Float> blockBreakingProgress = player.blockBreakingProgress;
		if (blockBreakingProgress != null) {
			int timer = context.data.getInt("Timer");
			if (timer < 20) {
				timer++;
				context.data.putInt("Timer", timer);
				return;
			}

			context.data.remove("Timer");
			activate(context, blockBreakingProgress.getKey(), player, mode);
			tryDisposeOfExcess(context);
		}

		context.stall = player.blockBreakingProgress != null;
	}

	@Override
	public void stopMoving(MovementContext context) {
		if (context.world.isClientSide)
			return;

		DeployerFakePlayer player = getPlayer(context);
		if (player == null)
			return;

		context.tileData.put("Inventory", player.getInventory()
			.save(new ListTag()));
		player.discard();
	}

	private void tryGrabbingItem(MovementContext context) {
		DeployerFakePlayer player = getPlayer(context);
		if (player == null)
			return;
		if (player.getMainHandItem()
			.isEmpty()) {
			ItemStack filter = getFilter(context);
			if (AllItems.SCHEMATIC.isIn(filter))
				return;
			ItemStack held = ItemHelper.extract(context.contraption.getSharedInventory(),
				stack -> FilterItem.test(context.world, stack, filter), 1, false);
			player.setItemInHand(InteractionHand.MAIN_HAND, held);
		}
	}

	private void tryDisposeOfExcess(MovementContext context) {
		DeployerFakePlayer player = getPlayer(context);
		if (player == null)
			return;
		Inventory inv = player.getInventory();
		ItemStack filter = getFilter(context);

		for (List<ItemStack> list : Arrays.asList(inv.armor, inv.offhand, inv.items)) {
			for (int i = 0; i < list.size(); ++i) {
				ItemStack itemstack = list.get(i);
				if (itemstack.isEmpty())
					continue;

				if (list == inv.items && i == inv.selected && FilterItem.test(context.world, itemstack, filter))
					continue;

				dropItem(context, itemstack);
				list.set(i, ItemStack.EMPTY);
			}
		}
	}

	@Override
	public void writeExtraData(MovementContext context) {
		DeployerFakePlayer player = getPlayer(context);
		if (player == null)
			return;
		context.data.put("HeldItem", NBTSerializer.serializeNBT(player.getMainHandItem()));
	}

	private DeployerFakePlayer getPlayer(MovementContext context) {
		if (!(context.temporaryData instanceof DeployerFakePlayer) && context.world instanceof ServerLevel) {
			DeployerFakePlayer deployerFakePlayer = new DeployerFakePlayer((ServerLevel) context.world);
			deployerFakePlayer.getInventory()
				.load(context.tileData.getList("Inventory", Tag.TAG_COMPOUND));
			if (context.data.contains("HeldItem"))
				deployerFakePlayer.setItemInHand(InteractionHand.MAIN_HAND,
					ItemStack.of(context.data.getCompound("HeldItem")));
			context.tileData.remove("Inventory");
			context.temporaryData = deployerFakePlayer;
		}
		return (DeployerFakePlayer) context.temporaryData;
	}

	private ItemStack getFilter(MovementContext context) {
		return ItemStack.of(context.tileData.getCompound("Filter"));
	}

	private Mode getMode(MovementContext context) {
		return NBTHelper.readEnum(context.tileData, "Mode", Mode.class);
	}

	@Override
	public void renderInContraption(MovementContext context, VirtualRenderWorld renderWorld,
		ContraptionMatrices matrices, MultiBufferSource buffers) {
		if (!Backend.isOn())
			DeployerRenderer.renderInContraption(context, renderWorld, matrices, buffers);
	}

	@Override
	public boolean hasSpecialInstancedRendering() {
		return true;
	}

	@Nullable
	@Override
	public ActorInstance createInstance(MaterialManager materialManager, VirtualRenderWorld simulationWorld,
		MovementContext context) {
		return new DeployerActorInstance(materialManager, simulationWorld, context);
	}
}<|MERGE_RESOLUTION|>--- conflicted
+++ resolved
@@ -124,11 +124,7 @@
 		ItemStack firstRequired = requiredItems.isEmpty() ? ItemStack.EMPTY : requiredItems.get(0).item;
 
 		if (!context.contraption.hasUniversalCreativeCrate) {
-<<<<<<< HEAD
-			Storage<ItemVariant> iItemHandler = context.contraption.inventory;
-=======
-			IItemHandler iItemHandler = context.contraption.getSharedInventory();
->>>>>>> 0399bc51
+			Storage<ItemVariant> iItemHandler = context.contraption.getSharedInventory();
 			for (ItemRequirement.StackRequirement required : requiredItems) {
 				int amountFound = ItemHelper
 					.extract(iItemHandler, s -> ItemRequirement.validate(required.item, s), ExtractionCountMode.UPTO,
