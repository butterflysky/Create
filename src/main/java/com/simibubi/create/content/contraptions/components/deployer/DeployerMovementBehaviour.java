--- conflicted
+++ resolved
@@ -143,31 +143,20 @@
 		ItemStack contextStack = requiredItems.isEmpty() ? ItemStack.EMPTY : requiredItems.get(0).stack;
 
 		if (!context.contraption.hasUniversalCreativeCrate) {
-<<<<<<< HEAD
-			Storage<ItemVariant> iItemHandler = context.contraption.getSharedInventory();
+			Storage<ItemVariant> itemHandler = context.contraption.getSharedInventory();
 			try (Transaction t = TransferUtil.getTransaction()) {
 				for (ItemRequirement.StackRequirement required : requiredItems) {
 					int count = required.stack.getCount();
-					ResourceAmount<ItemVariant> resource = TransferUtil.extractMatching(iItemHandler, required::matches, count, t);
+					ResourceAmount<ItemVariant> resource = TransferUtil.extractMatching(itemHandler, required::matches, count, t);
 					if (resource == null || resource.amount() != count)
 						return; // didn't extract what we needed, skip
 				}
 				// if we get here all requirements were met
 				t.commit();
 			}
-=======
-			IItemHandler itemHandler = context.contraption.getSharedInventory();
-			for (ItemRequirement.StackRequirement required : requiredItems) {
-				ItemStack stack= ItemHelper
-					.extract(itemHandler, required::matches, ExtractionCountMode.EXACTLY,
-						required.stack.getCount(), true);
-				if (stack.isEmpty())
-					return;
-			}
 			for (ItemRequirement.StackRequirement required : requiredItems)
 				contextStack = ItemHelper.extract(itemHandler, required::matches,
 					ExtractionCountMode.EXACTLY, required.stack.getCount(), false);
->>>>>>> 03feeb71
 		}
 
 		CompoundTag data = null;
