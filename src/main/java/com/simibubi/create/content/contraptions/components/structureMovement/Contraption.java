package com.simibubi.create.content.contraptions.components.structureMovement;

import static com.simibubi.create.content.contraptions.components.structureMovement.piston.MechanicalPistonBlock.isExtensionPole;
import static com.simibubi.create.content.contraptions.components.structureMovement.piston.MechanicalPistonBlock.isPistonHead;

import java.util.ArrayList;
import java.util.Collection;
import java.util.HashMap;
import java.util.HashSet;
import java.util.Iterator;
import java.util.List;
import java.util.Map;
import java.util.Map.Entry;
import java.util.Objects;
import java.util.Optional;
import java.util.Queue;
import java.util.Set;
import java.util.UUID;
import java.util.concurrent.CompletableFuture;
import java.util.function.BiConsumer;

import javax.annotation.Nullable;

import com.simibubi.create.foundation.fluid.CombinedTankWrapper;

import net.fabricmc.fabric.api.transfer.v1.item.ItemVariant;
import net.fabricmc.fabric.api.transfer.v1.storage.Storage;
import net.fabricmc.fabric.api.transfer.v1.storage.base.CombinedStorage;

import net.minecraft.world.level.block.DoorBlock;

import org.apache.commons.lang3.tuple.MutablePair;
import org.apache.commons.lang3.tuple.Pair;

import com.simibubi.create.AllBlockEntityTypes;
import com.simibubi.create.AllBlocks;
import com.simibubi.create.AllInteractionBehaviours;
import com.simibubi.create.AllMovementBehaviours;
import com.simibubi.create.content.contraptions.base.IRotate;
import com.simibubi.create.content.contraptions.base.KineticBlockEntity;
import com.simibubi.create.content.contraptions.components.actors.BlockBreakingMovementBehaviour;
import com.simibubi.create.content.contraptions.components.actors.HarvesterMovementBehaviour;
import com.simibubi.create.content.contraptions.components.actors.SeatBlock;
import com.simibubi.create.content.contraptions.components.actors.SeatEntity;
import com.simibubi.create.content.contraptions.components.actors.controls.ContraptionControlsMovement;
import com.simibubi.create.content.contraptions.components.steam.PoweredShaftBlockEntity;
import com.simibubi.create.content.contraptions.components.structureMovement.bearing.MechanicalBearingBlock;
import com.simibubi.create.content.contraptions.components.structureMovement.bearing.StabilizedContraption;
import com.simibubi.create.content.contraptions.components.structureMovement.bearing.WindmillBearingBlock;
import com.simibubi.create.content.contraptions.components.structureMovement.bearing.WindmillBearingBlockEntity;
import com.simibubi.create.content.contraptions.components.structureMovement.chassis.AbstractChassisBlock;
import com.simibubi.create.content.contraptions.components.structureMovement.chassis.ChassisBlockEntity;
import com.simibubi.create.content.contraptions.components.structureMovement.chassis.StickerBlock;
import com.simibubi.create.content.contraptions.components.structureMovement.gantry.GantryCarriageBlock;
import com.simibubi.create.content.contraptions.components.structureMovement.glue.SuperGlueEntity;
import com.simibubi.create.content.contraptions.components.structureMovement.interaction.controls.ControlsBlock;
import com.simibubi.create.content.contraptions.components.structureMovement.piston.MechanicalPistonBlock;
import com.simibubi.create.content.contraptions.components.structureMovement.piston.MechanicalPistonBlock.PistonState;
import com.simibubi.create.content.contraptions.components.structureMovement.piston.MechanicalPistonHeadBlock;
import com.simibubi.create.content.contraptions.components.structureMovement.piston.PistonExtensionPoleBlock;
import com.simibubi.create.content.contraptions.components.structureMovement.pulley.PulleyBlock;
import com.simibubi.create.content.contraptions.components.structureMovement.pulley.PulleyBlock.MagnetBlock;
import com.simibubi.create.content.contraptions.components.structureMovement.pulley.PulleyBlock.RopeBlock;
import com.simibubi.create.content.contraptions.components.structureMovement.pulley.PulleyBlockEntity;
import com.simibubi.create.content.contraptions.components.structureMovement.render.ContraptionLighter;
import com.simibubi.create.content.contraptions.components.structureMovement.render.EmptyLighter;
import com.simibubi.create.content.contraptions.fluids.tank.FluidTankBlockEntity;
import com.simibubi.create.content.contraptions.relays.advanced.GantryShaftBlock;
import com.simibubi.create.content.contraptions.relays.belt.BeltBlock;
import com.simibubi.create.content.contraptions.relays.elementary.ShaftBlock;
import com.simibubi.create.content.curiosities.deco.SlidingDoorBlock;
import com.simibubi.create.content.logistics.block.inventories.CreativeCrateBlockEntity;
import com.simibubi.create.content.logistics.block.redstone.RedstoneContactBlock;
import com.simibubi.create.content.logistics.block.vault.ItemVaultBlockEntity;
import com.simibubi.create.content.logistics.trains.AbstractBogeyBlock;
import com.simibubi.create.foundation.blockEntity.IMultiBlockEntityContainer;
import com.simibubi.create.foundation.blockEntity.behaviour.filtering.FilteringBehaviour;
import com.simibubi.create.foundation.config.AllConfigs;
import com.simibubi.create.foundation.utility.BBHelper;
import com.simibubi.create.foundation.utility.BlockFace;
import com.simibubi.create.foundation.utility.BlockHelper;
import com.simibubi.create.foundation.utility.ICoordinate;
import com.simibubi.create.foundation.utility.Iterate;
import com.simibubi.create.foundation.utility.NBTHelper;
import com.simibubi.create.foundation.utility.NBTProcessors;
import com.simibubi.create.foundation.utility.UniqueLinkedList;
import io.github.fabricators_of_create.porting_lib.mixin.common.accessor.HashMapPaletteAccessor;
import io.github.fabricators_of_create.porting_lib.util.FluidStack;
import io.github.fabricators_of_create.porting_lib.util.LevelUtil;
import io.github.fabricators_of_create.porting_lib.util.StickinessUtil;

import net.fabricmc.api.EnvType;
import net.fabricmc.api.Environment;
import net.minecraft.core.BlockPos;
import net.minecraft.core.Direction;
import net.minecraft.core.Direction.Axis;
import net.minecraft.core.IdMapper;
import net.minecraft.nbt.CompoundTag;
import net.minecraft.nbt.ListTag;
import net.minecraft.nbt.NbtUtils;
import net.minecraft.nbt.Tag;
import net.minecraft.network.protocol.game.DebugPackets;
import net.minecraft.server.level.ServerLevel;
import net.minecraft.world.entity.Entity;
import net.minecraft.world.entity.ai.village.poi.PoiType;
import net.minecraft.world.item.ItemStack;
import net.minecraft.world.level.Level;
import net.minecraft.world.level.LevelAccessor;
import net.minecraft.world.level.block.Block;
import net.minecraft.world.level.block.Blocks;
import net.minecraft.world.level.block.ButtonBlock;
import net.minecraft.world.level.block.ChestBlock;
import net.minecraft.world.level.block.DoorBlock;
import net.minecraft.world.level.block.PressurePlateBlock;
import net.minecraft.world.level.block.Rotation;
import net.minecraft.world.level.block.SimpleWaterloggedBlock;
import net.minecraft.world.level.block.entity.BlockEntity;
import net.minecraft.world.level.block.state.BlockState;
import net.minecraft.world.level.block.state.properties.BlockStateProperties;
import net.minecraft.world.level.block.state.properties.ChestType;
import net.minecraft.world.level.block.state.properties.PistonType;
import net.minecraft.world.level.chunk.HashMapPalette;
import net.minecraft.world.level.levelgen.structure.BoundingBox;
import net.minecraft.world.level.levelgen.structure.templatesystem.StructureTemplate.StructureBlockInfo;
import net.minecraft.world.level.material.FluidState;
import net.minecraft.world.level.material.Fluids;
import net.minecraft.world.level.material.PushReaction;
import net.minecraft.world.phys.AABB;
import net.minecraft.world.phys.Vec3;
import net.minecraft.world.phys.shapes.BooleanOp;
import net.minecraft.world.phys.shapes.CollisionContext;
import net.minecraft.world.phys.shapes.Shapes;
import net.minecraft.world.phys.shapes.VoxelShape;

public abstract class Contraption {

	public Optional<List<AABB>> simplifiedEntityColliders;
	public AbstractContraptionEntity entity;

	public AABB bounds;
	public BlockPos anchor;
	public boolean stalled;
	public boolean hasUniversalCreativeCrate;
	public boolean disassembled;

	protected Map<BlockPos, StructureBlockInfo> blocks;
	protected List<MutablePair<StructureBlockInfo, MovementContext>> actors;
	protected Map<BlockPos, MovingInteractionBehaviour> interactors;
	protected List<ItemStack> disabledActors;

	protected List<AABB> superglue;
	protected List<BlockPos> seats;
	protected Map<UUID, Integer> seatMapping;
	protected Map<UUID, BlockFace> stabilizedSubContraptions;
	protected MountedStorageManager storage;

	private Set<SuperGlueEntity> glueToRemove;
	private Map<BlockPos, Entity> initialPassengers;
	private List<BlockFace> pendingSubContraptions;

	private CompletableFuture<Void> simplifiedEntityColliderProvider;

	// Client
<<<<<<< HEAD
	public Map<BlockPos, BlockEntity> presentTileEntities;
	public List<BlockEntity> maybeInstancedTileEntities;
	public List<BlockEntity> specialRenderedTileEntities;
=======
	public Map<BlockPos, IModelData> modelData;
	public Map<BlockPos, BlockEntity> presentBlockEntities;
	public List<BlockEntity> maybeInstancedBlockEntities;
	public List<BlockEntity> specialRenderedBlockEntities;
>>>>>>> 03feeb71

	protected ContraptionWorld world;
	public boolean deferInvalidate;

	public Contraption() {
		blocks = new HashMap<>();
		seats = new ArrayList<>();
		actors = new ArrayList<>();
<<<<<<< HEAD
=======
		disabledActors = new ArrayList<>();
		modelData = new HashMap<>();
>>>>>>> 03feeb71
		interactors = new HashMap<>();
		superglue = new ArrayList<>();
		seatMapping = new HashMap<>();
		glueToRemove = new HashSet<>();
		initialPassengers = new HashMap<>();
		presentBlockEntities = new HashMap<>();
		maybeInstancedBlockEntities = new ArrayList<>();
		specialRenderedBlockEntities = new ArrayList<>();
		pendingSubContraptions = new ArrayList<>();
		stabilizedSubContraptions = new HashMap<>();
		simplifiedEntityColliders = Optional.empty();
		storage = new MountedStorageManager();
	}

	public ContraptionWorld getContraptionWorld() {
		if (world == null)
			world = new ContraptionWorld(entity.level, this);
		return world;
	}

	public abstract boolean assemble(Level world, BlockPos pos) throws AssemblyException;

	public abstract boolean canBeStabilized(Direction facing, BlockPos localPos);

	protected abstract ContraptionType getType();

	protected boolean customBlockPlacement(LevelAccessor world, BlockPos pos, BlockState state) {
		return false;
	}

	protected boolean customBlockRemoval(LevelAccessor world, BlockPos pos, BlockState state) {
		return false;
	}

	protected boolean addToInitialFrontier(Level world, BlockPos pos, Direction forcedDirection,
		Queue<BlockPos> frontier) throws AssemblyException {
		return true;
	}

	public static Contraption fromNBT(Level world, CompoundTag nbt, boolean spawnData) {
		String type = nbt.getString("Type");
		Contraption contraption = ContraptionType.fromType(type);
		contraption.readNBT(world, nbt, spawnData);
		contraption.world = new ContraptionWorld(world, contraption);
		contraption.gatherBBsOffThread();
		return contraption;
	}

	public boolean searchMovedStructure(Level world, BlockPos pos, @Nullable Direction forcedDirection)
		throws AssemblyException {
		initialPassengers.clear();
		Queue<BlockPos> frontier = new UniqueLinkedList<>();
		Set<BlockPos> visited = new HashSet<>();
		anchor = pos;

		if (bounds == null)
			bounds = new AABB(BlockPos.ZERO);

		if (!BlockMovementChecks.isBrittle(world.getBlockState(pos)))
			frontier.add(pos);
		if (!addToInitialFrontier(world, pos, forcedDirection, frontier))
			return false;
		for (int limit = 100000; limit > 0; limit--) {
			if (frontier.isEmpty())
				return true;
			if (!moveBlock(world, forcedDirection, frontier, visited))
				return false;
		}
		throw AssemblyException.structureTooLarge();
	}

	public void onEntityCreated(AbstractContraptionEntity entity) {
		this.entity = entity;

		// Create subcontraptions
		for (BlockFace blockFace : pendingSubContraptions) {
			Direction face = blockFace.getFace();
			StabilizedContraption subContraption = new StabilizedContraption(face);
			Level world = entity.level;
			BlockPos pos = blockFace.getPos();
			try {
				if (!subContraption.assemble(world, pos))
					continue;
			} catch (AssemblyException e) {
				continue;
			}
			subContraption.removeBlocksFromWorld(world, BlockPos.ZERO);
			OrientedContraptionEntity movedContraption = OrientedContraptionEntity.create(world, subContraption, face);
			BlockPos anchor = blockFace.getConnectedPos();
			movedContraption.setPos(anchor.getX() + .5f, anchor.getY(), anchor.getZ() + .5f);
			world.addFreshEntity(movedContraption);
			stabilizedSubContraptions.put(movedContraption.getUUID(), new BlockFace(toLocalPos(pos), face));
		}

		storage.createHandlers();
		gatherBBsOffThread();
	}

	public void onEntityRemoved(AbstractContraptionEntity entity) {
		if (simplifiedEntityColliderProvider != null) {
			simplifiedEntityColliderProvider.cancel(false);
			simplifiedEntityColliderProvider = null;
		}
	}

	public void onEntityInitialize(Level world, AbstractContraptionEntity contraptionEntity) {
		if (world.isClientSide)
			return;

		for (OrientedContraptionEntity orientedCE : world.getEntitiesOfClass(OrientedContraptionEntity.class,
			contraptionEntity.getBoundingBox()
				.inflate(1)))
			if (stabilizedSubContraptions.containsKey(orientedCE.getUUID()))
				orientedCE.startRiding(contraptionEntity);

		for (BlockPos seatPos : getSeats()) {
			Entity passenger = initialPassengers.get(seatPos);
			if (passenger == null)
				continue;
			int seatIndex = getSeats().indexOf(seatPos);
			if (seatIndex == -1)
				continue;
			contraptionEntity.addSittingPassenger(passenger, seatIndex);
		}
	}

	/** move the first block in frontier queue */
	protected boolean moveBlock(Level world, @Nullable Direction forcedDirection, Queue<BlockPos> frontier,
		Set<BlockPos> visited) throws AssemblyException {
		BlockPos pos = frontier.poll();
		if (pos == null)
			return false;
		visited.add(pos);

		if (world.isOutsideBuildHeight(pos))
			return true;
		if (!world.isLoaded(pos))
			throw AssemblyException.unloadedChunk(pos);
		if (isAnchoringBlockAt(pos))
			return true;
		BlockState state = world.getBlockState(pos);
		if (!BlockMovementChecks.isMovementNecessary(state, world, pos))
			return true;
		if (!movementAllowed(state, world, pos))
			throw AssemblyException.unmovableBlock(pos, state);
		if (state.getBlock() instanceof AbstractChassisBlock
			&& !moveChassis(world, pos, forcedDirection, frontier, visited))
			return false;

		if (AllBlocks.BELT.has(state))
			moveBelt(pos, frontier, visited, state);

		if (AllBlocks.WINDMILL_BEARING.has(state) && world.getBlockEntity(pos)instanceof WindmillBearingBlockEntity wbte)
			wbte.disassembleForMovement();

		if (AllBlocks.GANTRY_CARRIAGE.has(state))
			moveGantryPinion(world, pos, frontier, visited, state);

		if (AllBlocks.GANTRY_SHAFT.has(state))
			moveGantryShaft(world, pos, frontier, visited, state);

		if (AllBlocks.STICKER.has(state) && state.getValue(StickerBlock.EXTENDED)) {
			Direction offset = state.getValue(StickerBlock.FACING);
			BlockPos attached = pos.relative(offset);
			if (!visited.contains(attached)
				&& !BlockMovementChecks.isNotSupportive(world.getBlockState(attached), offset.getOpposite()))
				frontier.add(attached);
		}

		// Double Chest halves stick together
		if (state.hasProperty(ChestBlock.TYPE) && state.hasProperty(ChestBlock.FACING)
			&& state.getValue(ChestBlock.TYPE) != ChestType.SINGLE) {
			Direction offset = ChestBlock.getConnectedDirection(state);
			BlockPos attached = pos.relative(offset);
			if (!visited.contains(attached))
				frontier.add(attached);
		}

		// Bogeys tend to have sticky sides
		if (state.getBlock()instanceof AbstractBogeyBlock<?> bogey)
			for (Direction d : bogey.getStickySurfaces(world, pos, state))
				if (!visited.contains(pos.relative(d)))
					frontier.add(pos.relative(d));

		// Bearings potentially create stabilized sub-contraptions
		if (AllBlocks.MECHANICAL_BEARING.has(state))
			moveBearing(pos, frontier, visited, state);

		// WM Bearings attach their structure when moved
		if (AllBlocks.WINDMILL_BEARING.has(state))
			moveWindmillBearing(pos, frontier, visited, state);

		// Seats transfer their passenger to the contraption
		if (state.getBlock() instanceof SeatBlock)
			moveSeat(world, pos);

		// Pulleys drag their rope and their attached structure
		if (state.getBlock() instanceof PulleyBlock)
			movePulley(world, pos, frontier, visited);

		// Pistons drag their attaches poles and extension
		if (state.getBlock() instanceof MechanicalPistonBlock)
			if (!moveMechanicalPiston(world, pos, frontier, visited, state))
				return false;
		if (isExtensionPole(state))
			movePistonPole(world, pos, frontier, visited, state);
		if (isPistonHead(state))
			movePistonHead(world, pos, frontier, visited, state);

		// Cart assemblers attach themselves
		BlockPos posDown = pos.below();
		BlockState stateBelow = world.getBlockState(posDown);
		if (!visited.contains(posDown) && AllBlocks.CART_ASSEMBLER.has(stateBelow))
			frontier.add(posDown);

		// Slime blocks and super glue drag adjacent blocks if possible
		for (Direction offset : Iterate.directions) {
			BlockPos offsetPos = pos.relative(offset);
			BlockState blockState = world.getBlockState(offsetPos);
			if (isAnchoringBlockAt(offsetPos))
				continue;
			if (!movementAllowed(blockState, world, offsetPos)) {
				if (offset == forcedDirection)
					throw AssemblyException.unmovableBlock(pos, state);
				continue;
			}

			boolean wasVisited = visited.contains(offsetPos);
			boolean faceHasGlue = SuperGlueEntity.isGlued(world, pos, offset, glueToRemove);
			boolean blockAttachedTowardsFace =
				BlockMovementChecks.isBlockAttachedTowards(blockState, world, offsetPos, offset.getOpposite());
			boolean brittle = BlockMovementChecks.isBrittle(blockState);
			boolean canStick = !brittle && StickinessUtil.canStickTo(state, blockState) && StickinessUtil.canStickTo(blockState, state);
			if (canStick) {
				if (state.getPistonPushReaction() == PushReaction.PUSH_ONLY
					|| blockState.getPistonPushReaction() == PushReaction.PUSH_ONLY) {
					canStick = false;
				}
				if (BlockMovementChecks.isNotSupportive(state, offset)) {
					canStick = false;
				}
				if (BlockMovementChecks.isNotSupportive(blockState, offset.getOpposite())) {
					canStick = false;
				}
			}

			if (!wasVisited && (canStick || blockAttachedTowardsFace || faceHasGlue
				|| (offset == forcedDirection && !BlockMovementChecks.isNotSupportive(state, forcedDirection))))
				frontier.add(offsetPos);
		}

		addBlock(pos, capture(world, pos));
		if (blocks.size() <= AllConfigs.server().kinetics.maxBlocksMoved.get())
			return true;
		else
			throw AssemblyException.structureTooLarge();
	}

	protected void movePistonHead(Level world, BlockPos pos, Queue<BlockPos> frontier, Set<BlockPos> visited,
		BlockState state) {
		Direction direction = state.getValue(MechanicalPistonHeadBlock.FACING);
		BlockPos offset = pos.relative(direction.getOpposite());
		if (!visited.contains(offset)) {
			BlockState blockState = world.getBlockState(offset);
			if (isExtensionPole(blockState) && blockState.getValue(PistonExtensionPoleBlock.FACING)
				.getAxis() == direction.getAxis())
				frontier.add(offset);
			if (blockState.getBlock() instanceof MechanicalPistonBlock) {
				Direction pistonFacing = blockState.getValue(MechanicalPistonBlock.FACING);
				if (pistonFacing == direction
					&& blockState.getValue(MechanicalPistonBlock.STATE) == PistonState.EXTENDED)
					frontier.add(offset);
			}
		}
		if (state.getValue(MechanicalPistonHeadBlock.TYPE) == PistonType.STICKY) {
			BlockPos attached = pos.relative(direction);
			if (!visited.contains(attached))
				frontier.add(attached);
		}
	}

	protected void movePistonPole(Level world, BlockPos pos, Queue<BlockPos> frontier, Set<BlockPos> visited,
		BlockState state) {
		for (Direction d : Iterate.directionsInAxis(state.getValue(PistonExtensionPoleBlock.FACING)
			.getAxis())) {
			BlockPos offset = pos.relative(d);
			if (!visited.contains(offset)) {
				BlockState blockState = world.getBlockState(offset);
				if (isExtensionPole(blockState) && blockState.getValue(PistonExtensionPoleBlock.FACING)
					.getAxis() == d.getAxis())
					frontier.add(offset);
				if (isPistonHead(blockState) && blockState.getValue(MechanicalPistonHeadBlock.FACING)
					.getAxis() == d.getAxis())
					frontier.add(offset);
				if (blockState.getBlock() instanceof MechanicalPistonBlock) {
					Direction pistonFacing = blockState.getValue(MechanicalPistonBlock.FACING);
					if (pistonFacing == d || pistonFacing == d.getOpposite()
						&& blockState.getValue(MechanicalPistonBlock.STATE) == PistonState.EXTENDED)
						frontier.add(offset);
				}
			}
		}
	}

	protected void moveGantryPinion(Level world, BlockPos pos, Queue<BlockPos> frontier, Set<BlockPos> visited,
		BlockState state) {
		BlockPos offset = pos.relative(state.getValue(GantryCarriageBlock.FACING));
		if (!visited.contains(offset))
			frontier.add(offset);
		Axis rotationAxis = ((IRotate) state.getBlock()).getRotationAxis(state);
		for (Direction d : Iterate.directionsInAxis(rotationAxis)) {
			offset = pos.relative(d);
			BlockState offsetState = world.getBlockState(offset);
			if (AllBlocks.GANTRY_SHAFT.has(offsetState) && offsetState.getValue(GantryShaftBlock.FACING)
				.getAxis() == d.getAxis())
				if (!visited.contains(offset))
					frontier.add(offset);
		}
	}

	protected void moveGantryShaft(Level world, BlockPos pos, Queue<BlockPos> frontier, Set<BlockPos> visited,
		BlockState state) {
		for (Direction d : Iterate.directions) {
			BlockPos offset = pos.relative(d);
			if (!visited.contains(offset)) {
				BlockState offsetState = world.getBlockState(offset);
				Direction facing = state.getValue(GantryShaftBlock.FACING);
				if (d.getAxis() == facing.getAxis() && AllBlocks.GANTRY_SHAFT.has(offsetState)
					&& offsetState.getValue(GantryShaftBlock.FACING) == facing)
					frontier.add(offset);
				else if (AllBlocks.GANTRY_CARRIAGE.has(offsetState)
					&& offsetState.getValue(GantryCarriageBlock.FACING) == d)
					frontier.add(offset);
			}
		}
	}

	private void moveWindmillBearing(BlockPos pos, Queue<BlockPos> frontier, Set<BlockPos> visited, BlockState state) {
		Direction facing = state.getValue(WindmillBearingBlock.FACING);
		BlockPos offset = pos.relative(facing);
		if (!visited.contains(offset))
			frontier.add(offset);
	}

	private void moveBearing(BlockPos pos, Queue<BlockPos> frontier, Set<BlockPos> visited, BlockState state) {
		Direction facing = state.getValue(MechanicalBearingBlock.FACING);
		if (!canBeStabilized(facing, pos.subtract(anchor))) {
			BlockPos offset = pos.relative(facing);
			if (!visited.contains(offset))
				frontier.add(offset);
			return;
		}
		pendingSubContraptions.add(new BlockFace(pos, facing));
	}

	private void moveBelt(BlockPos pos, Queue<BlockPos> frontier, Set<BlockPos> visited, BlockState state) {
		BlockPos nextPos = BeltBlock.nextSegmentPosition(state, pos, true);
		BlockPos prevPos = BeltBlock.nextSegmentPosition(state, pos, false);
		if (nextPos != null && !visited.contains(nextPos))
			frontier.add(nextPos);
		if (prevPos != null && !visited.contains(prevPos))
			frontier.add(prevPos);
	}

	private void moveSeat(Level world, BlockPos pos) {
		BlockPos local = toLocalPos(pos);
		getSeats().add(local);
		List<SeatEntity> seatsEntities = world.getEntitiesOfClass(SeatEntity.class, new AABB(pos));
		if (!seatsEntities.isEmpty()) {
			SeatEntity seat = seatsEntities.get(0);
			List<Entity> passengers = seat.getPassengers();
			if (!passengers.isEmpty())
				initialPassengers.put(local, passengers.get(0));
		}
	}

	private void movePulley(Level world, BlockPos pos, Queue<BlockPos> frontier, Set<BlockPos> visited) {
		int limit = AllConfigs.server().kinetics.maxRopeLength.get();
		BlockPos ropePos = pos;
		while (limit-- >= 0) {
			ropePos = ropePos.below();
			if (!world.isLoaded(ropePos))
				break;
			BlockState ropeState = world.getBlockState(ropePos);
			Block block = ropeState.getBlock();
			if (!(block instanceof RopeBlock) && !(block instanceof MagnetBlock)) {
				if (!visited.contains(ropePos))
					frontier.add(ropePos);
				break;
			}
			addBlock(ropePos, capture(world, ropePos));
		}
	}

	private boolean moveMechanicalPiston(Level world, BlockPos pos, Queue<BlockPos> frontier, Set<BlockPos> visited,
		BlockState state) throws AssemblyException {
		Direction direction = state.getValue(MechanicalPistonBlock.FACING);
		PistonState pistonState = state.getValue(MechanicalPistonBlock.STATE);
		if (pistonState == PistonState.MOVING)
			return false;

		BlockPos offset = pos.relative(direction.getOpposite());
		if (!visited.contains(offset)) {
			BlockState poleState = world.getBlockState(offset);
			if (AllBlocks.PISTON_EXTENSION_POLE.has(poleState) && poleState.getValue(PistonExtensionPoleBlock.FACING)
				.getAxis() == direction.getAxis())
				frontier.add(offset);
		}

		if (pistonState == PistonState.EXTENDED || MechanicalPistonBlock.isStickyPiston(state)) {
			offset = pos.relative(direction);
			if (!visited.contains(offset))
				frontier.add(offset);
		}

		return true;
	}

	private boolean moveChassis(Level world, BlockPos pos, Direction movementDirection, Queue<BlockPos> frontier,
		Set<BlockPos> visited) {
		BlockEntity be = world.getBlockEntity(pos);
		if (!(be instanceof ChassisBlockEntity))
			return false;
		ChassisBlockEntity chassis = (ChassisBlockEntity) be;
		chassis.addAttachedChasses(frontier, visited);
		List<BlockPos> includedBlockPositions = chassis.getIncludedBlockPositions(movementDirection, false);
		if (includedBlockPositions == null)
			return false;
		for (BlockPos blockPos : includedBlockPositions)
			if (!visited.contains(blockPos))
				frontier.add(blockPos);
		return true;
	}

	protected Pair<StructureBlockInfo, BlockEntity> capture(Level world, BlockPos pos) {
		BlockState blockstate = world.getBlockState(pos);
		if (AllBlocks.REDSTONE_CONTACT.has(blockstate))
			blockstate = blockstate.setValue(RedstoneContactBlock.POWERED, true);
		if (AllBlocks.POWERED_SHAFT.has(blockstate))
			blockstate = BlockHelper.copyProperties(blockstate, AllBlocks.SHAFT.getDefaultState());
		if (blockstate.getBlock() instanceof ControlsBlock && getType() == ContraptionType.CARRIAGE)
			blockstate = blockstate.setValue(ControlsBlock.OPEN, true);
		if (blockstate.hasProperty(SlidingDoorBlock.VISIBLE))
			blockstate = blockstate.setValue(SlidingDoorBlock.VISIBLE, false);
		if (blockstate.getBlock() instanceof ButtonBlock) {
			blockstate = blockstate.setValue(ButtonBlock.POWERED, false);
			world.scheduleTick(pos, blockstate.getBlock(), -1);
		}
		if (blockstate.getBlock() instanceof PressurePlateBlock) {
			blockstate = blockstate.setValue(PressurePlateBlock.POWERED, false);
			world.scheduleTick(pos, blockstate.getBlock(), -1);
		}
		CompoundTag compoundnbt = getBlockEntityNBT(world, pos);
		BlockEntity blockEntity = world.getBlockEntity(pos);
		if (blockEntity instanceof PoweredShaftBlockEntity)
			blockEntity = AllBlockEntityTypes.BRACKETED_KINETIC.create(pos, blockstate);
		return Pair.of(new StructureBlockInfo(pos, blockstate, compoundnbt), blockEntity);
	}

	protected void addBlock(BlockPos pos, Pair<StructureBlockInfo, BlockEntity> pair) {
		StructureBlockInfo captured = pair.getKey();
		BlockPos localPos = pos.subtract(anchor);
		StructureBlockInfo structureBlockInfo = new StructureBlockInfo(localPos, captured.state, captured.nbt);

		if (blocks.put(localPos, structureBlockInfo) != null)
			return;
		bounds = bounds.minmax(new AABB(localPos));

		BlockEntity be = pair.getValue();
		storage.addBlock(localPos, be);

		if (AllMovementBehaviours.getBehaviour(captured.state) != null)
			actors.add(MutablePair.of(structureBlockInfo, null));

		MovingInteractionBehaviour interactionBehaviour = AllInteractionBehaviours.getBehaviour(captured.state);
		if (interactionBehaviour != null)
			interactors.put(localPos, interactionBehaviour);

		if (be instanceof CreativeCrateBlockEntity
			&& ((CreativeCrateBlockEntity) be).getBehaviour(FilteringBehaviour.TYPE)
				.getFilter()
				.isEmpty())
			hasUniversalCreativeCrate = true;
	}

	@Nullable
	protected CompoundTag getBlockEntityNBT(Level world, BlockPos pos) {
		BlockEntity blockEntity = world.getBlockEntity(pos);
		if (blockEntity == null)
			return null;
		CompoundTag nbt = blockEntity.saveWithFullMetadata();
		nbt.remove("x");
		nbt.remove("y");
		nbt.remove("z");

		if ((blockEntity instanceof FluidTankBlockEntity || blockEntity instanceof ItemVaultBlockEntity)
			&& nbt.contains("Controller"))
			nbt.put("Controller",
				NbtUtils.writeBlockPos(toLocalPos(NbtUtils.readBlockPos(nbt.getCompound("Controller")))));

		return nbt;
	}

	protected BlockPos toLocalPos(BlockPos globalPos) {
		return globalPos.subtract(anchor);
	}

	protected boolean movementAllowed(BlockState state, Level world, BlockPos pos) {
		return BlockMovementChecks.isMovementAllowed(state, world, pos);
	}

	protected boolean isAnchoringBlockAt(BlockPos pos) {
		return pos.equals(anchor);
	}

	public void readNBT(Level world, CompoundTag nbt, boolean spawnData) {
		blocks.clear();
		presentBlockEntities.clear();
		specialRenderedBlockEntities.clear();

		Tag blocks = nbt.get("Blocks");
		// used to differentiate between the 'old' and the paletted serialization
		boolean usePalettedDeserialization =
			blocks != null && blocks.getId() == 10 && ((CompoundTag) blocks).contains("Palette");
		readBlocksCompound(blocks, world, usePalettedDeserialization);

		actors.clear();
		nbt.getList("Actors", 10)
			.forEach(c -> {
				CompoundTag comp = (CompoundTag) c;
				StructureBlockInfo info = this.blocks.get(NbtUtils.readBlockPos(comp.getCompound("Pos")));
				if (info == null)
					return;
				MovementContext context = MovementContext.readNBT(world, info, comp, this);
				getActors().add(MutablePair.of(info, context));
			});

		disabledActors = NBTHelper.readItemList(nbt.getList("DisabledActors", Tag.TAG_COMPOUND));
		for (ItemStack stack : disabledActors)
			setActorsActive(stack, false);

		superglue.clear();
		NBTHelper.iterateCompoundList(nbt.getList("Superglue", Tag.TAG_COMPOUND),
			c -> superglue.add(SuperGlueEntity.readBoundingBox(c)));

		seats.clear();
		NBTHelper.iterateCompoundList(nbt.getList("Seats", Tag.TAG_COMPOUND), c -> seats.add(NbtUtils.readBlockPos(c)));

		seatMapping.clear();
		NBTHelper.iterateCompoundList(nbt.getList("Passengers", Tag.TAG_COMPOUND),
			c -> seatMapping.put(NbtUtils.loadUUID(NBTHelper.getINBT(c, "Id")), c.getInt("Seat")));

		stabilizedSubContraptions.clear();
		NBTHelper.iterateCompoundList(nbt.getList("SubContraptions", Tag.TAG_COMPOUND),
			c -> stabilizedSubContraptions.put(c.getUUID("Id"), BlockFace.fromNBT(c.getCompound("Location"))));

		interactors.clear();
		NBTHelper.iterateCompoundList(nbt.getList("Interactors", Tag.TAG_COMPOUND), c -> {
			BlockPos pos = NbtUtils.readBlockPos(c.getCompound("Pos"));
			StructureBlockInfo structureBlockInfo = getBlocks().get(pos);
			if (structureBlockInfo == null)
				return;
			MovingInteractionBehaviour behaviour = AllInteractionBehaviours.getBehaviour(structureBlockInfo.state);
			if (behaviour != null)
				interactors.put(pos, behaviour);
		});

		storage.read(nbt, presentBlockEntities, spawnData);

		if (nbt.contains("BoundsFront"))
			bounds = NBTHelper.readAABB(nbt.getList("BoundsFront", 5));

		stalled = nbt.getBoolean("Stalled");
		hasUniversalCreativeCrate = nbt.getBoolean("BottomlessSupply");
		anchor = NbtUtils.readBlockPos(nbt.getCompound("Anchor"));
	}

	public CompoundTag writeNBT(boolean spawnPacket) {
		CompoundTag nbt = new CompoundTag();
		nbt.putString("Type", getType().id);

		CompoundTag blocksNBT = writeBlocksCompound();

		ListTag actorsNBT = new ListTag();
		for (MutablePair<StructureBlockInfo, MovementContext> actor : getActors()) {
			MovementBehaviour behaviour = AllMovementBehaviours.getBehaviour(actor.left.state);
			if (behaviour == null)
				continue;
			CompoundTag compound = new CompoundTag();
			compound.put("Pos", NbtUtils.writeBlockPos(actor.left.pos));
			behaviour.writeExtraData(actor.right);
			actor.right.writeToNBT(compound);
			actorsNBT.add(compound);
		}

		ListTag disabledActorsNBT = NBTHelper.writeItemList(disabledActors);

		ListTag superglueNBT = new ListTag();
		if (!spawnPacket) {
			for (AABB glueEntry : superglue) {
				CompoundTag c = new CompoundTag();
				SuperGlueEntity.writeBoundingBox(c, glueEntry);
				superglueNBT.add(c);
			}
		}

		(spawnPacket ? getStorageForSpawnPacket() : storage).write(nbt, spawnPacket);

		ListTag interactorNBT = new ListTag();
		for (BlockPos pos : interactors.keySet()) {
			CompoundTag c = new CompoundTag();
			c.put("Pos", NbtUtils.writeBlockPos(pos));
			interactorNBT.add(c);
		}

		nbt.put("Seats", NBTHelper.writeCompoundList(getSeats(), NbtUtils::writeBlockPos));
		nbt.put("Passengers", NBTHelper.writeCompoundList(getSeatMapping().entrySet(), e -> {
			CompoundTag tag = new CompoundTag();
			tag.put("Id", NbtUtils.createUUID(e.getKey()));
			tag.putInt("Seat", e.getValue());
			return tag;
		}));

		nbt.put("SubContraptions", NBTHelper.writeCompoundList(stabilizedSubContraptions.entrySet(), e -> {
			CompoundTag tag = new CompoundTag();
			tag.putUUID("Id", e.getKey());
			tag.put("Location", e.getValue()
				.serializeNBT());
			return tag;
		}));

		nbt.put("Blocks", blocksNBT);
		nbt.put("Actors", actorsNBT);
		nbt.put("DisabledActors", disabledActorsNBT);
		nbt.put("Interactors", interactorNBT);
		nbt.put("Superglue", superglueNBT);
		nbt.put("Anchor", NbtUtils.writeBlockPos(anchor));
		nbt.putBoolean("Stalled", stalled);
		nbt.putBoolean("BottomlessSupply", hasUniversalCreativeCrate);

		if (bounds != null) {
			ListTag bb = NBTHelper.writeAABB(bounds);
			nbt.put("BoundsFront", bb);
		}

		return nbt;
	}

	protected MountedStorageManager getStorageForSpawnPacket() {
		return storage;
	}

	private CompoundTag writeBlocksCompound() {
		CompoundTag compound = new CompoundTag();
		HashMapPalette<BlockState> palette = new HashMapPalette<>(new IdMapper<>(), 16, (i, s) -> {
			throw new IllegalStateException("Palette Map index exceeded maximum");
		});
		ListTag blockList = new ListTag();

		for (StructureBlockInfo block : this.blocks.values()) {
			int id = palette.idFor(block.state);
			CompoundTag c = new CompoundTag();
			c.putLong("Pos", block.pos.asLong());
			c.putInt("State", id);
			if (block.nbt != null)
				c.put("Data", block.nbt);
			blockList.add(c);
		}

		ListTag paletteNBT = new ListTag();
		for (int i = 0; i < palette.getSize(); ++i)
			paletteNBT.add(NbtUtils.writeBlockState(((HashMapPaletteAccessor<BlockState>)palette).port_lib$getValues().byId(i)));
		compound.put("Palette", paletteNBT);
		compound.put("BlockList", blockList);

		return compound;
	}

	private void readBlocksCompound(Tag compound, Level world, boolean usePalettedDeserialization) {
		HashMapPalette<BlockState> palette = null;
		ListTag blockList;
		if (usePalettedDeserialization) {
			CompoundTag c = ((CompoundTag) compound);
			palette = new HashMapPalette<>(new IdMapper<>(), 16, (i, s) -> {
				throw new IllegalStateException("Palette Map index exceeded maximum");
			});

			ListTag list = c.getList("Palette", 10);
			((HashMapPaletteAccessor)palette).port_lib$getValues().clear();
			for (int i = 0; i < list.size(); ++i)
				((HashMapPaletteAccessor)palette).port_lib$getValues().add(NbtUtils.readBlockState(list.getCompound(i)));

			blockList = c.getList("BlockList", 10);
		} else {
			blockList = (ListTag) compound;
		}

		HashMapPalette<BlockState> finalPalette = palette;
		blockList.forEach(e -> {
			CompoundTag c = (CompoundTag) e;

			StructureBlockInfo info =
				usePalettedDeserialization ? readStructureBlockInfo(c, finalPalette) : legacyReadStructureBlockInfo(c);

			this.blocks.put(info.pos, info);

			if (!world.isClientSide)
				return;

			CompoundTag tag = info.nbt;
			if (tag == null)
				return;

			tag.putInt("x", info.pos.getX());
			tag.putInt("y", info.pos.getY());
			tag.putInt("z", info.pos.getZ());

			BlockEntity be = BlockEntity.loadStatic(info.pos, info.state, tag);
			if (be == null)
				return;
<<<<<<< HEAD
			te.setLevel(world);
			if (te instanceof KineticTileEntity kte)
=======
			be.setLevel(world);
			modelData.put(info.pos, be.getModelData());
			if (be instanceof KineticBlockEntity kte)
>>>>>>> 03feeb71
				kte.setSpeed(0);
			be.getBlockState();

			MovementBehaviour movementBehaviour = AllMovementBehaviours.getBehaviour(info.state);
			if (movementBehaviour == null || !movementBehaviour.hasSpecialInstancedRendering())
				maybeInstancedBlockEntities.add(be);

			if (movementBehaviour != null && !movementBehaviour.renderAsNormalBlockEntity())
				return;

			presentBlockEntities.put(info.pos, be);
			specialRenderedBlockEntities.add(be);
		});
	}

	private static StructureBlockInfo readStructureBlockInfo(CompoundTag blockListEntry,
		HashMapPalette<BlockState> palette) {
		return new StructureBlockInfo(BlockPos.of(blockListEntry.getLong("Pos")),
			Objects.requireNonNull(palette.valueFor(blockListEntry.getInt("State"))),
			blockListEntry.contains("Data") ? blockListEntry.getCompound("Data") : null);
	}

	private static StructureBlockInfo legacyReadStructureBlockInfo(CompoundTag blockListEntry) {
		return new StructureBlockInfo(NbtUtils.readBlockPos(blockListEntry.getCompound("Pos")),
			NbtUtils.readBlockState(blockListEntry.getCompound("Block")),
			blockListEntry.contains("Data") ? blockListEntry.getCompound("Data") : null);
	}

	public void removeBlocksFromWorld(Level world, BlockPos offset) {
		storage.removeStorageFromWorld();

		glueToRemove.forEach(glue -> {
			superglue.add(glue.getBoundingBox()
				.move(Vec3.atLowerCornerOf(offset.offset(anchor))
					.scale(-1)));
			glue.discard();
		});

		List<BoundingBox> minimisedGlue = new ArrayList<>();
		for (int i = 0; i < superglue.size(); i++)
			minimisedGlue.add(null);

		for (boolean brittles : Iterate.trueAndFalse) {
			for (Iterator<StructureBlockInfo> iterator = blocks.values()
				.iterator(); iterator.hasNext();) {
				StructureBlockInfo block = iterator.next();
				if (brittles != BlockMovementChecks.isBrittle(block.state))
					continue;

				for (int i = 0; i < superglue.size(); i++) {
					AABB aabb = superglue.get(i);
					if (aabb == null
						|| !aabb.contains(block.pos.getX() + .5, block.pos.getY() + .5, block.pos.getZ() + .5))
						continue;
					if (minimisedGlue.get(i) == null)
						minimisedGlue.set(i, new BoundingBox(block.pos));
					else
						minimisedGlue.set(i, BBHelper.encapsulate(minimisedGlue.get(i), block.pos));
				}

				BlockPos add = block.pos.offset(anchor)
					.offset(offset);
				if (customBlockRemoval(world, add, block.state))
					continue;
				BlockState oldState = world.getBlockState(add);
				Block blockIn = oldState.getBlock();
				boolean blockMismatch = block.state.getBlock() != blockIn;
				blockMismatch &= !AllBlocks.POWERED_SHAFT.is(blockIn) || !AllBlocks.SHAFT.has(block.state);
				if (blockMismatch)
					iterator.remove();
				world.removeBlockEntity(add);
				int flags = Block.UPDATE_MOVE_BY_PISTON | Block.UPDATE_SUPPRESS_DROPS | Block.UPDATE_KNOWN_SHAPE
					| Block.UPDATE_CLIENTS | Block.UPDATE_IMMEDIATE;
				if (blockIn instanceof SimpleWaterloggedBlock && oldState.hasProperty(BlockStateProperties.WATERLOGGED)
					&& oldState.getValue(BlockStateProperties.WATERLOGGED)) {
					world.setBlock(add, Blocks.WATER.defaultBlockState(), flags);
					continue;
				}
				world.setBlock(add, Blocks.AIR.defaultBlockState(), flags);
			}
		}

		superglue.clear();
		for (BoundingBox box : minimisedGlue) {
			if (box == null)
				continue;
			AABB bb = new AABB(box.minX(), box.minY(), box.minZ(), box.maxX() + 1, box.maxY() + 1, box.maxZ() + 1);
			if (bb.getSize() > 1.01)
				superglue.add(bb);
		}

		for (StructureBlockInfo block : blocks.values()) {
			BlockPos add = block.pos.offset(anchor)
				.offset(offset);
//			if (!shouldUpdateAfterMovement(block))
//				continue;

			int flags = Block.UPDATE_MOVE_BY_PISTON | Block.UPDATE_ALL;
			world.sendBlockUpdated(add, block.state, Blocks.AIR.defaultBlockState(), flags);

			// when the blockstate is set to air, the block's POI data is removed, but
			// markAndNotifyBlock tries to
			// remove it again, so to prevent an error from being logged by double-removal
			// we add the POI data back now
			// (code copied from ServerWorld.onBlockStateChange)
			ServerLevel serverWorld = (ServerLevel) world;
			PoiType.forState(block.state)
				.ifPresent(poiType -> {
					world.getServer()
						.execute(() -> {
							serverWorld.getPoiManager()
								.add(add, poiType);
							DebugPackets.sendPoiAddedPacket(serverWorld, add);
						});
				});

			LevelUtil.markAndNotifyBlock(world, add, world.getChunkAt(add), block.state, Blocks.AIR.defaultBlockState(), flags,
					512);
			block.state.updateIndirectNeighbourShapes(world, add, flags & -2);
		}
	}

	public void addBlocksToWorld(Level world, StructureTransform transform) {
		if (disassembled)
			return;
		disassembled = true;

		for (boolean nonBrittles : Iterate.trueAndFalse) {
			for (StructureBlockInfo block : blocks.values()) {
				if (nonBrittles == BlockMovementChecks.isBrittle(block.state))
					continue;

				BlockPos targetPos = transform.apply(block.pos);
				BlockState state = transform.apply(block.state);

				if (customBlockPlacement(world, targetPos, state))
					continue;

				if (nonBrittles)
					for (Direction face : Iterate.directions)
						state = state.updateShape(face, world.getBlockState(targetPos.relative(face)), world, targetPos,
							targetPos.relative(face));

				BlockState blockState = world.getBlockState(targetPos);
				if (blockState.getDestroySpeed(world, targetPos) == -1 || (state.getCollisionShape(world, targetPos)
					.isEmpty()
					&& !blockState.getCollisionShape(world, targetPos)
						.isEmpty())) {
					if (targetPos.getY() == world.getMinBuildHeight())
						targetPos = targetPos.above();
					world.levelEvent(2001, targetPos, Block.getId(state));
					Block.dropResources(state, world, targetPos, null);
					continue;
				}
				if (state.getBlock() instanceof SimpleWaterloggedBlock
					&& state.hasProperty(BlockStateProperties.WATERLOGGED)) {
					FluidState FluidState = world.getFluidState(targetPos);
					state = state.setValue(BlockStateProperties.WATERLOGGED, FluidState.getType() == Fluids.WATER);
				}

				world.destroyBlock(targetPos, true);

				if (AllBlocks.SHAFT.has(state))
					state = ShaftBlock.pickCorrectShaftType(state, world, targetPos);
				if (state.hasProperty(SlidingDoorBlock.VISIBLE))
					state = state.setValue(SlidingDoorBlock.VISIBLE, !state.getValue(SlidingDoorBlock.OPEN))
						.setValue(SlidingDoorBlock.POWERED, false);

				world.setBlock(targetPos, state, Block.UPDATE_MOVE_BY_PISTON | Block.UPDATE_ALL);

				boolean verticalRotation = transform.rotationAxis == null || transform.rotationAxis.isHorizontal();
				verticalRotation = verticalRotation && transform.rotation != Rotation.NONE;
				if (verticalRotation) {
					if (state.getBlock() instanceof RopeBlock || state.getBlock() instanceof MagnetBlock
						|| state.getBlock() instanceof DoorBlock)
						world.destroyBlock(targetPos, true);
				}

				BlockEntity blockEntity = world.getBlockEntity(targetPos);

				CompoundTag tag = block.nbt;
				if (blockEntity != null)
					tag = NBTProcessors.process(blockEntity, tag, false);
				if (blockEntity != null && tag != null) {
					tag.putInt("x", targetPos.getX());
					tag.putInt("y", targetPos.getY());
					tag.putInt("z", targetPos.getZ());

					if (verticalRotation && blockEntity instanceof PulleyBlockEntity) {
						tag.remove("Offset");
						tag.remove("InitialOffset");
					}

					if (blockEntity instanceof IMultiBlockEntityContainer && tag.contains("LastKnownPos"))
						tag.put("LastKnownPos", NbtUtils.writeBlockPos(BlockPos.ZERO.below(Integer.MAX_VALUE - 1)));

					blockEntity.load(tag);
					storage.addStorageToWorld(block, blockEntity);
				}

				transform.apply(blockEntity);
			}
		}

		for (StructureBlockInfo block : blocks.values()) {
			if (!shouldUpdateAfterMovement(block))
				continue;
			BlockPos targetPos = transform.apply(block.pos);
			LevelUtil.markAndNotifyBlock(world, targetPos, world.getChunkAt(targetPos), block.state, block.state,
					Block.UPDATE_MOVE_BY_PISTON | Block.UPDATE_ALL, 512);
		}

		for (AABB box : superglue) {
			box = new AABB(transform.apply(new Vec3(box.minX, box.minY, box.minZ)),
				transform.apply(new Vec3(box.maxX, box.maxY, box.maxZ)));
			if (!world.isClientSide)
				world.addFreshEntity(new SuperGlueEntity(world, box));
		}

		storage.clear();
	}

	public void addPassengersToWorld(Level world, StructureTransform transform, List<Entity> seatedEntities) {
		for (Entity seatedEntity : seatedEntities) {
			if (getSeatMapping().isEmpty())
				continue;
			Integer seatIndex = getSeatMapping().get(seatedEntity.getUUID());
			if (seatIndex == null)
				continue;
			BlockPos seatPos = getSeats().get(seatIndex);
			seatPos = transform.apply(seatPos);
			if (!(world.getBlockState(seatPos)
				.getBlock() instanceof SeatBlock))
				continue;
			if (SeatBlock.isSeatOccupied(world, seatPos))
				continue;
			SeatBlock.sitDown(world, seatPos, seatedEntity);
		}
	}

	public void startMoving(Level world) {
		disabledActors.clear();

		for (MutablePair<StructureBlockInfo, MovementContext> pair : actors) {
			MovementContext context = new MovementContext(world, pair.left, this);
			MovementBehaviour behaviour = AllMovementBehaviours.getBehaviour(pair.left.state);
			if (behaviour != null)
				behaviour.startMoving(context);
			pair.setRight(context);
			if (behaviour instanceof ContraptionControlsMovement) 
				disableActorOnStart(context);
		}

		for (ItemStack stack : disabledActors)
			setActorsActive(stack, false);
	}
	
	protected void disableActorOnStart(MovementContext context) {
		if (!ContraptionControlsMovement.isDisabledInitially(context))
			return;
		ItemStack filter = ContraptionControlsMovement.getFilter(context);
		if (filter == null)
			return;
		if (isActorTypeDisabled(filter))
			return;
		disabledActors.add(filter);
	}

	public boolean isActorTypeDisabled(ItemStack filter) {
		return disabledActors.stream()
			.anyMatch(i -> ContraptionControlsMovement.isSameFilter(i, filter));
	}

	public void setActorsActive(ItemStack referenceStack, boolean enable) {
		for (MutablePair<StructureBlockInfo, MovementContext> pair : actors) {
			MovementBehaviour behaviour = AllMovementBehaviours.getBehaviour(pair.left.state);
			if (behaviour == null)
				continue;
			ItemStack behaviourStack = behaviour.canBeDisabledVia(pair.right);
			if (behaviourStack == null)
				continue;
			if (!referenceStack.isEmpty() && !ContraptionControlsMovement.isSameFilter(referenceStack, behaviourStack))
				continue;
			pair.right.disabled = !enable;
			if (!enable)
				behaviour.onDisabledByControls(pair.right);
		}
	}

	public List<ItemStack> getDisabledActors() {
		return disabledActors;
	}

	public void stop(Level world) {
		forEachActor(world, (behaviour, ctx) -> {
			behaviour.stopMoving(ctx);
			ctx.position = null;
			ctx.motion = Vec3.ZERO;
			ctx.relativeMotion = Vec3.ZERO;
			ctx.rotation = v -> v;
		});
	}

	public void forEachActor(Level world, BiConsumer<MovementBehaviour, MovementContext> callBack) {
		for (MutablePair<StructureBlockInfo, MovementContext> pair : actors) {
			MovementBehaviour behaviour = AllMovementBehaviours.getBehaviour(pair.getLeft().state);
			if (behaviour == null)
				continue;
			callBack.accept(behaviour, pair.getRight());
		}
	}

	protected boolean shouldUpdateAfterMovement(StructureBlockInfo info) {
		if (PoiType.forState(info.state)
			.isPresent())
			return false;
		if (info.state.getBlock() instanceof SlidingDoorBlock)
			return false;
		return true;
	}

	public void expandBoundsAroundAxis(Axis axis) {
		Set<BlockPos> blocks = getBlocks().keySet();

		int radius = (int) (Math.ceil(Math.sqrt(getRadius(blocks, axis))));

		int maxX = radius + 2;
		int maxY = radius + 2;
		int maxZ = radius + 2;
		int minX = -radius - 1;
		int minY = -radius - 1;
		int minZ = -radius - 1;

		if (axis == Direction.Axis.X) {
			maxX = (int) bounds.maxX;
			minX = (int) bounds.minX;
		} else if (axis == Direction.Axis.Y) {
			maxY = (int) bounds.maxY;
			minY = (int) bounds.minY;
		} else if (axis == Direction.Axis.Z) {
			maxZ = (int) bounds.maxZ;
			minZ = (int) bounds.minZ;
		}

		bounds = new AABB(minX, minY, minZ, maxX, maxY, maxZ);
	}

	public Map<UUID, Integer> getSeatMapping() {
		return seatMapping;
	}

	public BlockPos getSeatOf(UUID entityId) {
		if (!getSeatMapping().containsKey(entityId))
			return null;
		int seatIndex = getSeatMapping().get(entityId);
		if (seatIndex >= getSeats().size())
			return null;
		return getSeats().get(seatIndex);
	}

	public BlockPos getBearingPosOf(UUID subContraptionEntityId) {
		if (stabilizedSubContraptions.containsKey(subContraptionEntityId))
			return stabilizedSubContraptions.get(subContraptionEntityId)
				.getConnectedPos();
		return null;
	}

	public void setSeatMapping(Map<UUID, Integer> seatMapping) {
		this.seatMapping = seatMapping;
	}

	public List<BlockPos> getSeats() {
		return seats;
	}

	public Map<BlockPos, StructureBlockInfo> getBlocks() {
		return blocks;
	}

	public List<MutablePair<StructureBlockInfo, MovementContext>> getActors() {
		return actors;
	}

	@Nullable
	public MutablePair<StructureBlockInfo, MovementContext> getActorAt(BlockPos localPos) {
		for (MutablePair<StructureBlockInfo, MovementContext> pair : actors)
			if (localPos.equals(pair.left.pos))
				return pair;
		return null;
	}

	public Map<BlockPos, MovingInteractionBehaviour> getInteractors() {
		return interactors;
	}

	@Environment(EnvType.CLIENT)
	public ContraptionLighter<?> makeLighter() {
		// TODO: move lighters to registry
		return new EmptyLighter(this);
	}

	public void invalidateColliders() {
		simplifiedEntityColliders = Optional.empty();
		gatherBBsOffThread();
	}

	private void gatherBBsOffThread() {
		getContraptionWorld();
		simplifiedEntityColliderProvider = CompletableFuture.supplyAsync(() -> {
			VoxelShape combinedShape = Shapes.empty();
			for (Entry<BlockPos, StructureBlockInfo> entry : blocks.entrySet()) {
				StructureBlockInfo info = entry.getValue();
				BlockPos localPos = entry.getKey();
				VoxelShape collisionShape = info.state.getCollisionShape(world, localPos, CollisionContext.empty());
				if (collisionShape.isEmpty())
					continue;
				combinedShape = Shapes.joinUnoptimized(combinedShape,
					collisionShape.move(localPos.getX(), localPos.getY(), localPos.getZ()), BooleanOp.OR);
			}
			return combinedShape.optimize()
				.toAabbs();
		})
			.thenAccept(r -> {
				simplifiedEntityColliders = Optional.of(r);
				simplifiedEntityColliderProvider = null;
			});
	}

	public static float getRadius(Set<BlockPos> blocks, Direction.Axis axis) {
		switch (axis) {
		case X:
			return getMaxDistSqr(blocks, BlockPos::getY, BlockPos::getZ);
		case Y:
			return getMaxDistSqr(blocks, BlockPos::getX, BlockPos::getZ);
		case Z:
			return getMaxDistSqr(blocks, BlockPos::getX, BlockPos::getY);
		}

		throw new IllegalStateException("Impossible axis");
	}

	public static float getMaxDistSqr(Set<BlockPos> blocks, ICoordinate one, ICoordinate other) {
		float maxDistSq = -1;
		for (BlockPos pos : blocks) {
			float a = one.get(pos);
			float b = other.get(pos);

			float distSq = a * a + b * b;

			if (distSq > maxDistSq)
				maxDistSq = distSq;
		}

		return maxDistSq;
	}

	public ContraptionInvWrapper getSharedInventory() {
		return storage.getItems();
	}

	public ContraptionInvWrapper getSharedFuelInventory() {
		return storage.getFuelItems();
	}

	public CombinedTankWrapper getSharedFluidTanks() {
		return storage.getFluids();
	}

	public Collection<StructureBlockInfo> getRenderedBlocks() {
		return blocks.values();
	}

	public Collection<BlockEntity> getSpecialRenderedTEs() {
		return specialRenderedBlockEntities;
	}

	public boolean isHiddenInPortal(BlockPos localPos) {
		return false;
	}

	public Optional<List<AABB>> getSimplifiedEntityColliders() {
		return simplifiedEntityColliders;
	}

	public void handleContraptionFluidPacket(BlockPos localPos, FluidStack containedFluid) {
		storage.updateContainedFluid(localPos, containedFluid);
	}

	public static class ContraptionInvWrapper extends CombinedStorage<ItemVariant, Storage<ItemVariant>> {
		protected final boolean isExternal;

		public ContraptionInvWrapper(boolean isExternal, Storage<ItemVariant>... itemHandler) {
			super(List.of(itemHandler));
			this.isExternal = isExternal;
		}

		public ContraptionInvWrapper(Storage<ItemVariant>... itemHandler) {
			this(false, itemHandler);
		}
	}

	public void tickStorage(AbstractContraptionEntity entity) {
		storage.entityTick(entity);
	}

	public boolean containsBlockBreakers() {
		for (MutablePair<StructureBlockInfo, MovementContext> pair : actors) {
			MovementBehaviour behaviour = AllMovementBehaviours.getBehaviour(pair.getLeft().state);
			if (behaviour instanceof BlockBreakingMovementBehaviour || behaviour instanceof HarvesterMovementBehaviour)
				return true;
		}
		return false;
	}

}<|MERGE_RESOLUTION|>--- conflicted
+++ resolved
@@ -161,16 +161,9 @@
 	private CompletableFuture<Void> simplifiedEntityColliderProvider;
 
 	// Client
-<<<<<<< HEAD
-	public Map<BlockPos, BlockEntity> presentTileEntities;
-	public List<BlockEntity> maybeInstancedTileEntities;
-	public List<BlockEntity> specialRenderedTileEntities;
-=======
-	public Map<BlockPos, IModelData> modelData;
 	public Map<BlockPos, BlockEntity> presentBlockEntities;
 	public List<BlockEntity> maybeInstancedBlockEntities;
 	public List<BlockEntity> specialRenderedBlockEntities;
->>>>>>> 03feeb71
 
 	protected ContraptionWorld world;
 	public boolean deferInvalidate;
@@ -179,11 +172,7 @@
 		blocks = new HashMap<>();
 		seats = new ArrayList<>();
 		actors = new ArrayList<>();
-<<<<<<< HEAD
-=======
 		disabledActors = new ArrayList<>();
-		modelData = new HashMap<>();
->>>>>>> 03feeb71
 		interactors = new HashMap<>();
 		superglue = new ArrayList<>();
 		seatMapping = new HashMap<>();
@@ -904,14 +893,8 @@
 			BlockEntity be = BlockEntity.loadStatic(info.pos, info.state, tag);
 			if (be == null)
 				return;
-<<<<<<< HEAD
-			te.setLevel(world);
-			if (te instanceof KineticTileEntity kte)
-=======
 			be.setLevel(world);
-			modelData.put(info.pos, be.getModelData());
 			if (be instanceof KineticBlockEntity kte)
->>>>>>> 03feeb71
 				kte.setSpeed(0);
 			be.getBlockState();
 
@@ -1161,14 +1144,14 @@
 			if (behaviour != null)
 				behaviour.startMoving(context);
 			pair.setRight(context);
-			if (behaviour instanceof ContraptionControlsMovement) 
+			if (behaviour instanceof ContraptionControlsMovement)
 				disableActorOnStart(context);
 		}
 
 		for (ItemStack stack : disabledActors)
 			setActorsActive(stack, false);
 	}
-	
+
 	protected void disableActorOnStart(MovementContext context) {
 		if (!ContraptionControlsMovement.isDisabledInitially(context))
 			return;
