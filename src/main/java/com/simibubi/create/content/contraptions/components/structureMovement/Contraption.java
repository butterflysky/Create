--- conflicted
+++ resolved
@@ -66,10 +66,7 @@
 import com.simibubi.create.content.contraptions.relays.advanced.GantryShaftBlock;
 import com.simibubi.create.content.contraptions.relays.belt.BeltBlock;
 import com.simibubi.create.content.contraptions.relays.elementary.ShaftBlock;
-<<<<<<< HEAD
-=======
 import com.simibubi.create.content.curiosities.deco.SlidingDoorBlock;
->>>>>>> aa2cff6b
 import com.simibubi.create.content.logistics.block.inventories.CreativeCrateTileEntity;
 import com.simibubi.create.content.logistics.block.redstone.RedstoneContactBlock;
 import com.simibubi.create.content.logistics.block.vault.ItemVaultTileEntity;
@@ -129,16 +126,6 @@
 import net.minecraft.world.phys.shapes.CollisionContext;
 import net.minecraft.world.phys.shapes.Shapes;
 import net.minecraft.world.phys.shapes.VoxelShape;
-<<<<<<< HEAD
-=======
-import net.minecraftforge.api.distmarker.Dist;
-import net.minecraftforge.api.distmarker.OnlyIn;
-import net.minecraftforge.fluids.FluidStack;
-import net.minecraftforge.fluids.capability.IFluidHandler;
-import net.minecraftforge.items.IItemHandlerModifiable;
-import net.minecraftforge.items.wrapper.CombinedInvWrapper;
-import net.minecraftforge.registries.GameData;
->>>>>>> aa2cff6b
 
 public abstract class Contraption {
 
@@ -356,11 +343,7 @@
 		}
 
 		// Bogeys tend to have sticky sides
-<<<<<<< HEAD
-		if (state.getBlock()instanceof IBogeyBlock bogey)
-=======
 		if (state.getBlock() instanceof IBogeyBlock bogey)
->>>>>>> aa2cff6b
 			for (Direction d : bogey.getStickySurfaces(world, pos, state))
 				if (!visited.contains(pos.relative(d)))
 					frontier.add(pos.relative(d));
@@ -623,11 +606,8 @@
 			blockstate = BlockHelper.copyProperties(blockstate, AllBlocks.SHAFT.getDefaultState());
 		if (AllBlocks.CONTROLS.has(blockstate))
 			blockstate = blockstate.setValue(ControlsBlock.OPEN, true);
-<<<<<<< HEAD
-=======
 		if (blockstate.hasProperty(SlidingDoorBlock.VISIBLE))
 			blockstate = blockstate.setValue(SlidingDoorBlock.VISIBLE, false);
->>>>>>> aa2cff6b
 		if (blockstate.getBlock() instanceof ButtonBlock) {
 			blockstate = blockstate.setValue(ButtonBlock.POWERED, false);
 			world.scheduleTick(pos, blockstate.getBlock(), -1);
@@ -778,11 +758,7 @@
 			}
 		}
 
-<<<<<<< HEAD
-		storage.write(nbt, spawnPacket);
-=======
 		(spawnPacket ? getStorageForSpawnPacket() : storage).write(nbt, spawnPacket);
->>>>>>> aa2cff6b
 
 		ListTag interactorNBT = new ListTag();
 		for (BlockPos pos : interactors.keySet()) {
@@ -846,12 +822,7 @@
 
 		ListTag paletteNBT = new ListTag();
 		for (int i = 0; i < palette.getSize(); ++i)
-<<<<<<< HEAD
 			paletteNBT.add(NbtUtils.writeBlockState(((HashMapPaletteAccessor<BlockState>)palette).port_lib$getValues().byId(i)));
-=======
-			paletteNBT.add(NbtUtils.writeBlockState(palette.values.byId(i)));
-
->>>>>>> aa2cff6b
 		compound.put("Palette", paletteNBT);
 		compound.put("BlockList", blockList);
 
@@ -1064,12 +1035,9 @@
 
 				if (AllBlocks.SHAFT.has(state))
 					state = ShaftBlock.pickCorrectShaftType(state, world, targetPos);
-<<<<<<< HEAD
-=======
 				if (state.hasProperty(SlidingDoorBlock.VISIBLE))
 					state = state.setValue(SlidingDoorBlock.VISIBLE, !state.getValue(SlidingDoorBlock.OPEN))
 						.setValue(SlidingDoorBlock.POWERED, false);
->>>>>>> aa2cff6b
 
 				world.setBlock(targetPos, state, Block.UPDATE_MOVE_BY_PISTON | Block.UPDATE_ALL);
 
@@ -1241,11 +1209,7 @@
 		return interactors;
 	}
 
-<<<<<<< HEAD
 	@Environment(EnvType.CLIENT)
-=======
-	@OnlyIn(Dist.CLIENT)
->>>>>>> aa2cff6b
 	public ContraptionLighter<?> makeLighter() {
 		// TODO: move lighters to registry
 		return new EmptyLighter(this);
@@ -1306,7 +1270,6 @@
 		return maxDistSq;
 	}
 
-<<<<<<< HEAD
 	public ContraptionInvWrapper getSharedInventory() {
 		return storage.getItems();
 	}
@@ -1316,17 +1279,6 @@
 	}
 
 	public CombinedTankWrapper getSharedFluidTanks() {
-=======
-	public IItemHandlerModifiable getSharedInventory() {
-		return storage.getItems();
-	}
-
-	public IItemHandlerModifiable getSharedFuelInventory() {
-		return storage.getFuelItems();
-	}
-
-	public IFluidHandler getSharedFluidTanks() {
->>>>>>> aa2cff6b
 		return storage.getFluids();
 	}
 
@@ -1350,11 +1302,7 @@
 		storage.updateContainedFluid(localPos, containedFluid);
 	}
 
-<<<<<<< HEAD
 	public static class ContraptionInvWrapper extends CombinedStorage<ItemVariant, Storage<ItemVariant>> {
-=======
-	public static class ContraptionInvWrapper extends CombinedInvWrapper {
->>>>>>> aa2cff6b
 		protected final boolean isExternal;
 
 		public ContraptionInvWrapper(boolean isExternal, Storage<ItemVariant>... itemHandler) {
@@ -1367,11 +1315,8 @@
 		}
 	}
 
-<<<<<<< HEAD
-=======
 	public void tickStorage(AbstractContraptionEntity entity) {
 		storage.entityTick(entity);
 	}
 
->>>>>>> aa2cff6b
 }