package com.simibubi.create.content.contraptions.components.structureMovement;

import static com.simibubi.create.content.contraptions.components.structureMovement.piston.MechanicalPistonBlock.isExtensionPole;
import static com.simibubi.create.content.contraptions.components.structureMovement.piston.MechanicalPistonBlock.isPistonHead;

import java.util.ArrayList;
import java.util.Arrays;
import java.util.HashMap;
import java.util.HashSet;
import java.util.Iterator;
import java.util.List;
import java.util.Map;
import java.util.Optional;
import java.util.Set;
import java.util.UUID;
import java.util.function.BiConsumer;
import java.util.stream.Collectors;

import javax.annotation.Nullable;

import org.apache.commons.lang3.tuple.MutablePair;
import org.apache.commons.lang3.tuple.Pair;

import com.simibubi.create.AllBlocks;
import com.simibubi.create.AllMovementBehaviours;
import com.simibubi.create.content.contraptions.base.KineticTileEntity;
import com.simibubi.create.content.contraptions.components.actors.SeatBlock;
import com.simibubi.create.content.contraptions.components.actors.SeatEntity;
import com.simibubi.create.content.contraptions.components.structureMovement.bearing.MechanicalBearingBlock;
import com.simibubi.create.content.contraptions.components.structureMovement.bearing.StabilizedContraption;
import com.simibubi.create.content.contraptions.components.structureMovement.chassis.AbstractChassisBlock;
import com.simibubi.create.content.contraptions.components.structureMovement.chassis.ChassisTileEntity;
import com.simibubi.create.content.contraptions.components.structureMovement.gantry.GantryPinionBlock;
import com.simibubi.create.content.contraptions.components.structureMovement.glue.SuperGlueEntity;
import com.simibubi.create.content.contraptions.components.structureMovement.glue.SuperGlueHandler;
import com.simibubi.create.content.contraptions.components.structureMovement.piston.MechanicalPistonBlock;
import com.simibubi.create.content.contraptions.components.structureMovement.piston.MechanicalPistonBlock.PistonState;
import com.simibubi.create.content.contraptions.components.structureMovement.piston.PistonExtensionPoleBlock;
import com.simibubi.create.content.contraptions.components.structureMovement.pulley.PulleyBlock;
import com.simibubi.create.content.contraptions.components.structureMovement.pulley.PulleyBlock.MagnetBlock;
import com.simibubi.create.content.contraptions.components.structureMovement.pulley.PulleyBlock.RopeBlock;
import com.simibubi.create.content.contraptions.components.structureMovement.pulley.PulleyTileEntity;
import com.simibubi.create.content.contraptions.fluids.tank.FluidTankTileEntity;
import com.simibubi.create.content.contraptions.relays.advanced.GantryShaftBlock;
import com.simibubi.create.content.contraptions.relays.belt.BeltBlock;
import com.simibubi.create.content.logistics.block.inventories.AdjustableCrateBlock;
import com.simibubi.create.content.logistics.block.redstone.RedstoneContactBlock;
import com.simibubi.create.foundation.config.AllConfigs;
import com.simibubi.create.foundation.fluid.CombinedTankWrapper;
import com.simibubi.create.foundation.utility.BlockFace;
import com.simibubi.create.foundation.utility.Iterate;
import com.simibubi.create.foundation.utility.NBTHelper;
import com.simibubi.create.foundation.utility.NBTProcessors;
import com.simibubi.create.foundation.utility.VecHelper;
import com.simibubi.create.foundation.utility.worldWrappers.WrappedWorld;

import net.minecraft.block.AbstractButtonBlock;
import net.minecraft.block.Block;
import net.minecraft.block.BlockState;
import net.minecraft.block.Blocks;
import net.minecraft.block.ChestBlock;
import net.minecraft.block.DoorBlock;
import net.minecraft.block.IWaterLoggable;
import net.minecraft.block.PressurePlateBlock;
import net.minecraft.entity.Entity;
import net.minecraft.fluid.Fluids;
import net.minecraft.fluid.IFluidState;
import net.minecraft.item.ItemStack;
import net.minecraft.nbt.CompoundNBT;
import net.minecraft.nbt.ListNBT;
import net.minecraft.nbt.NBTUtil;
import net.minecraft.state.properties.BlockStateProperties;
import net.minecraft.state.properties.ChestType;
import net.minecraft.state.properties.DoubleBlockHalf;
import net.minecraft.tileentity.TileEntity;
import net.minecraft.util.Direction;
import net.minecraft.util.Direction.Axis;
import net.minecraft.util.Direction.AxisDirection;
import net.minecraft.util.Rotation;
import net.minecraft.util.math.AxisAlignedBB;
import net.minecraft.util.math.BlockPos;
import net.minecraft.util.math.Vec3d;
import net.minecraft.world.IWorld;
import net.minecraft.world.World;
import net.minecraft.world.gen.feature.template.Template.BlockInfo;
import net.minecraftforge.common.util.Constants.BlockFlags;
import net.minecraftforge.common.util.Constants.NBT;
import net.minecraftforge.fluids.FluidStack;
import net.minecraftforge.fluids.IFluidTank;
import net.minecraftforge.fluids.capability.IFluidHandler;
import net.minecraftforge.fluids.capability.IFluidHandler.FluidAction;
import net.minecraftforge.fluids.capability.templates.FluidTank;
import net.minecraftforge.items.IItemHandlerModifiable;
import net.minecraftforge.items.wrapper.CombinedInvWrapper;

public abstract class Contraption {

	public AbstractContraptionEntity entity;
	public CombinedInvWrapper inventory;
	public CombinedTankWrapper fluidInventory;
	public AxisAlignedBB bounds;
	public BlockPos anchor;
	public boolean stalled;

	protected Map<BlockPos, BlockInfo> blocks;
	protected Map<BlockPos, MountedStorage> storage;
	protected Map<BlockPos, MountedFluidStorage> fluidStorage;
	protected List<MutablePair<BlockInfo, MovementContext>> actors;
	protected Set<Pair<BlockPos, Direction>> superglue;
	protected List<BlockPos> seats;
	protected Map<UUID, Integer> seatMapping;
	protected Map<UUID, BlockFace> stabilizedSubContraptions;

	private List<SuperGlueEntity> glueToRemove;
	private Map<BlockPos, Entity> initialPassengers;
	private List<BlockFace> pendingSubContraptions;

	// Client
	public Map<BlockPos, TileEntity> presentTileEntities;
	public List<TileEntity> renderedTileEntities;

	public Contraption() {
		blocks = new HashMap<>();
		storage = new HashMap<>();
		seats = new ArrayList<>();
		actors = new ArrayList<>();
		superglue = new HashSet<>();
		seatMapping = new HashMap<>();
		fluidStorage = new HashMap<>();
		glueToRemove = new ArrayList<>();
		initialPassengers = new HashMap<>();
		presentTileEntities = new HashMap<>();
		renderedTileEntities = new ArrayList<>();
		pendingSubContraptions = new ArrayList<>();
		stabilizedSubContraptions = new HashMap<>();
	}

	public abstract boolean assemble(World world, BlockPos pos);

	protected abstract boolean canAxisBeStabilized(Axis axis);

	protected abstract ContraptionType getType();

	protected boolean customBlockPlacement(IWorld world, BlockPos pos, BlockState state) {
		return false;
	}

	protected boolean customBlockRemoval(IWorld world, BlockPos pos, BlockState state) {
		return false;
	}

	protected boolean addToInitialFrontier(World world, BlockPos pos, Direction forcedDirection,
		List<BlockPos> frontier) {
		return true;
	}

	public static Contraption fromNBT(World world, CompoundNBT nbt, boolean spawnData) {
		String type = nbt.getString("Type");
		Contraption contraption = ContraptionType.fromType(type);
		contraption.readNBT(world, nbt, spawnData);
		return contraption;
	}

	public boolean searchMovedStructure(World world, BlockPos pos, @Nullable Direction forcedDirection) {
		initialPassengers.clear();
		List<BlockPos> frontier = new ArrayList<>();
		Set<BlockPos> visited = new HashSet<>();
		anchor = pos;

		if (bounds == null)
			bounds = new AxisAlignedBB(BlockPos.ZERO);

		if (!BlockMovementTraits.isBrittle(world.getBlockState(pos)))
			frontier.add(pos);
		if (!addToInitialFrontier(world, pos, forcedDirection, frontier))
			return false;
		for (int limit = 100000; limit > 0; limit--) {
			if (frontier.isEmpty())
				return true;
			if (!moveBlock(world, frontier.remove(0), forcedDirection, frontier, visited))
				return false;
		}
		return false;
	}

	public void onEntityCreated(AbstractContraptionEntity entity) {
		this.entity = entity;

		// Create subcontraptions
		for (BlockFace blockFace : pendingSubContraptions) {
			Direction face = blockFace.getFace();
			StabilizedContraption subContraption = new StabilizedContraption(face);
			World world = entity.world;
			BlockPos pos = blockFace.getPos();
			if (!subContraption.assemble(world, pos))
				continue;
			subContraption.removeBlocksFromWorld(world, BlockPos.ZERO);
			OrientedContraptionEntity movedContraption =
				OrientedContraptionEntity.create(world, subContraption, Optional.of(face));
			BlockPos anchor = blockFace.getConnectedPos();
			movedContraption.setPosition(anchor.getX() + .5f, anchor.getY(), anchor.getZ() + .5f);
			world.addEntity(movedContraption);
			stabilizedSubContraptions.put(movedContraption.getUniqueID(), new BlockFace(toLocalPos(pos), face));
		}

		// Gather itemhandlers of mounted storage
		List<IItemHandlerModifiable> list = storage.values()
			.stream()
			.map(MountedStorage::getItemHandler)
			.collect(Collectors.toList());
		inventory = new CombinedInvWrapper(Arrays.copyOf(list.toArray(), list.size(), IItemHandlerModifiable[].class));

		List<IFluidHandler> fluidHandlers = fluidStorage.values()
			.stream()
			.map(MountedFluidStorage::getFluidHandler)
			.collect(Collectors.toList());
		fluidInventory = new CombinedTankWrapper(
			Arrays.copyOf(fluidHandlers.toArray(), fluidHandlers.size(), IFluidHandler[].class));
	}

	public void onEntityInitialize(World world, AbstractContraptionEntity contraptionEntity) {
		if (world.isRemote)
			return;

		for (OrientedContraptionEntity orientedCE : world.getEntitiesWithinAABB(OrientedContraptionEntity.class,
			contraptionEntity.getBoundingBox()
				.grow(1)))
			if (stabilizedSubContraptions.containsKey(orientedCE.getUniqueID()))
				orientedCE.startRiding(contraptionEntity);

		for (BlockPos seatPos : getSeats()) {
			Entity passenger = initialPassengers.get(seatPos);
			if (passenger == null)
				continue;
			int seatIndex = getSeats().indexOf(seatPos);
			if (seatIndex == -1)
				continue;
			contraptionEntity.addSittingPassenger(passenger, seatIndex);
		}
	}

	public void onEntityTick(World world) {
		fluidStorage.forEach((pos, mfs) -> mfs.tick(entity, pos, world.isRemote));
	}

	protected boolean moveBlock(World world, BlockPos pos, Direction forcedDirection, List<BlockPos> frontier,
		Set<BlockPos> visited) {
		visited.add(pos);
		frontier.remove(pos);

		if (!world.isBlockPresent(pos))
			return false;
		if (isAnchoringBlockAt(pos))
			return true;
		if (!BlockMovementTraits.movementNecessary(world, pos))
			return true;
		if (!movementAllowed(world, pos))
			return false;
		BlockState state = world.getBlockState(pos);
		if (state.getBlock() instanceof AbstractChassisBlock
			&& !moveChassis(world, pos, forcedDirection, frontier, visited))
			return false;

		if (AllBlocks.ADJUSTABLE_CRATE.has(state))
			AdjustableCrateBlock.splitCrate(world, pos);

		if (AllBlocks.BELT.has(state))
			moveBelt(pos, frontier, visited, state);

		if (AllBlocks.GANTRY_PINION.has(state)) {
			BlockPos offset = pos.offset(state.get(GantryPinionBlock.FACING));
			if (!visited.contains(offset))
				frontier.add(offset);
		}

		if (AllBlocks.GANTRY_SHAFT.has(state))
			for (Direction d : Iterate.directions) {
				BlockPos offset = pos.offset(d);
				if (!visited.contains(offset)) {
					BlockState offsetState = world.getBlockState(offset);
					Direction facing = state.get(GantryShaftBlock.FACING);
					if (d.getAxis() == facing.getAxis() && AllBlocks.GANTRY_SHAFT.has(offsetState)
						&& offsetState.get(GantryShaftBlock.FACING) == facing)
						frontier.add(offset);
					else if (AllBlocks.GANTRY_PINION.has(offsetState) && offsetState.get(GantryPinionBlock.FACING) == d)
						frontier.add(offset);
				}
			}

		// Bearings potentially create stabilized sub-contraptions
		if (AllBlocks.MECHANICAL_BEARING.has(state))
			moveBearing(pos, frontier, visited, state);

		// Seats transfer their passenger to the contraption
		if (state.getBlock() instanceof SeatBlock)
			moveSeat(world, pos);

		// Pulleys drag their rope and their attached structure
		if (state.getBlock() instanceof PulleyBlock)
			movePulley(world, pos, frontier, visited);

		// Pistons drag their attaches poles and extension
		if (state.getBlock() instanceof MechanicalPistonBlock)
			if (!moveMechanicalPiston(world, pos, frontier, visited, state))
				return false;

		// Doors try to stay whole
		if (state.getBlock() instanceof DoorBlock) {
			BlockPos otherPartPos = pos.up(state.get(DoorBlock.HALF) == DoubleBlockHalf.LOWER ? 1 : -1);
			if (!visited.contains(otherPartPos))
				frontier.add(otherPartPos);
		}

		// Cart assemblers attach themselves
		BlockState stateBelow = world.getBlockState(pos.down());
		if (!visited.contains(pos.down()) && AllBlocks.CART_ASSEMBLER.has(stateBelow))
			frontier.add(pos.down());

		Map<Direction, SuperGlueEntity> superglue = SuperGlueHandler.gatherGlue(world, pos);

		// Slime blocks and super glue drag adjacent blocks if possible
		boolean isStickyBlock = state.isStickyBlock();
		for (Direction offset : Iterate.directions) {
			BlockPos offsetPos = pos.offset(offset);
			BlockState blockState = world.getBlockState(offsetPos);
			if (isAnchoringBlockAt(offsetPos))
				continue;
			if (!movementAllowed(world, offsetPos)) {
				if (offset == forcedDirection && isStickyBlock)
					return false;
				continue;
			}

			boolean wasVisited = visited.contains(offsetPos);
			boolean faceHasGlue = superglue.containsKey(offset);
			boolean blockAttachedTowardsFace =
				BlockMovementTraits.isBlockAttachedTowards(world, offsetPos, blockState, offset.getOpposite());
			boolean brittle = BlockMovementTraits.isBrittle(blockState);

			if (!wasVisited && ((isStickyBlock && !brittle) || blockAttachedTowardsFace || faceHasGlue))
				frontier.add(offsetPos);
			if (faceHasGlue)
				addGlue(superglue.get(offset));
		}

		addBlock(pos, capture(world, pos));
		return blocks.size() <= AllConfigs.SERVER.kinetics.maxBlocksMoved.get();
	}

	private void moveBearing(BlockPos pos, List<BlockPos> frontier, Set<BlockPos> visited, BlockState state) {
		Direction facing = state.get(MechanicalBearingBlock.FACING);
		if (!canAxisBeStabilized(facing.getAxis())) {
			BlockPos offset = pos.offset(facing);
			if (!visited.contains(offset))
				frontier.add(offset);
			return;
		}
		pendingSubContraptions.add(new BlockFace(pos, facing));
	}

	private void moveBelt(BlockPos pos, List<BlockPos> frontier, Set<BlockPos> visited, BlockState state) {
		BlockPos nextPos = BeltBlock.nextSegmentPosition(state, pos, true);
		BlockPos prevPos = BeltBlock.nextSegmentPosition(state, pos, false);
		if (nextPos != null && !visited.contains(nextPos))
			frontier.add(nextPos);
		if (prevPos != null && !visited.contains(prevPos))
			frontier.add(prevPos);
	}

	private void moveSeat(World world, BlockPos pos) {
		BlockPos local = toLocalPos(pos);
		getSeats().add(local);
		List<SeatEntity> seatsEntities = world.getEntitiesWithinAABB(SeatEntity.class, new AxisAlignedBB(pos));
		if (!seatsEntities.isEmpty()) {
			SeatEntity seat = seatsEntities.get(0);
			List<Entity> passengers = seat.getPassengers();
			if (!passengers.isEmpty())
				initialPassengers.put(local, passengers.get(0));
		}
	}

	private void movePulley(World world, BlockPos pos, List<BlockPos> frontier, Set<BlockPos> visited) {
		int limit = AllConfigs.SERVER.kinetics.maxRopeLength.get();
		BlockPos ropePos = pos;
		while (limit-- >= 0) {
			ropePos = ropePos.down();
			if (!world.isBlockPresent(ropePos))
				break;
			BlockState ropeState = world.getBlockState(ropePos);
			Block block = ropeState.getBlock();
			if (!(block instanceof RopeBlock) && !(block instanceof MagnetBlock)) {
				if (!visited.contains(ropePos))
					frontier.add(ropePos);
				break;
			}
			addBlock(ropePos, capture(world, ropePos));
		}
	}

	private boolean moveMechanicalPiston(World world, BlockPos pos, List<BlockPos> frontier, Set<BlockPos> visited,
		BlockState state) {
		int limit = AllConfigs.SERVER.kinetics.maxPistonPoles.get();
		Direction direction = state.get(MechanicalPistonBlock.FACING);
		if (state.get(MechanicalPistonBlock.STATE) == PistonState.EXTENDED) {
			BlockPos searchPos = pos;
			while (limit-- >= 0) {
				searchPos = searchPos.offset(direction);
				BlockState blockState = world.getBlockState(searchPos);
				if (isExtensionPole(blockState)) {
					if (blockState.get(PistonExtensionPoleBlock.FACING)
						.getAxis() != direction.getAxis())
						break;
					if (!visited.contains(searchPos))
						frontier.add(searchPos);
					continue;
				}
				if (isPistonHead(blockState))
					if (!visited.contains(searchPos))
						frontier.add(searchPos);
				break;
			}
			if (limit <= -1)
				return false;
		}

		BlockPos searchPos = pos;
		while (limit-- >= 0) {
			searchPos = searchPos.offset(direction.getOpposite());
			BlockState blockState = world.getBlockState(searchPos);
			if (isExtensionPole(blockState)) {
				if (blockState.get(PistonExtensionPoleBlock.FACING)
					.getAxis() != direction.getAxis())
					break;
				if (!visited.contains(searchPos))
					frontier.add(searchPos);
				continue;
			}
			break;
		}

		if (limit <= -1)
			return false;
		return true;
	}

	private boolean moveChassis(World world, BlockPos pos, Direction movementDirection, List<BlockPos> frontier,
		Set<BlockPos> visited) {
		TileEntity te = world.getTileEntity(pos);
		if (!(te instanceof ChassisTileEntity))
			return false;
		ChassisTileEntity chassis = (ChassisTileEntity) te;
		chassis.addAttachedChasses(frontier, visited);
		List<BlockPos> includedBlockPositions = chassis.getIncludedBlockPositions(movementDirection, false);
		if (includedBlockPositions == null)
			return false;
		for (BlockPos blockPos : includedBlockPositions)
			if (!visited.contains(blockPos))
				frontier.add(blockPos);
		return true;
	}

	protected Pair<BlockInfo, TileEntity> capture(World world, BlockPos pos) {
		BlockState blockstate = world.getBlockState(pos);
		if (blockstate.getBlock() instanceof ChestBlock)
			blockstate = blockstate.with(ChestBlock.TYPE, ChestType.SINGLE);
		if (AllBlocks.ADJUSTABLE_CRATE.has(blockstate))
			blockstate = blockstate.with(AdjustableCrateBlock.DOUBLE, false);
		if (AllBlocks.REDSTONE_CONTACT.has(blockstate))
			blockstate = blockstate.with(RedstoneContactBlock.POWERED, true);
		if (blockstate.getBlock() instanceof AbstractButtonBlock) {
			blockstate = blockstate.with(AbstractButtonBlock.POWERED, false);
			world.getPendingBlockTicks()
				.scheduleTick(pos, blockstate.getBlock(), -1);
		}
		if (blockstate.getBlock() instanceof PressurePlateBlock) {
			blockstate = blockstate.with(PressurePlateBlock.POWERED, false);
			world.getPendingBlockTicks()
				.scheduleTick(pos, blockstate.getBlock(), -1);
		}
		CompoundNBT compoundnbt = getTileEntityNBT(world, pos);
		TileEntity tileentity = world.getTileEntity(pos);
		return Pair.of(new BlockInfo(pos, blockstate, compoundnbt), tileentity);
	}

	protected void addBlock(BlockPos pos, Pair<BlockInfo, TileEntity> pair) {
		BlockInfo captured = pair.getKey();
		BlockPos localPos = pos.subtract(anchor);
		BlockInfo blockInfo = new BlockInfo(localPos, captured.state, captured.nbt);

		if (blocks.put(localPos, blockInfo) != null)
			return;
		bounds = bounds.union(new AxisAlignedBB(localPos));

		TileEntity te = pair.getValue();
		if (te != null && MountedStorage.canUseAsStorage(te))
			storage.put(localPos, new MountedStorage(te));
		if (te != null && MountedFluidStorage.canUseAsStorage(te))
			fluidStorage.put(localPos, new MountedFluidStorage(te));
		if (AllMovementBehaviours.contains(captured.state.getBlock()))
			actors.add(MutablePair.of(blockInfo, null));
	}

	@Nullable
	protected CompoundNBT getTileEntityNBT(World world, BlockPos pos) {
		TileEntity tileentity = world.getTileEntity(pos);
		if (tileentity == null)
			return null;
		CompoundNBT nbt = tileentity.write(new CompoundNBT());
		nbt.remove("x");
		nbt.remove("y");
		nbt.remove("z");

		if (tileentity instanceof FluidTankTileEntity && nbt.contains("Controller"))
			nbt.put("Controller",
				NBTUtil.writeBlockPos(toLocalPos(NBTUtil.readBlockPos(nbt.getCompound("Controller")))));

		return nbt;
	}

	protected void addGlue(SuperGlueEntity entity) {
		BlockPos pos = entity.getHangingPosition();
		Direction direction = entity.getFacingDirection();
		this.superglue.add(Pair.of(toLocalPos(pos), direction));
		glueToRemove.add(entity);
	}

	protected BlockPos toLocalPos(BlockPos globalPos) {
		return globalPos.subtract(anchor);
	}

	protected boolean movementAllowed(World world, BlockPos pos) {
		return BlockMovementTraits.movementAllowed(world, pos);
	}

	protected boolean isAnchoringBlockAt(BlockPos pos) {
		return pos.equals(anchor);
	}

	public void readNBT(World world, CompoundNBT nbt, boolean spawnData) {
		blocks.clear();
		presentTileEntities.clear();
		renderedTileEntities.clear();

		nbt.getList("Blocks", 10)
			.forEach(c -> {
				CompoundNBT comp = (CompoundNBT) c;
				BlockInfo info = new BlockInfo(NBTUtil.readBlockPos(comp.getCompound("Pos")),
					NBTUtil.readBlockState(comp.getCompound("Block")),
					comp.contains("Data") ? comp.getCompound("Data") : null);
				blocks.put(info.pos, info);

				if (world.isRemote) {
					Block block = info.state.getBlock();
					CompoundNBT tag = info.nbt;
					MovementBehaviour movementBehaviour = AllMovementBehaviours.of(block);
					if (tag == null || (movementBehaviour != null && movementBehaviour.hasSpecialMovementRenderer()))
						return;

					tag.putInt("x", info.pos.getX());
					tag.putInt("y", info.pos.getY());
					tag.putInt("z", info.pos.getZ());

					TileEntity te = TileEntity.create(tag);
					if (te == null)
						return;
					te.setLocation(new WrappedWorld(world) {

						@Override
						public BlockState getBlockState(BlockPos pos) {
							if (!pos.equals(te.getPos()))
								return Blocks.AIR.getDefaultState();
							return info.state;
						}

					}, te.getPos());
					if (te instanceof KineticTileEntity)
						((KineticTileEntity) te).setSpeed(0);
					te.getBlockState();
					presentTileEntities.put(info.pos, te);
					renderedTileEntities.add(te);
				}
			});

		actors.clear();
		nbt.getList("Actors", 10)
			.forEach(c -> {
				CompoundNBT comp = (CompoundNBT) c;
				BlockInfo info = blocks.get(NBTUtil.readBlockPos(comp.getCompound("Pos")));
				MovementContext context = MovementContext.readNBT(world, info, comp, this);
				getActors().add(MutablePair.of(info, context));
			});

		superglue.clear();
		NBTHelper.iterateCompoundList(nbt.getList("Superglue", NBT.TAG_COMPOUND), c -> superglue
			.add(Pair.of(NBTUtil.readBlockPos(c.getCompound("Pos")), Direction.byIndex(c.getByte("Direction")))));

		seats.clear();
		NBTHelper.iterateCompoundList(nbt.getList("Seats", NBT.TAG_COMPOUND), c -> seats.add(NBTUtil.readBlockPos(c)));

		seatMapping.clear();
		NBTHelper.iterateCompoundList(nbt.getList("Passengers", NBT.TAG_COMPOUND),
			c -> seatMapping.put(NBTUtil.readUniqueId(c.getCompound("Id")), c.getInt("Seat")));

		stabilizedSubContraptions.clear();
		NBTHelper.iterateCompoundList(nbt.getList("SubContraptions", NBT.TAG_COMPOUND), c -> stabilizedSubContraptions
			.put(NBTUtil.readUniqueId(c.getCompound("Id")), BlockFace.fromNBT(c.getCompound("Location"))));

		storage.clear();
		NBTHelper.iterateCompoundList(nbt.getList("Storage", NBT.TAG_COMPOUND), c -> storage
			.put(NBTUtil.readBlockPos(c.getCompound("Pos")), MountedStorage.deserialize(c.getCompound("Data"))));

		fluidStorage.clear();
		NBTHelper.iterateCompoundList(nbt.getList("FluidStorage", NBT.TAG_COMPOUND), c -> fluidStorage
			.put(NBTUtil.readBlockPos(c.getCompound("Pos")), MountedFluidStorage.deserialize(c.getCompound("Data"))));

		if (spawnData)
			fluidStorage.forEach((pos, mfs) -> {
				TileEntity tileEntity = presentTileEntities.get(pos);
				if (!(tileEntity instanceof FluidTankTileEntity))
					return;
				FluidTankTileEntity tank = (FluidTankTileEntity) tileEntity;
				IFluidTank tankInventory = tank.getTankInventory();
				if (tankInventory instanceof FluidTank)
					((FluidTank) tankInventory).setFluid(mfs.tank.getFluid());
				tank.getFluidLevel()
					.start(tank.getFillState());
				mfs.assignTileEntity(tank);
			});

		IItemHandlerModifiable[] handlers = new IItemHandlerModifiable[storage.size()];
		int index = 0;
		for (MountedStorage mountedStorage : storage.values())
			handlers[index++] = mountedStorage.getItemHandler();

		IFluidHandler[] fluidHandlers = new IFluidHandler[fluidStorage.size()];
		index = 0;
		for (MountedFluidStorage mountedStorage : fluidStorage.values())
			fluidHandlers[index++] = mountedStorage.getFluidHandler();

		inventory = new CombinedInvWrapper(handlers);
		fluidInventory = new CombinedTankWrapper(fluidHandlers);

		if (nbt.contains("BoundsFront"))
			bounds = NBTHelper.readAABB(nbt.getList("BoundsFront", 5));

		stalled = nbt.getBoolean("Stalled");
		anchor = NBTUtil.readBlockPos(nbt.getCompound("Anchor"));
	}

	public CompoundNBT writeNBT(boolean spawnPacket) {
		CompoundNBT nbt = new CompoundNBT();
		nbt.putString("Type", getType().id);
		ListNBT blocksNBT = new ListNBT();
		for (BlockInfo block : this.blocks.values()) {
			CompoundNBT c = new CompoundNBT();
			c.put("Block", NBTUtil.writeBlockState(block.state));
			c.put("Pos", NBTUtil.writeBlockPos(block.pos));
			if (block.nbt != null)
				c.put("Data", block.nbt);
			blocksNBT.add(c);
		}

		ListNBT actorsNBT = new ListNBT();
		for (MutablePair<BlockInfo, MovementContext> actor : getActors()) {
			CompoundNBT compound = new CompoundNBT();
			compound.put("Pos", NBTUtil.writeBlockPos(actor.left.pos));
			AllMovementBehaviours.of(actor.left.state)
				.writeExtraData(actor.right);
			actor.right.writeToNBT(compound);
			actorsNBT.add(compound);
		}

		ListNBT superglueNBT = new ListNBT();
		for (Pair<BlockPos, Direction> glueEntry : superglue) {
			CompoundNBT c = new CompoundNBT();
			c.put("Pos", NBTUtil.writeBlockPos(glueEntry.getKey()));
			c.putByte("Direction", (byte) glueEntry.getValue()
				.getIndex());
			superglueNBT.add(c);
		}

		ListNBT storageNBT = new ListNBT();
		if (!spawnPacket) {
			for (BlockPos pos : storage.keySet()) {
				CompoundNBT c = new CompoundNBT();
				MountedStorage mountedStorage = storage.get(pos);
				if (!mountedStorage.isValid())
					continue;
				c.put("Pos", NBTUtil.writeBlockPos(pos));
				c.put("Data", mountedStorage.serialize());
				storageNBT.add(c);
			}
		}

		ListNBT fluidStorageNBT = new ListNBT();
		for (BlockPos pos : fluidStorage.keySet()) {
			CompoundNBT c = new CompoundNBT();
			MountedFluidStorage mountedStorage = fluidStorage.get(pos);
			if (!mountedStorage.isValid())
				continue;
			c.put("Pos", NBTUtil.writeBlockPos(pos));
			c.put("Data", mountedStorage.serialize());
			fluidStorageNBT.add(c);
		}

		nbt.put("Seats", NBTHelper.writeCompoundList(getSeats(), NBTUtil::writeBlockPos));
		nbt.put("Passengers", NBTHelper.writeCompoundList(getSeatMapping().entrySet(), e -> {
			CompoundNBT tag = new CompoundNBT();
			tag.put("Id", NBTUtil.writeUniqueId(e.getKey()));
			tag.putInt("Seat", e.getValue());
			return tag;
		}));

		nbt.put("SubContraptions", NBTHelper.writeCompoundList(stabilizedSubContraptions.entrySet(), e -> {
			CompoundNBT tag = new CompoundNBT();
			tag.put("Id", NBTUtil.writeUniqueId(e.getKey()));
			tag.put("Location", e.getValue()
				.serializeNBT());
			return tag;
		}));

		nbt.put("Blocks", blocksNBT);
		nbt.put("Actors", actorsNBT);
		nbt.put("Superglue", superglueNBT);
		nbt.put("Storage", storageNBT);
		nbt.put("FluidStorage", fluidStorageNBT);
		nbt.put("Anchor", NBTUtil.writeBlockPos(anchor));
		nbt.putBoolean("Stalled", stalled);

		if (bounds != null) {
			ListNBT bb = NBTHelper.writeAABB(bounds);
			nbt.put("BoundsFront", bb);
		}

		return nbt;
	}

	public void removeBlocksFromWorld(World world, BlockPos offset) {
		storage.values()
			.forEach(MountedStorage::removeStorageFromWorld);
		fluidStorage.values()
			.forEach(MountedFluidStorage::removeStorageFromWorld);
		glueToRemove.forEach(SuperGlueEntity::remove);

		for (boolean brittles : Iterate.trueAndFalse) {
			for (Iterator<BlockInfo> iterator = blocks.values()
				.iterator(); iterator.hasNext();) {
				BlockInfo block = iterator.next();
				if (brittles != BlockMovementTraits.isBrittle(block.state))
					continue;

				BlockPos add = block.pos.add(anchor)
					.add(offset);
				if (customBlockRemoval(world, add, block.state))
					continue;
				BlockState oldState = world.getBlockState(add);
				Block blockIn = oldState.getBlock();
				if (block.state.getBlock() != blockIn)
					iterator.remove();
				world.getWorld()
					.removeTileEntity(add);
				int flags = BlockFlags.IS_MOVING | BlockFlags.NO_NEIGHBOR_DROPS | BlockFlags.UPDATE_NEIGHBORS
					| BlockFlags.BLOCK_UPDATE;
				if (blockIn instanceof IWaterLoggable && oldState.has(BlockStateProperties.WATERLOGGED)
					&& oldState.get(BlockStateProperties.WATERLOGGED)
						.booleanValue()) {
					world.setBlockState(add, Blocks.WATER.getDefaultState(), flags);
					continue;
				}
				world.setBlockState(add, Blocks.AIR.getDefaultState(), flags);
			}
		}
		for (BlockInfo block : blocks.values()) {
			BlockPos add = block.pos.add(anchor)
				.add(offset);
			if (!shouldUpdateAfterMovement(block))
				continue;
			world.markAndNotifyBlock(add, null, block.state, Blocks.AIR.getDefaultState(),
				BlockFlags.IS_MOVING | BlockFlags.DEFAULT);
		}
	}

	public void addBlocksToWorld(World world, StructureTransform transform) {
		for (boolean nonBrittles : Iterate.trueAndFalse) {
			for (BlockInfo block : blocks.values()) {
				if (nonBrittles == BlockMovementTraits.isBrittle(block.state))
					continue;

				BlockPos targetPos = transform.apply(block.pos);
				BlockState state = transform.apply(block.state);

				if (customBlockPlacement(world, targetPos, state))
					continue;

				if (nonBrittles)
					for (Direction face : Iterate.directions)
						state = state.updatePostPlacement(face, world.getBlockState(targetPos.offset(face)), world,
							targetPos, targetPos.offset(face));

				BlockState blockState = world.getBlockState(targetPos);
				if (blockState.getBlockHardness(world, targetPos) == -1 || (state.getCollisionShape(world, targetPos)
					.isEmpty()
					&& !blockState.getCollisionShape(world, targetPos)
						.isEmpty())) {
					if (targetPos.getY() == 0)
						targetPos = targetPos.up();
					world.playEvent(2001, targetPos, Block.getStateId(state));
					Block.spawnDrops(state, world, targetPos, null);
					continue;
				}
				if (state.getBlock() instanceof IWaterLoggable && state.has(BlockStateProperties.WATERLOGGED)) {
					IFluidState ifluidstate = world.getFluidState(targetPos);
					state = state.with(BlockStateProperties.WATERLOGGED,
						Boolean.valueOf(ifluidstate.getFluid() == Fluids.WATER));
				}

				world.destroyBlock(targetPos, true);
				world.setBlockState(targetPos, state, 3 | BlockFlags.IS_MOVING);

				boolean verticalRotation = transform.rotationAxis == null || transform.rotationAxis.isHorizontal();
				verticalRotation = verticalRotation && transform.rotation != Rotation.NONE;
				if (verticalRotation) {
					if (state.getBlock() instanceof RopeBlock || state.getBlock() instanceof MagnetBlock)
						world.destroyBlock(targetPos, true);
				}

				TileEntity tileEntity = world.getTileEntity(targetPos);
				CompoundNBT tag = block.nbt;
				if (tileEntity != null)
					tag = NBTProcessors.process(tileEntity, tag, false);
				if (tileEntity != null && tag != null) {
					tag.putInt("x", targetPos.getX());
					tag.putInt("y", targetPos.getY());
					tag.putInt("z", targetPos.getZ());

					if (verticalRotation && tileEntity instanceof PulleyTileEntity) {
						tag.remove("Offset");
						tag.remove("InitialOffset");
					}

					if (tileEntity instanceof FluidTankTileEntity && tag.contains("LastKnownPos"))
						tag.put("LastKnownPos", NBTUtil.writeBlockPos(BlockPos.ZERO.down()));

					tileEntity.read(tag);

					if (storage.containsKey(block.pos)) {
						MountedStorage mountedStorage = storage.get(block.pos);
						if (mountedStorage.isValid())
							mountedStorage.addStorageToWorld(tileEntity);
					}

					if (fluidStorage.containsKey(block.pos)) {
						MountedFluidStorage mountedStorage = fluidStorage.get(block.pos);
						if (mountedStorage.isValid())
							mountedStorage.addStorageToWorld(tileEntity);
					}
				}
			}
		}
		for (BlockInfo block : blocks.values()) {
			BlockPos targetPos = transform.apply(block.pos);
<<<<<<< HEAD
			BlockState state = world.getBlockState(targetPos);
			world.markAndNotifyBlock(targetPos, null, state, state, BlockFlags.IS_MOVING | BlockFlags.DEFAULT);
=======
			if (!shouldUpdateAfterMovement(block))
				continue;
			world.markAndNotifyBlock(targetPos, null, block.state, block.state,
				BlockFlags.IS_MOVING | BlockFlags.DEFAULT);
>>>>>>> ff96e80d
		}

		for (int i = 0; i < inventory.getSlots(); i++)
			inventory.setStackInSlot(i, ItemStack.EMPTY);
		for (int i = 0; i < fluidInventory.getTanks(); i++)
			fluidInventory.drain(fluidInventory.getFluidInTank(i), FluidAction.EXECUTE);

		for (Pair<BlockPos, Direction> pair : superglue) {
			BlockPos targetPos = transform.apply(pair.getKey());
			Direction targetFacing = transform.transformFacing(pair.getValue());

			SuperGlueEntity entity = new SuperGlueEntity(world, targetPos, targetFacing);
			if (entity.onValidSurface()) {
				if (!world.isRemote)
					world.addEntity(entity);
			}
		}
	}

	public void addPassengersToWorld(World world, StructureTransform transform, List<Entity> seatedEntities) {
		for (Entity seatedEntity : seatedEntities) {
			if (getSeatMapping().isEmpty())
				continue;
			Integer seatIndex = getSeatMapping().get(seatedEntity.getUniqueID());
			BlockPos seatPos = getSeats().get(seatIndex);
			seatPos = transform.apply(seatPos);
			if (!(world.getBlockState(seatPos)
				.getBlock() instanceof SeatBlock))
				continue;
			if (SeatBlock.isSeatOccupied(world, seatPos))
				continue;
			SeatBlock.sitDown(world, seatPos, seatedEntity);
		}
	}

	public void startMoving(World world) {
		for (MutablePair<BlockInfo, MovementContext> pair : actors) {
			MovementContext context = new MovementContext(world, pair.left, this);
			AllMovementBehaviours.of(pair.left.state)
				.startMoving(context);
			pair.setRight(context);
		}
	}

	public void stop(World world) {
		foreachActor(world, (behaviour, ctx) -> {
			behaviour.stopMoving(ctx);
			ctx.position = null;
			ctx.motion = Vec3d.ZERO;
			ctx.relativeMotion = Vec3d.ZERO;
			ctx.rotation = v -> v;
		});
	}

	public void foreachActor(World world, BiConsumer<MovementBehaviour, MovementContext> callBack) {
		for (MutablePair<BlockInfo, MovementContext> pair : actors)
			callBack.accept(AllMovementBehaviours.of(pair.getLeft().state), pair.getRight());
	}

	protected boolean shouldUpdateAfterMovement(BlockInfo info) {
		return true;
	}

	public void expandBoundsAroundAxis(Axis axis) {
		AxisAlignedBB bb = bounds;
		double maxXDiff = Math.max(bb.maxX - 1, -bb.minX);
		double maxYDiff = Math.max(bb.maxY - 1, -bb.minY);
		double maxZDiff = Math.max(bb.maxZ - 1, -bb.minZ);
		double maxDiff = 0;

		if (axis == Axis.X)
			maxDiff = Math.max(maxZDiff, maxYDiff);
		if (axis == Axis.Y)
			maxDiff = Math.max(maxZDiff, maxXDiff);
		if (axis == Axis.Z)
			maxDiff = Math.max(maxXDiff, maxYDiff);

		Vec3d vec = new Vec3d(Direction.getFacingFromAxis(AxisDirection.POSITIVE, axis)
			.getDirectionVec());
		Vec3d planeByNormal = VecHelper.axisAlingedPlaneOf(vec);
		Vec3d min = vec.mul(bb.minX, bb.minY, bb.minZ)
			.add(planeByNormal.scale(-maxDiff));
		Vec3d max = vec.mul(bb.maxX, bb.maxY, bb.maxZ)
			.add(planeByNormal.scale(maxDiff + 1));
		bounds = new AxisAlignedBB(min, max);
	}

	public void addExtraInventories(Entity entity) {}

	public Map<UUID, Integer> getSeatMapping() {
		return seatMapping;
	}

	public BlockPos getSeatOf(UUID entityId) {
		if (!getSeatMapping().containsKey(entityId))
			return null;
		int seatIndex = getSeatMapping().get(entityId);
		if (seatIndex >= getSeats().size())
			return null;
		return getSeats().get(seatIndex);
	}

	public BlockPos getBearingPosOf(UUID subContraptionEntityId) {
		if (stabilizedSubContraptions.containsKey(subContraptionEntityId))
			return stabilizedSubContraptions.get(subContraptionEntityId)
				.getConnectedPos();
		return null;
	}

	public void setSeatMapping(Map<UUID, Integer> seatMapping) {
		this.seatMapping = seatMapping;
	}

	public List<BlockPos> getSeats() {
		return seats;
	}

	public Map<BlockPos, BlockInfo> getBlocks() {
		return blocks;
	}

	public List<MutablePair<BlockInfo, MovementContext>> getActors() {
		return actors;
	}

	public void updateContainedFluid(BlockPos localPos, FluidStack containedFluid) {
		MountedFluidStorage mountedFluidStorage = fluidStorage.get(localPos);
		if (mountedFluidStorage != null)
			mountedFluidStorage.updateFluid(containedFluid);
	}

}<|MERGE_RESOLUTION|>--- conflicted
+++ resolved
@@ -858,16 +858,12 @@
 			}
 		}
 		for (BlockInfo block : blocks.values()) {
+			if (!shouldUpdateAfterMovement(block))
+				continue;
 			BlockPos targetPos = transform.apply(block.pos);
-<<<<<<< HEAD
 			BlockState state = world.getBlockState(targetPos);
-			world.markAndNotifyBlock(targetPos, null, state, state, BlockFlags.IS_MOVING | BlockFlags.DEFAULT);
-=======
-			if (!shouldUpdateAfterMovement(block))
-				continue;
 			world.markAndNotifyBlock(targetPos, null, block.state, block.state,
 				BlockFlags.IS_MOVING | BlockFlags.DEFAULT);
->>>>>>> ff96e80d
 		}
 
 		for (int i = 0; i < inventory.getSlots(); i++)
