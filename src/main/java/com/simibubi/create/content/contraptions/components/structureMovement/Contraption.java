--- conflicted
+++ resolved
@@ -1138,12 +1138,8 @@
 		for (MutablePair<StructureBlockInfo, MovementContext> pair : actors) {
 			MovementContext context = new MovementContext(world, pair.left, this);
 			MovementBehaviour behaviour = AllMovementBehaviours.getBehaviour(pair.left.state);
-<<<<<<< HEAD
-			behaviour.startMoving(context);
-=======
 			if (behaviour != null)
 				behaviour.startMoving(context);
->>>>>>> 85200fe4
 			pair.setRight(context);
 			if (behaviour instanceof ContraptionControlsMovement) 
 				disableActorOnStart(context);
