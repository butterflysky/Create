package com.simibubi.create.content.contraptions.components.structureMovement;

import static com.simibubi.create.content.contraptions.components.structureMovement.piston.MechanicalPistonBlock.isExtensionPole;
import static com.simibubi.create.content.contraptions.components.structureMovement.piston.MechanicalPistonBlock.isPistonHead;

import java.util.ArrayList;
import java.util.Arrays;
import java.util.HashMap;
import java.util.HashSet;
import java.util.Iterator;
import java.util.List;
import java.util.Map;
import java.util.Set;
import java.util.UUID;
import java.util.function.BiConsumer;
import java.util.stream.Collectors;

import javax.annotation.Nullable;

import org.apache.commons.lang3.tuple.MutablePair;
import org.apache.commons.lang3.tuple.Pair;

import com.simibubi.create.AllBlocks;
import com.simibubi.create.AllMovementBehaviours;
import com.simibubi.create.content.contraptions.base.KineticTileEntity;
import com.simibubi.create.content.contraptions.components.actors.SeatBlock;
import com.simibubi.create.content.contraptions.components.actors.SeatEntity;
import com.simibubi.create.content.contraptions.components.saw.SawBlock;
import com.simibubi.create.content.contraptions.components.structureMovement.chassis.AbstractChassisBlock;
import com.simibubi.create.content.contraptions.components.structureMovement.chassis.ChassisTileEntity;
import com.simibubi.create.content.contraptions.components.structureMovement.glue.SuperGlueEntity;
import com.simibubi.create.content.contraptions.components.structureMovement.glue.SuperGlueHandler;
import com.simibubi.create.content.contraptions.components.structureMovement.piston.MechanicalPistonBlock;
import com.simibubi.create.content.contraptions.components.structureMovement.piston.MechanicalPistonBlock.PistonState;
import com.simibubi.create.content.contraptions.components.structureMovement.piston.PistonExtensionPoleBlock;
import com.simibubi.create.content.contraptions.components.structureMovement.pulley.PulleyBlock;
import com.simibubi.create.content.contraptions.components.structureMovement.pulley.PulleyBlock.MagnetBlock;
import com.simibubi.create.content.contraptions.components.structureMovement.pulley.PulleyBlock.RopeBlock;
import com.simibubi.create.content.contraptions.components.structureMovement.pulley.PulleyTileEntity;
import com.simibubi.create.content.contraptions.relays.belt.BeltBlock;
import com.simibubi.create.content.logistics.block.inventories.AdjustableCrateBlock;
import com.simibubi.create.content.logistics.block.redstone.RedstoneContactBlock;
import com.simibubi.create.foundation.config.AllConfigs;
import com.simibubi.create.foundation.utility.BlockHelper;
import com.simibubi.create.foundation.utility.Iterate;
import com.simibubi.create.foundation.utility.NBTHelper;
import com.simibubi.create.foundation.utility.VecHelper;
import com.simibubi.create.foundation.utility.worldWrappers.WrappedWorld;

import net.minecraft.block.AbstractButtonBlock;
import net.minecraft.block.Block;
import net.minecraft.block.BlockState;
import net.minecraft.block.Blocks;
import net.minecraft.block.ChestBlock;
import net.minecraft.block.DoorBlock;
import net.minecraft.block.IWaterLoggable;
import net.minecraft.block.PressurePlateBlock;
import net.minecraft.block.SlimeBlock;
import net.minecraft.client.renderer.RenderType;
import net.minecraft.client.renderer.RenderTypeLookup;
import net.minecraft.entity.Entity;
import net.minecraft.fluid.FluidState;
import net.minecraft.fluid.Fluids;
import net.minecraft.nbt.CompoundNBT;
import net.minecraft.nbt.ListNBT;
import net.minecraft.nbt.NBTUtil;
import net.minecraft.state.properties.BlockStateProperties;
import net.minecraft.state.properties.ChestType;
import net.minecraft.state.properties.DoubleBlockHalf;
import net.minecraft.tileentity.TileEntity;
import net.minecraft.util.Direction;
import net.minecraft.util.Direction.Axis;
import net.minecraft.util.Direction.AxisDirection;
import net.minecraft.util.Rotation;
import net.minecraft.util.math.AxisAlignedBB;
import net.minecraft.util.math.BlockPos;
import net.minecraft.util.math.vector.Vector3d;
import net.minecraft.world.IWorld;
import net.minecraft.world.World;
import net.minecraft.world.gen.feature.template.Template.BlockInfo;
import net.minecraftforge.common.util.Constants.BlockFlags;
import net.minecraftforge.common.util.Constants.NBT;
import net.minecraftforge.items.IItemHandlerModifiable;
import net.minecraftforge.items.wrapper.CombinedInvWrapper;

public abstract class Contraption {

	public Map<BlockPos, BlockInfo> blocks;
	public Map<BlockPos, MountedStorage> storage;
	public List<MutablePair<BlockInfo, MovementContext>> actors;
	public CombinedInvWrapper inventory;
	public List<TileEntity> customRenderTEs;
	public Set<Pair<BlockPos, Direction>> superglue;
	public ContraptionEntity entity;

	public AxisAlignedBB bounds;
	public boolean stalled;

	protected List<BlockPos> seats;
	protected Map<UUID, Integer> seatMapping;
	protected Map<BlockPos, Entity> initialPassengers;

	protected Set<BlockPos> cachedColliders;
	protected Direction cachedColliderDirection;
	protected BlockPos anchor;
	protected List<SuperGlueEntity> glueToRemove;
	List<BlockPos> renderOrder;

	public Contraption() {
		blocks = new HashMap<>();
		storage = new HashMap<>();
		actors = new ArrayList<>();
		seats = new ArrayList<>();
		seatMapping = new HashMap<>();
		initialPassengers = new HashMap<>();
		superglue = new HashSet<>();
		renderOrder = new ArrayList<>();
		customRenderTEs = new ArrayList<>();
		glueToRemove = new ArrayList<>();
	}

	protected static boolean isChassis(BlockState state) {
		return state.getBlock() instanceof AbstractChassisBlock;
	}

	public static CompoundNBT getTileEntityNBT(World world, BlockPos pos) {
		TileEntity tileentity = world.getTileEntity(pos);
		CompoundNBT compoundnbt = null;
		if (tileentity != null) {
			compoundnbt = tileentity.write(new CompoundNBT());
			compoundnbt.remove("x");
			compoundnbt.remove("y");
			compoundnbt.remove("z");
		}
		return compoundnbt;
	}

	public static Contraption fromNBT(World world, CompoundNBT nbt) {
		String type = nbt.getString("Type");
		Contraption contraption = AllContraptionTypes.fromType(type);
		contraption.readNBT(world, nbt);
		return contraption;
	}

	protected static MovementBehaviour getMovement(BlockState state) {
		Block block = state.getBlock();
		if (!AllMovementBehaviours.hasMovementBehaviour(block))
			return null;
		return AllMovementBehaviours.getMovementBehaviour(block);
	}

	public Set<BlockPos> getColliders(World world, Direction movementDirection) {
		if (blocks == null)
			return null;
		if (cachedColliders == null || cachedColliderDirection != movementDirection) {
			cachedColliders = new HashSet<>();
			cachedColliderDirection = movementDirection;

			for (BlockInfo info : blocks.values()) {
				BlockPos offsetPos = info.pos.offset(movementDirection);
				if (info.state.getCollisionShape(world, offsetPos)
					.isEmpty())
					continue;
				if (blocks.containsKey(offsetPos) && !blocks.get(offsetPos).state.getCollisionShape(world, offsetPos)
					.isEmpty())
					continue;
				cachedColliders.add(info.pos);
			}

		}
		return cachedColliders;
	}

	public boolean searchMovedStructure(World world, BlockPos pos, @Nullable Direction forcedDirection) {
		initialPassengers.clear();
		List<BlockPos> frontier = new ArrayList<>();
		Set<BlockPos> visited = new HashSet<>();
		anchor = pos;

		if (bounds == null)
			bounds = new AxisAlignedBB(BlockPos.ZERO);

		if (!BlockMovementTraits.isBrittle(world.getBlockState(pos)))
			frontier.add(pos);
		if (!addToInitialFrontier(world, pos, forcedDirection, frontier))
			return false;
		for (int limit = 100000; limit > 0; limit--) {
			if (frontier.isEmpty())
				return true;
			if (!moveBlock(world, frontier.remove(0), forcedDirection, frontier, visited))
				return false;
		}
		return false;
	}

	public void gatherStoredItems() {
		List<IItemHandlerModifiable> list = storage.values()
			.stream()
			.map(MountedStorage::getItemHandler)
			.collect(Collectors.toList());
		inventory = new CombinedInvWrapper(Arrays.copyOf(list.toArray(), list.size(), IItemHandlerModifiable[].class));
	}

	public void mountPassengers(ContraptionEntity contraptionEntity) {
		this.entity = contraptionEntity;
		if (contraptionEntity.world.isRemote)
			return;
		for (BlockPos seatPos : getSeats()) {
			Entity passenger = initialPassengers.get(seatPos);
			if (passenger == null)
				continue;
			int seatIndex = getSeats().indexOf(seatPos);
			if (seatIndex == -1)
				continue;
			contraptionEntity.addSittingPassenger(passenger, seatIndex);
		}
	}

	protected boolean addToInitialFrontier(World world, BlockPos pos, Direction forcedDirection,
		List<BlockPos> frontier) {
		return true;
	}

	protected boolean moveBlock(World world, BlockPos pos, Direction forcedDirection, List<BlockPos> frontier,
		Set<BlockPos> visited) {
		visited.add(pos);
		frontier.remove(pos);

		if (!world.isBlockPresent(pos))
			return false;
		if (isAnchoringBlockAt(pos))
			return true;
		if (!BlockMovementTraits.movementNecessary(world, pos))
			return true;
		if (!movementAllowed(world, pos))
			return false;
		BlockState state = world.getBlockState(pos);
		if (isChassis(state) && !moveChassis(world, pos, forcedDirection, frontier, visited))
			return false;

		if (AllBlocks.ADJUSTABLE_CRATE.has(state))
			AdjustableCrateBlock.splitCrate(world, pos);
		if (AllBlocks.BELT.has(state)) {
			BlockPos nextPos = BeltBlock.nextSegmentPosition(state, pos, true);
			BlockPos prevPos = BeltBlock.nextSegmentPosition(state, pos, false);
			if (nextPos != null && !visited.contains(nextPos))
				frontier.add(nextPos);
			if (prevPos != null && !visited.contains(prevPos))
				frontier.add(prevPos);
		}

		// Seats transfer their passenger to the contraption
		if (state.getBlock() instanceof SeatBlock) {
			BlockPos local = toLocalPos(pos);
			getSeats().add(local);
			List<SeatEntity> seatsEntities = world.getEntitiesWithinAABB(SeatEntity.class, new AxisAlignedBB(pos));
			if (!seatsEntities.isEmpty()) {
				SeatEntity seat = seatsEntities.get(0);
				List<Entity> passengers = seat.getPassengers();
				if (!passengers.isEmpty())
					initialPassengers.put(local, passengers.get(0));
			}
		}

		// Pulleys drag their rope and their attached structure
		if (state.getBlock() instanceof PulleyBlock) {
			int limit = AllConfigs.SERVER.kinetics.maxRopeLength.get();
			BlockPos ropePos = pos;
			while (limit-- >= 0) {
				ropePos = ropePos.down();
				if (!world.isBlockPresent(ropePos))
					break;
				BlockState ropeState = world.getBlockState(ropePos);
				Block block = ropeState.getBlock();
				if (!(block instanceof RopeBlock) && !(block instanceof MagnetBlock)) {
					if (!visited.contains(ropePos))
						frontier.add(ropePos);
					break;
				}
				add(ropePos, capture(world, ropePos));
			}
		}

		// Pistons drag their attaches poles and extension
		if (state.getBlock() instanceof MechanicalPistonBlock) {
			int limit = AllConfigs.SERVER.kinetics.maxPistonPoles.get();
			Direction direction = state.get(MechanicalPistonBlock.FACING);
			if (state.get(MechanicalPistonBlock.STATE) == PistonState.EXTENDED) {
				BlockPos searchPos = pos;
				while (limit-- >= 0) {
					searchPos = searchPos.offset(direction);
					BlockState blockState = world.getBlockState(searchPos);
					if (isExtensionPole(blockState)) {
						if (blockState.get(PistonExtensionPoleBlock.FACING)
							.getAxis() != direction.getAxis())
							break;
						if (!visited.contains(searchPos))
							frontier.add(searchPos);
						continue;
					}
					if (isPistonHead(blockState))
						if (!visited.contains(searchPos))
							frontier.add(searchPos);
					break;
				}
				if (limit <= -1)
					return false;
			}

			BlockPos searchPos = pos;
			while (limit-- >= 0) {
				searchPos = searchPos.offset(direction.getOpposite());
				BlockState blockState = world.getBlockState(searchPos);
				if (isExtensionPole(blockState)) {
					if (blockState.get(PistonExtensionPoleBlock.FACING)
						.getAxis() != direction.getAxis())
						break;
					if (!visited.contains(searchPos))
						frontier.add(searchPos);
					continue;
				}
				break;
			}

			if (limit <= -1)
				return false;
		}

		// Doors try to stay whole
		if (state.getBlock() instanceof DoorBlock) {
			BlockPos otherPartPos = pos.up(state.get(DoorBlock.HALF) == DoubleBlockHalf.LOWER ? 1 : -1);
			if (!visited.contains(otherPartPos))
				frontier.add(otherPartPos);
		}

		// Cart assemblers attach themselves
		BlockState stateBelow = world.getBlockState(pos.down());
		if (!visited.contains(pos.down()) && AllBlocks.CART_ASSEMBLER.has(stateBelow))
			frontier.add(pos.down());

		Map<Direction, SuperGlueEntity> superglue = SuperGlueHandler.gatherGlue(world, pos);

		// Slime blocks and super glue drag adjacent blocks if possible
		boolean isSlimeBlock = state.getBlock() instanceof SlimeBlock;
		for (Direction offset : Direction.values()) {
			BlockPos offsetPos = pos.offset(offset);
			BlockState blockState = world.getBlockState(offsetPos);
			if (isAnchoringBlockAt(offsetPos))
				continue;
			if (!movementAllowed(world, offsetPos)) {
				if (offset == forcedDirection && isSlimeBlock)
					return false;
				continue;
			}

			boolean wasVisited = visited.contains(offsetPos);
			boolean faceHasGlue = superglue.containsKey(offset);
			boolean blockAttachedTowardsFace =
				BlockMovementTraits.isBlockAttachedTowards(blockState, offset.getOpposite());
			boolean brittle = BlockMovementTraits.isBrittle(blockState);

			if (!wasVisited && ((isSlimeBlock && !brittle) || blockAttachedTowardsFace || faceHasGlue))
				frontier.add(offsetPos);
			if (faceHasGlue)
				addGlue(superglue.get(offset));
		}

		add(pos, capture(world, pos));
		return blocks.size() <= AllConfigs.SERVER.kinetics.maxBlocksMoved.get();
	}

	protected boolean movementAllowed(World world, BlockPos pos) {
		return BlockMovementTraits.movementAllowed(world, pos);
	}

	protected boolean isAnchoringBlockAt(BlockPos pos) {
		return pos.equals(anchor);
	}

	private boolean moveChassis(World world, BlockPos pos, Direction movementDirection, List<BlockPos> frontier,
		Set<BlockPos> visited) {
		TileEntity te = world.getTileEntity(pos);
		if (!(te instanceof ChassisTileEntity))
			return false;
		ChassisTileEntity chassis = (ChassisTileEntity) te;
		chassis.addAttachedChasses(frontier, visited);
		List<BlockPos> includedBlockPositions = chassis.getIncludedBlockPositions(movementDirection, false);
		if (includedBlockPositions == null)
			return false;
		for (BlockPos blockPos : includedBlockPositions)
			if (!visited.contains(blockPos))
				frontier.add(blockPos);
		return true;
	}

	protected Pair<BlockInfo, TileEntity> capture(World world, BlockPos pos) {
		BlockState blockstate = world.getBlockState(pos);
		if (AllBlocks.MECHANICAL_SAW.has(blockstate))
			blockstate = blockstate.with(SawBlock.RUNNING, true);
		if (blockstate.getBlock() instanceof ChestBlock)
			blockstate = blockstate.with(ChestBlock.TYPE, ChestType.SINGLE);
		if (AllBlocks.ADJUSTABLE_CRATE.has(blockstate))
			blockstate = blockstate.with(AdjustableCrateBlock.DOUBLE, false);
		if (AllBlocks.REDSTONE_CONTACT.has(blockstate))
			blockstate = blockstate.with(RedstoneContactBlock.POWERED, true);
		if (blockstate.getBlock() instanceof AbstractButtonBlock) {
			blockstate = blockstate.with(AbstractButtonBlock.POWERED, false);
			world.getPendingBlockTicks()
				.scheduleTick(pos, blockstate.getBlock(), -1);
		}
		if (blockstate.getBlock() instanceof PressurePlateBlock) {
			blockstate = blockstate.with(PressurePlateBlock.POWERED, false);
			world.getPendingBlockTicks()
				.scheduleTick(pos, blockstate.getBlock(), -1);
		}
		CompoundNBT compoundnbt = getTileEntityNBT(world, pos);
		TileEntity tileentity = world.getTileEntity(pos);
		return Pair.of(new BlockInfo(pos, blockstate, compoundnbt), tileentity);
	}

	public void addGlue(SuperGlueEntity entity) {
		BlockPos pos = entity.getHangingPosition();
		Direction direction = entity.getFacingDirection();
		this.superglue.add(Pair.of(toLocalPos(pos), direction));
		glueToRemove.add(entity);
	}

	public BlockPos toLocalPos(BlockPos globalPos) {
		return globalPos.subtract(anchor);
	}

	public void add(BlockPos pos, Pair<BlockInfo, TileEntity> pair) {
		BlockInfo captured = pair.getKey();
		BlockPos localPos = pos.subtract(anchor);
		BlockInfo blockInfo = new BlockInfo(localPos, captured.state, captured.nbt);

		if (blocks.put(localPos, blockInfo) != null)
			return;
		bounds = bounds.union(new AxisAlignedBB(localPos));

		TileEntity te = pair.getValue();
		if (te != null && MountedStorage.canUseAsStorage(te))
			storage.put(localPos, new MountedStorage(te));
		if (AllMovementBehaviours.hasMovementBehaviour(captured.state.getBlock()))
			actors.add(MutablePair.of(blockInfo, null));
	}

	public void readNBT(World world, CompoundNBT nbt) {
		blocks.clear();
		renderOrder.clear();
		customRenderTEs.clear();

		nbt.getList("Blocks", 10)
			.forEach(c -> {
				CompoundNBT comp = (CompoundNBT) c;
				BlockInfo info = new BlockInfo(NBTUtil.readBlockPos(comp.getCompound("Pos")),
					NBTUtil.readBlockState(comp.getCompound("Block")),
					comp.contains("Data") ? comp.getCompound("Data") : null);
				blocks.put(info.pos, info);

				if (world.isRemote) {
					Block block = info.state.getBlock();
					if (RenderTypeLookup.canRenderInLayer(info.state, RenderType.getTranslucent()))
						renderOrder.add(info.pos);
					else
						renderOrder.add(0, info.pos);
					CompoundNBT tag = info.nbt;
					MovementBehaviour movementBehaviour = AllMovementBehaviours.getMovementBehaviour(block);
					if (tag == null || (movementBehaviour != null && movementBehaviour.hasSpecialMovementRenderer()))
						return;

					tag.putInt("x", info.pos.getX());
					tag.putInt("y", info.pos.getY());
					tag.putInt("z", info.pos.getZ());

					TileEntity te = TileEntity.createFromTag(info.state, tag);
					if (te == null)
						return;
					te.setLocation(new WrappedWorld(world) {

						@Override
						public BlockState getBlockState(BlockPos pos) {
							if (!pos.equals(te.getPos()))
								return Blocks.AIR.getDefaultState();
							return info.state;
						}

					}, te.getPos());
					if (te instanceof KineticTileEntity)
						((KineticTileEntity) te).setSpeed(0);
					te.getBlockState();
					customRenderTEs.add(te);
				}
			});

		actors.clear();
		nbt.getList("Actors", 10)
			.forEach(c -> {
				CompoundNBT comp = (CompoundNBT) c;
				BlockInfo info = blocks.get(NBTUtil.readBlockPos(comp.getCompound("Pos")));
				MovementContext context = MovementContext.readNBT(world, info, comp);
				context.contraption = this;
				getActors().add(MutablePair.of(info, context));
			});

		superglue.clear();
		NBTHelper.iterateCompoundList(nbt.getList("Superglue", NBT.TAG_COMPOUND), c -> superglue
			.add(Pair.of(NBTUtil.readBlockPos(c.getCompound("Pos")), Direction.byIndex(c.getByte("Direction")))));

		seats.clear();
		NBTHelper.iterateCompoundList(nbt.getList("Seats", NBT.TAG_COMPOUND), c -> seats.add(NBTUtil.readBlockPos(c)));

		seatMapping.clear();
		NBTHelper.iterateCompoundList(nbt.getList("Passengers", NBT.TAG_COMPOUND),
			c -> seatMapping.put(NBTUtil.readUniqueId(c.getCompound("Id")), c.getInt("Seat")));

		storage.clear();
		NBTHelper.iterateCompoundList(nbt.getList("Storage", NBT.TAG_COMPOUND), c -> storage
			.put(NBTUtil.readBlockPos(c.getCompound("Pos")), MountedStorage.deserialize(c.getCompound("Data"))));

		IItemHandlerModifiable[] handlers = new IItemHandlerModifiable[storage.size()];
		int index = 0;
		for (MountedStorage mountedStorage : storage.values())
			handlers[index++] = mountedStorage.getItemHandler();
		inventory = new CombinedInvWrapper(handlers);

		if (nbt.contains("BoundsFront"))
			bounds = NBTHelper.readAABB(nbt.getList("BoundsFront", 5));

		stalled = nbt.getBoolean("Stalled");
		anchor = NBTUtil.readBlockPos(nbt.getCompound("Anchor"));
	}

	public CompoundNBT writeNBT() {
		CompoundNBT nbt = new CompoundNBT();
		nbt.putString("Type", getType().id);
		ListNBT blocksNBT = new ListNBT();
		for (BlockInfo block : this.blocks.values()) {
			CompoundNBT c = new CompoundNBT();
			c.put("Block", NBTUtil.writeBlockState(block.state));
			c.put("Pos", NBTUtil.writeBlockPos(block.pos));
			if (block.nbt != null)
				c.put("Data", block.nbt);
			blocksNBT.add(c);
		}

		ListNBT actorsNBT = new ListNBT();
		for (MutablePair<BlockInfo, MovementContext> actor : getActors()) {
			CompoundNBT compound = new CompoundNBT();
			compound.put("Pos", NBTUtil.writeBlockPos(actor.left.pos));
			getMovement(actor.left.state).writeExtraData(actor.right);
			actor.right.writeToNBT(compound);
			actorsNBT.add(compound);
		}

		ListNBT superglueNBT = new ListNBT();
		for (Pair<BlockPos, Direction> glueEntry : superglue) {
			CompoundNBT c = new CompoundNBT();
			c.put("Pos", NBTUtil.writeBlockPos(glueEntry.getKey()));
			c.putByte("Direction", (byte) glueEntry.getValue()
				.getIndex());
			superglueNBT.add(c);
		}

		ListNBT storageNBT = new ListNBT();
		for (BlockPos pos : storage.keySet()) {
			CompoundNBT c = new CompoundNBT();
			MountedStorage mountedStorage = storage.get(pos);
			if (!mountedStorage.isValid())
				continue;
			c.put("Pos", NBTUtil.writeBlockPos(pos));
			c.put("Data", mountedStorage.serialize());
			storageNBT.add(c);
		}

		nbt.put("Seats", NBTHelper.writeCompoundList(getSeats(), NBTUtil::writeBlockPos));
		nbt.put("Passengers", NBTHelper.writeCompoundList(getSeatMapping().entrySet(), e -> {
			CompoundNBT tag = new CompoundNBT();
			tag.put("Id", NBTUtil.fromUuid(e.getKey()));
			tag.putInt("Seat", e.getValue());
			return tag;
		}));

		nbt.put("Blocks", blocksNBT);
		nbt.put("Actors", actorsNBT);
		nbt.put("Superglue", superglueNBT);
		nbt.put("Storage", storageNBT);
		nbt.put("Anchor", NBTUtil.writeBlockPos(anchor));
		nbt.putBoolean("Stalled", stalled);

		if (bounds != null) {
			ListNBT bb = NBTHelper.writeAABB(bounds);
			nbt.put("BoundsFront", bb);
		}

		return nbt;
	}

	protected boolean customBlockPlacement(IWorld world, BlockPos pos, BlockState state) {
		return false;
	}

	protected boolean customBlockRemoval(IWorld world, BlockPos pos, BlockState state) {
		return false;
	}

	public void removeBlocksFromWorld(World world, BlockPos offset) {
		storage.values()
			.forEach(MountedStorage::removeStorageFromWorld);
		glueToRemove.forEach(SuperGlueEntity::remove);

		for (boolean brittles : Iterate.trueAndFalse) {
			for (Iterator<BlockInfo> iterator = blocks.values()
				.iterator(); iterator.hasNext();) {
				BlockInfo block = iterator.next();
				if (brittles != BlockMovementTraits.isBrittle(block.state))
					continue;

				BlockPos add = block.pos.add(anchor)
					.add(offset);
				if (customBlockRemoval(world, add, block.state))
					continue;
				BlockState oldState = world.getBlockState(add);
				Block blockIn = oldState.getBlock();
				if (block.state.getBlock() != blockIn)
					iterator.remove();
				world.removeTileEntity(add);
				int flags = 67;
				if (blockIn instanceof DoorBlock)
					flags = flags | 32 | 16;
				if (blockIn instanceof IWaterLoggable && BlockHelper.hasBlockStateProperty(oldState, BlockStateProperties.WATERLOGGED)
					&& oldState.get(BlockStateProperties.WATERLOGGED)) {
					world.setBlockState(add, Blocks.WATER.getDefaultState(), flags);
					continue;
				}
				world.setBlockState(add, Blocks.AIR.getDefaultState(), flags);
			}
		}
	}

	public void addBlocksToWorld(World world, StructureTransform transform) {
		stop(world);
		for (boolean nonBrittles : Iterate.trueAndFalse) {
			for (BlockInfo block : blocks.values()) {
				if (nonBrittles == BlockMovementTraits.isBrittle(block.state))
					continue;

				BlockPos targetPos = transform.apply(block.pos);
				BlockState state = transform.apply(block.state);

				if (customBlockPlacement(world, targetPos, state))
					continue;

				if (nonBrittles)
					for (Direction face : Direction.values())
						state = state.updatePostPlacement(face, world.getBlockState(targetPos.offset(face)), world,
							targetPos, targetPos.offset(face));

				if (AllBlocks.MECHANICAL_SAW.has(state))
					state = state.with(SawBlock.RUNNING, false);

				BlockState blockState = world.getBlockState(targetPos);
				if (blockState.getBlockHardness(world, targetPos) == -1 || (state.getCollisionShape(world, targetPos)
					.isEmpty()
					&& !blockState.getCollisionShape(world, targetPos)
						.isEmpty())) {
					if (targetPos.getY() == 0)
						targetPos = targetPos.up();
					world.playEvent(2001, targetPos, Block.getStateId(state));
					Block.spawnDrops(state, world, targetPos, null);
					continue;
				}
				if (state.getBlock() instanceof IWaterLoggable && BlockHelper.hasBlockStateProperty(state, BlockStateProperties.WATERLOGGED)) {
					FluidState FluidState = world.getFluidState(targetPos);
					state = state.with(BlockStateProperties.WATERLOGGED,
						FluidState.getFluid() == Fluids.WATER);
				}

				world.destroyBlock(targetPos, true);
				world.setBlockState(targetPos, state, 3 | BlockFlags.IS_MOVING);

				boolean verticalRotation = transform.rotationAxis == null || transform.rotationAxis.isHorizontal();
				verticalRotation = verticalRotation && transform.rotation != Rotation.NONE;
				if (verticalRotation) {
					if (state.getBlock() instanceof RopeBlock || state.getBlock() instanceof MagnetBlock)
						world.destroyBlock(targetPos, true);
				}

				TileEntity tileEntity = world.getTileEntity(targetPos);
				CompoundNBT tag = block.nbt;
				if (tileEntity != null && tag != null) {
					tag.putInt("x", targetPos.getX());
					tag.putInt("y", targetPos.getY());
					tag.putInt("z", targetPos.getZ());

					if (verticalRotation && tileEntity instanceof PulleyTileEntity) {
						tag.remove("Offset");
						tag.remove("InitialOffset");
					}

					tileEntity.fromTag(tileEntity.getBlockState(), tag);

					if (storage.containsKey(block.pos)) {
						MountedStorage mountedStorage = storage.get(block.pos);
						if (mountedStorage.isValid())
							mountedStorage.addStorageToWorld(tileEntity);
					}
				}
			}
		}

		for (Pair<BlockPos, Direction> pair : superglue) {
			BlockPos targetPos = transform.apply(pair.getKey());
			Direction targetFacing = transform.transformFacing(pair.getValue());

			SuperGlueEntity entity = new SuperGlueEntity(world, targetPos, targetFacing);
			if (entity.onValidSurface()) {
				if (!world.isRemote)
					world.addEntity(entity);
			}
		}
	}

	public void addPassengersToWorld(World world, StructureTransform transform, List<Entity> seatedEntities) {
		for (Entity seatedEntity : seatedEntities) {
			if (getSeatMapping().isEmpty())
				continue;
			Integer seatIndex = getSeatMapping().get(seatedEntity.getUniqueID());
			BlockPos seatPos = getSeats().get(seatIndex);
			seatPos = transform.apply(seatPos);
			if (!(world.getBlockState(seatPos)
				.getBlock() instanceof SeatBlock))
				continue;
			if (SeatBlock.isSeatOccupied(world, seatPos))
				continue;
			SeatBlock.sitDown(world, seatPos, seatedEntity);
		}
	}

	public void initActors(World world) {
		for (MutablePair<BlockInfo, MovementContext> pair : actors) {
			MovementContext context = new MovementContext(world, pair.left);
			context.contraption = this;
			getMovement(pair.left.state).startMoving(context);
			pair.setRight(context);
		}
	}

	public AxisAlignedBB getBoundingBox() {
		return bounds;
	}

	public List<MutablePair<BlockInfo, MovementContext>> getActors() {
		return actors;
	}

	public BlockPos getAnchor() {
		return anchor;
	}

	public void stop(World world) {
		foreachActor(world, (behaviour, ctx) -> {
			behaviour.stopMoving(ctx);
			ctx.position = null;
<<<<<<< HEAD
			ctx.motion = Vector3d.ZERO;
			ctx.relativeMotion = Vector3d.ZERO;
			ctx.rotation = Vector3d.ZERO;
=======
			ctx.motion = Vec3d.ZERO;
			ctx.relativeMotion = Vec3d.ZERO;
			ctx.rotation = v -> v;
>>>>>>> 22ed2339
		});
	}

	public void foreachActor(World world, BiConsumer<MovementBehaviour, MovementContext> callBack) {
		for (MutablePair<BlockInfo, MovementContext> pair : actors)
			callBack.accept(getMovement(pair.getLeft().state), pair.getRight());
	}

	public void expandBoundsAroundAxis(Axis axis) {
		AxisAlignedBB bb = bounds;
		double maxXDiff = Math.max(bb.maxX - 1, -bb.minX);
		double maxYDiff = Math.max(bb.maxY - 1, -bb.minY);
		double maxZDiff = Math.max(bb.maxZ - 1, -bb.minZ);
		double maxDiff = 0;

		if (axis == Axis.X)
			maxDiff = Math.max(maxZDiff, maxYDiff);
		if (axis == Axis.Y)
			maxDiff = Math.max(maxZDiff, maxXDiff);
		if (axis == Axis.Z)
			maxDiff = Math.max(maxXDiff, maxYDiff);

		Vector3d vec = Vector3d.of(Direction.getFacingFromAxis(AxisDirection.POSITIVE, axis)
			.getDirectionVec());
		Vector3d planeByNormal = VecHelper.axisAlingedPlaneOf(vec);
		Vector3d min = vec.mul(bb.minX, bb.minY, bb.minZ)
			.add(planeByNormal.scale(-maxDiff));
		Vector3d max = vec.mul(bb.maxX, bb.maxY, bb.maxZ)
			.add(planeByNormal.scale(maxDiff + 1));
		bounds = new AxisAlignedBB(min, max);
	}

	public BlockPos getSeat(UUID entityId) {
		if (!getSeatMapping().containsKey(entityId))
			return null;
		int seatIndex = getSeatMapping().get(entityId);
		if (seatIndex >= getSeats().size())
			return null;
		return getSeats().get(seatIndex);
	}

	protected abstract AllContraptionTypes getType();

	public Map<UUID, Integer> getSeatMapping() {
		return seatMapping;
	}

	public void setSeatMapping(Map<UUID, Integer> seatMapping) {
		this.seatMapping = seatMapping;
	}

	public List<BlockPos> getSeats() {
		return seats;
	}

	public void addExtraInventories(Entity entity) {};
}<|MERGE_RESOLUTION|>--- conflicted
+++ resolved
@@ -762,15 +762,9 @@
 		foreachActor(world, (behaviour, ctx) -> {
 			behaviour.stopMoving(ctx);
 			ctx.position = null;
-<<<<<<< HEAD
 			ctx.motion = Vector3d.ZERO;
 			ctx.relativeMotion = Vector3d.ZERO;
-			ctx.rotation = Vector3d.ZERO;
-=======
-			ctx.motion = Vec3d.ZERO;
-			ctx.relativeMotion = Vec3d.ZERO;
 			ctx.rotation = v -> v;
->>>>>>> 22ed2339
 		});
 	}
 
