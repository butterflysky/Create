package com.simibubi.create.content.contraptions.components.structureMovement;

import static com.simibubi.create.content.contraptions.components.structureMovement.piston.MechanicalPistonBlock.isExtensionPole;
import static com.simibubi.create.content.contraptions.components.structureMovement.piston.MechanicalPistonBlock.isPistonHead;

import java.util.ArrayList;
import java.util.Collection;
import java.util.HashMap;
import java.util.HashSet;
import java.util.Iterator;
import java.util.List;
import java.util.Map;
import java.util.Map.Entry;
import java.util.Objects;
import java.util.Optional;
import java.util.Queue;
import java.util.Set;
import java.util.UUID;
import java.util.concurrent.CompletableFuture;
import java.util.function.BiConsumer;

import javax.annotation.Nullable;

import org.apache.commons.lang3.tuple.MutablePair;
import org.apache.commons.lang3.tuple.Pair;

import com.simibubi.create.AllBlockEntityTypes;
import com.simibubi.create.AllBlocks;
import com.simibubi.create.AllInteractionBehaviours;
import com.simibubi.create.AllMovementBehaviours;
import com.simibubi.create.content.contraptions.base.IRotate;
import com.simibubi.create.content.contraptions.base.KineticBlockEntity;
import com.simibubi.create.content.contraptions.components.actors.BlockBreakingMovementBehaviour;
import com.simibubi.create.content.contraptions.components.actors.HarvesterMovementBehaviour;
import com.simibubi.create.content.contraptions.components.actors.SeatBlock;
import com.simibubi.create.content.contraptions.components.actors.SeatEntity;
import com.simibubi.create.content.contraptions.components.actors.controls.ContraptionControlsMovement;
import com.simibubi.create.content.contraptions.components.steam.PoweredShaftBlockEntity;
import com.simibubi.create.content.contraptions.components.structureMovement.bearing.MechanicalBearingBlock;
import com.simibubi.create.content.contraptions.components.structureMovement.bearing.StabilizedContraption;
import com.simibubi.create.content.contraptions.components.structureMovement.bearing.WindmillBearingBlock;
import com.simibubi.create.content.contraptions.components.structureMovement.bearing.WindmillBearingBlockEntity;
import com.simibubi.create.content.contraptions.components.structureMovement.chassis.AbstractChassisBlock;
import com.simibubi.create.content.contraptions.components.structureMovement.chassis.ChassisBlockEntity;
import com.simibubi.create.content.contraptions.components.structureMovement.chassis.StickerBlock;
import com.simibubi.create.content.contraptions.components.structureMovement.gantry.GantryCarriageBlock;
import com.simibubi.create.content.contraptions.components.structureMovement.glue.SuperGlueEntity;
import com.simibubi.create.content.contraptions.components.structureMovement.interaction.controls.ControlsBlock;
import com.simibubi.create.content.contraptions.components.structureMovement.piston.MechanicalPistonBlock;
import com.simibubi.create.content.contraptions.components.structureMovement.piston.MechanicalPistonBlock.PistonState;
import com.simibubi.create.content.contraptions.components.structureMovement.piston.MechanicalPistonHeadBlock;
import com.simibubi.create.content.contraptions.components.structureMovement.piston.PistonExtensionPoleBlock;
import com.simibubi.create.content.contraptions.components.structureMovement.pulley.PulleyBlock;
import com.simibubi.create.content.contraptions.components.structureMovement.pulley.PulleyBlock.MagnetBlock;
import com.simibubi.create.content.contraptions.components.structureMovement.pulley.PulleyBlock.RopeBlock;
import com.simibubi.create.content.contraptions.components.structureMovement.pulley.PulleyBlockEntity;
import com.simibubi.create.content.contraptions.components.structureMovement.render.ContraptionLighter;
import com.simibubi.create.content.contraptions.components.structureMovement.render.EmptyLighter;
import com.simibubi.create.content.contraptions.fluids.tank.FluidTankBlockEntity;
import com.simibubi.create.content.contraptions.relays.advanced.GantryShaftBlock;
import com.simibubi.create.content.contraptions.relays.belt.BeltBlock;
import com.simibubi.create.content.contraptions.relays.elementary.ShaftBlock;
import com.simibubi.create.content.curiosities.deco.SlidingDoorBlock;
import com.simibubi.create.content.logistics.block.inventories.CreativeCrateBlockEntity;
import com.simibubi.create.content.logistics.block.redstone.RedstoneContactBlock;
import com.simibubi.create.content.logistics.block.vault.ItemVaultBlockEntity;
import com.simibubi.create.content.logistics.trains.AbstractBogeyBlock;
import com.simibubi.create.foundation.blockEntity.IMultiBlockEntityContainer;
import com.simibubi.create.foundation.blockEntity.behaviour.filtering.FilteringBehaviour;
import com.simibubi.create.foundation.config.AllConfigs;
import com.simibubi.create.foundation.utility.BBHelper;
import com.simibubi.create.foundation.utility.BlockFace;
import com.simibubi.create.foundation.utility.BlockHelper;
import com.simibubi.create.foundation.utility.ICoordinate;
import com.simibubi.create.foundation.utility.Iterate;
import com.simibubi.create.foundation.utility.NBTHelper;
import com.simibubi.create.foundation.utility.NBTProcessors;
import com.simibubi.create.foundation.utility.UniqueLinkedList;

import net.minecraft.core.BlockPos;
import net.minecraft.core.Direction;
import net.minecraft.core.Direction.Axis;
import net.minecraft.nbt.CompoundTag;
import net.minecraft.nbt.ListTag;
import net.minecraft.nbt.NbtUtils;
import net.minecraft.nbt.Tag;
import net.minecraft.network.protocol.game.DebugPackets;
import net.minecraft.server.level.ServerLevel;
import net.minecraft.world.entity.Entity;
import net.minecraft.world.entity.ai.village.poi.PoiTypes;
import net.minecraft.world.item.ItemStack;
import net.minecraft.world.level.Level;
import net.minecraft.world.level.LevelAccessor;
import net.minecraft.world.level.block.Block;
import net.minecraft.world.level.block.Blocks;
import net.minecraft.world.level.block.ButtonBlock;
import net.minecraft.world.level.block.ChestBlock;
import net.minecraft.world.level.block.DoorBlock;
import net.minecraft.world.level.block.PressurePlateBlock;
import net.minecraft.world.level.block.Rotation;
import net.minecraft.world.level.block.SimpleWaterloggedBlock;
import net.minecraft.world.level.block.entity.BlockEntity;
import net.minecraft.world.level.block.state.BlockState;
import net.minecraft.world.level.block.state.properties.BlockStateProperties;
import net.minecraft.world.level.block.state.properties.ChestType;
import net.minecraft.world.level.block.state.properties.PistonType;
import net.minecraft.world.level.chunk.HashMapPalette;
import net.minecraft.world.level.levelgen.structure.BoundingBox;
import net.minecraft.world.level.levelgen.structure.templatesystem.StructureTemplate.StructureBlockInfo;
import net.minecraft.world.level.material.FluidState;
import net.minecraft.world.level.material.Fluids;
import net.minecraft.world.level.material.PushReaction;
import net.minecraft.world.phys.AABB;
import net.minecraft.world.phys.Vec3;
import net.minecraft.world.phys.shapes.BooleanOp;
import net.minecraft.world.phys.shapes.CollisionContext;
import net.minecraft.world.phys.shapes.Shapes;
import net.minecraft.world.phys.shapes.VoxelShape;
import net.minecraftforge.api.distmarker.Dist;
import net.minecraftforge.api.distmarker.OnlyIn;
import net.minecraftforge.client.model.data.ModelData;
import net.minecraftforge.fluids.FluidStack;
import net.minecraftforge.fluids.capability.IFluidHandler;
import net.minecraftforge.items.IItemHandlerModifiable;
import net.minecraftforge.items.wrapper.CombinedInvWrapper;
import net.minecraftforge.registries.GameData;

public abstract class Contraption {

	public Optional<List<AABB>> simplifiedEntityColliders;
	public AbstractContraptionEntity entity;

	public AABB bounds;
	public BlockPos anchor;
	public boolean stalled;
	public boolean hasUniversalCreativeCrate;
	public boolean disassembled;

	protected Map<BlockPos, StructureBlockInfo> blocks;
	protected List<MutablePair<StructureBlockInfo, MovementContext>> actors;
	protected Map<BlockPos, MovingInteractionBehaviour> interactors;
	protected List<ItemStack> disabledActors;

	protected List<AABB> superglue;
	protected List<BlockPos> seats;
	protected Map<UUID, Integer> seatMapping;
	protected Map<UUID, BlockFace> stabilizedSubContraptions;
	protected MountedStorageManager storage;

	private Set<SuperGlueEntity> glueToRemove;
	private Map<BlockPos, Entity> initialPassengers;
	private List<BlockFace> pendingSubContraptions;

	private CompletableFuture<Void> simplifiedEntityColliderProvider;

	// Client
	public Map<BlockPos, ModelData> modelData;
	public Map<BlockPos, BlockEntity> presentBlockEntities;
	public List<BlockEntity> maybeInstancedBlockEntities;
	public List<BlockEntity> specialRenderedBlockEntities;

	protected ContraptionWorld world;
	public boolean deferInvalidate;

	public Contraption() {
		blocks = new HashMap<>();
		seats = new ArrayList<>();
		actors = new ArrayList<>();
		disabledActors = new ArrayList<>();
		modelData = new HashMap<>();
		interactors = new HashMap<>();
		superglue = new ArrayList<>();
		seatMapping = new HashMap<>();
		glueToRemove = new HashSet<>();
		initialPassengers = new HashMap<>();
		presentBlockEntities = new HashMap<>();
		maybeInstancedBlockEntities = new ArrayList<>();
		specialRenderedBlockEntities = new ArrayList<>();
		pendingSubContraptions = new ArrayList<>();
		stabilizedSubContraptions = new HashMap<>();
		simplifiedEntityColliders = Optional.empty();
		storage = new MountedStorageManager();
	}

	public ContraptionWorld getContraptionWorld() {
		if (world == null)
			world = new ContraptionWorld(entity.level, this);
		return world;
	}

	public abstract boolean assemble(Level world, BlockPos pos) throws AssemblyException;

	public abstract boolean canBeStabilized(Direction facing, BlockPos localPos);

	protected abstract ContraptionType getType();

	protected boolean customBlockPlacement(LevelAccessor world, BlockPos pos, BlockState state) {
		return false;
	}

	protected boolean customBlockRemoval(LevelAccessor world, BlockPos pos, BlockState state) {
		return false;
	}

	protected boolean addToInitialFrontier(Level world, BlockPos pos, Direction forcedDirection,
		Queue<BlockPos> frontier) throws AssemblyException {
		return true;
	}

	public static Contraption fromNBT(Level world, CompoundTag nbt, boolean spawnData) {
		String type = nbt.getString("Type");
		Contraption contraption = ContraptionType.fromType(type);
		contraption.readNBT(world, nbt, spawnData);
		contraption.world = new ContraptionWorld(world, contraption);
		contraption.gatherBBsOffThread();
		return contraption;
	}

	public boolean searchMovedStructure(Level world, BlockPos pos, @Nullable Direction forcedDirection)
		throws AssemblyException {
		initialPassengers.clear();
		Queue<BlockPos> frontier = new UniqueLinkedList<>();
		Set<BlockPos> visited = new HashSet<>();
		anchor = pos;

		if (bounds == null)
			bounds = new AABB(BlockPos.ZERO);

		if (!BlockMovementChecks.isBrittle(world.getBlockState(pos)))
			frontier.add(pos);
		if (!addToInitialFrontier(world, pos, forcedDirection, frontier))
			return false;
		for (int limit = 100000; limit > 0; limit--) {
			if (frontier.isEmpty())
				return true;
			if (!moveBlock(world, forcedDirection, frontier, visited))
				return false;
		}
		throw AssemblyException.structureTooLarge();
	}

	public void onEntityCreated(AbstractContraptionEntity entity) {
		this.entity = entity;

		// Create subcontraptions
		for (BlockFace blockFace : pendingSubContraptions) {
			Direction face = blockFace.getFace();
			StabilizedContraption subContraption = new StabilizedContraption(face);
			Level world = entity.level;
			BlockPos pos = blockFace.getPos();
			try {
				if (!subContraption.assemble(world, pos))
					continue;
			} catch (AssemblyException e) {
				continue;
			}
			subContraption.removeBlocksFromWorld(world, BlockPos.ZERO);
			OrientedContraptionEntity movedContraption = OrientedContraptionEntity.create(world, subContraption, face);
			BlockPos anchor = blockFace.getConnectedPos();
			movedContraption.setPos(anchor.getX() + .5f, anchor.getY(), anchor.getZ() + .5f);
			world.addFreshEntity(movedContraption);
			stabilizedSubContraptions.put(movedContraption.getUUID(), new BlockFace(toLocalPos(pos), face));
		}

		storage.createHandlers();
		gatherBBsOffThread();
	}

	public void onEntityRemoved(AbstractContraptionEntity entity) {
		if (simplifiedEntityColliderProvider != null) {
			simplifiedEntityColliderProvider.cancel(false);
			simplifiedEntityColliderProvider = null;
		}
	}

	public void onEntityInitialize(Level world, AbstractContraptionEntity contraptionEntity) {
		if (world.isClientSide)
			return;

		for (OrientedContraptionEntity orientedCE : world.getEntitiesOfClass(OrientedContraptionEntity.class,
			contraptionEntity.getBoundingBox()
				.inflate(1)))
			if (stabilizedSubContraptions.containsKey(orientedCE.getUUID()))
				orientedCE.startRiding(contraptionEntity);

		for (BlockPos seatPos : getSeats()) {
			Entity passenger = initialPassengers.get(seatPos);
			if (passenger == null)
				continue;
			int seatIndex = getSeats().indexOf(seatPos);
			if (seatIndex == -1)
				continue;
			contraptionEntity.addSittingPassenger(passenger, seatIndex);
		}
	}

	/** move the first block in frontier queue */
	protected boolean moveBlock(Level world, @Nullable Direction forcedDirection, Queue<BlockPos> frontier,
		Set<BlockPos> visited) throws AssemblyException {
		BlockPos pos = frontier.poll();
		if (pos == null)
			return false;
		visited.add(pos);

		if (world.isOutsideBuildHeight(pos))
			return true;
		if (!world.isLoaded(pos))
			throw AssemblyException.unloadedChunk(pos);
		if (isAnchoringBlockAt(pos))
			return true;
		BlockState state = world.getBlockState(pos);
		if (!BlockMovementChecks.isMovementNecessary(state, world, pos))
			return true;
		if (!movementAllowed(state, world, pos))
			throw AssemblyException.unmovableBlock(pos, state);
		if (state.getBlock() instanceof AbstractChassisBlock
			&& !moveChassis(world, pos, forcedDirection, frontier, visited))
			return false;

		if (AllBlocks.BELT.has(state))
			moveBelt(pos, frontier, visited, state);

		if (AllBlocks.WINDMILL_BEARING.has(state) && world.getBlockEntity(pos)instanceof WindmillBearingBlockEntity wbte)
			wbte.disassembleForMovement();

		if (AllBlocks.GANTRY_CARRIAGE.has(state))
			moveGantryPinion(world, pos, frontier, visited, state);

		if (AllBlocks.GANTRY_SHAFT.has(state))
			moveGantryShaft(world, pos, frontier, visited, state);

		if (AllBlocks.STICKER.has(state) && state.getValue(StickerBlock.EXTENDED)) {
			Direction offset = state.getValue(StickerBlock.FACING);
			BlockPos attached = pos.relative(offset);
			if (!visited.contains(attached)
				&& !BlockMovementChecks.isNotSupportive(world.getBlockState(attached), offset.getOpposite()))
				frontier.add(attached);
		}

		// Double Chest halves stick together
		if (state.hasProperty(ChestBlock.TYPE) && state.hasProperty(ChestBlock.FACING)
			&& state.getValue(ChestBlock.TYPE) != ChestType.SINGLE) {
			Direction offset = ChestBlock.getConnectedDirection(state);
			BlockPos attached = pos.relative(offset);
			if (!visited.contains(attached))
				frontier.add(attached);
		}

		// Bogeys tend to have sticky sides
		if (state.getBlock()instanceof AbstractBogeyBlock<?> bogey)
			for (Direction d : bogey.getStickySurfaces(world, pos, state))
				if (!visited.contains(pos.relative(d)))
					frontier.add(pos.relative(d));

		// Bearings potentially create stabilized sub-contraptions
		if (AllBlocks.MECHANICAL_BEARING.has(state))
			moveBearing(pos, frontier, visited, state);

		// WM Bearings attach their structure when moved
		if (AllBlocks.WINDMILL_BEARING.has(state))
			moveWindmillBearing(pos, frontier, visited, state);

		// Seats transfer their passenger to the contraption
		if (state.getBlock() instanceof SeatBlock)
			moveSeat(world, pos);

		// Pulleys drag their rope and their attached structure
		if (state.getBlock() instanceof PulleyBlock)
			movePulley(world, pos, frontier, visited);

		// Pistons drag their attaches poles and extension
		if (state.getBlock() instanceof MechanicalPistonBlock)
			if (!moveMechanicalPiston(world, pos, frontier, visited, state))
				return false;
		if (isExtensionPole(state))
			movePistonPole(world, pos, frontier, visited, state);
		if (isPistonHead(state))
			movePistonHead(world, pos, frontier, visited, state);

		// Cart assemblers attach themselves
		BlockPos posDown = pos.below();
		BlockState stateBelow = world.getBlockState(posDown);
		if (!visited.contains(posDown) && AllBlocks.CART_ASSEMBLER.has(stateBelow))
			frontier.add(posDown);

		// Slime blocks and super glue drag adjacent blocks if possible
		for (Direction offset : Iterate.directions) {
			BlockPos offsetPos = pos.relative(offset);
			BlockState blockState = world.getBlockState(offsetPos);
			if (isAnchoringBlockAt(offsetPos))
				continue;
			if (!movementAllowed(blockState, world, offsetPos)) {
				if (offset == forcedDirection)
					throw AssemblyException.unmovableBlock(pos, state);
				continue;
			}

			boolean wasVisited = visited.contains(offsetPos);
			boolean faceHasGlue = SuperGlueEntity.isGlued(world, pos, offset, glueToRemove);
			boolean blockAttachedTowardsFace =
				BlockMovementChecks.isBlockAttachedTowards(blockState, world, offsetPos, offset.getOpposite());
			boolean brittle = BlockMovementChecks.isBrittle(blockState);
			boolean canStick = !brittle && state.canStickTo(blockState) && blockState.canStickTo(state);
			if (canStick) {
				if (state.getPistonPushReaction() == PushReaction.PUSH_ONLY
					|| blockState.getPistonPushReaction() == PushReaction.PUSH_ONLY) {
					canStick = false;
				}
				if (BlockMovementChecks.isNotSupportive(state, offset)) {
					canStick = false;
				}
				if (BlockMovementChecks.isNotSupportive(blockState, offset.getOpposite())) {
					canStick = false;
				}
			}

			if (!wasVisited && (canStick || blockAttachedTowardsFace || faceHasGlue
				|| (offset == forcedDirection && !BlockMovementChecks.isNotSupportive(state, forcedDirection))))
				frontier.add(offsetPos);
		}

		addBlock(pos, capture(world, pos));
		if (blocks.size() <= AllConfigs.server().kinetics.maxBlocksMoved.get())
			return true;
		else
			throw AssemblyException.structureTooLarge();
	}

	protected void movePistonHead(Level world, BlockPos pos, Queue<BlockPos> frontier, Set<BlockPos> visited,
		BlockState state) {
		Direction direction = state.getValue(MechanicalPistonHeadBlock.FACING);
		BlockPos offset = pos.relative(direction.getOpposite());
		if (!visited.contains(offset)) {
			BlockState blockState = world.getBlockState(offset);
			if (isExtensionPole(blockState) && blockState.getValue(PistonExtensionPoleBlock.FACING)
				.getAxis() == direction.getAxis())
				frontier.add(offset);
			if (blockState.getBlock() instanceof MechanicalPistonBlock) {
				Direction pistonFacing = blockState.getValue(MechanicalPistonBlock.FACING);
				if (pistonFacing == direction
					&& blockState.getValue(MechanicalPistonBlock.STATE) == PistonState.EXTENDED)
					frontier.add(offset);
			}
		}
		if (state.getValue(MechanicalPistonHeadBlock.TYPE) == PistonType.STICKY) {
			BlockPos attached = pos.relative(direction);
			if (!visited.contains(attached))
				frontier.add(attached);
		}
	}

	protected void movePistonPole(Level world, BlockPos pos, Queue<BlockPos> frontier, Set<BlockPos> visited,
		BlockState state) {
		for (Direction d : Iterate.directionsInAxis(state.getValue(PistonExtensionPoleBlock.FACING)
			.getAxis())) {
			BlockPos offset = pos.relative(d);
			if (!visited.contains(offset)) {
				BlockState blockState = world.getBlockState(offset);
				if (isExtensionPole(blockState) && blockState.getValue(PistonExtensionPoleBlock.FACING)
					.getAxis() == d.getAxis())
					frontier.add(offset);
				if (isPistonHead(blockState) && blockState.getValue(MechanicalPistonHeadBlock.FACING)
					.getAxis() == d.getAxis())
					frontier.add(offset);
				if (blockState.getBlock() instanceof MechanicalPistonBlock) {
					Direction pistonFacing = blockState.getValue(MechanicalPistonBlock.FACING);
					if (pistonFacing == d || pistonFacing == d.getOpposite()
						&& blockState.getValue(MechanicalPistonBlock.STATE) == PistonState.EXTENDED)
						frontier.add(offset);
				}
			}
		}
	}

	protected void moveGantryPinion(Level world, BlockPos pos, Queue<BlockPos> frontier, Set<BlockPos> visited,
		BlockState state) {
		BlockPos offset = pos.relative(state.getValue(GantryCarriageBlock.FACING));
		if (!visited.contains(offset))
			frontier.add(offset);
		Axis rotationAxis = ((IRotate) state.getBlock()).getRotationAxis(state);
		for (Direction d : Iterate.directionsInAxis(rotationAxis)) {
			offset = pos.relative(d);
			BlockState offsetState = world.getBlockState(offset);
			if (AllBlocks.GANTRY_SHAFT.has(offsetState) && offsetState.getValue(GantryShaftBlock.FACING)
				.getAxis() == d.getAxis())
				if (!visited.contains(offset))
					frontier.add(offset);
		}
	}

	protected void moveGantryShaft(Level world, BlockPos pos, Queue<BlockPos> frontier, Set<BlockPos> visited,
		BlockState state) {
		for (Direction d : Iterate.directions) {
			BlockPos offset = pos.relative(d);
			if (!visited.contains(offset)) {
				BlockState offsetState = world.getBlockState(offset);
				Direction facing = state.getValue(GantryShaftBlock.FACING);
				if (d.getAxis() == facing.getAxis() && AllBlocks.GANTRY_SHAFT.has(offsetState)
					&& offsetState.getValue(GantryShaftBlock.FACING) == facing)
					frontier.add(offset);
				else if (AllBlocks.GANTRY_CARRIAGE.has(offsetState)
					&& offsetState.getValue(GantryCarriageBlock.FACING) == d)
					frontier.add(offset);
			}
		}
	}

	private void moveWindmillBearing(BlockPos pos, Queue<BlockPos> frontier, Set<BlockPos> visited, BlockState state) {
		Direction facing = state.getValue(WindmillBearingBlock.FACING);
		BlockPos offset = pos.relative(facing);
		if (!visited.contains(offset))
			frontier.add(offset);
	}

	private void moveBearing(BlockPos pos, Queue<BlockPos> frontier, Set<BlockPos> visited, BlockState state) {
		Direction facing = state.getValue(MechanicalBearingBlock.FACING);
		if (!canBeStabilized(facing, pos.subtract(anchor))) {
			BlockPos offset = pos.relative(facing);
			if (!visited.contains(offset))
				frontier.add(offset);
			return;
		}
		pendingSubContraptions.add(new BlockFace(pos, facing));
	}

	private void moveBelt(BlockPos pos, Queue<BlockPos> frontier, Set<BlockPos> visited, BlockState state) {
		BlockPos nextPos = BeltBlock.nextSegmentPosition(state, pos, true);
		BlockPos prevPos = BeltBlock.nextSegmentPosition(state, pos, false);
		if (nextPos != null && !visited.contains(nextPos))
			frontier.add(nextPos);
		if (prevPos != null && !visited.contains(prevPos))
			frontier.add(prevPos);
	}

	private void moveSeat(Level world, BlockPos pos) {
		BlockPos local = toLocalPos(pos);
		getSeats().add(local);
		List<SeatEntity> seatsEntities = world.getEntitiesOfClass(SeatEntity.class, new AABB(pos));
		if (!seatsEntities.isEmpty()) {
			SeatEntity seat = seatsEntities.get(0);
			List<Entity> passengers = seat.getPassengers();
			if (!passengers.isEmpty())
				initialPassengers.put(local, passengers.get(0));
		}
	}

	private void movePulley(Level world, BlockPos pos, Queue<BlockPos> frontier, Set<BlockPos> visited) {
		int limit = AllConfigs.server().kinetics.maxRopeLength.get();
		BlockPos ropePos = pos;
		while (limit-- >= 0) {
			ropePos = ropePos.below();
			if (!world.isLoaded(ropePos))
				break;
			BlockState ropeState = world.getBlockState(ropePos);
			Block block = ropeState.getBlock();
			if (!(block instanceof RopeBlock) && !(block instanceof MagnetBlock)) {
				if (!visited.contains(ropePos))
					frontier.add(ropePos);
				break;
			}
			addBlock(ropePos, capture(world, ropePos));
		}
	}

	private boolean moveMechanicalPiston(Level world, BlockPos pos, Queue<BlockPos> frontier, Set<BlockPos> visited,
		BlockState state) throws AssemblyException {
		Direction direction = state.getValue(MechanicalPistonBlock.FACING);
		PistonState pistonState = state.getValue(MechanicalPistonBlock.STATE);
		if (pistonState == PistonState.MOVING)
			return false;

		BlockPos offset = pos.relative(direction.getOpposite());
		if (!visited.contains(offset)) {
			BlockState poleState = world.getBlockState(offset);
			if (AllBlocks.PISTON_EXTENSION_POLE.has(poleState) && poleState.getValue(PistonExtensionPoleBlock.FACING)
				.getAxis() == direction.getAxis())
				frontier.add(offset);
		}

		if (pistonState == PistonState.EXTENDED || MechanicalPistonBlock.isStickyPiston(state)) {
			offset = pos.relative(direction);
			if (!visited.contains(offset))
				frontier.add(offset);
		}

		return true;
	}

	private boolean moveChassis(Level world, BlockPos pos, Direction movementDirection, Queue<BlockPos> frontier,
		Set<BlockPos> visited) {
		BlockEntity be = world.getBlockEntity(pos);
		if (!(be instanceof ChassisBlockEntity))
			return false;
		ChassisBlockEntity chassis = (ChassisBlockEntity) be;
		chassis.addAttachedChasses(frontier, visited);
		List<BlockPos> includedBlockPositions = chassis.getIncludedBlockPositions(movementDirection, false);
		if (includedBlockPositions == null)
			return false;
		for (BlockPos blockPos : includedBlockPositions)
			if (!visited.contains(blockPos))
				frontier.add(blockPos);
		return true;
	}

	protected Pair<StructureBlockInfo, BlockEntity> capture(Level world, BlockPos pos) {
		BlockState blockstate = world.getBlockState(pos);
		if (AllBlocks.REDSTONE_CONTACT.has(blockstate))
			blockstate = blockstate.setValue(RedstoneContactBlock.POWERED, true);
		if (AllBlocks.POWERED_SHAFT.has(blockstate))
			blockstate = BlockHelper.copyProperties(blockstate, AllBlocks.SHAFT.getDefaultState());
		if (blockstate.getBlock() instanceof ControlsBlock)
			blockstate = blockstate.setValue(ControlsBlock.OPEN, true);
		if (blockstate.hasProperty(SlidingDoorBlock.VISIBLE))
			blockstate = blockstate.setValue(SlidingDoorBlock.VISIBLE, false);
		if (blockstate.getBlock() instanceof ButtonBlock) {
			blockstate = blockstate.setValue(ButtonBlock.POWERED, false);
			world.scheduleTick(pos, blockstate.getBlock(), -1);
		}
		if (blockstate.getBlock() instanceof PressurePlateBlock) {
			blockstate = blockstate.setValue(PressurePlateBlock.POWERED, false);
			world.scheduleTick(pos, blockstate.getBlock(), -1);
		}
		CompoundTag compoundnbt = getBlockEntityNBT(world, pos);
		BlockEntity blockEntity = world.getBlockEntity(pos);
		if (blockEntity instanceof PoweredShaftBlockEntity)
			blockEntity = AllBlockEntityTypes.BRACKETED_KINETIC.create(pos, blockstate);
		return Pair.of(new StructureBlockInfo(pos, blockstate, compoundnbt), blockEntity);
	}

	protected void addBlock(BlockPos pos, Pair<StructureBlockInfo, BlockEntity> pair) {
		StructureBlockInfo captured = pair.getKey();
		BlockPos localPos = pos.subtract(anchor);
		StructureBlockInfo structureBlockInfo = new StructureBlockInfo(localPos, captured.state, captured.nbt);

		if (blocks.put(localPos, structureBlockInfo) != null)
			return;
		bounds = bounds.minmax(new AABB(localPos));

		BlockEntity be = pair.getValue();
		storage.addBlock(localPos, be);

		if (AllMovementBehaviours.getBehaviour(captured.state) != null)
			actors.add(MutablePair.of(structureBlockInfo, null));

		MovingInteractionBehaviour interactionBehaviour = AllInteractionBehaviours.getBehaviour(captured.state);
		if (interactionBehaviour != null)
			interactors.put(localPos, interactionBehaviour);

		if (be instanceof CreativeCrateBlockEntity
			&& ((CreativeCrateBlockEntity) be).getBehaviour(FilteringBehaviour.TYPE)
				.getFilter()
				.isEmpty())
			hasUniversalCreativeCrate = true;
	}

	@Nullable
	protected CompoundTag getBlockEntityNBT(Level world, BlockPos pos) {
		BlockEntity blockEntity = world.getBlockEntity(pos);
		if (blockEntity == null)
			return null;
		CompoundTag nbt = blockEntity.saveWithFullMetadata();
		nbt.remove("x");
		nbt.remove("y");
		nbt.remove("z");

		if ((blockEntity instanceof FluidTankBlockEntity || blockEntity instanceof ItemVaultBlockEntity)
			&& nbt.contains("Controller"))
			nbt.put("Controller",
				NbtUtils.writeBlockPos(toLocalPos(NbtUtils.readBlockPos(nbt.getCompound("Controller")))));

		return nbt;
	}

	protected BlockPos toLocalPos(BlockPos globalPos) {
		return globalPos.subtract(anchor);
	}

	protected boolean movementAllowed(BlockState state, Level world, BlockPos pos) {
		return BlockMovementChecks.isMovementAllowed(state, world, pos);
	}

	protected boolean isAnchoringBlockAt(BlockPos pos) {
		return pos.equals(anchor);
	}

	public void readNBT(Level world, CompoundTag nbt, boolean spawnData) {
		blocks.clear();
		presentBlockEntities.clear();
		specialRenderedBlockEntities.clear();

		Tag blocks = nbt.get("Blocks");
		// used to differentiate between the 'old' and the paletted serialization
		boolean usePalettedDeserialization =
			blocks != null && blocks.getId() == 10 && ((CompoundTag) blocks).contains("Palette");
		readBlocksCompound(blocks, world, usePalettedDeserialization);

		actors.clear();
		nbt.getList("Actors", 10)
			.forEach(c -> {
				CompoundTag comp = (CompoundTag) c;
				StructureBlockInfo info = this.blocks.get(NbtUtils.readBlockPos(comp.getCompound("Pos")));
				if (info == null)
					return;
				MovementContext context = MovementContext.readNBT(world, info, comp, this);
				getActors().add(MutablePair.of(info, context));
			});

		disabledActors = NBTHelper.readItemList(nbt.getList("DisabledActors", Tag.TAG_COMPOUND));
		for (ItemStack stack : disabledActors)
			setActorsActive(stack, false);

		superglue.clear();
		NBTHelper.iterateCompoundList(nbt.getList("Superglue", Tag.TAG_COMPOUND),
			c -> superglue.add(SuperGlueEntity.readBoundingBox(c)));

		seats.clear();
		NBTHelper.iterateCompoundList(nbt.getList("Seats", Tag.TAG_COMPOUND), c -> seats.add(NbtUtils.readBlockPos(c)));

		seatMapping.clear();
		NBTHelper.iterateCompoundList(nbt.getList("Passengers", Tag.TAG_COMPOUND),
			c -> seatMapping.put(NbtUtils.loadUUID(NBTHelper.getINBT(c, "Id")), c.getInt("Seat")));

		stabilizedSubContraptions.clear();
		NBTHelper.iterateCompoundList(nbt.getList("SubContraptions", Tag.TAG_COMPOUND),
			c -> stabilizedSubContraptions.put(c.getUUID("Id"), BlockFace.fromNBT(c.getCompound("Location"))));

		interactors.clear();
		NBTHelper.iterateCompoundList(nbt.getList("Interactors", Tag.TAG_COMPOUND), c -> {
			BlockPos pos = NbtUtils.readBlockPos(c.getCompound("Pos"));
			StructureBlockInfo structureBlockInfo = getBlocks().get(pos);
			if (structureBlockInfo == null)
				return;
			MovingInteractionBehaviour behaviour = AllInteractionBehaviours.getBehaviour(structureBlockInfo.state);
			if (behaviour != null)
				interactors.put(pos, behaviour);
		});

		storage.read(nbt, presentBlockEntities, spawnData);

		if (nbt.contains("BoundsFront"))
			bounds = NBTHelper.readAABB(nbt.getList("BoundsFront", 5));

		stalled = nbt.getBoolean("Stalled");
		hasUniversalCreativeCrate = nbt.getBoolean("BottomlessSupply");
		anchor = NbtUtils.readBlockPos(nbt.getCompound("Anchor"));
	}

	public CompoundTag writeNBT(boolean spawnPacket) {
		CompoundTag nbt = new CompoundTag();
		nbt.putString("Type", getType().id);

		CompoundTag blocksNBT = writeBlocksCompound();

		ListTag actorsNBT = new ListTag();
		for (MutablePair<StructureBlockInfo, MovementContext> actor : getActors()) {
			MovementBehaviour behaviour = AllMovementBehaviours.getBehaviour(actor.left.state);
			if (behaviour == null)
				continue;
			CompoundTag compound = new CompoundTag();
			compound.put("Pos", NbtUtils.writeBlockPos(actor.left.pos));
			behaviour.writeExtraData(actor.right);
			actor.right.writeToNBT(compound);
			actorsNBT.add(compound);
		}

		ListTag disabledActorsNBT = NBTHelper.writeItemList(disabledActors);

		ListTag superglueNBT = new ListTag();
		if (!spawnPacket) {
			for (AABB glueEntry : superglue) {
				CompoundTag c = new CompoundTag();
				SuperGlueEntity.writeBoundingBox(c, glueEntry);
				superglueNBT.add(c);
			}
		}

		(spawnPacket ? getStorageForSpawnPacket() : storage).write(nbt, spawnPacket);

		ListTag interactorNBT = new ListTag();
		for (BlockPos pos : interactors.keySet()) {
			CompoundTag c = new CompoundTag();
			c.put("Pos", NbtUtils.writeBlockPos(pos));
			interactorNBT.add(c);
		}

		nbt.put("Seats", NBTHelper.writeCompoundList(getSeats(), NbtUtils::writeBlockPos));
		nbt.put("Passengers", NBTHelper.writeCompoundList(getSeatMapping().entrySet(), e -> {
			CompoundTag tag = new CompoundTag();
			tag.put("Id", NbtUtils.createUUID(e.getKey()));
			tag.putInt("Seat", e.getValue());
			return tag;
		}));

		nbt.put("SubContraptions", NBTHelper.writeCompoundList(stabilizedSubContraptions.entrySet(), e -> {
			CompoundTag tag = new CompoundTag();
			tag.putUUID("Id", e.getKey());
			tag.put("Location", e.getValue()
				.serializeNBT());
			return tag;
		}));

		nbt.put("Blocks", blocksNBT);
		nbt.put("Actors", actorsNBT);
		nbt.put("DisabledActors", disabledActorsNBT);
		nbt.put("Interactors", interactorNBT);
		nbt.put("Superglue", superglueNBT);
		nbt.put("Anchor", NbtUtils.writeBlockPos(anchor));
		nbt.putBoolean("Stalled", stalled);
		nbt.putBoolean("BottomlessSupply", hasUniversalCreativeCrate);

		if (bounds != null) {
			ListTag bb = NBTHelper.writeAABB(bounds);
			nbt.put("BoundsFront", bb);
		}

		return nbt;
	}

	protected MountedStorageManager getStorageForSpawnPacket() {
		return storage;
	}

	private CompoundTag writeBlocksCompound() {
		CompoundTag compound = new CompoundTag();
		HashMapPalette<BlockState> palette = new HashMapPalette<>(GameData.getBlockStateIDMap(), 16, (i, s) -> {
			throw new IllegalStateException("Palette Map index exceeded maximum");
		});
		ListTag blockList = new ListTag();

		for (StructureBlockInfo block : this.blocks.values()) {
			int id = palette.idFor(block.state);
			CompoundTag c = new CompoundTag();
			c.putLong("Pos", block.pos.asLong());
			c.putInt("State", id);
			if (block.nbt != null)
				c.put("Data", block.nbt);
			blockList.add(c);
		}

		ListTag paletteNBT = new ListTag();
		for (int i = 0; i < palette.getSize(); ++i)
			paletteNBT.add(NbtUtils.writeBlockState(palette.values.byId(i)));

		compound.put("Palette", paletteNBT);
		compound.put("BlockList", blockList);

		return compound;
	}

	private void readBlocksCompound(Tag compound, Level world, boolean usePalettedDeserialization) {
		HashMapPalette<BlockState> palette = null;
		ListTag blockList;
		if (usePalettedDeserialization) {
			CompoundTag c = ((CompoundTag) compound);
			palette = new HashMapPalette<>(GameData.getBlockStateIDMap(), 16, (i, s) -> {
				throw new IllegalStateException("Palette Map index exceeded maximum");
			});

			ListTag list = c.getList("Palette", 10);
			palette.values.clear();
			for (int i = 0; i < list.size(); ++i)
				palette.values.add(NbtUtils.readBlockState(list.getCompound(i)));

			blockList = c.getList("BlockList", 10);
		} else {
			blockList = (ListTag) compound;
		}

		HashMapPalette<BlockState> finalPalette = palette;
		blockList.forEach(e -> {
			CompoundTag c = (CompoundTag) e;

			StructureBlockInfo info =
				usePalettedDeserialization ? readStructureBlockInfo(c, finalPalette) : legacyReadStructureBlockInfo(c);

			this.blocks.put(info.pos, info);

			if (!world.isClientSide)
				return;

			CompoundTag tag = info.nbt;
			if (tag == null)
				return;

			tag.putInt("x", info.pos.getX());
			tag.putInt("y", info.pos.getY());
			tag.putInt("z", info.pos.getZ());

			BlockEntity be = BlockEntity.loadStatic(info.pos, info.state, tag);
			if (be == null)
				return;
			be.setLevel(world);
			modelData.put(info.pos, be.getModelData());
			if (be instanceof KineticBlockEntity kte)
				kte.setSpeed(0);
			be.getBlockState();

			MovementBehaviour movementBehaviour = AllMovementBehaviours.getBehaviour(info.state);
			if (movementBehaviour == null || !movementBehaviour.hasSpecialInstancedRendering())
				maybeInstancedBlockEntities.add(be);

			if (movementBehaviour != null && !movementBehaviour.renderAsNormalBlockEntity())
				return;

			presentBlockEntities.put(info.pos, be);
			specialRenderedBlockEntities.add(be);
		});
	}

	private static StructureBlockInfo readStructureBlockInfo(CompoundTag blockListEntry,
		HashMapPalette<BlockState> palette) {
		return new StructureBlockInfo(BlockPos.of(blockListEntry.getLong("Pos")),
			Objects.requireNonNull(palette.valueFor(blockListEntry.getInt("State"))),
			blockListEntry.contains("Data") ? blockListEntry.getCompound("Data") : null);
	}

	private static StructureBlockInfo legacyReadStructureBlockInfo(CompoundTag blockListEntry) {
		return new StructureBlockInfo(NbtUtils.readBlockPos(blockListEntry.getCompound("Pos")),
			NbtUtils.readBlockState(blockListEntry.getCompound("Block")),
			blockListEntry.contains("Data") ? blockListEntry.getCompound("Data") : null);
	}

	public void removeBlocksFromWorld(Level world, BlockPos offset) {
		storage.removeStorageFromWorld();

		glueToRemove.forEach(glue -> {
			superglue.add(glue.getBoundingBox()
				.move(Vec3.atLowerCornerOf(offset.offset(anchor))
					.scale(-1)));
			glue.discard();
		});

		List<BoundingBox> minimisedGlue = new ArrayList<>();
		for (int i = 0; i < superglue.size(); i++)
			minimisedGlue.add(null);

		for (boolean brittles : Iterate.trueAndFalse) {
			for (Iterator<StructureBlockInfo> iterator = blocks.values()
				.iterator(); iterator.hasNext();) {
				StructureBlockInfo block = iterator.next();
				if (brittles != BlockMovementChecks.isBrittle(block.state))
					continue;

				for (int i = 0; i < superglue.size(); i++) {
					AABB aabb = superglue.get(i);
					if (aabb == null
						|| !aabb.contains(block.pos.getX() + .5, block.pos.getY() + .5, block.pos.getZ() + .5))
						continue;
					if (minimisedGlue.get(i) == null)
						minimisedGlue.set(i, new BoundingBox(block.pos));
					else
						minimisedGlue.set(i, BBHelper.encapsulate(minimisedGlue.get(i), block.pos));
				}

				BlockPos add = block.pos.offset(anchor)
					.offset(offset);
				if (customBlockRemoval(world, add, block.state))
					continue;
				BlockState oldState = world.getBlockState(add);
				Block blockIn = oldState.getBlock();
				boolean blockMismatch = block.state.getBlock() != blockIn;
				blockMismatch &= !AllBlocks.POWERED_SHAFT.is(blockIn) || !AllBlocks.SHAFT.has(block.state);
				if (blockMismatch)
					iterator.remove();
				world.removeBlockEntity(add);
				int flags = Block.UPDATE_MOVE_BY_PISTON | Block.UPDATE_SUPPRESS_DROPS | Block.UPDATE_KNOWN_SHAPE
					| Block.UPDATE_CLIENTS | Block.UPDATE_IMMEDIATE;
				if (blockIn instanceof SimpleWaterloggedBlock && oldState.hasProperty(BlockStateProperties.WATERLOGGED)
					&& oldState.getValue(BlockStateProperties.WATERLOGGED)) {
					world.setBlock(add, Blocks.WATER.defaultBlockState(), flags);
					continue;
				}
				world.setBlock(add, Blocks.AIR.defaultBlockState(), flags);
			}
		}

		superglue.clear();
		for (BoundingBox box : minimisedGlue) {
			if (box == null)
				continue;
			AABB bb = new AABB(box.minX(), box.minY(), box.minZ(), box.maxX() + 1, box.maxY() + 1, box.maxZ() + 1);
			if (bb.getSize() > 1.01)
				superglue.add(bb);
		}

		for (StructureBlockInfo block : blocks.values()) {
			BlockPos add = block.pos.offset(anchor)
				.offset(offset);
//			if (!shouldUpdateAfterMovement(block))
//				continue;

			int flags = Block.UPDATE_MOVE_BY_PISTON | Block.UPDATE_ALL;
			world.sendBlockUpdated(add, block.state, Blocks.AIR.defaultBlockState(), flags);

			// when the blockstate is set to air, the block's POI data is removed, but
			// markAndNotifyBlock tries to
			// remove it again, so to prevent an error from being logged by double-removal
			// we add the POI data back now
			// (code copied from ServerWorld.onBlockStateChange)
			ServerLevel serverWorld = (ServerLevel) world;
			PoiTypes.forState(block.state)
				.ifPresent(poiType -> {
					world.getServer()
						.execute(() -> {
							serverWorld.getPoiManager()
								.add(add, poiType);
							DebugPackets.sendPoiAddedPacket(serverWorld, add);
						});
				});

			world.markAndNotifyBlock(add, world.getChunkAt(add), block.state, Blocks.AIR.defaultBlockState(), flags,
				512);
			block.state.updateIndirectNeighbourShapes(world, add, flags & -2);
		}
	}

	public void addBlocksToWorld(Level world, StructureTransform transform) {
		if (disassembled)
			return;
		disassembled = true;

		for (boolean nonBrittles : Iterate.trueAndFalse) {
			for (StructureBlockInfo block : blocks.values()) {
				if (nonBrittles == BlockMovementChecks.isBrittle(block.state))
					continue;

				BlockPos targetPos = transform.apply(block.pos);
				BlockState state = transform.apply(block.state);

				if (customBlockPlacement(world, targetPos, state))
					continue;

				if (nonBrittles)
					for (Direction face : Iterate.directions)
						state = state.updateShape(face, world.getBlockState(targetPos.relative(face)), world, targetPos,
							targetPos.relative(face));

				BlockState blockState = world.getBlockState(targetPos);
				if (blockState.getDestroySpeed(world, targetPos) == -1 || (state.getCollisionShape(world, targetPos)
					.isEmpty()
					&& !blockState.getCollisionShape(world, targetPos)
						.isEmpty())) {
					if (targetPos.getY() == world.getMinBuildHeight())
						targetPos = targetPos.above();
					world.levelEvent(2001, targetPos, Block.getId(state));
					Block.dropResources(state, world, targetPos, null);
					continue;
				}
				if (state.getBlock() instanceof SimpleWaterloggedBlock
					&& state.hasProperty(BlockStateProperties.WATERLOGGED)) {
					FluidState FluidState = world.getFluidState(targetPos);
					state = state.setValue(BlockStateProperties.WATERLOGGED, FluidState.getType() == Fluids.WATER);
				}

				world.destroyBlock(targetPos, true);

				if (AllBlocks.SHAFT.has(state))
					state = ShaftBlock.pickCorrectShaftType(state, world, targetPos);
				if (state.hasProperty(SlidingDoorBlock.VISIBLE))
					state = state.setValue(SlidingDoorBlock.VISIBLE, !state.getValue(SlidingDoorBlock.OPEN))
						.setValue(SlidingDoorBlock.POWERED, false);
				// Stop Sculk shriekers from getting "stuck" if moved mid-shriek.
				if(state.is(Blocks.SCULK_SHRIEKER)){
					state = Blocks.SCULK_SHRIEKER.defaultBlockState();
				}

				world.setBlock(targetPos, state, Block.UPDATE_MOVE_BY_PISTON | Block.UPDATE_ALL);

				boolean verticalRotation = transform.rotationAxis == null || transform.rotationAxis.isHorizontal();
				verticalRotation = verticalRotation && transform.rotation != Rotation.NONE;
				if (verticalRotation) {
					if (state.getBlock() instanceof RopeBlock || state.getBlock() instanceof MagnetBlock
						|| state.getBlock() instanceof DoorBlock)
						world.destroyBlock(targetPos, true);
				}

				BlockEntity blockEntity = world.getBlockEntity(targetPos);

				CompoundTag tag = block.nbt;
<<<<<<< HEAD
				if (blockEntity != null)
					tag = NBTProcessors.process(blockEntity, tag, false);
				if (blockEntity != null && tag != null) {
=======

				// Temporary fix: Calling load(CompoundTag tag) on a Sculk sensor causes it to not react to vibrations.
				if(state.is(Blocks.SCULK_SENSOR) || state.is(Blocks.SCULK_SHRIEKER)){
					tag = null;
				}

				if (tileEntity != null)
					tag = NBTProcessors.process(tileEntity, tag, false);
				if (tileEntity != null && tag != null) {
>>>>>>> b3d829b6
					tag.putInt("x", targetPos.getX());
					tag.putInt("y", targetPos.getY());
					tag.putInt("z", targetPos.getZ());

					if (verticalRotation && blockEntity instanceof PulleyBlockEntity) {
						tag.remove("Offset");
						tag.remove("InitialOffset");
					}

					if (blockEntity instanceof IMultiBlockEntityContainer && tag.contains("LastKnownPos"))
						tag.put("LastKnownPos", NbtUtils.writeBlockPos(BlockPos.ZERO.below(Integer.MAX_VALUE - 1)));

					blockEntity.load(tag);
					storage.addStorageToWorld(block, blockEntity);
				}

				transform.apply(blockEntity);
			}
		}

		for (StructureBlockInfo block : blocks.values()) {
			if (!shouldUpdateAfterMovement(block))
				continue;
			BlockPos targetPos = transform.apply(block.pos);
			world.markAndNotifyBlock(targetPos, world.getChunkAt(targetPos), block.state, block.state,
				Block.UPDATE_MOVE_BY_PISTON | Block.UPDATE_ALL, 512);
		}

		for (AABB box : superglue) {
			box = new AABB(transform.apply(new Vec3(box.minX, box.minY, box.minZ)),
				transform.apply(new Vec3(box.maxX, box.maxY, box.maxZ)));
			if (!world.isClientSide)
				world.addFreshEntity(new SuperGlueEntity(world, box));
		}

		storage.clear();
	}

	public void addPassengersToWorld(Level world, StructureTransform transform, List<Entity> seatedEntities) {
		for (Entity seatedEntity : seatedEntities) {
			if (getSeatMapping().isEmpty())
				continue;
			Integer seatIndex = getSeatMapping().get(seatedEntity.getUUID());
			if (seatIndex == null)
				continue;
			BlockPos seatPos = getSeats().get(seatIndex);
			seatPos = transform.apply(seatPos);
			if (!(world.getBlockState(seatPos)
				.getBlock() instanceof SeatBlock))
				continue;
			if (SeatBlock.isSeatOccupied(world, seatPos))
				continue;
			SeatBlock.sitDown(world, seatPos, seatedEntity);
		}
	}

	public void startMoving(Level world) {
		disabledActors.clear();

		for (MutablePair<StructureBlockInfo, MovementContext> pair : actors) {
			MovementContext context = new MovementContext(world, pair.left, this);
			MovementBehaviour behaviour = AllMovementBehaviours.getBehaviour(pair.left.state);
			if (behaviour != null)
				behaviour.startMoving(context);
			pair.setRight(context);
			if (behaviour instanceof ContraptionControlsMovement) 
				disableActorOnStart(context);
		}

		for (ItemStack stack : disabledActors)
			setActorsActive(stack, false);
	}
	
	protected void disableActorOnStart(MovementContext context) {
		if (!ContraptionControlsMovement.isDisabledInitially(context))
			return;
		ItemStack filter = ContraptionControlsMovement.getFilter(context);
		if (filter == null)
			return;
		if (isActorTypeDisabled(filter))
			return;
		disabledActors.add(filter);
	}

	public boolean isActorTypeDisabled(ItemStack filter) {
		return disabledActors.stream()
			.anyMatch(i -> ContraptionControlsMovement.isSameFilter(i, filter));
	}

	public void setActorsActive(ItemStack referenceStack, boolean enable) {
		for (MutablePair<StructureBlockInfo, MovementContext> pair : actors) {
			MovementBehaviour behaviour = AllMovementBehaviours.getBehaviour(pair.left.state);
			if (behaviour == null)
				continue;
			ItemStack behaviourStack = behaviour.canBeDisabledVia(pair.right);
			if (behaviourStack == null)
				continue;
			if (!referenceStack.isEmpty() && !ContraptionControlsMovement.isSameFilter(referenceStack, behaviourStack))
				continue;
			pair.right.disabled = !enable;
			if (!enable)
				behaviour.onDisabledByControls(pair.right);
		}
	}

	public List<ItemStack> getDisabledActors() {
		return disabledActors;
	}

	public void stop(Level world) {
		forEachActor(world, (behaviour, ctx) -> {
			behaviour.stopMoving(ctx);
			ctx.position = null;
			ctx.motion = Vec3.ZERO;
			ctx.relativeMotion = Vec3.ZERO;
			ctx.rotation = v -> v;
		});
	}

	public void forEachActor(Level world, BiConsumer<MovementBehaviour, MovementContext> callBack) {
		for (MutablePair<StructureBlockInfo, MovementContext> pair : actors) {
			MovementBehaviour behaviour = AllMovementBehaviours.getBehaviour(pair.getLeft().state);
			if (behaviour == null)
				continue;
			callBack.accept(behaviour, pair.getRight());
		}
	}

	protected boolean shouldUpdateAfterMovement(StructureBlockInfo info) {
		if (PoiTypes.forState(info.state)
			.isPresent())
			return false;
		if (info.state.getBlock() instanceof SlidingDoorBlock)
			return false;
		return true;
	}

	public void expandBoundsAroundAxis(Axis axis) {
		Set<BlockPos> blocks = getBlocks().keySet();

		int radius = (int) (Math.ceil(Math.sqrt(getRadius(blocks, axis))));

		int maxX = radius + 2;
		int maxY = radius + 2;
		int maxZ = radius + 2;
		int minX = -radius - 1;
		int minY = -radius - 1;
		int minZ = -radius - 1;

		if (axis == Direction.Axis.X) {
			maxX = (int) bounds.maxX;
			minX = (int) bounds.minX;
		} else if (axis == Direction.Axis.Y) {
			maxY = (int) bounds.maxY;
			minY = (int) bounds.minY;
		} else if (axis == Direction.Axis.Z) {
			maxZ = (int) bounds.maxZ;
			minZ = (int) bounds.minZ;
		}

		bounds = new AABB(minX, minY, minZ, maxX, maxY, maxZ);
	}

	public Map<UUID, Integer> getSeatMapping() {
		return seatMapping;
	}

	public BlockPos getSeatOf(UUID entityId) {
		if (!getSeatMapping().containsKey(entityId))
			return null;
		int seatIndex = getSeatMapping().get(entityId);
		if (seatIndex >= getSeats().size())
			return null;
		return getSeats().get(seatIndex);
	}

	public BlockPos getBearingPosOf(UUID subContraptionEntityId) {
		if (stabilizedSubContraptions.containsKey(subContraptionEntityId))
			return stabilizedSubContraptions.get(subContraptionEntityId)
				.getConnectedPos();
		return null;
	}

	public void setSeatMapping(Map<UUID, Integer> seatMapping) {
		this.seatMapping = seatMapping;
	}

	public List<BlockPos> getSeats() {
		return seats;
	}

	public Map<BlockPos, StructureBlockInfo> getBlocks() {
		return blocks;
	}

	public List<MutablePair<StructureBlockInfo, MovementContext>> getActors() {
		return actors;
	}

	@Nullable
	public MutablePair<StructureBlockInfo, MovementContext> getActorAt(BlockPos localPos) {
		for (MutablePair<StructureBlockInfo, MovementContext> pair : actors)
			if (localPos.equals(pair.left.pos))
				return pair;
		return null;
	}

	public Map<BlockPos, MovingInteractionBehaviour> getInteractors() {
		return interactors;
	}

	@OnlyIn(Dist.CLIENT)
	public ContraptionLighter<?> makeLighter() {
		// TODO: move lighters to registry
		return new EmptyLighter(this);
	}

	public void invalidateColliders() {
		simplifiedEntityColliders = Optional.empty();
		gatherBBsOffThread();
	}

	private void gatherBBsOffThread() {
		getContraptionWorld();
		simplifiedEntityColliderProvider = CompletableFuture.supplyAsync(() -> {
			VoxelShape combinedShape = Shapes.empty();
			for (Entry<BlockPos, StructureBlockInfo> entry : blocks.entrySet()) {
				StructureBlockInfo info = entry.getValue();
				BlockPos localPos = entry.getKey();
				VoxelShape collisionShape = info.state.getCollisionShape(world, localPos, CollisionContext.empty());
				if (collisionShape.isEmpty())
					continue;
				combinedShape = Shapes.joinUnoptimized(combinedShape,
					collisionShape.move(localPos.getX(), localPos.getY(), localPos.getZ()), BooleanOp.OR);
			}
			return combinedShape.optimize()
				.toAabbs();
		})
			.thenAccept(r -> {
				simplifiedEntityColliders = Optional.of(r);
				simplifiedEntityColliderProvider = null;
			});
	}

	public static float getRadius(Set<BlockPos> blocks, Direction.Axis axis) {
		switch (axis) {
		case X:
			return getMaxDistSqr(blocks, BlockPos::getY, BlockPos::getZ);
		case Y:
			return getMaxDistSqr(blocks, BlockPos::getX, BlockPos::getZ);
		case Z:
			return getMaxDistSqr(blocks, BlockPos::getX, BlockPos::getY);
		}

		throw new IllegalStateException("Impossible axis");
	}

	public static float getMaxDistSqr(Set<BlockPos> blocks, ICoordinate one, ICoordinate other) {
		float maxDistSq = -1;
		for (BlockPos pos : blocks) {
			float a = one.get(pos);
			float b = other.get(pos);

			float distSq = a * a + b * b;

			if (distSq > maxDistSq)
				maxDistSq = distSq;
		}

		return maxDistSq;
	}

	public IItemHandlerModifiable getSharedInventory() {
		return storage.getItems();
	}

	public IItemHandlerModifiable getSharedFuelInventory() {
		return storage.getFuelItems();
	}

	public IFluidHandler getSharedFluidTanks() {
		return storage.getFluids();
	}

	public Collection<StructureBlockInfo> getRenderedBlocks() {
		return blocks.values();
	}

	public Collection<BlockEntity> getSpecialRenderedTEs() {
		return specialRenderedBlockEntities;
	}

	public boolean isHiddenInPortal(BlockPos localPos) {
		return false;
	}

	public Optional<List<AABB>> getSimplifiedEntityColliders() {
		return simplifiedEntityColliders;
	}

	public void handleContraptionFluidPacket(BlockPos localPos, FluidStack containedFluid) {
		storage.updateContainedFluid(localPos, containedFluid);
	}

	public static class ContraptionInvWrapper extends CombinedInvWrapper {
		protected final boolean isExternal;

		public ContraptionInvWrapper(boolean isExternal, IItemHandlerModifiable... itemHandler) {
			super(itemHandler);
			this.isExternal = isExternal;
		}

		public ContraptionInvWrapper(IItemHandlerModifiable... itemHandler) {
			this(false, itemHandler);
		}

		public boolean isSlotExternal(int slot) {
			if (isExternal)
				return true;
			IItemHandlerModifiable handler = getHandlerFromIndex(getIndexForSlot(slot));
			return handler instanceof ContraptionInvWrapper && ((ContraptionInvWrapper) handler).isSlotExternal(slot);
		}
	}

	public void tickStorage(AbstractContraptionEntity entity) {
		storage.entityTick(entity);
	}

	public boolean containsBlockBreakers() {
		for (MutablePair<StructureBlockInfo, MovementContext> pair : actors) {
			MovementBehaviour behaviour = AllMovementBehaviours.getBehaviour(pair.getLeft().state);
			if (behaviour instanceof BlockBreakingMovementBehaviour || behaviour instanceof HarvesterMovementBehaviour)
				return true;
		}
		return false;
	}

}<|MERGE_RESOLUTION|>--- conflicted
+++ resolved
@@ -1077,21 +1077,14 @@
 				BlockEntity blockEntity = world.getBlockEntity(targetPos);
 
 				CompoundTag tag = block.nbt;
-<<<<<<< HEAD
+
+				// Temporary fix: Calling load(CompoundTag tag) on a Sculk sensor causes it to not react to vibrations.
+				if(state.is(Blocks.SCULK_SENSOR) || state.is(Blocks.SCULK_SHRIEKER))
+					tag = null;
+
 				if (blockEntity != null)
 					tag = NBTProcessors.process(blockEntity, tag, false);
 				if (blockEntity != null && tag != null) {
-=======
-
-				// Temporary fix: Calling load(CompoundTag tag) on a Sculk sensor causes it to not react to vibrations.
-				if(state.is(Blocks.SCULK_SENSOR) || state.is(Blocks.SCULK_SHRIEKER)){
-					tag = null;
-				}
-
-				if (tileEntity != null)
-					tag = NBTProcessors.process(tileEntity, tag, false);
-				if (tileEntity != null && tag != null) {
->>>>>>> b3d829b6
 					tag.putInt("x", targetPos.getX());
 					tag.putInt("y", targetPos.getY());
 					tag.putInt("z", targetPos.getZ());
