package com.simibubi.create.content.contraptions.components.structureMovement;

import static com.simibubi.create.content.contraptions.components.structureMovement.piston.MechanicalPistonBlock.isExtensionPole;
import static com.simibubi.create.content.contraptions.components.structureMovement.piston.MechanicalPistonBlock.isPistonHead;

import java.util.ArrayList;
import java.util.Arrays;
import java.util.HashMap;
import java.util.HashSet;
import java.util.Iterator;
import java.util.List;
import java.util.Map;
import java.util.Set;
import java.util.UUID;
import java.util.function.BiConsumer;
import java.util.stream.Collectors;

import javax.annotation.Nullable;

import org.apache.commons.lang3.tuple.MutablePair;
import org.apache.commons.lang3.tuple.Pair;

import com.simibubi.create.AllBlocks;
import com.simibubi.create.AllMovementBehaviours;
import com.simibubi.create.content.contraptions.base.KineticTileEntity;
import com.simibubi.create.content.contraptions.components.actors.SeatBlock;
import com.simibubi.create.content.contraptions.components.actors.SeatEntity;
import com.simibubi.create.content.contraptions.components.saw.SawBlock;
import com.simibubi.create.content.contraptions.components.structureMovement.chassis.AbstractChassisBlock;
import com.simibubi.create.content.contraptions.components.structureMovement.chassis.ChassisTileEntity;
import com.simibubi.create.content.contraptions.components.structureMovement.glue.SuperGlueEntity;
import com.simibubi.create.content.contraptions.components.structureMovement.glue.SuperGlueHandler;
import com.simibubi.create.content.contraptions.components.structureMovement.piston.MechanicalPistonBlock;
import com.simibubi.create.content.contraptions.components.structureMovement.piston.MechanicalPistonBlock.PistonState;
import com.simibubi.create.content.contraptions.components.structureMovement.piston.PistonExtensionPoleBlock;
import com.simibubi.create.content.contraptions.components.structureMovement.pulley.PulleyBlock;
import com.simibubi.create.content.contraptions.components.structureMovement.pulley.PulleyBlock.MagnetBlock;
import com.simibubi.create.content.contraptions.components.structureMovement.pulley.PulleyBlock.RopeBlock;
import com.simibubi.create.content.contraptions.components.structureMovement.pulley.PulleyTileEntity;
import com.simibubi.create.content.contraptions.relays.belt.BeltBlock;
import com.simibubi.create.content.logistics.block.inventories.AdjustableCrateBlock;
import com.simibubi.create.content.logistics.block.redstone.RedstoneContactBlock;
import com.simibubi.create.foundation.config.AllConfigs;
import com.simibubi.create.foundation.utility.Iterate;
import com.simibubi.create.foundation.utility.NBTHelper;
import com.simibubi.create.foundation.utility.VecHelper;
import com.simibubi.create.foundation.utility.worldWrappers.WrappedWorld;

import net.minecraft.block.AbstractButtonBlock;
import net.minecraft.block.Block;
import net.minecraft.block.BlockState;
import net.minecraft.block.Blocks;
import net.minecraft.block.ChestBlock;
import net.minecraft.block.DoorBlock;
import net.minecraft.block.IWaterLoggable;
import net.minecraft.block.PressurePlateBlock;
import net.minecraft.block.SlimeBlock;
import net.minecraft.client.renderer.RenderType;
import net.minecraft.client.renderer.RenderTypeLookup;
import net.minecraft.entity.Entity;
import net.minecraft.fluid.Fluids;
import net.minecraft.fluid.FluidState;
import net.minecraft.nbt.CompoundNBT;
import net.minecraft.nbt.ListNBT;
import net.minecraft.nbt.NBTUtil;
import net.minecraft.state.properties.BlockStateProperties;
import net.minecraft.state.properties.ChestType;
import net.minecraft.state.properties.DoubleBlockHalf;
import net.minecraft.tileentity.TileEntity;
import net.minecraft.util.Direction;
import net.minecraft.util.Direction.Axis;
import net.minecraft.util.Direction.AxisDirection;
import net.minecraft.util.Rotation;
import net.minecraft.util.math.AxisAlignedBB;
import net.minecraft.util.math.BlockPos;
import net.minecraft.util.math.vector.Vector3d;
import net.minecraft.world.IWorld;
import net.minecraft.world.World;
import net.minecraft.world.gen.feature.template.Template.BlockInfo;
import net.minecraftforge.common.util.Constants.BlockFlags;
import net.minecraftforge.common.util.Constants.NBT;
import net.minecraftforge.items.IItemHandlerModifiable;
import net.minecraftforge.items.wrapper.CombinedInvWrapper;

public abstract class Contraption {

	public Map<BlockPos, BlockInfo> blocks;
	public Map<BlockPos, MountedStorage> storage;
	public List<MutablePair<BlockInfo, MovementContext>> actors;
	public CombinedInvWrapper inventory;
	public List<TileEntity> customRenderTEs;
	public Set<Pair<BlockPos, Direction>> superglue;
	public ContraptionEntity entity;

	public AxisAlignedBB bounds;
	public boolean stalled;

	protected List<BlockPos> seats;
	protected Map<UUID, Integer> seatMapping;
	protected Map<BlockPos, Entity> initialPassengers;

	protected Set<BlockPos> cachedColliders;
	protected Direction cachedColliderDirection;
	protected BlockPos anchor;
	protected List<SuperGlueEntity> glueToRemove;
	List<BlockPos> renderOrder;

	public Contraption() {
		blocks = new HashMap<>();
		storage = new HashMap<>();
		actors = new ArrayList<>();
		seats = new ArrayList<>();
		seatMapping = new HashMap<>();
		initialPassengers = new HashMap<>();
		superglue = new HashSet<>();
		renderOrder = new ArrayList<>();
		customRenderTEs = new ArrayList<>();
		glueToRemove = new ArrayList<>();
	}

	protected static boolean isChassis(BlockState state) {
		return state.getBlock() instanceof AbstractChassisBlock;
	}

	public static CompoundNBT getTileEntityNBT(World world, BlockPos pos) {
		TileEntity tileentity = world.getTileEntity(pos);
		CompoundNBT compoundnbt = null;
		if (tileentity != null) {
			compoundnbt = tileentity.write(new CompoundNBT());
			compoundnbt.remove("x");
			compoundnbt.remove("y");
			compoundnbt.remove("z");
		}
		return compoundnbt;
	}

	public static Contraption fromNBT(World world, CompoundNBT nbt) {
		String type = nbt.getString("Type");
		Contraption contraption = AllContraptionTypes.fromType(type);
		contraption.readNBT(world, nbt);
		return contraption;
	}

	public static boolean isFrozen() {
		return AllConfigs.SERVER.control.freezeContraptions.get();
	}

	protected static MovementBehaviour getMovement(BlockState state) {
		Block block = state.getBlock();
		if (!AllMovementBehaviours.hasMovementBehaviour(block))
			return null;
		return AllMovementBehaviours.getMovementBehaviour(block);
	}

	public Set<BlockPos> getColliders(World world, Direction movementDirection) {
		if (blocks == null)
			return null;
		if (cachedColliders == null || cachedColliderDirection != movementDirection) {
			cachedColliders = new HashSet<>();
			cachedColliderDirection = movementDirection;

			for (BlockInfo info : blocks.values()) {
				BlockPos offsetPos = info.pos.offset(movementDirection);
				if (info.state.getCollisionShape(world, offsetPos)
					.isEmpty())
					continue;
				if (blocks.containsKey(offsetPos) && !blocks.get(offsetPos).state.getCollisionShape(world, offsetPos)
					.isEmpty())
					continue;
				cachedColliders.add(info.pos);
			}

		}
		return cachedColliders;
	}

	public boolean searchMovedStructure(World world, BlockPos pos, @Nullable Direction forcedDirection) {
		initialPassengers.clear();
		List<BlockPos> frontier = new ArrayList<>();
		Set<BlockPos> visited = new HashSet<>();
		anchor = pos;

		if (bounds == null)
			bounds = new AxisAlignedBB(BlockPos.ZERO);

		if (!BlockMovementTraits.isBrittle(world.getBlockState(pos)))
			frontier.add(pos);
		if (!addToInitialFrontier(world, pos, forcedDirection, frontier))
			return false;
		for (int limit = 100000; limit > 0; limit--) {
			if (frontier.isEmpty())
				return true;
			if (!moveBlock(world, frontier.remove(0), forcedDirection, frontier, visited))
				return false;
		}
		return false;
	}

	public void gatherStoredItems() {
		List<IItemHandlerModifiable> list = storage.values()
			.stream()
			.map(MountedStorage::getItemHandler)
			.collect(Collectors.toList());
		inventory = new CombinedInvWrapper(Arrays.copyOf(list.toArray(), list.size(), IItemHandlerModifiable[].class));
	}

	public void mountPassengers(ContraptionEntity contraptionEntity) {
		this.entity = contraptionEntity;
		if (contraptionEntity.world.isRemote)
			return;
		for (BlockPos seatPos : getSeats()) {
			Entity passenger = initialPassengers.get(seatPos);
			if (passenger == null)
				continue;
			int seatIndex = getSeats().indexOf(seatPos);
			if (seatIndex == -1)
				continue;
			contraptionEntity.addSittingPassenger(passenger, seatIndex);
		}
	}

	protected boolean addToInitialFrontier(World world, BlockPos pos, Direction forcedDirection,
		List<BlockPos> frontier) {
		return true;
	}

	protected boolean moveBlock(World world, BlockPos pos, Direction forcedDirection, List<BlockPos> frontier,
		Set<BlockPos> visited) {
		visited.add(pos);
		frontier.remove(pos);

		if (!world.isBlockPresent(pos))
			return false;
		if (isAnchoringBlockAt(pos))
			return true;
		if (!BlockMovementTraits.movementNecessary(world, pos))
			return true;
		if (!movementAllowed(world, pos))
			return false;
		BlockState state = world.getBlockState(pos);
		if (isChassis(state) && !moveChassis(world, pos, forcedDirection, frontier, visited))
			return false;

		if (AllBlocks.ADJUSTABLE_CRATE.has(state))
			AdjustableCrateBlock.splitCrate(world, pos);
		if (AllBlocks.BELT.has(state)) {
			BlockPos nextPos = BeltBlock.nextSegmentPosition(state, pos, true);
			BlockPos prevPos = BeltBlock.nextSegmentPosition(state, pos, false);
			if (nextPos != null && !visited.contains(nextPos))
				frontier.add(nextPos);
			if (prevPos != null && !visited.contains(prevPos))
				frontier.add(prevPos);
		}

		// Seats transfer their passenger to the contraption
		if (state.getBlock() instanceof SeatBlock) {
			BlockPos local = toLocalPos(pos);
			getSeats().add(local);
			List<SeatEntity> seatsEntities = world.getEntitiesWithinAABB(SeatEntity.class, new AxisAlignedBB(pos));
			if (!seatsEntities.isEmpty()) {
				SeatEntity seat = seatsEntities.get(0);
				List<Entity> passengers = seat.getPassengers();
				if (!passengers.isEmpty())
					initialPassengers.put(local, passengers.get(0));
			}
		}

		// Pulleys drag their rope and their attached structure
		if (state.getBlock() instanceof PulleyBlock) {
			int limit = AllConfigs.SERVER.kinetics.maxRopeLength.get();
			BlockPos ropePos = pos;
			while (limit-- >= 0) {
				ropePos = ropePos.down();
				if (!world.isBlockPresent(ropePos))
					break;
				BlockState ropeState = world.getBlockState(ropePos);
				Block block = ropeState.getBlock();
				if (!(block instanceof RopeBlock) && !(block instanceof MagnetBlock)) {
					if (!visited.contains(ropePos))
						frontier.add(ropePos);
					break;
				}
				add(ropePos, capture(world, ropePos));
			}
		}

		// Pistons drag their attaches poles and extension
		if (state.getBlock() instanceof MechanicalPistonBlock) {
			int limit = AllConfigs.SERVER.kinetics.maxPistonPoles.get();
			Direction direction = state.get(MechanicalPistonBlock.FACING);
			if (state.get(MechanicalPistonBlock.STATE) == PistonState.EXTENDED) {
				BlockPos searchPos = pos;
				while (limit-- >= 0) {
					searchPos = searchPos.offset(direction);
					BlockState blockState = world.getBlockState(searchPos);
					if (isExtensionPole(blockState)) {
						if (blockState.get(PistonExtensionPoleBlock.FACING)
							.getAxis() != direction.getAxis())
							break;
						if (!visited.contains(searchPos))
							frontier.add(searchPos);
						continue;
					}
					if (isPistonHead(blockState))
						if (!visited.contains(searchPos))
							frontier.add(searchPos);
					break;
				}
				if (limit <= -1)
					return false;
			}

			BlockPos searchPos = pos;
			while (limit-- >= 0) {
				searchPos = searchPos.offset(direction.getOpposite());
				BlockState blockState = world.getBlockState(searchPos);
				if (isExtensionPole(blockState)) {
					if (blockState.get(PistonExtensionPoleBlock.FACING)
						.getAxis() != direction.getAxis())
						break;
					if (!visited.contains(searchPos))
						frontier.add(searchPos);
					continue;
				}
				break;
			}

			if (limit <= -1)
				return false;
		}

		// Doors try to stay whole
		if (state.getBlock() instanceof DoorBlock) {
			BlockPos otherPartPos = pos.up(state.get(DoorBlock.HALF) == DoubleBlockHalf.LOWER ? 1 : -1);
			if (!visited.contains(otherPartPos))
				frontier.add(otherPartPos);
		}

		Map<Direction, SuperGlueEntity> superglue = SuperGlueHandler.gatherGlue(world, pos);

		// Slime blocks drag adjacent blocks if possible
		boolean isSlimeBlock = state.getBlock() instanceof SlimeBlock;
		for (Direction offset : Direction.values()) {
			BlockPos offsetPos = pos.offset(offset);
			BlockState blockState = world.getBlockState(offsetPos);
			if (isAnchoringBlockAt(offsetPos))
				continue;
			if (!movementAllowed(world, offsetPos)) {
				if (offset == forcedDirection && isSlimeBlock)
					return false;
				continue;
			}

			boolean wasVisited = visited.contains(offsetPos);
			boolean faceHasGlue = superglue.containsKey(offset);
			boolean blockAttachedTowardsFace =
				BlockMovementTraits.isBlockAttachedTowards(blockState, offset.getOpposite());
			boolean brittle = BlockMovementTraits.isBrittle(blockState);

			if (!wasVisited && ((isSlimeBlock && !brittle) || blockAttachedTowardsFace || faceHasGlue))
				frontier.add(offsetPos);

			if (faceHasGlue)
				addGlue(superglue.get(offset));
		}

		add(pos, capture(world, pos));
		return blocks.size() <= AllConfigs.SERVER.kinetics.maxBlocksMoved.get();
	}

	protected boolean movementAllowed(World world, BlockPos pos) {
		return BlockMovementTraits.movementAllowed(world, pos);
	}

	protected boolean isAnchoringBlockAt(BlockPos pos) {
		return pos.equals(anchor);
	}

	private boolean moveChassis(World world, BlockPos pos, Direction movementDirection, List<BlockPos> frontier,
		Set<BlockPos> visited) {
		TileEntity te = world.getTileEntity(pos);
		if (!(te instanceof ChassisTileEntity))
			return false;
		ChassisTileEntity chassis = (ChassisTileEntity) te;
		chassis.addAttachedChasses(frontier, visited);
		List<BlockPos> includedBlockPositions = chassis.getIncludedBlockPositions(movementDirection, false);
		if (includedBlockPositions == null)
			return false;
		for (BlockPos blockPos : includedBlockPositions)
			if (!visited.contains(blockPos))
				frontier.add(blockPos);
		return true;
	}

	protected Pair<BlockInfo, TileEntity> capture(World world, BlockPos pos) {
		BlockState blockstate = world.getBlockState(pos);
		if (AllBlocks.MECHANICAL_SAW.has(blockstate))
			blockstate = blockstate.with(SawBlock.RUNNING, true);
		if (blockstate.getBlock() instanceof ChestBlock)
			blockstate = blockstate.with(ChestBlock.TYPE, ChestType.SINGLE);
		if (AllBlocks.ADJUSTABLE_CRATE.has(blockstate))
			blockstate = blockstate.with(AdjustableCrateBlock.DOUBLE, false);
		if (AllBlocks.REDSTONE_CONTACT.has(blockstate))
			blockstate = blockstate.with(RedstoneContactBlock.POWERED, true);
		if (blockstate.getBlock() instanceof AbstractButtonBlock) {
			blockstate = blockstate.with(AbstractButtonBlock.POWERED, false);
			world.getPendingBlockTicks()
				.scheduleTick(pos, blockstate.getBlock(), -1);
		}
		if (blockstate.getBlock() instanceof PressurePlateBlock) {
			blockstate = blockstate.with(PressurePlateBlock.POWERED, false);
			world.getPendingBlockTicks()
				.scheduleTick(pos, blockstate.getBlock(), -1);
		}
		CompoundNBT compoundnbt = getTileEntityNBT(world, pos);
		TileEntity tileentity = world.getTileEntity(pos);
		return Pair.of(new BlockInfo(pos, blockstate, compoundnbt), tileentity);
	}

	public void addGlue(SuperGlueEntity entity) {
		BlockPos pos = entity.getHangingPosition();
		Direction direction = entity.getFacingDirection();
		this.superglue.add(Pair.of(toLocalPos(pos), direction));
		glueToRemove.add(entity);
	}

	public BlockPos toLocalPos(BlockPos globalPos) {
		return globalPos.subtract(anchor);
	}

	public void add(BlockPos pos, Pair<BlockInfo, TileEntity> pair) {
		BlockInfo captured = pair.getKey();
		BlockPos localPos = pos.subtract(anchor);
		BlockInfo blockInfo = new BlockInfo(localPos, captured.state, captured.nbt);

		if (blocks.put(localPos, blockInfo) != null)
			return;
		bounds = bounds.union(new AxisAlignedBB(localPos));

		TileEntity te = pair.getValue();
		if (te != null && MountedStorage.canUseAsStorage(te))
			storage.put(localPos, new MountedStorage(te));
		if (AllMovementBehaviours.hasMovementBehaviour(captured.state.getBlock()))
			actors.add(MutablePair.of(blockInfo, null));
	}

	public void readNBT(World world, CompoundNBT nbt) {
		blocks.clear();
		renderOrder.clear();
		customRenderTEs.clear();

		nbt.getList("Blocks", 10)
			.forEach(c -> {
				CompoundNBT comp = (CompoundNBT) c;
				BlockInfo info = new BlockInfo(NBTUtil.readBlockPos(comp.getCompound("Pos")),
					NBTUtil.readBlockState(comp.getCompound("Block")),
					comp.contains("Data") ? comp.getCompound("Data") : null);
				blocks.put(info.pos, info);

				if (world.isRemote) {
					Block block = info.state.getBlock();
					if (RenderTypeLookup.canRenderInLayer(info.state, RenderType.getTranslucent()))
						renderOrder.add(info.pos);
					else
						renderOrder.add(0, info.pos);
					CompoundNBT tag = info.nbt;
					MovementBehaviour movementBehaviour = AllMovementBehaviours.getMovementBehaviour(block);
					if (tag == null || (movementBehaviour != null && movementBehaviour.hasSpecialMovementRenderer()))
						return;

					tag.putInt("x", info.pos.getX());
					tag.putInt("y", info.pos.getY());
					tag.putInt("z", info.pos.getZ());

					TileEntity te = TileEntity.create(tag);
					if (te == null)
						return;
					te.setLocation(new WrappedWorld(world) {

						@Override
						public BlockState getBlockState(BlockPos pos) {
							if (!pos.equals(te.getPos()))
								return Blocks.AIR.getDefaultState();
							return info.state;
						}

					}, te.getPos());
					if (te instanceof KineticTileEntity)
						((KineticTileEntity) te).setSpeed(0);
					te.getBlockState();
					customRenderTEs.add(te);
				}
			});

		actors.clear();
		nbt.getList("Actors", 10)
			.forEach(c -> {
				CompoundNBT comp = (CompoundNBT) c;
				BlockInfo info = blocks.get(NBTUtil.readBlockPos(comp.getCompound("Pos")));
				MovementContext context = MovementContext.readNBT(world, info, comp);
				context.contraption = this;
				getActors().add(MutablePair.of(info, context));
			});

		superglue.clear();
		NBTHelper.iterateCompoundList(nbt.getList("Superglue", NBT.TAG_COMPOUND), c -> superglue
			.add(Pair.of(NBTUtil.readBlockPos(c.getCompound("Pos")), Direction.byIndex(c.getByte("Direction")))));

		seats.clear();
		NBTHelper.iterateCompoundList(nbt.getList("Seats", NBT.TAG_COMPOUND), c -> seats.add(NBTUtil.readBlockPos(c)));

		seatMapping.clear();
		NBTHelper.iterateCompoundList(nbt.getList("Passengers", NBT.TAG_COMPOUND),
			c -> seatMapping.put(NBTUtil.readUniqueId(c.getCompound("Id")), c.getInt("Seat")));

		storage.clear();
		NBTHelper.iterateCompoundList(nbt.getList("Storage", NBT.TAG_COMPOUND), c -> storage
			.put(NBTUtil.readBlockPos(c.getCompound("Pos")), MountedStorage.deserialize(c.getCompound("Data"))));

		IItemHandlerModifiable[] handlers = new IItemHandlerModifiable[storage.size()];
		int index = 0;
		for (MountedStorage mountedStorage : storage.values())
			handlers[index++] = mountedStorage.getItemHandler();
		inventory = new CombinedInvWrapper(handlers);

		if (nbt.contains("BoundsFront"))
			bounds = NBTHelper.readAABB(nbt.getList("BoundsFront", 5));

		stalled = nbt.getBoolean("Stalled");
		anchor = NBTUtil.readBlockPos(nbt.getCompound("Anchor"));
	}

	public CompoundNBT writeNBT() {
		CompoundNBT nbt = new CompoundNBT();
		nbt.putString("Type", getType().id);
		ListNBT blocksNBT = new ListNBT();
		for (BlockInfo block : this.blocks.values()) {
			CompoundNBT c = new CompoundNBT();
			c.put("Block", NBTUtil.writeBlockState(block.state));
			c.put("Pos", NBTUtil.writeBlockPos(block.pos));
			if (block.nbt != null)
				c.put("Data", block.nbt);
			blocksNBT.add(c);
		}

		ListNBT actorsNBT = new ListNBT();
		for (MutablePair<BlockInfo, MovementContext> actor : getActors()) {
			CompoundNBT compound = new CompoundNBT();
			compound.put("Pos", NBTUtil.writeBlockPos(actor.left.pos));
			getMovement(actor.left.state).writeExtraData(actor.right);
			actor.right.writeToNBT(compound);
			actorsNBT.add(compound);
		}

		ListNBT superglueNBT = new ListNBT();
		for (Pair<BlockPos, Direction> glueEntry : superglue) {
			CompoundNBT c = new CompoundNBT();
			c.put("Pos", NBTUtil.writeBlockPos(glueEntry.getKey()));
			c.putByte("Direction", (byte) glueEntry.getValue()
				.getIndex());
			superglueNBT.add(c);
		}

		ListNBT storageNBT = new ListNBT();
		for (BlockPos pos : storage.keySet()) {
			CompoundNBT c = new CompoundNBT();
			MountedStorage mountedStorage = storage.get(pos);
			if (!mountedStorage.isValid())
				continue;
			c.put("Pos", NBTUtil.writeBlockPos(pos));
			c.put("Data", mountedStorage.serialize());
			storageNBT.add(c);
		}

		nbt.put("Seats", NBTHelper.writeCompoundList(getSeats(), NBTUtil::writeBlockPos));
		nbt.put("Passengers", NBTHelper.writeCompoundList(getSeatMapping().entrySet(), e -> {
			CompoundNBT tag = new CompoundNBT();
			tag.put("Id", NBTUtil.writeUniqueId(e.getKey()));
			tag.putInt("Seat", e.getValue());
			return tag;
		}));

		nbt.put("Blocks", blocksNBT);
		nbt.put("Actors", actorsNBT);
		nbt.put("Superglue", superglueNBT);
		nbt.put("Storage", storageNBT);
		nbt.put("Anchor", NBTUtil.writeBlockPos(anchor));
		nbt.putBoolean("Stalled", stalled);

		if (bounds != null) {
			ListNBT bb = NBTHelper.writeAABB(bounds);
			nbt.put("BoundsFront", bb);
		}

		return nbt;
	}

	protected boolean customBlockPlacement(IWorld world, BlockPos pos, BlockState state) {
		return false;
	}

	protected boolean customBlockRemoval(IWorld world, BlockPos pos, BlockState state) {
		return false;
	}

	public void removeBlocksFromWorld(IWorld world, BlockPos offset) {
		storage.values()
			.forEach(MountedStorage::removeStorageFromWorld);
		glueToRemove.forEach(SuperGlueEntity::remove);

		for (boolean brittles : Iterate.trueAndFalse) {
			for (Iterator<BlockInfo> iterator = blocks.values()
				.iterator(); iterator.hasNext();) {
				BlockInfo block = iterator.next();
				if (brittles != BlockMovementTraits.isBrittle(block.state))
					continue;

				BlockPos add = block.pos.add(anchor)
					.add(offset);
				if (customBlockRemoval(world, add, block.state))
					continue;
				BlockState oldState = world.getBlockState(add);
				Block blockIn = oldState.getBlock();
				if (block.state.getBlock() != blockIn)
					iterator.remove();
				world.getWorld()
					.removeTileEntity(add);
				int flags = 67;
				if (blockIn instanceof DoorBlock)
					flags = flags | 32 | 16;
				if (blockIn instanceof IWaterLoggable && oldState.has(BlockStateProperties.WATERLOGGED)
					&& oldState.get(BlockStateProperties.WATERLOGGED)
						.booleanValue()) {
					world.setBlockState(add, Blocks.WATER.getDefaultState(), flags);
					continue;
				}
				world.setBlockState(add, Blocks.AIR.getDefaultState(), flags);
			}
		}
	}

	public void addBlocksToWorld(World world, StructureTransform transform) {
		stop(world);
		for (boolean nonBrittles : Iterate.trueAndFalse) {
			for (BlockInfo block : blocks.values()) {
				if (nonBrittles == BlockMovementTraits.isBrittle(block.state))
					continue;

				BlockPos targetPos = transform.apply(block.pos);
				BlockState state = transform.apply(block.state);

				if (customBlockPlacement(world, targetPos, state))
					continue;

				if (nonBrittles)
					for (Direction face : Direction.values())
						state = state.updatePostPlacement(face, world.getBlockState(targetPos.offset(face)), world,
							targetPos, targetPos.offset(face));

				if (AllBlocks.MECHANICAL_SAW.has(state))
					state = state.with(SawBlock.RUNNING, false);

				BlockState blockState = world.getBlockState(targetPos);
				if (blockState.getBlockHardness(world, targetPos) == -1 || (state.getCollisionShape(world, targetPos)
					.isEmpty()
					&& !blockState.getCollisionShape(world, targetPos)
						.isEmpty())) {
					if (targetPos.getY() == 0)
						targetPos = targetPos.up();
					world.playEvent(2001, targetPos, Block.getStateId(state));
					Block.spawnDrops(state, world, targetPos, null);
					continue;
				}
				if (state.getBlock() instanceof IWaterLoggable && state.has(BlockStateProperties.WATERLOGGED)) {
					IFluidState ifluidstate = world.getFluidState(targetPos);
					state = state.with(BlockStateProperties.WATERLOGGED,
						Boolean.valueOf(ifluidstate.getFluid() == Fluids.WATER));
				}

				world.destroyBlock(targetPos, true);
				world.setBlockState(targetPos, state, 3 | BlockFlags.IS_MOVING);

				boolean verticalRotation = transform.rotationAxis == null || transform.rotationAxis.isHorizontal();
				verticalRotation = verticalRotation && transform.rotation != Rotation.NONE;
				if (verticalRotation) {
					if (state.getBlock() instanceof RopeBlock || state.getBlock() instanceof MagnetBlock)
						world.destroyBlock(targetPos, true);
				}

				TileEntity tileEntity = world.getTileEntity(targetPos);
				CompoundNBT tag = block.nbt;
				if (tileEntity != null && tag != null) {
					tag.putInt("x", targetPos.getX());
					tag.putInt("y", targetPos.getY());
					tag.putInt("z", targetPos.getZ());

					if (verticalRotation && tileEntity instanceof PulleyTileEntity) {
						tag.remove("Offset");
						tag.remove("InitialOffset");
					}

					tileEntity.read(tag);

					if (storage.containsKey(block.pos)) {
						MountedStorage mountedStorage = storage.get(block.pos);
						if (mountedStorage.isValid())
							mountedStorage.addStorageToWorld(tileEntity);
					}
				}
			}
		}

		for (Pair<BlockPos, Direction> pair : superglue) {
			BlockPos targetPos = transform.apply(pair.getKey());
			Direction targetFacing = transform.transformFacing(pair.getValue());

			SuperGlueEntity entity = new SuperGlueEntity(world, targetPos, targetFacing);
			if (entity.onValidSurface()) {
				if (!world.isRemote)
					world.addEntity(entity);
			}
		}
	}

	public void addPassengersToWorld(World world, StructureTransform transform, List<Entity> seatedEntities) {
		for (Entity seatedEntity : seatedEntities) {
			if (getSeatMapping().isEmpty())
				continue;
			Integer seatIndex = getSeatMapping().get(seatedEntity.getUniqueID());
			BlockPos seatPos = getSeats().get(seatIndex);
			seatPos = transform.apply(seatPos);
			if (!(world.getBlockState(seatPos)
				.getBlock() instanceof SeatBlock))
				continue;
			if (SeatBlock.isSeatOccupied(world, seatPos))
				continue;
			SeatBlock.sitDown(world, seatPos, seatedEntity);
		}
	}

	public void initActors(World world) {
		for (MutablePair<BlockInfo, MovementContext> pair : actors) {
			MovementContext context = new MovementContext(world, pair.left);
			context.contraption = this;
			getMovement(pair.left.state).startMoving(context);
			pair.setRight(context);
		}
	}

	public AxisAlignedBB getBoundingBox() {
		return bounds;
	}

	public List<MutablePair<BlockInfo, MovementContext>> getActors() {
		return actors;
	}

	public BlockPos getAnchor() {
		return anchor;
	}

	public void stop(World world) {
		foreachActor(world, (behaviour, ctx) -> {
			behaviour.stopMoving(ctx);
			ctx.position = null;
			ctx.motion = Vector3d.ZERO;
			ctx.relativeMotion = Vector3d.ZERO;
			ctx.rotation = Vector3d.ZERO;
		});
	}

	public void foreachActor(World world, BiConsumer<MovementBehaviour, MovementContext> callBack) {
		for (MutablePair<BlockInfo, MovementContext> pair : actors)
			callBack.accept(getMovement(pair.getLeft().state), pair.getRight());
	}

	public void expandBoundsAroundAxis(Axis axis) {
		AxisAlignedBB bb = bounds;
		double maxXDiff = Math.max(bb.maxX - 1, -bb.minX);
		double maxYDiff = Math.max(bb.maxY - 1, -bb.minY);
		double maxZDiff = Math.max(bb.maxZ - 1, -bb.minZ);
		double maxDiff = 0;

		if (axis == Axis.X)
			maxDiff = Math.max(maxZDiff, maxYDiff);
		if (axis == Axis.Y)
			maxDiff = Math.max(maxZDiff, maxXDiff);
		if (axis == Axis.Z)
			maxDiff = Math.max(maxXDiff, maxYDiff);

		Vector3d vec = Vector3d.of(Direction.getFacingFromAxis(AxisDirection.POSITIVE, axis)
			.getDirectionVec());
<<<<<<< HEAD
		Vector3d planeByNormal = VecHelper.planeByNormal(vec);
		Vector3d min = vec.mul(bb.minX, bb.minY, bb.minZ)
=======
		Vec3d planeByNormal = VecHelper.axisAlingedPlaneOf(vec);
		Vec3d min = vec.mul(bb.minX, bb.minY, bb.minZ)
>>>>>>> 990d8041
			.add(planeByNormal.scale(-maxDiff));
		Vector3d max = vec.mul(bb.maxX, bb.maxY, bb.maxZ)
			.add(planeByNormal.scale(maxDiff + 1));
		bounds = new AxisAlignedBB(min, max);
	}

	public BlockPos getSeat(UUID entityId) {
		if (!getSeatMapping().containsKey(entityId))
			return null;
		int seatIndex = getSeatMapping().get(entityId);
		if (seatIndex >= getSeats().size())
			return null;
		return getSeats().get(seatIndex);
	}

	protected abstract AllContraptionTypes getType();

	public Map<UUID, Integer> getSeatMapping() {
		return seatMapping;
	}

	public void setSeatMapping(Map<UUID, Integer> seatMapping) {
		this.seatMapping = seatMapping;
	}

	public List<BlockPos> getSeats() {
		return seats;
	}

	public void addExtraInventories(Entity entity) {};
}<|MERGE_RESOLUTION|>--- conflicted
+++ resolved
@@ -790,13 +790,8 @@
 
 		Vector3d vec = Vector3d.of(Direction.getFacingFromAxis(AxisDirection.POSITIVE, axis)
 			.getDirectionVec());
-<<<<<<< HEAD
-		Vector3d planeByNormal = VecHelper.planeByNormal(vec);
+		Vector3d planeByNormal = VecHelper.axisAlingedPlaneOf(vec);
 		Vector3d min = vec.mul(bb.minX, bb.minY, bb.minZ)
-=======
-		Vec3d planeByNormal = VecHelper.axisAlingedPlaneOf(vec);
-		Vec3d min = vec.mul(bb.minX, bb.minY, bb.minZ)
->>>>>>> 990d8041
 			.add(planeByNormal.scale(-maxDiff));
 		Vector3d max = vec.mul(bb.maxX, bb.maxY, bb.maxZ)
 			.add(planeByNormal.scale(maxDiff + 1));
