package com.simibubi.create.content.contraptions.components.structureMovement;

import static com.simibubi.create.content.contraptions.components.structureMovement.piston.MechanicalPistonBlock.isExtensionPole;
import static com.simibubi.create.content.contraptions.components.structureMovement.piston.MechanicalPistonBlock.isPistonHead;

import java.util.ArrayList;
import java.util.Collection;
import java.util.HashMap;
import java.util.HashSet;
import java.util.Iterator;
import java.util.List;
import java.util.Map;
import java.util.Map.Entry;
import java.util.Objects;
import java.util.Optional;
import java.util.Queue;
import java.util.Set;
import java.util.UUID;
import java.util.concurrent.CompletableFuture;
import java.util.function.BiConsumer;

import javax.annotation.Nullable;

<<<<<<< HEAD
import com.simibubi.create.foundation.fluid.CombinedTankWrapper;

import net.fabricmc.fabric.api.transfer.v1.item.ItemVariant;
import net.fabricmc.fabric.api.transfer.v1.storage.Storage;
import net.fabricmc.fabric.api.transfer.v1.storage.base.CombinedStorage;

import net.minecraft.world.level.block.DoorBlock;

=======
>>>>>>> 131c9a54
import org.apache.commons.lang3.tuple.MutablePair;
import org.apache.commons.lang3.tuple.Pair;

import com.simibubi.create.AllBlocks;
import com.simibubi.create.AllInteractionBehaviours;
import com.simibubi.create.AllMovementBehaviours;
import com.simibubi.create.AllTileEntities;
import com.simibubi.create.content.contraptions.base.IRotate;
import com.simibubi.create.content.contraptions.base.KineticTileEntity;
import com.simibubi.create.content.contraptions.components.actors.BlockBreakingMovementBehaviour;
import com.simibubi.create.content.contraptions.components.actors.HarvesterMovementBehaviour;
import com.simibubi.create.content.contraptions.components.actors.SeatBlock;
import com.simibubi.create.content.contraptions.components.actors.SeatEntity;
import com.simibubi.create.content.contraptions.components.steam.PoweredShaftTileEntity;
import com.simibubi.create.content.contraptions.components.structureMovement.bearing.MechanicalBearingBlock;
import com.simibubi.create.content.contraptions.components.structureMovement.bearing.StabilizedContraption;
import com.simibubi.create.content.contraptions.components.structureMovement.bearing.WindmillBearingBlock;
import com.simibubi.create.content.contraptions.components.structureMovement.bearing.WindmillBearingTileEntity;
import com.simibubi.create.content.contraptions.components.structureMovement.chassis.AbstractChassisBlock;
import com.simibubi.create.content.contraptions.components.structureMovement.chassis.ChassisTileEntity;
import com.simibubi.create.content.contraptions.components.structureMovement.chassis.StickerBlock;
import com.simibubi.create.content.contraptions.components.structureMovement.gantry.GantryCarriageBlock;
import com.simibubi.create.content.contraptions.components.structureMovement.glue.SuperGlueEntity;
import com.simibubi.create.content.contraptions.components.structureMovement.interaction.controls.ControlsBlock;
import com.simibubi.create.content.contraptions.components.structureMovement.piston.MechanicalPistonBlock;
import com.simibubi.create.content.contraptions.components.structureMovement.piston.MechanicalPistonBlock.PistonState;
import com.simibubi.create.content.contraptions.components.structureMovement.piston.MechanicalPistonHeadBlock;
import com.simibubi.create.content.contraptions.components.structureMovement.piston.PistonExtensionPoleBlock;
import com.simibubi.create.content.contraptions.components.structureMovement.pulley.PulleyBlock;
import com.simibubi.create.content.contraptions.components.structureMovement.pulley.PulleyBlock.MagnetBlock;
import com.simibubi.create.content.contraptions.components.structureMovement.pulley.PulleyBlock.RopeBlock;
import com.simibubi.create.content.contraptions.components.structureMovement.pulley.PulleyTileEntity;
import com.simibubi.create.content.contraptions.components.structureMovement.render.ContraptionLighter;
import com.simibubi.create.content.contraptions.components.structureMovement.render.EmptyLighter;
import com.simibubi.create.content.contraptions.fluids.tank.FluidTankTileEntity;
import com.simibubi.create.content.contraptions.relays.advanced.GantryShaftBlock;
import com.simibubi.create.content.contraptions.relays.belt.BeltBlock;
import com.simibubi.create.content.contraptions.relays.elementary.ShaftBlock;
import com.simibubi.create.content.curiosities.deco.SlidingDoorBlock;
import com.simibubi.create.content.logistics.block.inventories.CreativeCrateTileEntity;
import com.simibubi.create.content.logistics.block.redstone.RedstoneContactBlock;
import com.simibubi.create.content.logistics.block.vault.ItemVaultTileEntity;
import com.simibubi.create.content.logistics.trains.IBogeyBlock;
import com.simibubi.create.foundation.config.AllConfigs;
import com.simibubi.create.foundation.tileEntity.IMultiTileContainer;
import com.simibubi.create.foundation.tileEntity.behaviour.filtering.FilteringBehaviour;
import com.simibubi.create.foundation.utility.BBHelper;
import com.simibubi.create.foundation.utility.BlockFace;
import com.simibubi.create.foundation.utility.BlockHelper;
import com.simibubi.create.foundation.utility.ICoordinate;
import com.simibubi.create.foundation.utility.Iterate;
import com.simibubi.create.foundation.utility.NBTHelper;
import com.simibubi.create.foundation.utility.NBTProcessors;
import com.simibubi.create.foundation.utility.UniqueLinkedList;
import io.github.fabricators_of_create.porting_lib.mixin.common.accessor.HashMapPaletteAccessor;
import io.github.fabricators_of_create.porting_lib.util.FluidStack;
import io.github.fabricators_of_create.porting_lib.util.LevelUtil;
import io.github.fabricators_of_create.porting_lib.util.StickinessUtil;

import net.fabricmc.api.EnvType;
import net.fabricmc.api.Environment;
import net.minecraft.core.BlockPos;
import net.minecraft.core.Direction;
import net.minecraft.core.Direction.Axis;
import net.minecraft.core.IdMapper;
import net.minecraft.nbt.CompoundTag;
import net.minecraft.nbt.ListTag;
import net.minecraft.nbt.NbtUtils;
import net.minecraft.nbt.Tag;
import net.minecraft.network.protocol.game.DebugPackets;
import net.minecraft.server.level.ServerLevel;
import net.minecraft.world.entity.Entity;
import net.minecraft.world.entity.ai.village.poi.PoiType;
import net.minecraft.world.level.Level;
import net.minecraft.world.level.LevelAccessor;
import net.minecraft.world.level.block.Block;
import net.minecraft.world.level.block.Blocks;
import net.minecraft.world.level.block.ButtonBlock;
import net.minecraft.world.level.block.ChestBlock;
import net.minecraft.world.level.block.DoorBlock;
import net.minecraft.world.level.block.PressurePlateBlock;
import net.minecraft.world.level.block.Rotation;
import net.minecraft.world.level.block.SimpleWaterloggedBlock;
import net.minecraft.world.level.block.entity.BlockEntity;
import net.minecraft.world.level.block.state.BlockState;
import net.minecraft.world.level.block.state.properties.BlockStateProperties;
import net.minecraft.world.level.block.state.properties.ChestType;
import net.minecraft.world.level.block.state.properties.PistonType;
import net.minecraft.world.level.chunk.HashMapPalette;
import net.minecraft.world.level.levelgen.structure.BoundingBox;
import net.minecraft.world.level.levelgen.structure.templatesystem.StructureTemplate.StructureBlockInfo;
import net.minecraft.world.level.material.FluidState;
import net.minecraft.world.level.material.Fluids;
import net.minecraft.world.level.material.PushReaction;
import net.minecraft.world.phys.AABB;
import net.minecraft.world.phys.Vec3;
import net.minecraft.world.phys.shapes.BooleanOp;
import net.minecraft.world.phys.shapes.CollisionContext;
import net.minecraft.world.phys.shapes.Shapes;
import net.minecraft.world.phys.shapes.VoxelShape;

public abstract class Contraption {

	public Optional<List<AABB>> simplifiedEntityColliders;
	public AbstractContraptionEntity entity;

	public AABB bounds;
	public BlockPos anchor;
	public boolean stalled;
	public boolean hasUniversalCreativeCrate;
	public boolean disassembled;

	protected Map<BlockPos, StructureBlockInfo> blocks;
	protected List<MutablePair<StructureBlockInfo, MovementContext>> actors;
	protected Map<BlockPos, MovingInteractionBehaviour> interactors;
	protected List<AABB> superglue;
	protected List<BlockPos> seats;
	protected Map<UUID, Integer> seatMapping;
	protected Map<UUID, BlockFace> stabilizedSubContraptions;
	protected MountedStorageManager storage;

	private Set<SuperGlueEntity> glueToRemove;
	private Map<BlockPos, Entity> initialPassengers;
	private List<BlockFace> pendingSubContraptions;

	private CompletableFuture<Void> simplifiedEntityColliderProvider;

	// Client
	public Map<BlockPos, BlockEntity> presentTileEntities;
	public List<BlockEntity> maybeInstancedTileEntities;
	public List<BlockEntity> specialRenderedTileEntities;

	protected ContraptionWorld world;
	public boolean deferInvalidate;

	public Contraption() {
		blocks = new HashMap<>();
		seats = new ArrayList<>();
		actors = new ArrayList<>();
		interactors = new HashMap<>();
		superglue = new ArrayList<>();
		seatMapping = new HashMap<>();
		glueToRemove = new HashSet<>();
		initialPassengers = new HashMap<>();
		presentTileEntities = new HashMap<>();
		maybeInstancedTileEntities = new ArrayList<>();
		specialRenderedTileEntities = new ArrayList<>();
		pendingSubContraptions = new ArrayList<>();
		stabilizedSubContraptions = new HashMap<>();
		simplifiedEntityColliders = Optional.empty();
		storage = new MountedStorageManager();
	}

	public ContraptionWorld getContraptionWorld() {
		if (world == null)
			world = new ContraptionWorld(entity.level, this);
		return world;
	}

	public abstract boolean assemble(Level world, BlockPos pos) throws AssemblyException;

	public abstract boolean canBeStabilized(Direction facing, BlockPos localPos);

	protected abstract ContraptionType getType();

	protected boolean customBlockPlacement(LevelAccessor world, BlockPos pos, BlockState state) {
		return false;
	}

	protected boolean customBlockRemoval(LevelAccessor world, BlockPos pos, BlockState state) {
		return false;
	}

	protected boolean addToInitialFrontier(Level world, BlockPos pos, Direction forcedDirection,
		Queue<BlockPos> frontier) throws AssemblyException {
		return true;
	}

	public static Contraption fromNBT(Level world, CompoundTag nbt, boolean spawnData) {
		String type = nbt.getString("Type");
		Contraption contraption = ContraptionType.fromType(type);
		contraption.readNBT(world, nbt, spawnData);
		contraption.world = new ContraptionWorld(world, contraption);
		contraption.gatherBBsOffThread();
		return contraption;
	}

	public boolean searchMovedStructure(Level world, BlockPos pos, @Nullable Direction forcedDirection)
		throws AssemblyException {
		initialPassengers.clear();
		Queue<BlockPos> frontier = new UniqueLinkedList<>();
		Set<BlockPos> visited = new HashSet<>();
		anchor = pos;

		if (bounds == null)
			bounds = new AABB(BlockPos.ZERO);

		if (!BlockMovementChecks.isBrittle(world.getBlockState(pos)))
			frontier.add(pos);
		if (!addToInitialFrontier(world, pos, forcedDirection, frontier))
			return false;
		for (int limit = 100000; limit > 0; limit--) {
			if (frontier.isEmpty())
				return true;
			if (!moveBlock(world, forcedDirection, frontier, visited))
				return false;
		}
		throw AssemblyException.structureTooLarge();
	}

	public void onEntityCreated(AbstractContraptionEntity entity) {
		this.entity = entity;

		// Create subcontraptions
		for (BlockFace blockFace : pendingSubContraptions) {
			Direction face = blockFace.getFace();
			StabilizedContraption subContraption = new StabilizedContraption(face);
			Level world = entity.level;
			BlockPos pos = blockFace.getPos();
			try {
				if (!subContraption.assemble(world, pos))
					continue;
			} catch (AssemblyException e) {
				continue;
			}
			subContraption.removeBlocksFromWorld(world, BlockPos.ZERO);
			OrientedContraptionEntity movedContraption = OrientedContraptionEntity.create(world, subContraption, face);
			BlockPos anchor = blockFace.getConnectedPos();
			movedContraption.setPos(anchor.getX() + .5f, anchor.getY(), anchor.getZ() + .5f);
			world.addFreshEntity(movedContraption);
			stabilizedSubContraptions.put(movedContraption.getUUID(), new BlockFace(toLocalPos(pos), face));
		}

		storage.createHandlers();
		gatherBBsOffThread();
	}

	public void onEntityRemoved(AbstractContraptionEntity entity) {
		if (simplifiedEntityColliderProvider != null) {
			simplifiedEntityColliderProvider.cancel(false);
			simplifiedEntityColliderProvider = null;
		}
	}

	public void onEntityInitialize(Level world, AbstractContraptionEntity contraptionEntity) {
		if (world.isClientSide)
			return;

		for (OrientedContraptionEntity orientedCE : world.getEntitiesOfClass(OrientedContraptionEntity.class,
			contraptionEntity.getBoundingBox()
				.inflate(1)))
			if (stabilizedSubContraptions.containsKey(orientedCE.getUUID()))
				orientedCE.startRiding(contraptionEntity);

		for (BlockPos seatPos : getSeats()) {
			Entity passenger = initialPassengers.get(seatPos);
			if (passenger == null)
				continue;
			int seatIndex = getSeats().indexOf(seatPos);
			if (seatIndex == -1)
				continue;
			contraptionEntity.addSittingPassenger(passenger, seatIndex);
		}
	}

	/** move the first block in frontier queue */
	protected boolean moveBlock(Level world, @Nullable Direction forcedDirection, Queue<BlockPos> frontier,
		Set<BlockPos> visited) throws AssemblyException {
		BlockPos pos = frontier.poll();
		if (pos == null)
			return false;
		visited.add(pos);

		if (world.isOutsideBuildHeight(pos))
			return true;
		if (!world.isLoaded(pos))
			throw AssemblyException.unloadedChunk(pos);
		if (isAnchoringBlockAt(pos))
			return true;
		BlockState state = world.getBlockState(pos);
		if (!BlockMovementChecks.isMovementNecessary(state, world, pos))
			return true;
		if (!movementAllowed(state, world, pos))
			throw AssemblyException.unmovableBlock(pos, state);
		if (state.getBlock() instanceof AbstractChassisBlock
			&& !moveChassis(world, pos, forcedDirection, frontier, visited))
			return false;

		if (AllBlocks.BELT.has(state))
			moveBelt(pos, frontier, visited, state);

		if (AllBlocks.WINDMILL_BEARING.has(state) && world.getBlockEntity(pos)instanceof WindmillBearingTileEntity wbte)
			wbte.disassembleForMovement();

		if (AllBlocks.GANTRY_CARRIAGE.has(state))
			moveGantryPinion(world, pos, frontier, visited, state);

		if (AllBlocks.GANTRY_SHAFT.has(state))
			moveGantryShaft(world, pos, frontier, visited, state);

		if (AllBlocks.STICKER.has(state) && state.getValue(StickerBlock.EXTENDED)) {
			Direction offset = state.getValue(StickerBlock.FACING);
			BlockPos attached = pos.relative(offset);
			if (!visited.contains(attached)
				&& !BlockMovementChecks.isNotSupportive(world.getBlockState(attached), offset.getOpposite()))
				frontier.add(attached);
		}

		// Double Chest halves stick together
		if (state.hasProperty(ChestBlock.TYPE) && state.hasProperty(ChestBlock.FACING)
			&& state.getValue(ChestBlock.TYPE) != ChestType.SINGLE) {
			Direction offset = ChestBlock.getConnectedDirection(state);
			BlockPos attached = pos.relative(offset);
			if (!visited.contains(attached))
				frontier.add(attached);
		}

		// Bogeys tend to have sticky sides
		if (state.getBlock()instanceof IBogeyBlock bogey)
			for (Direction d : bogey.getStickySurfaces(world, pos, state))
				if (!visited.contains(pos.relative(d)))
					frontier.add(pos.relative(d));

		// Bearings potentially create stabilized sub-contraptions
		if (AllBlocks.MECHANICAL_BEARING.has(state))
			moveBearing(pos, frontier, visited, state);

		// WM Bearings attach their structure when moved
		if (AllBlocks.WINDMILL_BEARING.has(state))
			moveWindmillBearing(pos, frontier, visited, state);

		// Seats transfer their passenger to the contraption
		if (state.getBlock() instanceof SeatBlock)
			moveSeat(world, pos);

		// Pulleys drag their rope and their attached structure
		if (state.getBlock() instanceof PulleyBlock)
			movePulley(world, pos, frontier, visited);

		// Pistons drag their attaches poles and extension
		if (state.getBlock() instanceof MechanicalPistonBlock)
			if (!moveMechanicalPiston(world, pos, frontier, visited, state))
				return false;
		if (isExtensionPole(state))
			movePistonPole(world, pos, frontier, visited, state);
		if (isPistonHead(state))
			movePistonHead(world, pos, frontier, visited, state);

		// Cart assemblers attach themselves
		BlockPos posDown = pos.below();
		BlockState stateBelow = world.getBlockState(posDown);
		if (!visited.contains(posDown) && AllBlocks.CART_ASSEMBLER.has(stateBelow))
			frontier.add(posDown);

		// Slime blocks and super glue drag adjacent blocks if possible
		for (Direction offset : Iterate.directions) {
			BlockPos offsetPos = pos.relative(offset);
			BlockState blockState = world.getBlockState(offsetPos);
			if (isAnchoringBlockAt(offsetPos))
				continue;
			if (!movementAllowed(blockState, world, offsetPos)) {
				if (offset == forcedDirection)
					throw AssemblyException.unmovableBlock(pos, state);
				continue;
			}

			boolean wasVisited = visited.contains(offsetPos);
			boolean faceHasGlue = SuperGlueEntity.isGlued(world, pos, offset, glueToRemove);
			boolean blockAttachedTowardsFace =
				BlockMovementChecks.isBlockAttachedTowards(blockState, world, offsetPos, offset.getOpposite());
			boolean brittle = BlockMovementChecks.isBrittle(blockState);
			boolean canStick = !brittle && StickinessUtil.canStickTo(state, blockState) && StickinessUtil.canStickTo(blockState, state);
			if (canStick) {
				if (state.getPistonPushReaction() == PushReaction.PUSH_ONLY
					|| blockState.getPistonPushReaction() == PushReaction.PUSH_ONLY) {
					canStick = false;
				}
				if (BlockMovementChecks.isNotSupportive(state, offset)) {
					canStick = false;
				}
				if (BlockMovementChecks.isNotSupportive(blockState, offset.getOpposite())) {
					canStick = false;
				}
			}

			if (!wasVisited && (canStick || blockAttachedTowardsFace || faceHasGlue
				|| (offset == forcedDirection && !BlockMovementChecks.isNotSupportive(state, forcedDirection))))
				frontier.add(offsetPos);
		}

		addBlock(pos, capture(world, pos));
		if (blocks.size() <= AllConfigs.SERVER.kinetics.maxBlocksMoved.get())
			return true;
		else
			throw AssemblyException.structureTooLarge();
	}

	protected void movePistonHead(Level world, BlockPos pos, Queue<BlockPos> frontier, Set<BlockPos> visited,
		BlockState state) {
		Direction direction = state.getValue(MechanicalPistonHeadBlock.FACING);
		BlockPos offset = pos.relative(direction.getOpposite());
		if (!visited.contains(offset)) {
			BlockState blockState = world.getBlockState(offset);
			if (isExtensionPole(blockState) && blockState.getValue(PistonExtensionPoleBlock.FACING)
				.getAxis() == direction.getAxis())
				frontier.add(offset);
			if (blockState.getBlock() instanceof MechanicalPistonBlock) {
				Direction pistonFacing = blockState.getValue(MechanicalPistonBlock.FACING);
				if (pistonFacing == direction
					&& blockState.getValue(MechanicalPistonBlock.STATE) == PistonState.EXTENDED)
					frontier.add(offset);
			}
		}
		if (state.getValue(MechanicalPistonHeadBlock.TYPE) == PistonType.STICKY) {
			BlockPos attached = pos.relative(direction);
			if (!visited.contains(attached))
				frontier.add(attached);
		}
	}

	protected void movePistonPole(Level world, BlockPos pos, Queue<BlockPos> frontier, Set<BlockPos> visited,
		BlockState state) {
		for (Direction d : Iterate.directionsInAxis(state.getValue(PistonExtensionPoleBlock.FACING)
			.getAxis())) {
			BlockPos offset = pos.relative(d);
			if (!visited.contains(offset)) {
				BlockState blockState = world.getBlockState(offset);
				if (isExtensionPole(blockState) && blockState.getValue(PistonExtensionPoleBlock.FACING)
					.getAxis() == d.getAxis())
					frontier.add(offset);
				if (isPistonHead(blockState) && blockState.getValue(MechanicalPistonHeadBlock.FACING)
					.getAxis() == d.getAxis())
					frontier.add(offset);
				if (blockState.getBlock() instanceof MechanicalPistonBlock) {
					Direction pistonFacing = blockState.getValue(MechanicalPistonBlock.FACING);
					if (pistonFacing == d || pistonFacing == d.getOpposite()
						&& blockState.getValue(MechanicalPistonBlock.STATE) == PistonState.EXTENDED)
						frontier.add(offset);
				}
			}
		}
	}

	protected void moveGantryPinion(Level world, BlockPos pos, Queue<BlockPos> frontier, Set<BlockPos> visited,
		BlockState state) {
		BlockPos offset = pos.relative(state.getValue(GantryCarriageBlock.FACING));
		if (!visited.contains(offset))
			frontier.add(offset);
		Axis rotationAxis = ((IRotate) state.getBlock()).getRotationAxis(state);
		for (Direction d : Iterate.directionsInAxis(rotationAxis)) {
			offset = pos.relative(d);
			BlockState offsetState = world.getBlockState(offset);
			if (AllBlocks.GANTRY_SHAFT.has(offsetState) && offsetState.getValue(GantryShaftBlock.FACING)
				.getAxis() == d.getAxis())
				if (!visited.contains(offset))
					frontier.add(offset);
		}
	}

	protected void moveGantryShaft(Level world, BlockPos pos, Queue<BlockPos> frontier, Set<BlockPos> visited,
		BlockState state) {
		for (Direction d : Iterate.directions) {
			BlockPos offset = pos.relative(d);
			if (!visited.contains(offset)) {
				BlockState offsetState = world.getBlockState(offset);
				Direction facing = state.getValue(GantryShaftBlock.FACING);
				if (d.getAxis() == facing.getAxis() && AllBlocks.GANTRY_SHAFT.has(offsetState)
					&& offsetState.getValue(GantryShaftBlock.FACING) == facing)
					frontier.add(offset);
				else if (AllBlocks.GANTRY_CARRIAGE.has(offsetState)
					&& offsetState.getValue(GantryCarriageBlock.FACING) == d)
					frontier.add(offset);
			}
		}
	}

	private void moveWindmillBearing(BlockPos pos, Queue<BlockPos> frontier, Set<BlockPos> visited, BlockState state) {
		Direction facing = state.getValue(WindmillBearingBlock.FACING);
		BlockPos offset = pos.relative(facing);
		if (!visited.contains(offset))
			frontier.add(offset);
	}

	private void moveBearing(BlockPos pos, Queue<BlockPos> frontier, Set<BlockPos> visited, BlockState state) {
		Direction facing = state.getValue(MechanicalBearingBlock.FACING);
		if (!canBeStabilized(facing, pos.subtract(anchor))) {
			BlockPos offset = pos.relative(facing);
			if (!visited.contains(offset))
				frontier.add(offset);
			return;
		}
		pendingSubContraptions.add(new BlockFace(pos, facing));
	}

	private void moveBelt(BlockPos pos, Queue<BlockPos> frontier, Set<BlockPos> visited, BlockState state) {
		BlockPos nextPos = BeltBlock.nextSegmentPosition(state, pos, true);
		BlockPos prevPos = BeltBlock.nextSegmentPosition(state, pos, false);
		if (nextPos != null && !visited.contains(nextPos))
			frontier.add(nextPos);
		if (prevPos != null && !visited.contains(prevPos))
			frontier.add(prevPos);
	}

	private void moveSeat(Level world, BlockPos pos) {
		BlockPos local = toLocalPos(pos);
		getSeats().add(local);
		List<SeatEntity> seatsEntities = world.getEntitiesOfClass(SeatEntity.class, new AABB(pos));
		if (!seatsEntities.isEmpty()) {
			SeatEntity seat = seatsEntities.get(0);
			List<Entity> passengers = seat.getPassengers();
			if (!passengers.isEmpty())
				initialPassengers.put(local, passengers.get(0));
		}
	}

	private void movePulley(Level world, BlockPos pos, Queue<BlockPos> frontier, Set<BlockPos> visited) {
		int limit = AllConfigs.SERVER.kinetics.maxRopeLength.get();
		BlockPos ropePos = pos;
		while (limit-- >= 0) {
			ropePos = ropePos.below();
			if (!world.isLoaded(ropePos))
				break;
			BlockState ropeState = world.getBlockState(ropePos);
			Block block = ropeState.getBlock();
			if (!(block instanceof RopeBlock) && !(block instanceof MagnetBlock)) {
				if (!visited.contains(ropePos))
					frontier.add(ropePos);
				break;
			}
			addBlock(ropePos, capture(world, ropePos));
		}
	}

	private boolean moveMechanicalPiston(Level world, BlockPos pos, Queue<BlockPos> frontier, Set<BlockPos> visited,
		BlockState state) throws AssemblyException {
		Direction direction = state.getValue(MechanicalPistonBlock.FACING);
		PistonState pistonState = state.getValue(MechanicalPistonBlock.STATE);
		if (pistonState == PistonState.MOVING)
			return false;

		BlockPos offset = pos.relative(direction.getOpposite());
		if (!visited.contains(offset)) {
			BlockState poleState = world.getBlockState(offset);
			if (AllBlocks.PISTON_EXTENSION_POLE.has(poleState) && poleState.getValue(PistonExtensionPoleBlock.FACING)
				.getAxis() == direction.getAxis())
				frontier.add(offset);
		}

		if (pistonState == PistonState.EXTENDED || MechanicalPistonBlock.isStickyPiston(state)) {
			offset = pos.relative(direction);
			if (!visited.contains(offset))
				frontier.add(offset);
		}

		return true;
	}

	private boolean moveChassis(Level world, BlockPos pos, Direction movementDirection, Queue<BlockPos> frontier,
		Set<BlockPos> visited) {
		BlockEntity te = world.getBlockEntity(pos);
		if (!(te instanceof ChassisTileEntity))
			return false;
		ChassisTileEntity chassis = (ChassisTileEntity) te;
		chassis.addAttachedChasses(frontier, visited);
		List<BlockPos> includedBlockPositions = chassis.getIncludedBlockPositions(movementDirection, false);
		if (includedBlockPositions == null)
			return false;
		for (BlockPos blockPos : includedBlockPositions)
			if (!visited.contains(blockPos))
				frontier.add(blockPos);
		return true;
	}

	protected Pair<StructureBlockInfo, BlockEntity> capture(Level world, BlockPos pos) {
		BlockState blockstate = world.getBlockState(pos);
		if (AllBlocks.REDSTONE_CONTACT.has(blockstate))
			blockstate = blockstate.setValue(RedstoneContactBlock.POWERED, true);
		if (AllBlocks.POWERED_SHAFT.has(blockstate))
			blockstate = BlockHelper.copyProperties(blockstate, AllBlocks.SHAFT.getDefaultState());
		if (AllBlocks.CONTROLS.has(blockstate))
			blockstate = blockstate.setValue(ControlsBlock.OPEN, true);
		if (blockstate.hasProperty(SlidingDoorBlock.VISIBLE))
			blockstate = blockstate.setValue(SlidingDoorBlock.VISIBLE, false);
		if (blockstate.getBlock() instanceof ButtonBlock) {
			blockstate = blockstate.setValue(ButtonBlock.POWERED, false);
			world.scheduleTick(pos, blockstate.getBlock(), -1);
		}
		if (blockstate.getBlock() instanceof PressurePlateBlock) {
			blockstate = blockstate.setValue(PressurePlateBlock.POWERED, false);
			world.scheduleTick(pos, blockstate.getBlock(), -1);
		}
		CompoundTag compoundnbt = getTileEntityNBT(world, pos);
		BlockEntity tileentity = world.getBlockEntity(pos);
		if (tileentity instanceof PoweredShaftTileEntity)
			tileentity = AllTileEntities.BRACKETED_KINETIC.create(pos, blockstate);
		return Pair.of(new StructureBlockInfo(pos, blockstate, compoundnbt), tileentity);
	}

	protected void addBlock(BlockPos pos, Pair<StructureBlockInfo, BlockEntity> pair) {
		StructureBlockInfo captured = pair.getKey();
		BlockPos localPos = pos.subtract(anchor);
		StructureBlockInfo structureBlockInfo = new StructureBlockInfo(localPos, captured.state, captured.nbt);

		if (blocks.put(localPos, structureBlockInfo) != null)
			return;
		bounds = bounds.minmax(new AABB(localPos));

		BlockEntity te = pair.getValue();
		storage.addBlock(localPos, te);

		if (AllMovementBehaviours.getBehaviour(captured.state) != null)
			actors.add(MutablePair.of(structureBlockInfo, null));

		MovingInteractionBehaviour interactionBehaviour = AllInteractionBehaviours.getBehaviour(captured.state);
		if (interactionBehaviour != null)
			interactors.put(localPos, interactionBehaviour);

		if (te instanceof CreativeCrateTileEntity
			&& ((CreativeCrateTileEntity) te).getBehaviour(FilteringBehaviour.TYPE)
				.getFilter()
				.isEmpty())
			hasUniversalCreativeCrate = true;
	}

	@Nullable
	protected CompoundTag getTileEntityNBT(Level world, BlockPos pos) {
		BlockEntity tileentity = world.getBlockEntity(pos);
		if (tileentity == null)
			return null;
		CompoundTag nbt = tileentity.saveWithFullMetadata();
		nbt.remove("x");
		nbt.remove("y");
		nbt.remove("z");

		if ((tileentity instanceof FluidTankTileEntity || tileentity instanceof ItemVaultTileEntity)
			&& nbt.contains("Controller"))
			nbt.put("Controller",
				NbtUtils.writeBlockPos(toLocalPos(NbtUtils.readBlockPos(nbt.getCompound("Controller")))));

		return nbt;
	}

	protected BlockPos toLocalPos(BlockPos globalPos) {
		return globalPos.subtract(anchor);
	}

	protected boolean movementAllowed(BlockState state, Level world, BlockPos pos) {
		return BlockMovementChecks.isMovementAllowed(state, world, pos);
	}

	protected boolean isAnchoringBlockAt(BlockPos pos) {
		return pos.equals(anchor);
	}

	public void readNBT(Level world, CompoundTag nbt, boolean spawnData) {
		blocks.clear();
		presentTileEntities.clear();
		specialRenderedTileEntities.clear();

		Tag blocks = nbt.get("Blocks");
		// used to differentiate between the 'old' and the paletted serialization
		boolean usePalettedDeserialization =
			blocks != null && blocks.getId() == 10 && ((CompoundTag) blocks).contains("Palette");
		readBlocksCompound(blocks, world, usePalettedDeserialization);

		actors.clear();
		nbt.getList("Actors", 10)
			.forEach(c -> {
				CompoundTag comp = (CompoundTag) c;
				StructureBlockInfo info = this.blocks.get(NbtUtils.readBlockPos(comp.getCompound("Pos")));
				if (info == null)
					return;
				MovementContext context = MovementContext.readNBT(world, info, comp, this);
				getActors().add(MutablePair.of(info, context));
			});

		superglue.clear();
		NBTHelper.iterateCompoundList(nbt.getList("Superglue", Tag.TAG_COMPOUND),
			c -> superglue.add(SuperGlueEntity.readBoundingBox(c)));

		seats.clear();
		NBTHelper.iterateCompoundList(nbt.getList("Seats", Tag.TAG_COMPOUND), c -> seats.add(NbtUtils.readBlockPos(c)));

		seatMapping.clear();
		NBTHelper.iterateCompoundList(nbt.getList("Passengers", Tag.TAG_COMPOUND),
			c -> seatMapping.put(NbtUtils.loadUUID(NBTHelper.getINBT(c, "Id")), c.getInt("Seat")));

		stabilizedSubContraptions.clear();
		NBTHelper.iterateCompoundList(nbt.getList("SubContraptions", Tag.TAG_COMPOUND),
			c -> stabilizedSubContraptions.put(c.getUUID("Id"), BlockFace.fromNBT(c.getCompound("Location"))));

		interactors.clear();
		NBTHelper.iterateCompoundList(nbt.getList("Interactors", Tag.TAG_COMPOUND), c -> {
			BlockPos pos = NbtUtils.readBlockPos(c.getCompound("Pos"));
			StructureBlockInfo structureBlockInfo = getBlocks().get(pos);
			if (structureBlockInfo == null)
				return;
			MovingInteractionBehaviour behaviour = AllInteractionBehaviours.getBehaviour(structureBlockInfo.state);
			if (behaviour != null)
				interactors.put(pos, behaviour);
		});

		storage.read(nbt, presentTileEntities, spawnData);

		if (nbt.contains("BoundsFront"))
			bounds = NBTHelper.readAABB(nbt.getList("BoundsFront", 5));

		stalled = nbt.getBoolean("Stalled");
		hasUniversalCreativeCrate = nbt.getBoolean("BottomlessSupply");
		anchor = NbtUtils.readBlockPos(nbt.getCompound("Anchor"));
	}

	public CompoundTag writeNBT(boolean spawnPacket) {
		CompoundTag nbt = new CompoundTag();
		nbt.putString("Type", getType().id);

		CompoundTag blocksNBT = writeBlocksCompound();

		ListTag actorsNBT = new ListTag();
		for (MutablePair<StructureBlockInfo, MovementContext> actor : getActors()) {
			CompoundTag compound = new CompoundTag();
			compound.put("Pos", NbtUtils.writeBlockPos(actor.left.pos));
			AllMovementBehaviours.getBehaviour(actor.left.state)
				.writeExtraData(actor.right);
			actor.right.writeToNBT(compound);
			actorsNBT.add(compound);
		}

		ListTag superglueNBT = new ListTag();
		if (!spawnPacket) {
			for (AABB glueEntry : superglue) {
				CompoundTag c = new CompoundTag();
				SuperGlueEntity.writeBoundingBox(c, glueEntry);
				superglueNBT.add(c);
			}
		}

		(spawnPacket ? getStorageForSpawnPacket() : storage).write(nbt, spawnPacket);

		ListTag interactorNBT = new ListTag();
		for (BlockPos pos : interactors.keySet()) {
			CompoundTag c = new CompoundTag();
			c.put("Pos", NbtUtils.writeBlockPos(pos));
			interactorNBT.add(c);
		}

		nbt.put("Seats", NBTHelper.writeCompoundList(getSeats(), NbtUtils::writeBlockPos));
		nbt.put("Passengers", NBTHelper.writeCompoundList(getSeatMapping().entrySet(), e -> {
			CompoundTag tag = new CompoundTag();
			tag.put("Id", NbtUtils.createUUID(e.getKey()));
			tag.putInt("Seat", e.getValue());
			return tag;
		}));

		nbt.put("SubContraptions", NBTHelper.writeCompoundList(stabilizedSubContraptions.entrySet(), e -> {
			CompoundTag tag = new CompoundTag();
			tag.putUUID("Id", e.getKey());
			tag.put("Location", e.getValue()
				.serializeNBT());
			return tag;
		}));

		nbt.put("Blocks", blocksNBT);
		nbt.put("Actors", actorsNBT);
		nbt.put("Interactors", interactorNBT);
		nbt.put("Superglue", superglueNBT);
		nbt.put("Anchor", NbtUtils.writeBlockPos(anchor));
		nbt.putBoolean("Stalled", stalled);
		nbt.putBoolean("BottomlessSupply", hasUniversalCreativeCrate);

		if (bounds != null) {
			ListTag bb = NBTHelper.writeAABB(bounds);
			nbt.put("BoundsFront", bb);
		}

		return nbt;
	}

	protected MountedStorageManager getStorageForSpawnPacket() {
		return storage;
	}

	private CompoundTag writeBlocksCompound() {
		CompoundTag compound = new CompoundTag();
		HashMapPalette<BlockState> palette = new HashMapPalette<>(new IdMapper<>(), 16, (i, s) -> {
			throw new IllegalStateException("Palette Map index exceeded maximum");
		});
		ListTag blockList = new ListTag();

		for (StructureBlockInfo block : this.blocks.values()) {
			int id = palette.idFor(block.state);
			CompoundTag c = new CompoundTag();
			c.putLong("Pos", block.pos.asLong());
			c.putInt("State", id);
			if (block.nbt != null)
				c.put("Data", block.nbt);
			blockList.add(c);
		}

		ListTag paletteNBT = new ListTag();
		for (int i = 0; i < palette.getSize(); ++i)
			paletteNBT.add(NbtUtils.writeBlockState(((HashMapPaletteAccessor<BlockState>)palette).port_lib$getValues().byId(i)));
		compound.put("Palette", paletteNBT);
		compound.put("BlockList", blockList);

		return compound;
	}

	private void readBlocksCompound(Tag compound, Level world, boolean usePalettedDeserialization) {
		HashMapPalette<BlockState> palette = null;
		ListTag blockList;
		if (usePalettedDeserialization) {
			CompoundTag c = ((CompoundTag) compound);
			palette = new HashMapPalette<>(new IdMapper<>(), 16, (i, s) -> {
				throw new IllegalStateException("Palette Map index exceeded maximum");
			});

			ListTag list = c.getList("Palette", 10);
			((HashMapPaletteAccessor)palette).port_lib$getValues().clear();
			for (int i = 0; i < list.size(); ++i)
				((HashMapPaletteAccessor)palette).port_lib$getValues().add(NbtUtils.readBlockState(list.getCompound(i)));

			blockList = c.getList("BlockList", 10);
		} else {
			blockList = (ListTag) compound;
		}

		HashMapPalette<BlockState> finalPalette = palette;
		blockList.forEach(e -> {
			CompoundTag c = (CompoundTag) e;

			StructureBlockInfo info =
				usePalettedDeserialization ? readStructureBlockInfo(c, finalPalette) : legacyReadStructureBlockInfo(c);

			this.blocks.put(info.pos, info);

			if (!world.isClientSide)
				return;

			CompoundTag tag = info.nbt;
			if (tag == null)
				return;

			tag.putInt("x", info.pos.getX());
			tag.putInt("y", info.pos.getY());
			tag.putInt("z", info.pos.getZ());

			BlockEntity te = BlockEntity.loadStatic(info.pos, info.state, tag);
			if (te == null)
				return;
			te.setLevel(world);
			if (te instanceof KineticTileEntity kte)
				kte.setSpeed(0);
			te.getBlockState();

			MovementBehaviour movementBehaviour = AllMovementBehaviours.getBehaviour(info.state);
			if (movementBehaviour == null || !movementBehaviour.hasSpecialInstancedRendering())
				maybeInstancedTileEntities.add(te);

			if (movementBehaviour != null && !movementBehaviour.renderAsNormalTileEntity())
				return;

			presentTileEntities.put(info.pos, te);
			specialRenderedTileEntities.add(te);
		});
	}

	private static StructureBlockInfo readStructureBlockInfo(CompoundTag blockListEntry,
		HashMapPalette<BlockState> palette) {
		return new StructureBlockInfo(BlockPos.of(blockListEntry.getLong("Pos")),
			Objects.requireNonNull(palette.valueFor(blockListEntry.getInt("State"))),
			blockListEntry.contains("Data") ? blockListEntry.getCompound("Data") : null);
	}

	private static StructureBlockInfo legacyReadStructureBlockInfo(CompoundTag blockListEntry) {
		return new StructureBlockInfo(NbtUtils.readBlockPos(blockListEntry.getCompound("Pos")),
			NbtUtils.readBlockState(blockListEntry.getCompound("Block")),
			blockListEntry.contains("Data") ? blockListEntry.getCompound("Data") : null);
	}

	public void removeBlocksFromWorld(Level world, BlockPos offset) {
		storage.removeStorageFromWorld();

		glueToRemove.forEach(glue -> {
			superglue.add(glue.getBoundingBox()
				.move(Vec3.atLowerCornerOf(offset.offset(anchor))
					.scale(-1)));
			glue.discard();
		});

		List<BoundingBox> minimisedGlue = new ArrayList<>();
		for (int i = 0; i < superglue.size(); i++)
			minimisedGlue.add(null);

		for (boolean brittles : Iterate.trueAndFalse) {
			for (Iterator<StructureBlockInfo> iterator = blocks.values()
				.iterator(); iterator.hasNext();) {
				StructureBlockInfo block = iterator.next();
				if (brittles != BlockMovementChecks.isBrittle(block.state))
					continue;

				for (int i = 0; i < superglue.size(); i++) {
					AABB aabb = superglue.get(i);
					if (aabb == null
						|| !aabb.contains(block.pos.getX() + .5, block.pos.getY() + .5, block.pos.getZ() + .5))
						continue;
					if (minimisedGlue.get(i) == null)
						minimisedGlue.set(i, new BoundingBox(block.pos));
					else
						minimisedGlue.set(i, BBHelper.encapsulate(minimisedGlue.get(i), block.pos));
				}

				BlockPos add = block.pos.offset(anchor)
					.offset(offset);
				if (customBlockRemoval(world, add, block.state))
					continue;
				BlockState oldState = world.getBlockState(add);
				Block blockIn = oldState.getBlock();
				boolean blockMismatch = block.state.getBlock() != blockIn;
				blockMismatch &= !AllBlocks.POWERED_SHAFT.is(blockIn) || !AllBlocks.SHAFT.has(block.state);
				if (blockMismatch)
					iterator.remove();
				world.removeBlockEntity(add);
				int flags = Block.UPDATE_MOVE_BY_PISTON | Block.UPDATE_SUPPRESS_DROPS | Block.UPDATE_KNOWN_SHAPE
					| Block.UPDATE_CLIENTS | Block.UPDATE_IMMEDIATE;
				if (blockIn instanceof SimpleWaterloggedBlock && oldState.hasProperty(BlockStateProperties.WATERLOGGED)
					&& oldState.getValue(BlockStateProperties.WATERLOGGED)) {
					world.setBlock(add, Blocks.WATER.defaultBlockState(), flags);
					continue;
				}
				world.setBlock(add, Blocks.AIR.defaultBlockState(), flags);
			}
		}

		superglue.clear();
		for (BoundingBox box : minimisedGlue) {
			if (box == null)
				continue;
			AABB bb = new AABB(box.minX(), box.minY(), box.minZ(), box.maxX() + 1, box.maxY() + 1, box.maxZ() + 1);
			if (bb.getSize() > 1.01)
				superglue.add(bb);
		}

		for (StructureBlockInfo block : blocks.values()) {
			BlockPos add = block.pos.offset(anchor)
				.offset(offset);
//			if (!shouldUpdateAfterMovement(block))
//				continue;

			int flags = Block.UPDATE_MOVE_BY_PISTON | Block.UPDATE_ALL;
			world.sendBlockUpdated(add, block.state, Blocks.AIR.defaultBlockState(), flags);

			// when the blockstate is set to air, the block's POI data is removed, but
			// markAndNotifyBlock tries to
			// remove it again, so to prevent an error from being logged by double-removal
			// we add the POI data back now
			// (code copied from ServerWorld.onBlockStateChange)
			ServerLevel serverWorld = (ServerLevel) world;
			PoiType.forState(block.state)
				.ifPresent(poiType -> {
					world.getServer()
						.execute(() -> {
							serverWorld.getPoiManager()
								.add(add, poiType);
							DebugPackets.sendPoiAddedPacket(serverWorld, add);
						});
				});

			LevelUtil.markAndNotifyBlock(world, add, world.getChunkAt(add), block.state, Blocks.AIR.defaultBlockState(), flags,
					512);
			block.state.updateIndirectNeighbourShapes(world, add, flags & -2);
		}
	}

	public void addBlocksToWorld(Level world, StructureTransform transform) {
		if (disassembled)
			return;
		disassembled = true;
		
		for (boolean nonBrittles : Iterate.trueAndFalse) {
			for (StructureBlockInfo block : blocks.values()) {
				if (nonBrittles == BlockMovementChecks.isBrittle(block.state))
					continue;

				BlockPos targetPos = transform.apply(block.pos);
				BlockState state = transform.apply(block.state);

				if (customBlockPlacement(world, targetPos, state))
					continue;

				if (nonBrittles)
					for (Direction face : Iterate.directions)
						state = state.updateShape(face, world.getBlockState(targetPos.relative(face)), world, targetPos,
							targetPos.relative(face));

				BlockState blockState = world.getBlockState(targetPos);
				if (blockState.getDestroySpeed(world, targetPos) == -1 || (state.getCollisionShape(world, targetPos)
					.isEmpty()
					&& !blockState.getCollisionShape(world, targetPos)
						.isEmpty())) {
					if (targetPos.getY() == world.getMinBuildHeight())
						targetPos = targetPos.above();
					world.levelEvent(2001, targetPos, Block.getId(state));
					Block.dropResources(state, world, targetPos, null);
					continue;
				}
				if (state.getBlock() instanceof SimpleWaterloggedBlock
					&& state.hasProperty(BlockStateProperties.WATERLOGGED)) {
					FluidState FluidState = world.getFluidState(targetPos);
					state = state.setValue(BlockStateProperties.WATERLOGGED, FluidState.getType() == Fluids.WATER);
				}

				world.destroyBlock(targetPos, true);

				if (AllBlocks.SHAFT.has(state))
					state = ShaftBlock.pickCorrectShaftType(state, world, targetPos);
				if (state.hasProperty(SlidingDoorBlock.VISIBLE))
					state = state.setValue(SlidingDoorBlock.VISIBLE, !state.getValue(SlidingDoorBlock.OPEN))
						.setValue(SlidingDoorBlock.POWERED, false);

				world.setBlock(targetPos, state, Block.UPDATE_MOVE_BY_PISTON | Block.UPDATE_ALL);

				boolean verticalRotation = transform.rotationAxis == null || transform.rotationAxis.isHorizontal();
				verticalRotation = verticalRotation && transform.rotation != Rotation.NONE;
				if (verticalRotation) {
					if (state.getBlock() instanceof RopeBlock || state.getBlock() instanceof MagnetBlock || state.getBlock() instanceof DoorBlock)
						world.destroyBlock(targetPos, true);
				}

				BlockEntity tileEntity = world.getBlockEntity(targetPos);

				CompoundTag tag = block.nbt;
				if (tileEntity != null)
					tag = NBTProcessors.process(tileEntity, tag, false);
				if (tileEntity != null && tag != null) {
					tag.putInt("x", targetPos.getX());
					tag.putInt("y", targetPos.getY());
					tag.putInt("z", targetPos.getZ());

					if (verticalRotation && tileEntity instanceof PulleyTileEntity) {
						tag.remove("Offset");
						tag.remove("InitialOffset");
					}

					if (tileEntity instanceof IMultiTileContainer && tag.contains("LastKnownPos"))
						tag.put("LastKnownPos", NbtUtils.writeBlockPos(BlockPos.ZERO.below(Integer.MAX_VALUE - 1)));

					tileEntity.load(tag);
					storage.addStorageToWorld(block, tileEntity);
				}

				transform.apply(tileEntity);
			}
		}

		for (StructureBlockInfo block : blocks.values()) {
			if (!shouldUpdateAfterMovement(block))
				continue;
			BlockPos targetPos = transform.apply(block.pos);
			LevelUtil.markAndNotifyBlock(world, targetPos, world.getChunkAt(targetPos), block.state, block.state,
					Block.UPDATE_MOVE_BY_PISTON | Block.UPDATE_ALL, 512);
		}

		for (AABB box : superglue) {
			box = new AABB(transform.apply(new Vec3(box.minX, box.minY, box.minZ)),
				transform.apply(new Vec3(box.maxX, box.maxY, box.maxZ)));
			if (!world.isClientSide)
				world.addFreshEntity(new SuperGlueEntity(world, box));
		}

		storage.clear();
	}

	public void addPassengersToWorld(Level world, StructureTransform transform, List<Entity> seatedEntities) {
		for (Entity seatedEntity : seatedEntities) {
			if (getSeatMapping().isEmpty())
				continue;
			Integer seatIndex = getSeatMapping().get(seatedEntity.getUUID());
			if (seatIndex == null)
				continue;
			BlockPos seatPos = getSeats().get(seatIndex);
			seatPos = transform.apply(seatPos);
			if (!(world.getBlockState(seatPos)
				.getBlock() instanceof SeatBlock))
				continue;
			if (SeatBlock.isSeatOccupied(world, seatPos))
				continue;
			SeatBlock.sitDown(world, seatPos, seatedEntity);
		}
	}

	public void startMoving(Level world) {
		for (MutablePair<StructureBlockInfo, MovementContext> pair : actors) {
			MovementContext context = new MovementContext(world, pair.left, this);
			AllMovementBehaviours.getBehaviour(pair.left.state)
				.startMoving(context);
			pair.setRight(context);
		}
	}

	public void stop(Level world) {
		forEachActor(world, (behaviour, ctx) -> {
			behaviour.stopMoving(ctx);
			ctx.position = null;
			ctx.motion = Vec3.ZERO;
			ctx.relativeMotion = Vec3.ZERO;
			ctx.rotation = v -> v;
		});
	}

	public void forEachActor(Level world, BiConsumer<MovementBehaviour, MovementContext> callBack) {
		for (MutablePair<StructureBlockInfo, MovementContext> pair : actors)
			callBack.accept(AllMovementBehaviours.getBehaviour(pair.getLeft().state), pair.getRight());
	}

	protected boolean shouldUpdateAfterMovement(StructureBlockInfo info) {
		if (PoiType.forState(info.state)
			.isPresent())
			return false;
		if (info.state.getBlock() instanceof SlidingDoorBlock)
			return false;
		return true;
	}

	public void expandBoundsAroundAxis(Axis axis) {
		Set<BlockPos> blocks = getBlocks().keySet();

		int radius = (int) (Math.ceil(Math.sqrt(getRadius(blocks, axis))));

		int maxX = radius + 2;
		int maxY = radius + 2;
		int maxZ = radius + 2;
		int minX = -radius - 1;
		int minY = -radius - 1;
		int minZ = -radius - 1;

		if (axis == Direction.Axis.X) {
			maxX = (int) bounds.maxX;
			minX = (int) bounds.minX;
		} else if (axis == Direction.Axis.Y) {
			maxY = (int) bounds.maxY;
			minY = (int) bounds.minY;
		} else if (axis == Direction.Axis.Z) {
			maxZ = (int) bounds.maxZ;
			minZ = (int) bounds.minZ;
		}

		bounds = new AABB(minX, minY, minZ, maxX, maxY, maxZ);
	}

	public Map<UUID, Integer> getSeatMapping() {
		return seatMapping;
	}

	public BlockPos getSeatOf(UUID entityId) {
		if (!getSeatMapping().containsKey(entityId))
			return null;
		int seatIndex = getSeatMapping().get(entityId);
		if (seatIndex >= getSeats().size())
			return null;
		return getSeats().get(seatIndex);
	}

	public BlockPos getBearingPosOf(UUID subContraptionEntityId) {
		if (stabilizedSubContraptions.containsKey(subContraptionEntityId))
			return stabilizedSubContraptions.get(subContraptionEntityId)
				.getConnectedPos();
		return null;
	}

	public void setSeatMapping(Map<UUID, Integer> seatMapping) {
		this.seatMapping = seatMapping;
	}

	public List<BlockPos> getSeats() {
		return seats;
	}

	public Map<BlockPos, StructureBlockInfo> getBlocks() {
		return blocks;
	}

	public List<MutablePair<StructureBlockInfo, MovementContext>> getActors() {
		return actors;
	}

	public Map<BlockPos, MovingInteractionBehaviour> getInteractors() {
		return interactors;
	}

	@Environment(EnvType.CLIENT)
	public ContraptionLighter<?> makeLighter() {
		// TODO: move lighters to registry
		return new EmptyLighter(this);
	}

	public void invalidateColliders() {
		simplifiedEntityColliders = Optional.empty();
		gatherBBsOffThread();
	}

	private void gatherBBsOffThread() {
		getContraptionWorld();
		simplifiedEntityColliderProvider = CompletableFuture.supplyAsync(() -> {
			VoxelShape combinedShape = Shapes.empty();
			for (Entry<BlockPos, StructureBlockInfo> entry : blocks.entrySet()) {
				StructureBlockInfo info = entry.getValue();
				BlockPos localPos = entry.getKey();
				VoxelShape collisionShape = info.state.getCollisionShape(world, localPos, CollisionContext.empty());
				if (collisionShape.isEmpty())
					continue;
				combinedShape = Shapes.joinUnoptimized(combinedShape,
					collisionShape.move(localPos.getX(), localPos.getY(), localPos.getZ()), BooleanOp.OR);
			}
			return combinedShape.optimize()
				.toAabbs();
		})
			.thenAccept(r -> {
				simplifiedEntityColliders = Optional.of(r);
				simplifiedEntityColliderProvider = null;
			});
	}

	public static float getRadius(Set<BlockPos> blocks, Direction.Axis axis) {
		switch (axis) {
		case X:
			return getMaxDistSqr(blocks, BlockPos::getY, BlockPos::getZ);
		case Y:
			return getMaxDistSqr(blocks, BlockPos::getX, BlockPos::getZ);
		case Z:
			return getMaxDistSqr(blocks, BlockPos::getX, BlockPos::getY);
		}

		throw new IllegalStateException("Impossible axis");
	}

	public static float getMaxDistSqr(Set<BlockPos> blocks, ICoordinate one, ICoordinate other) {
		float maxDistSq = -1;
		for (BlockPos pos : blocks) {
			float a = one.get(pos);
			float b = other.get(pos);

			float distSq = a * a + b * b;

			if (distSq > maxDistSq)
				maxDistSq = distSq;
		}

		return maxDistSq;
	}

	public ContraptionInvWrapper getSharedInventory() {
		return storage.getItems();
	}

	public ContraptionInvWrapper getSharedFuelInventory() {
		return storage.getFuelItems();
	}

	public CombinedTankWrapper getSharedFluidTanks() {
		return storage.getFluids();
	}

	public Collection<StructureBlockInfo> getRenderedBlocks() {
		return blocks.values();
	}

	public Collection<BlockEntity> getSpecialRenderedTEs() {
		return specialRenderedTileEntities;
	}

	public boolean isHiddenInPortal(BlockPos localPos) {
		return false;
	}

	public Optional<List<AABB>> getSimplifiedEntityColliders() {
		return simplifiedEntityColliders;
	}

	public void handleContraptionFluidPacket(BlockPos localPos, FluidStack containedFluid) {
		storage.updateContainedFluid(localPos, containedFluid);
	}

	public static class ContraptionInvWrapper extends CombinedStorage<ItemVariant, Storage<ItemVariant>> {
		protected final boolean isExternal;

		public ContraptionInvWrapper(boolean isExternal, Storage<ItemVariant>... itemHandler) {
			super(List.of(itemHandler));
			this.isExternal = isExternal;
		}

		public ContraptionInvWrapper(Storage<ItemVariant>... itemHandler) {
			this(false, itemHandler);
		}
	}

	public void tickStorage(AbstractContraptionEntity entity) {
		storage.entityTick(entity);
	}

	public boolean containsBlockBreakers() {
		for (MutablePair<StructureBlockInfo, MovementContext> pair : actors) {
			MovementBehaviour behaviour = AllMovementBehaviours.getBehaviour(pair.getLeft().state);
			if (behaviour instanceof BlockBreakingMovementBehaviour || behaviour instanceof HarvesterMovementBehaviour)
				return true;
		}
		return false;
	}

}<|MERGE_RESOLUTION|>--- conflicted
+++ resolved
@@ -21,7 +21,6 @@
 
 import javax.annotation.Nullable;
 
-<<<<<<< HEAD
 import com.simibubi.create.foundation.fluid.CombinedTankWrapper;
 
 import net.fabricmc.fabric.api.transfer.v1.item.ItemVariant;
@@ -30,8 +29,6 @@
 
 import net.minecraft.world.level.block.DoorBlock;
 
-=======
->>>>>>> 131c9a54
 import org.apache.commons.lang3.tuple.MutablePair;
 import org.apache.commons.lang3.tuple.Pair;
 
@@ -1010,7 +1007,7 @@
 		if (disassembled)
 			return;
 		disassembled = true;
-		
+
 		for (boolean nonBrittles : Iterate.trueAndFalse) {
 			for (StructureBlockInfo block : blocks.values()) {
 				if (nonBrittles == BlockMovementChecks.isBrittle(block.state))
