package com.simibubi.create.content.contraptions.components.structureMovement;

import com.simibubi.create.AllBlocks;
import com.simibubi.create.AllMovementBehaviours;
import com.simibubi.create.content.contraptions.base.IRotate;
import com.simibubi.create.content.contraptions.base.KineticTileEntity;
import com.simibubi.create.content.contraptions.components.actors.SeatBlock;
import com.simibubi.create.content.contraptions.components.actors.SeatEntity;
import com.simibubi.create.content.contraptions.components.structureMovement.bearing.MechanicalBearingBlock;
import com.simibubi.create.content.contraptions.components.structureMovement.bearing.StabilizedContraption;
import com.simibubi.create.content.contraptions.components.structureMovement.chassis.AbstractChassisBlock;
import com.simibubi.create.content.contraptions.components.structureMovement.chassis.ChassisTileEntity;
import com.simibubi.create.content.contraptions.components.structureMovement.gantry.GantryPinionBlock;
import com.simibubi.create.content.contraptions.components.structureMovement.glue.SuperGlueEntity;
import com.simibubi.create.content.contraptions.components.structureMovement.glue.SuperGlueHandler;
import com.simibubi.create.content.contraptions.components.structureMovement.piston.MechanicalPistonBlock;
import com.simibubi.create.content.contraptions.components.structureMovement.piston.MechanicalPistonBlock.PistonState;
import com.simibubi.create.content.contraptions.components.structureMovement.piston.MechanicalPistonHeadBlock;
import com.simibubi.create.content.contraptions.components.structureMovement.piston.PistonExtensionPoleBlock;
import com.simibubi.create.content.contraptions.components.structureMovement.pulley.PulleyBlock;
import com.simibubi.create.content.contraptions.components.structureMovement.pulley.PulleyBlock.MagnetBlock;
import com.simibubi.create.content.contraptions.components.structureMovement.pulley.PulleyBlock.RopeBlock;
import com.simibubi.create.content.contraptions.components.structureMovement.pulley.PulleyTileEntity;
import com.simibubi.create.content.contraptions.fluids.tank.FluidTankTileEntity;
import com.simibubi.create.content.contraptions.relays.advanced.GantryShaftBlock;
import com.simibubi.create.content.contraptions.relays.belt.BeltBlock;
import com.simibubi.create.content.logistics.block.inventories.AdjustableCrateBlock;
import com.simibubi.create.content.logistics.block.redstone.RedstoneContactBlock;
import com.simibubi.create.foundation.config.AllConfigs;
import com.simibubi.create.foundation.fluid.CombinedTankWrapper;
<<<<<<< HEAD
import com.simibubi.create.foundation.render.backend.light.EmptyLighter;
import com.simibubi.create.foundation.utility.BlockFace;
import com.simibubi.create.foundation.utility.Iterate;
import com.simibubi.create.foundation.utility.NBTHelper;
import com.simibubi.create.foundation.utility.NBTProcessors;
import com.simibubi.create.foundation.utility.VecHelper;
=======
import com.simibubi.create.foundation.utility.*;
>>>>>>> 159e298e
import com.simibubi.create.foundation.utility.worldWrappers.WrappedWorld;
import net.minecraft.block.*;
import net.minecraft.block.material.PushReaction;
import net.minecraft.entity.Entity;
import net.minecraft.fluid.Fluids;
import net.minecraft.fluid.IFluidState;
import net.minecraft.item.ItemStack;
import net.minecraft.nbt.CompoundNBT;
import net.minecraft.nbt.INBT;
import net.minecraft.nbt.ListNBT;
import net.minecraft.nbt.NBTUtil;
import net.minecraft.state.properties.BlockStateProperties;
import net.minecraft.state.properties.ChestType;
import net.minecraft.state.properties.DoubleBlockHalf;
import net.minecraft.state.properties.PistonType;
import net.minecraft.tileentity.TileEntity;
import net.minecraft.util.Direction;
import net.minecraft.util.Direction.Axis;
import net.minecraft.util.Direction.AxisDirection;
import net.minecraft.util.Rotation;
import net.minecraft.util.math.AxisAlignedBB;
import net.minecraft.util.math.BlockPos;
import net.minecraft.util.math.Vec3d;
import net.minecraft.util.palette.PaletteHashMap;
import net.minecraft.world.IWorld;
import net.minecraft.world.World;
import net.minecraft.world.gen.feature.template.Template.BlockInfo;
import net.minecraftforge.api.distmarker.Dist;
import net.minecraftforge.api.distmarker.OnlyIn;
import net.minecraftforge.common.util.Constants.BlockFlags;
import net.minecraftforge.common.util.Constants.NBT;
import net.minecraftforge.fluids.FluidStack;
import net.minecraftforge.fluids.IFluidTank;
import net.minecraftforge.fluids.capability.IFluidHandler;
import net.minecraftforge.fluids.capability.IFluidHandler.FluidAction;
import net.minecraftforge.fluids.capability.templates.FluidTank;
import net.minecraftforge.items.IItemHandlerModifiable;
import net.minecraftforge.items.wrapper.CombinedInvWrapper;
import net.minecraftforge.registries.GameData;
import org.apache.commons.lang3.tuple.MutablePair;
import org.apache.commons.lang3.tuple.Pair;

import javax.annotation.Nullable;
import java.util.*;
import java.util.function.BiConsumer;
import java.util.stream.Collectors;

import static com.simibubi.create.content.contraptions.components.structureMovement.piston.MechanicalPistonBlock.isExtensionPole;
import static com.simibubi.create.content.contraptions.components.structureMovement.piston.MechanicalPistonBlock.isPistonHead;

public abstract class Contraption {

	public AbstractContraptionEntity entity;
	public CombinedInvWrapper inventory;
	public CombinedTankWrapper fluidInventory;
	public AxisAlignedBB bounds;
	public BlockPos anchor;
	public boolean stalled;

	protected Map<BlockPos, BlockInfo> blocks;
	protected Map<BlockPos, MountedStorage> storage;
	protected Map<BlockPos, MountedFluidStorage> fluidStorage;
	protected List<MutablePair<BlockInfo, MovementContext>> actors;
	protected Set<Pair<BlockPos, Direction>> superglue;
	protected List<BlockPos> seats;
	protected Map<UUID, Integer> seatMapping;
	protected Map<UUID, BlockFace> stabilizedSubContraptions;

	private List<SuperGlueEntity> glueToRemove;
	private Map<BlockPos, Entity> initialPassengers;
	private List<BlockFace> pendingSubContraptions;

	// Client
	public Map<BlockPos, TileEntity> presentTileEntities;
	public List<TileEntity> maybeInstancedTileEntities;
	public List<TileEntity> specialRenderedTileEntities;

	public Contraption() {
		blocks = new HashMap<>();
		storage = new HashMap<>();
		seats = new ArrayList<>();
		actors = new ArrayList<>();
		superglue = new HashSet<>();
		seatMapping = new HashMap<>();
		fluidStorage = new HashMap<>();
		glueToRemove = new ArrayList<>();
		initialPassengers = new HashMap<>();
		presentTileEntities = new HashMap<>();
		maybeInstancedTileEntities = new ArrayList<>();
		specialRenderedTileEntities = new ArrayList<>();
		pendingSubContraptions = new ArrayList<>();
		stabilizedSubContraptions = new HashMap<>();
	}

	public abstract boolean assemble(World world, BlockPos pos) throws AssemblyException;

	public abstract boolean canBeStabilized(Direction facing, BlockPos localPos);

	protected abstract ContraptionType getType();

	protected boolean customBlockPlacement(IWorld world, BlockPos pos, BlockState state) {
		return false;
	}

	protected boolean customBlockRemoval(IWorld world, BlockPos pos, BlockState state) {
		return false;
	}

	protected boolean addToInitialFrontier(World world, BlockPos pos, Direction forcedDirection,
		Queue<BlockPos> frontier) throws AssemblyException {
		return true;
	}

	public static Contraption fromNBT(World world, CompoundNBT nbt, boolean spawnData) {
		String type = nbt.getString("Type");
		Contraption contraption = ContraptionType.fromType(type);
		contraption.readNBT(world, nbt, spawnData);
		return contraption;
	}

	public boolean searchMovedStructure(World world, BlockPos pos, @Nullable Direction forcedDirection) throws AssemblyException {
		initialPassengers.clear();
		Queue<BlockPos> frontier = new LinkedList<>();
		Set<BlockPos> visited = new HashSet<>();
		anchor = pos;

		if (bounds == null)
			bounds = new AxisAlignedBB(BlockPos.ZERO);

		if (!BlockMovementTraits.isBrittle(world.getBlockState(pos)))
			frontier.add(pos);
		if (!addToInitialFrontier(world, pos, forcedDirection, frontier))
			return false;
		for (int limit = 100000; limit > 0; limit--) {
			if (frontier.isEmpty())
				return true;
			if (!moveBlock(world, forcedDirection, frontier, visited))
				return false;
		}
		throw AssemblyException.structureTooLarge();
	}

	public void onEntityCreated(AbstractContraptionEntity entity) {
		this.entity = entity;

		// Create subcontraptions
		for (BlockFace blockFace : pendingSubContraptions) {
			Direction face = blockFace.getFace();
			StabilizedContraption subContraption = new StabilizedContraption(face);
			World world = entity.world;
			BlockPos pos = blockFace.getPos();
			try {
				if (!subContraption.assemble(world, pos))
					continue;
			} catch (AssemblyException e) {
				continue;
			}
			subContraption.removeBlocksFromWorld(world, BlockPos.ZERO);
			OrientedContraptionEntity movedContraption =
				OrientedContraptionEntity.create(world, subContraption, Optional.of(face));
			BlockPos anchor = blockFace.getConnectedPos();
			movedContraption.setPosition(anchor.getX() + .5f, anchor.getY(), anchor.getZ() + .5f);
			world.addEntity(movedContraption);
			stabilizedSubContraptions.put(movedContraption.getUniqueID(), new BlockFace(toLocalPos(pos), face));
		}

		// Gather itemhandlers of mounted storage
		List<IItemHandlerModifiable> list = storage.values()
			.stream()
			.map(MountedStorage::getItemHandler)
			.collect(Collectors.toList());
		inventory = new CombinedInvWrapper(Arrays.copyOf(list.toArray(), list.size(), IItemHandlerModifiable[].class));

		List<IFluidHandler> fluidHandlers = fluidStorage.values()
			.stream()
			.map(MountedFluidStorage::getFluidHandler)
			.collect(Collectors.toList());
		fluidInventory = new CombinedTankWrapper(
			Arrays.copyOf(fluidHandlers.toArray(), fluidHandlers.size(), IFluidHandler[].class));
	}

	public void onEntityInitialize(World world, AbstractContraptionEntity contraptionEntity) {
		if (world.isRemote)
			return;

		for (OrientedContraptionEntity orientedCE : world.getEntitiesWithinAABB(OrientedContraptionEntity.class,
			contraptionEntity.getBoundingBox()
				.grow(1)))
			if (stabilizedSubContraptions.containsKey(orientedCE.getUniqueID()))
				orientedCE.startRiding(contraptionEntity);

		for (BlockPos seatPos : getSeats()) {
			Entity passenger = initialPassengers.get(seatPos);
			if (passenger == null)
				continue;
			int seatIndex = getSeats().indexOf(seatPos);
			if (seatIndex == -1)
				continue;
			contraptionEntity.addSittingPassenger(passenger, seatIndex);
		}
	}

	public void onEntityTick(World world) {
		fluidStorage.forEach((pos, mfs) -> mfs.tick(entity, pos, world.isRemote));
	}

	/** move the first block in frontier queue */
	protected boolean moveBlock(World world, @Nullable Direction forcedDirection, Queue<BlockPos> frontier,
		Set<BlockPos> visited) throws AssemblyException {
		BlockPos pos = frontier.poll();
		if (pos == null)
			return false;
		visited.add(pos);

		if (World.isOutsideBuildHeight(pos))
			return true;
		if (!world.isBlockPresent(pos))
			throw AssemblyException.unloadedChunk(pos);
		if (isAnchoringBlockAt(pos))
			return true;
		BlockState state = world.getBlockState(pos);
		if (!BlockMovementTraits.movementNecessary(state, world, pos))
			return true;
		if (!movementAllowed(state, world, pos))
			throw AssemblyException.unmovableBlock(pos, state);
		if (state.getBlock() instanceof AbstractChassisBlock
			&& !moveChassis(world, pos, forcedDirection, frontier, visited))
			return false;

		if (AllBlocks.ADJUSTABLE_CRATE.has(state))
			AdjustableCrateBlock.splitCrate(world, pos);

		if (AllBlocks.BELT.has(state))
			moveBelt(pos, frontier, visited, state);

		if (AllBlocks.GANTRY_PINION.has(state))
			moveGantryPinion(world, pos, frontier, visited, state);

		if (AllBlocks.GANTRY_SHAFT.has(state))
			moveGantryShaft(world, pos, frontier, visited, state);

		// Bearings potentially create stabilized sub-contraptions
		if (AllBlocks.MECHANICAL_BEARING.has(state))
			moveBearing(pos, frontier, visited, state);

		// Seats transfer their passenger to the contraption
		if (state.getBlock() instanceof SeatBlock)
			moveSeat(world, pos);

		// Pulleys drag their rope and their attached structure
		if (state.getBlock() instanceof PulleyBlock)
			movePulley(world, pos, frontier, visited);

		// Pistons drag their attaches poles and extension
		if (state.getBlock() instanceof MechanicalPistonBlock)
			if (!moveMechanicalPiston(world, pos, frontier, visited, state))
				return false;
		if (isExtensionPole(state))
			movePistonPole(world, pos, frontier, visited, state);
		if (isPistonHead(state))
			movePistonHead(world, pos, frontier, visited, state);

		// Doors try to stay whole
		if (state.getBlock() instanceof DoorBlock) {
			BlockPos otherPartPos = pos.up(state.get(DoorBlock.HALF) == DoubleBlockHalf.LOWER ? 1 : -1);
			if (!visited.contains(otherPartPos))
				frontier.add(otherPartPos);
		}

		// Cart assemblers attach themselves
		BlockPos posDown = pos.down();
		BlockState stateBelow = world.getBlockState(posDown);
		if (!visited.contains(posDown) && AllBlocks.CART_ASSEMBLER.has(stateBelow))
			frontier.add(posDown);

		Map<Direction, SuperGlueEntity> superglue = SuperGlueHandler.gatherGlue(world, pos);

		// Slime blocks and super glue drag adjacent blocks if possible
		for (Direction offset : Iterate.directions) {
			BlockPos offsetPos = pos.offset(offset);
			BlockState blockState = world.getBlockState(offsetPos);
			if (isAnchoringBlockAt(offsetPos))
				continue;
			if (!movementAllowed(blockState, world, offsetPos)) {
				if (offset == forcedDirection)
					throw AssemblyException.unmovableBlock(pos, state);
				continue;
			}

			boolean wasVisited = visited.contains(offsetPos);
			boolean faceHasGlue = superglue.containsKey(offset);
			boolean blockAttachedTowardsFace =
				BlockMovementTraits.isBlockAttachedTowards(world, offsetPos, blockState, offset.getOpposite());
			boolean brittle = BlockMovementTraits.isBrittle(blockState);
			boolean canStick = !brittle && state.canStickTo(blockState) && blockState.canStickTo(state);
			if (canStick) {
				if (state.getPushReaction() == PushReaction.PUSH_ONLY || blockState.getPushReaction() == PushReaction.PUSH_ONLY) {
					canStick = false;
				}
				if (BlockMovementTraits.notSupportive(state, offset)) {
					canStick = false;
				}
				if (BlockMovementTraits.notSupportive(blockState, offset.getOpposite())) {
					canStick = false;
				}
			}

			if (!wasVisited && (canStick || blockAttachedTowardsFace || faceHasGlue || (offset == forcedDirection && !BlockMovementTraits.notSupportive(state, forcedDirection))))
				frontier.add(offsetPos);
			if (faceHasGlue)
				addGlue(superglue.get(offset));
		}

		addBlock(pos, capture(world, pos));
		if (blocks.size() <= AllConfigs.SERVER.kinetics.maxBlocksMoved.get())
			return true;
		else
			throw AssemblyException.structureTooLarge();
	}

	protected void movePistonHead(World world, BlockPos pos, Queue<BlockPos> frontier, Set<BlockPos> visited,
		BlockState state) {
		Direction direction = state.get(MechanicalPistonHeadBlock.FACING);
		BlockPos offset = pos.offset(direction.getOpposite());
		if (!visited.contains(offset)) {
			BlockState blockState = world.getBlockState(offset);
			if (isExtensionPole(blockState) && blockState.get(PistonExtensionPoleBlock.FACING)
				.getAxis() == direction.getAxis())
				frontier.add(offset);
			if (blockState.getBlock() instanceof MechanicalPistonBlock) {
				Direction pistonFacing = blockState.get(MechanicalPistonBlock.FACING);
				if (pistonFacing == direction && blockState.get(MechanicalPistonBlock.STATE) == PistonState.EXTENDED)
					frontier.add(offset);
			}
		}
		if (state.get(MechanicalPistonHeadBlock.TYPE) == PistonType.STICKY) {
			BlockPos attached = pos.offset(direction);
			if (!visited.contains(attached))
				frontier.add(attached);
		}
	}

	protected void movePistonPole(World world, BlockPos pos, Queue<BlockPos> frontier, Set<BlockPos> visited,
		BlockState state) {
		for (Direction d : Iterate.directionsInAxis(state.get(PistonExtensionPoleBlock.FACING)
			.getAxis())) {
			BlockPos offset = pos.offset(d);
			if (!visited.contains(offset)) {
				BlockState blockState = world.getBlockState(offset);
				if (isExtensionPole(blockState) && blockState.get(PistonExtensionPoleBlock.FACING)
					.getAxis() == d.getAxis())
					frontier.add(offset);
				if (isPistonHead(blockState) && blockState.get(MechanicalPistonHeadBlock.FACING)
					.getAxis() == d.getAxis())
					frontier.add(offset);
				if (blockState.getBlock() instanceof MechanicalPistonBlock) {
					Direction pistonFacing = blockState.get(MechanicalPistonBlock.FACING);
					if (pistonFacing == d || pistonFacing == d.getOpposite()
						&& blockState.get(MechanicalPistonBlock.STATE) == PistonState.EXTENDED)
						frontier.add(offset);
				}
			}
		}
	}

	protected void moveGantryPinion(World world, BlockPos pos, Queue<BlockPos> frontier, Set<BlockPos> visited,
		BlockState state) {
		BlockPos offset = pos.offset(state.get(GantryPinionBlock.FACING));
		if (!visited.contains(offset))
			frontier.add(offset);
		Axis rotationAxis = ((IRotate) state.getBlock()).getRotationAxis(state);
		for (Direction d : Iterate.directionsInAxis(rotationAxis)) {
			offset = pos.offset(d);
			BlockState offsetState = world.getBlockState(offset);
			if (AllBlocks.GANTRY_SHAFT.has(offsetState) && offsetState.get(GantryShaftBlock.FACING)
				.getAxis() == d.getAxis())
				if (!visited.contains(offset))
					frontier.add(offset);
		}
	}

	protected void moveGantryShaft(World world, BlockPos pos, Queue<BlockPos> frontier, Set<BlockPos> visited,
		BlockState state) {
		for (Direction d : Iterate.directions) {
			BlockPos offset = pos.offset(d);
			if (!visited.contains(offset)) {
				BlockState offsetState = world.getBlockState(offset);
				Direction facing = state.get(GantryShaftBlock.FACING);
				if (d.getAxis() == facing.getAxis() && AllBlocks.GANTRY_SHAFT.has(offsetState)
					&& offsetState.get(GantryShaftBlock.FACING) == facing)
					frontier.add(offset);
				else if (AllBlocks.GANTRY_PINION.has(offsetState) && offsetState.get(GantryPinionBlock.FACING) == d)
					frontier.add(offset);
			}
		}
	}

	private void moveBearing(BlockPos pos, Queue<BlockPos> frontier, Set<BlockPos> visited, BlockState state) {
		Direction facing = state.get(MechanicalBearingBlock.FACING);
		if (!canBeStabilized(facing, pos.subtract(anchor))) {
			BlockPos offset = pos.offset(facing);
			if (!visited.contains(offset))
				frontier.add(offset);
			return;
		}
		pendingSubContraptions.add(new BlockFace(pos, facing));
	}

	private void moveBelt(BlockPos pos, Queue<BlockPos> frontier, Set<BlockPos> visited, BlockState state) {
		BlockPos nextPos = BeltBlock.nextSegmentPosition(state, pos, true);
		BlockPos prevPos = BeltBlock.nextSegmentPosition(state, pos, false);
		if (nextPos != null && !visited.contains(nextPos))
			frontier.add(nextPos);
		if (prevPos != null && !visited.contains(prevPos))
			frontier.add(prevPos);
	}

	private void moveSeat(World world, BlockPos pos) {
		BlockPos local = toLocalPos(pos);
		getSeats().add(local);
		List<SeatEntity> seatsEntities = world.getEntitiesWithinAABB(SeatEntity.class, new AxisAlignedBB(pos));
		if (!seatsEntities.isEmpty()) {
			SeatEntity seat = seatsEntities.get(0);
			List<Entity> passengers = seat.getPassengers();
			if (!passengers.isEmpty())
				initialPassengers.put(local, passengers.get(0));
		}
	}

	private void movePulley(World world, BlockPos pos, Queue<BlockPos> frontier, Set<BlockPos> visited) {
		int limit = AllConfigs.SERVER.kinetics.maxRopeLength.get();
		BlockPos ropePos = pos;
		while (limit-- >= 0) {
			ropePos = ropePos.down();
			if (!world.isBlockPresent(ropePos))
				break;
			BlockState ropeState = world.getBlockState(ropePos);
			Block block = ropeState.getBlock();
			if (!(block instanceof RopeBlock) && !(block instanceof MagnetBlock)) {
				if (!visited.contains(ropePos))
					frontier.add(ropePos);
				break;
			}
			addBlock(ropePos, capture(world, ropePos));
		}
	}

	private boolean moveMechanicalPiston(World world, BlockPos pos, Queue<BlockPos> frontier, Set<BlockPos> visited, BlockState state) throws AssemblyException {
		int limit = AllConfigs.SERVER.kinetics.maxPistonPoles.get();
		Direction direction = state.get(MechanicalPistonBlock.FACING);
		PistonState pistonState = state.get(MechanicalPistonBlock.STATE);
		if (pistonState == PistonState.MOVING)
			return false;

		BlockPos offset = pos.offset(direction.getOpposite());
		if (!visited.contains(offset)) {
			BlockState poleState = world.getBlockState(offset);
			if (AllBlocks.PISTON_EXTENSION_POLE.has(poleState) && poleState.get(PistonExtensionPoleBlock.FACING)
				.getAxis() == direction.getAxis())
				frontier.add(offset);
		}

		if (pistonState == PistonState.EXTENDED || MechanicalPistonBlock.isStickyPiston(state)) {
			offset = pos.offset(direction);
			if (!visited.contains(offset))
				frontier.add(offset);
		}

		return true;
	}

	private boolean moveChassis(World world, BlockPos pos, Direction movementDirection, Queue<BlockPos> frontier,
		Set<BlockPos> visited) {
		TileEntity te = world.getTileEntity(pos);
		if (!(te instanceof ChassisTileEntity))
			return false;
		ChassisTileEntity chassis = (ChassisTileEntity) te;
		chassis.addAttachedChasses(frontier, visited);
		List<BlockPos> includedBlockPositions = chassis.getIncludedBlockPositions(movementDirection, false);
		if (includedBlockPositions == null)
			return false;
		for (BlockPos blockPos : includedBlockPositions)
			if (!visited.contains(blockPos))
				frontier.add(blockPos);
		return true;
	}

	protected Pair<BlockInfo, TileEntity> capture(World world, BlockPos pos) {
		BlockState blockstate = world.getBlockState(pos);
		if (blockstate.getBlock() instanceof ChestBlock)
			blockstate = blockstate.with(ChestBlock.TYPE, ChestType.SINGLE);
		if (AllBlocks.ADJUSTABLE_CRATE.has(blockstate))
			blockstate = blockstate.with(AdjustableCrateBlock.DOUBLE, false);
		if (AllBlocks.REDSTONE_CONTACT.has(blockstate))
			blockstate = blockstate.with(RedstoneContactBlock.POWERED, true);
		if (blockstate.getBlock() instanceof AbstractButtonBlock) {
			blockstate = blockstate.with(AbstractButtonBlock.POWERED, false);
			world.getPendingBlockTicks()
				.scheduleTick(pos, blockstate.getBlock(), -1);
		}
		if (blockstate.getBlock() instanceof PressurePlateBlock) {
			blockstate = blockstate.with(PressurePlateBlock.POWERED, false);
			world.getPendingBlockTicks()
				.scheduleTick(pos, blockstate.getBlock(), -1);
		}
		CompoundNBT compoundnbt = getTileEntityNBT(world, pos);
		TileEntity tileentity = world.getTileEntity(pos);
		return Pair.of(new BlockInfo(pos, blockstate, compoundnbt), tileentity);
	}

	protected void addBlock(BlockPos pos, Pair<BlockInfo, TileEntity> pair) {
		BlockInfo captured = pair.getKey();
		BlockPos localPos = pos.subtract(anchor);
		BlockInfo blockInfo = new BlockInfo(localPos, captured.state, captured.nbt);

		if (blocks.put(localPos, blockInfo) != null)
			return;
		bounds = bounds.union(new AxisAlignedBB(localPos));

		TileEntity te = pair.getValue();
		if (te != null && MountedStorage.canUseAsStorage(te))
			storage.put(localPos, new MountedStorage(te));
		if (te != null && MountedFluidStorage.canUseAsStorage(te))
			fluidStorage.put(localPos, new MountedFluidStorage(te));
		if (AllMovementBehaviours.contains(captured.state.getBlock()))
			actors.add(MutablePair.of(blockInfo, null));
	}

	@Nullable
	protected CompoundNBT getTileEntityNBT(World world, BlockPos pos) {
		TileEntity tileentity = world.getTileEntity(pos);
		if (tileentity == null)
			return null;
		CompoundNBT nbt = tileentity.write(new CompoundNBT());
		nbt.remove("x");
		nbt.remove("y");
		nbt.remove("z");

		if (tileentity instanceof FluidTankTileEntity && nbt.contains("Controller"))
			nbt.put("Controller",
				NBTUtil.writeBlockPos(toLocalPos(NBTUtil.readBlockPos(nbt.getCompound("Controller")))));

		return nbt;
	}

	protected void addGlue(SuperGlueEntity entity) {
		BlockPos pos = entity.getHangingPosition();
		Direction direction = entity.getFacingDirection();
		this.superglue.add(Pair.of(toLocalPos(pos), direction));
		glueToRemove.add(entity);
	}

	protected BlockPos toLocalPos(BlockPos globalPos) {
		return globalPos.subtract(anchor);
	}

	protected boolean movementAllowed(BlockState state, World world, BlockPos pos) {
		return BlockMovementTraits.movementAllowed(state, world, pos);
	}

	protected boolean isAnchoringBlockAt(BlockPos pos) {
		return pos.equals(anchor);
	}

	public void readNBT(World world, CompoundNBT nbt, boolean spawnData) {
		blocks.clear();
		presentTileEntities.clear();
		specialRenderedTileEntities.clear();

<<<<<<< HEAD
		nbt.getList("Blocks", 10)
			.forEach(c -> {
				CompoundNBT comp = (CompoundNBT) c;
				BlockInfo info = new BlockInfo(NBTUtil.readBlockPos(comp.getCompound("Pos")),
					NBTUtil.readBlockState(comp.getCompound("Block")),
					comp.contains("Data") ? comp.getCompound("Data") : null);
				blocks.put(info.pos, info);

				if (world.isRemote) {
					Block block = info.state.getBlock();
					CompoundNBT tag = info.nbt;
					MovementBehaviour movementBehaviour = AllMovementBehaviours.of(block);
					if (tag == null)
						return;

					tag.putInt("x", info.pos.getX());
					tag.putInt("y", info.pos.getY());
					tag.putInt("z", info.pos.getZ());

					TileEntity te = TileEntity.create(tag);
					if (te == null)
						return;
					te.setLocation(new WrappedWorld(world) {

						@Override
						public BlockState getBlockState(BlockPos pos) {
							if (!pos.equals(te.getPos()))
								return Blocks.AIR.getDefaultState();
							return info.state;
						}

					}, te.getPos());
					if (te instanceof KineticTileEntity)
						((KineticTileEntity) te).setSpeed(0);
					te.getBlockState();

					if (movementBehaviour == null || !movementBehaviour.hasSpecialInstancedRendering())
						maybeInstancedTileEntities.add(te);

					if (movementBehaviour != null && !movementBehaviour.renderAsNormalTileEntity())
						return;

					presentTileEntities.put(info.pos, te);
					specialRenderedTileEntities.add(te);
				}
			});
=======
		INBT blocks = nbt.get("Blocks");
		//used to differentiate between the 'old' and the paletted serialization
		boolean usePalettedDeserialization = blocks != null && blocks.getId() == 10 && ((CompoundNBT) blocks).contains("Palette");
		readBlocksCompound(blocks, world, usePalettedDeserialization);
>>>>>>> 159e298e

		actors.clear();
		nbt.getList("Actors", 10)
			.forEach(c -> {
				CompoundNBT comp = (CompoundNBT) c;
				BlockInfo info = this.blocks.get(NBTUtil.readBlockPos(comp.getCompound("Pos")));
				MovementContext context = MovementContext.readNBT(world, info, comp, this);
				getActors().add(MutablePair.of(info, context));
			});

		superglue.clear();
		NBTHelper.iterateCompoundList(nbt.getList("Superglue", NBT.TAG_COMPOUND), c -> superglue
			.add(Pair.of(NBTUtil.readBlockPos(c.getCompound("Pos")), Direction.byIndex(c.getByte("Direction")))));

		seats.clear();
		NBTHelper.iterateCompoundList(nbt.getList("Seats", NBT.TAG_COMPOUND), c -> seats.add(NBTUtil.readBlockPos(c)));

		seatMapping.clear();
		NBTHelper.iterateCompoundList(nbt.getList("Passengers", NBT.TAG_COMPOUND),
			c -> seatMapping.put(NBTUtil.readUniqueId(c.getCompound("Id")), c.getInt("Seat")));

		stabilizedSubContraptions.clear();
		NBTHelper.iterateCompoundList(nbt.getList("SubContraptions", NBT.TAG_COMPOUND), c -> stabilizedSubContraptions
			.put(NBTUtil.readUniqueId(c.getCompound("Id")), BlockFace.fromNBT(c.getCompound("Location"))));

		storage.clear();
		NBTHelper.iterateCompoundList(nbt.getList("Storage", NBT.TAG_COMPOUND), c -> storage
			.put(NBTUtil.readBlockPos(c.getCompound("Pos")), MountedStorage.deserialize(c.getCompound("Data"))));

		fluidStorage.clear();
		NBTHelper.iterateCompoundList(nbt.getList("FluidStorage", NBT.TAG_COMPOUND), c -> fluidStorage
			.put(NBTUtil.readBlockPos(c.getCompound("Pos")), MountedFluidStorage.deserialize(c.getCompound("Data"))));

		if (spawnData)
			fluidStorage.forEach((pos, mfs) -> {
				TileEntity tileEntity = presentTileEntities.get(pos);
				if (!(tileEntity instanceof FluidTankTileEntity))
					return;
				FluidTankTileEntity tank = (FluidTankTileEntity) tileEntity;
				IFluidTank tankInventory = tank.getTankInventory();
				if (tankInventory instanceof FluidTank)
					((FluidTank) tankInventory).setFluid(mfs.tank.getFluid());
				tank.getFluidLevel()
					.start(tank.getFillState());
				mfs.assignTileEntity(tank);
			});

		IItemHandlerModifiable[] handlers = new IItemHandlerModifiable[storage.size()];
		int index = 0;
		for (MountedStorage mountedStorage : storage.values())
			handlers[index++] = mountedStorage.getItemHandler();

		IFluidHandler[] fluidHandlers = new IFluidHandler[fluidStorage.size()];
		index = 0;
		for (MountedFluidStorage mountedStorage : fluidStorage.values())
			fluidHandlers[index++] = mountedStorage.getFluidHandler();

		inventory = new CombinedInvWrapper(handlers);
		fluidInventory = new CombinedTankWrapper(fluidHandlers);

		if (nbt.contains("BoundsFront"))
			bounds = NBTHelper.readAABB(nbt.getList("BoundsFront", 5));

		stalled = nbt.getBoolean("Stalled");
		anchor = NBTUtil.readBlockPos(nbt.getCompound("Anchor"));
	}

	public CompoundNBT writeNBT(boolean spawnPacket) {
		CompoundNBT nbt = new CompoundNBT();
		nbt.putString("Type", getType().id);

		CompoundNBT blocksNBT = writeBlocksCompound();

		ListNBT actorsNBT = new ListNBT();
		for (MutablePair<BlockInfo, MovementContext> actor : getActors()) {
			CompoundNBT compound = new CompoundNBT();
			compound.put("Pos", NBTUtil.writeBlockPos(actor.left.pos));
			AllMovementBehaviours.of(actor.left.state)
				.writeExtraData(actor.right);
			actor.right.writeToNBT(compound);
			actorsNBT.add(compound);
		}

		ListNBT superglueNBT = new ListNBT();
		for (Pair<BlockPos, Direction> glueEntry : superglue) {
			CompoundNBT c = new CompoundNBT();
			c.put("Pos", NBTUtil.writeBlockPos(glueEntry.getKey()));
			c.putByte("Direction", (byte) glueEntry.getValue()
				.getIndex());
			superglueNBT.add(c);
		}

		ListNBT storageNBT = new ListNBT();
		if (!spawnPacket) {
			for (BlockPos pos : storage.keySet()) {
				CompoundNBT c = new CompoundNBT();
				MountedStorage mountedStorage = storage.get(pos);
				if (!mountedStorage.isValid())
					continue;
				c.put("Pos", NBTUtil.writeBlockPos(pos));
				c.put("Data", mountedStorage.serialize());
				storageNBT.add(c);
			}
		}

		ListNBT fluidStorageNBT = new ListNBT();
		for (BlockPos pos : fluidStorage.keySet()) {
			CompoundNBT c = new CompoundNBT();
			MountedFluidStorage mountedStorage = fluidStorage.get(pos);
			if (!mountedStorage.isValid())
				continue;
			c.put("Pos", NBTUtil.writeBlockPos(pos));
			c.put("Data", mountedStorage.serialize());
			fluidStorageNBT.add(c);
		}

		nbt.put("Seats", NBTHelper.writeCompoundList(getSeats(), NBTUtil::writeBlockPos));
		nbt.put("Passengers", NBTHelper.writeCompoundList(getSeatMapping().entrySet(), e -> {
			CompoundNBT tag = new CompoundNBT();
			tag.put("Id", NBTUtil.writeUniqueId(e.getKey()));
			tag.putInt("Seat", e.getValue());
			return tag;
		}));

		nbt.put("SubContraptions", NBTHelper.writeCompoundList(stabilizedSubContraptions.entrySet(), e -> {
			CompoundNBT tag = new CompoundNBT();
			tag.put("Id", NBTUtil.writeUniqueId(e.getKey()));
			tag.put("Location", e.getValue()
				.serializeNBT());
			return tag;
		}));

		nbt.put("Blocks", blocksNBT);
		nbt.put("Actors", actorsNBT);
		nbt.put("Superglue", superglueNBT);
		nbt.put("Storage", storageNBT);
		nbt.put("FluidStorage", fluidStorageNBT);
		nbt.put("Anchor", NBTUtil.writeBlockPos(anchor));
		nbt.putBoolean("Stalled", stalled);

		if (bounds != null) {
			ListNBT bb = NBTHelper.writeAABB(bounds);
			nbt.put("BoundsFront", bb);
		}

		return nbt;
	}

	private CompoundNBT writeBlocksCompound() {
		CompoundNBT compound = new CompoundNBT();
		PaletteHashMap<BlockState> palette = new PaletteHashMap<>(GameData.getBlockStateIDMap(), 16, (i, s) -> {throw new IllegalStateException("Palette Map index exceeded maximum");}, NBTUtil::readBlockState, NBTUtil::writeBlockState);
		ListNBT blockList = new ListNBT();

		for (BlockInfo block : this.blocks.values()) {
			int id = palette.idFor(block.state);
			CompoundNBT c = new CompoundNBT();
			c.putLong("Pos", block.pos.toLong());
			c.putInt("State", id);
			if (block.nbt != null)
				c.put("Data", block.nbt);
			blockList.add(c);
		}

		ListNBT paletteNBT = new ListNBT();
		palette.writePaletteToList(paletteNBT);
		compound.put("Palette", paletteNBT);
		compound.put("BlockList", blockList);

		return compound;
	}

	private void readBlocksCompound(INBT compound, World world, boolean usePalettedDeserialization) {
		PaletteHashMap<BlockState> palette = null;
		ListNBT blockList;
		if (usePalettedDeserialization) {
			CompoundNBT c = ((CompoundNBT) compound);
			palette = new PaletteHashMap<>(GameData.getBlockStateIDMap(), 16, (i, s) -> {throw new IllegalStateException("Palette Map index exceeded maximum");}, NBTUtil::readBlockState, NBTUtil::writeBlockState);
			palette.read(c.getList("Palette", 10));

			blockList = c.getList("BlockList", 10);
		} else {
			blockList = (ListNBT) compound;
		}

		PaletteHashMap<BlockState> finalPalette = palette;
		blockList.forEach(e -> {
			CompoundNBT c = (CompoundNBT) e;

			BlockInfo info = usePalettedDeserialization ? readBlockInfo(c, finalPalette) : legacyReadBlockInfo(c);

			this.blocks.put(info.pos, info);

			if (world.isRemote) {
				Block block = info.state.getBlock();
				CompoundNBT tag = info.nbt;
				MovementBehaviour movementBehaviour = AllMovementBehaviours.of(block);
				if (tag == null || (movementBehaviour != null && movementBehaviour.hasSpecialMovementRenderer()))
					return;

				tag.putInt("x", info.pos.getX());
				tag.putInt("y", info.pos.getY());
				tag.putInt("z", info.pos.getZ());

				TileEntity te = TileEntity.create(tag);
				if (te == null)
					return;
				te.setLocation(new WrappedWorld(world) {

					@Override
					public BlockState getBlockState(BlockPos pos) {
						if (!pos.equals(te.getPos()))
							return Blocks.AIR.getDefaultState();
						return info.state;
					}

				}, te.getPos());
				if (te instanceof KineticTileEntity)
					((KineticTileEntity) te).setSpeed(0);
				te.getBlockState();
				presentTileEntities.put(info.pos, te);
				renderedTileEntities.add(te);
			}

		});
	}

	private static BlockInfo readBlockInfo(CompoundNBT blockListEntry, PaletteHashMap<BlockState> palette) {
		return new BlockInfo(
				BlockPos.fromLong(blockListEntry.getLong("Pos")),
				Objects.requireNonNull(palette.get(blockListEntry.getInt("State"))),
				blockListEntry.contains("Data") ? blockListEntry.getCompound("Data") : null
		);
	}

	private static BlockInfo legacyReadBlockInfo(CompoundNBT blockListEntry) {
		return new BlockInfo(
				NBTUtil.readBlockPos(blockListEntry.getCompound("Pos")),
				NBTUtil.readBlockState(blockListEntry.getCompound("Block")),
				blockListEntry.contains("Data") ? blockListEntry.getCompound("Data") : null
		);
	}

	public void removeBlocksFromWorld(World world, BlockPos offset) {
		storage.values()
			.forEach(MountedStorage::removeStorageFromWorld);
		fluidStorage.values()
			.forEach(MountedFluidStorage::removeStorageFromWorld);
		glueToRemove.forEach(SuperGlueEntity::remove);

		for (boolean brittles : Iterate.trueAndFalse) {
			for (Iterator<BlockInfo> iterator = blocks.values()
				.iterator(); iterator.hasNext();) {
				BlockInfo block = iterator.next();
				if (brittles != BlockMovementTraits.isBrittle(block.state))
					continue;

				BlockPos add = block.pos.add(anchor)
					.add(offset);
				if (customBlockRemoval(world, add, block.state))
					continue;
				BlockState oldState = world.getBlockState(add);
				Block blockIn = oldState.getBlock();
				if (block.state.getBlock() != blockIn)
					iterator.remove();
				world.getWorld()
					.removeTileEntity(add);
				int flags = BlockFlags.IS_MOVING | BlockFlags.NO_NEIGHBOR_DROPS | BlockFlags.UPDATE_NEIGHBORS
					| BlockFlags.BLOCK_UPDATE;
				if (blockIn instanceof IWaterLoggable && oldState.has(BlockStateProperties.WATERLOGGED)
					&& oldState.get(BlockStateProperties.WATERLOGGED)
						.booleanValue()) {
					world.setBlockState(add, Blocks.WATER.getDefaultState(), flags);
					continue;
				}
				world.setBlockState(add, Blocks.AIR.getDefaultState(), flags);
			}
		}
		for (BlockInfo block : blocks.values()) {
			BlockPos add = block.pos.add(anchor)
				.add(offset);
			if (!shouldUpdateAfterMovement(block))
				continue;
			world.markAndNotifyBlock(add, null, block.state, Blocks.AIR.getDefaultState(),
				BlockFlags.IS_MOVING | BlockFlags.DEFAULT);
		}
	}

	public void addBlocksToWorld(World world, StructureTransform transform) {
		for (boolean nonBrittles : Iterate.trueAndFalse) {
			for (BlockInfo block : blocks.values()) {
				if (nonBrittles == BlockMovementTraits.isBrittle(block.state))
					continue;

				BlockPos targetPos = transform.apply(block.pos);
				BlockState state = transform.apply(block.state);

				if (customBlockPlacement(world, targetPos, state))
					continue;

				if (nonBrittles)
					for (Direction face : Iterate.directions)
						state = state.updatePostPlacement(face, world.getBlockState(targetPos.offset(face)), world,
							targetPos, targetPos.offset(face));

				BlockState blockState = world.getBlockState(targetPos);
				if (blockState.getBlockHardness(world, targetPos) == -1 || (state.getCollisionShape(world, targetPos)
					.isEmpty()
					&& !blockState.getCollisionShape(world, targetPos)
						.isEmpty())) {
					if (targetPos.getY() == 0)
						targetPos = targetPos.up();
					world.playEvent(2001, targetPos, Block.getStateId(state));
					Block.spawnDrops(state, world, targetPos, null);
					continue;
				}
				if (state.getBlock() instanceof IWaterLoggable && state.has(BlockStateProperties.WATERLOGGED)) {
					IFluidState ifluidstate = world.getFluidState(targetPos);
					state = state.with(BlockStateProperties.WATERLOGGED,
						Boolean.valueOf(ifluidstate.getFluid() == Fluids.WATER));
				}

				world.destroyBlock(targetPos, true);
				world.setBlockState(targetPos, state, 3 | BlockFlags.IS_MOVING);

				boolean verticalRotation = transform.rotationAxis == null || transform.rotationAxis.isHorizontal();
				verticalRotation = verticalRotation && transform.rotation != Rotation.NONE;
				if (verticalRotation) {
					if (state.getBlock() instanceof RopeBlock || state.getBlock() instanceof MagnetBlock)
						world.destroyBlock(targetPos, true);
				}

				TileEntity tileEntity = world.getTileEntity(targetPos);
				CompoundNBT tag = block.nbt;
				if (tileEntity != null)
					tag = NBTProcessors.process(tileEntity, tag, false);
				if (tileEntity != null && tag != null) {
					tag.putInt("x", targetPos.getX());
					tag.putInt("y", targetPos.getY());
					tag.putInt("z", targetPos.getZ());

					if (verticalRotation && tileEntity instanceof PulleyTileEntity) {
						tag.remove("Offset");
						tag.remove("InitialOffset");
					}

					if (tileEntity instanceof FluidTankTileEntity && tag.contains("LastKnownPos"))
						tag.put("LastKnownPos", NBTUtil.writeBlockPos(BlockPos.ZERO.down()));

					tileEntity.read(tag);

					if (storage.containsKey(block.pos)) {
						MountedStorage mountedStorage = storage.get(block.pos);
						if (mountedStorage.isValid())
							mountedStorage.addStorageToWorld(tileEntity);
					}

					if (fluidStorage.containsKey(block.pos)) {
						MountedFluidStorage mountedStorage = fluidStorage.get(block.pos);
						if (mountedStorage.isValid())
							mountedStorage.addStorageToWorld(tileEntity);
					}
				}
			}
		}
		for (BlockInfo block : blocks.values()) {
			if (!shouldUpdateAfterMovement(block))
				continue;
			BlockPos targetPos = transform.apply(block.pos);
			BlockState state = world.getBlockState(targetPos);
			world.markAndNotifyBlock(targetPos, null, block.state, block.state,
				BlockFlags.IS_MOVING | BlockFlags.DEFAULT);
		}

		for (int i = 0; i < inventory.getSlots(); i++)
			inventory.setStackInSlot(i, ItemStack.EMPTY);
		for (int i = 0; i < fluidInventory.getTanks(); i++)
			fluidInventory.drain(fluidInventory.getFluidInTank(i), FluidAction.EXECUTE);

		for (Pair<BlockPos, Direction> pair : superglue) {
			BlockPos targetPos = transform.apply(pair.getKey());
			Direction targetFacing = transform.transformFacing(pair.getValue());

			SuperGlueEntity entity = new SuperGlueEntity(world, targetPos, targetFacing);
			if (entity.onValidSurface()) {
				if (!world.isRemote)
					world.addEntity(entity);
			}
		}
	}

	public void addPassengersToWorld(World world, StructureTransform transform, List<Entity> seatedEntities) {
		for (Entity seatedEntity : seatedEntities) {
			if (getSeatMapping().isEmpty())
				continue;
			Integer seatIndex = getSeatMapping().get(seatedEntity.getUniqueID());
			BlockPos seatPos = getSeats().get(seatIndex);
			seatPos = transform.apply(seatPos);
			if (!(world.getBlockState(seatPos)
				.getBlock() instanceof SeatBlock))
				continue;
			if (SeatBlock.isSeatOccupied(world, seatPos))
				continue;
			SeatBlock.sitDown(world, seatPos, seatedEntity);
		}
	}

	public void startMoving(World world) {
		for (MutablePair<BlockInfo, MovementContext> pair : actors) {
			MovementContext context = new MovementContext(world, pair.left, this);
			AllMovementBehaviours.of(pair.left.state)
				.startMoving(context);
			pair.setRight(context);
		}
	}

	public void stop(World world) {
		foreachActor(world, (behaviour, ctx) -> {
			behaviour.stopMoving(ctx);
			ctx.position = null;
			ctx.motion = Vec3d.ZERO;
			ctx.relativeMotion = Vec3d.ZERO;
			ctx.rotation = v -> v;
		});
	}

	public void foreachActor(World world, BiConsumer<MovementBehaviour, MovementContext> callBack) {
		for (MutablePair<BlockInfo, MovementContext> pair : actors)
			callBack.accept(AllMovementBehaviours.of(pair.getLeft().state), pair.getRight());
	}

	protected boolean shouldUpdateAfterMovement(BlockInfo info) {
		return true;
	}

	public void expandBoundsAroundAxis(Axis axis) {
		AxisAlignedBB bb = bounds;
		double maxXDiff = Math.max(bb.maxX - 1, -bb.minX);
		double maxYDiff = Math.max(bb.maxY - 1, -bb.minY);
		double maxZDiff = Math.max(bb.maxZ - 1, -bb.minZ);
		double maxDiff = 0;

		if (axis == Axis.X)
			maxDiff = Math.max(maxZDiff, maxYDiff);
		if (axis == Axis.Y)
			maxDiff = Math.max(maxZDiff, maxXDiff);
		if (axis == Axis.Z)
			maxDiff = Math.max(maxXDiff, maxYDiff);

		Vec3d vec = new Vec3d(Direction.getFacingFromAxis(AxisDirection.POSITIVE, axis)
			.getDirectionVec());
		Vec3d planeByNormal = VecHelper.axisAlingedPlaneOf(vec);
		Vec3d min = vec.mul(bb.minX, bb.minY, bb.minZ)
			.add(planeByNormal.scale(-maxDiff));
		Vec3d max = vec.mul(bb.maxX, bb.maxY, bb.maxZ)
			.add(planeByNormal.scale(maxDiff + 1));
		bounds = new AxisAlignedBB(min, max);
	}

	public void addExtraInventories(Entity entity) {}

	public Map<UUID, Integer> getSeatMapping() {
		return seatMapping;
	}

	public BlockPos getSeatOf(UUID entityId) {
		if (!getSeatMapping().containsKey(entityId))
			return null;
		int seatIndex = getSeatMapping().get(entityId);
		if (seatIndex >= getSeats().size())
			return null;
		return getSeats().get(seatIndex);
	}

	public BlockPos getBearingPosOf(UUID subContraptionEntityId) {
		if (stabilizedSubContraptions.containsKey(subContraptionEntityId))
			return stabilizedSubContraptions.get(subContraptionEntityId)
				.getConnectedPos();
		return null;
	}

	public void setSeatMapping(Map<UUID, Integer> seatMapping) {
		this.seatMapping = seatMapping;
	}

	public List<BlockPos> getSeats() {
		return seats;
	}

	public Map<BlockPos, BlockInfo> getBlocks() {
		return blocks;
	}

	public List<MutablePair<BlockInfo, MovementContext>> getActors() {
		return actors;
	}

	public void updateContainedFluid(BlockPos localPos, FluidStack containedFluid) {
		MountedFluidStorage mountedFluidStorage = fluidStorage.get(localPos);
		if (mountedFluidStorage != null)
			mountedFluidStorage.updateFluid(containedFluid);
	}

	@OnlyIn(Dist.CLIENT)
	public ContraptionLighter<?> makeLighter() {
		return new EmptyLighter(this);
	}

}<|MERGE_RESOLUTION|>--- conflicted
+++ resolved
@@ -28,16 +28,8 @@
 import com.simibubi.create.content.logistics.block.redstone.RedstoneContactBlock;
 import com.simibubi.create.foundation.config.AllConfigs;
 import com.simibubi.create.foundation.fluid.CombinedTankWrapper;
-<<<<<<< HEAD
 import com.simibubi.create.foundation.render.backend.light.EmptyLighter;
-import com.simibubi.create.foundation.utility.BlockFace;
-import com.simibubi.create.foundation.utility.Iterate;
-import com.simibubi.create.foundation.utility.NBTHelper;
-import com.simibubi.create.foundation.utility.NBTProcessors;
-import com.simibubi.create.foundation.utility.VecHelper;
-=======
 import com.simibubi.create.foundation.utility.*;
->>>>>>> 159e298e
 import com.simibubi.create.foundation.utility.worldWrappers.WrappedWorld;
 import net.minecraft.block.*;
 import net.minecraft.block.material.PushReaction;
@@ -607,59 +599,10 @@
 		presentTileEntities.clear();
 		specialRenderedTileEntities.clear();
 
-<<<<<<< HEAD
-		nbt.getList("Blocks", 10)
-			.forEach(c -> {
-				CompoundNBT comp = (CompoundNBT) c;
-				BlockInfo info = new BlockInfo(NBTUtil.readBlockPos(comp.getCompound("Pos")),
-					NBTUtil.readBlockState(comp.getCompound("Block")),
-					comp.contains("Data") ? comp.getCompound("Data") : null);
-				blocks.put(info.pos, info);
-
-				if (world.isRemote) {
-					Block block = info.state.getBlock();
-					CompoundNBT tag = info.nbt;
-					MovementBehaviour movementBehaviour = AllMovementBehaviours.of(block);
-					if (tag == null)
-						return;
-
-					tag.putInt("x", info.pos.getX());
-					tag.putInt("y", info.pos.getY());
-					tag.putInt("z", info.pos.getZ());
-
-					TileEntity te = TileEntity.create(tag);
-					if (te == null)
-						return;
-					te.setLocation(new WrappedWorld(world) {
-
-						@Override
-						public BlockState getBlockState(BlockPos pos) {
-							if (!pos.equals(te.getPos()))
-								return Blocks.AIR.getDefaultState();
-							return info.state;
-						}
-
-					}, te.getPos());
-					if (te instanceof KineticTileEntity)
-						((KineticTileEntity) te).setSpeed(0);
-					te.getBlockState();
-
-					if (movementBehaviour == null || !movementBehaviour.hasSpecialInstancedRendering())
-						maybeInstancedTileEntities.add(te);
-
-					if (movementBehaviour != null && !movementBehaviour.renderAsNormalTileEntity())
-						return;
-
-					presentTileEntities.put(info.pos, te);
-					specialRenderedTileEntities.add(te);
-				}
-			});
-=======
 		INBT blocks = nbt.get("Blocks");
 		//used to differentiate between the 'old' and the paletted serialization
 		boolean usePalettedDeserialization = blocks != null && blocks.getId() == 10 && ((CompoundNBT) blocks).contains("Palette");
 		readBlocksCompound(blocks, world, usePalettedDeserialization);
->>>>>>> 159e298e
 
 		actors.clear();
 		nbt.getList("Actors", 10)
@@ -879,8 +822,15 @@
 				if (te instanceof KineticTileEntity)
 					((KineticTileEntity) te).setSpeed(0);
 				te.getBlockState();
+
+				if (movementBehaviour == null || !movementBehaviour.hasSpecialInstancedRendering())
+					maybeInstancedTileEntities.add(te);
+
+				if (movementBehaviour != null && !movementBehaviour.renderAsNormalTileEntity())
+					return;
+
 				presentTileEntities.put(info.pos, te);
-				renderedTileEntities.add(te);
+				specialRenderedTileEntities.add(te);
 			}
 
 		});
