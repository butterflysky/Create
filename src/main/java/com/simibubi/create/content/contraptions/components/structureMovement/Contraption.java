--- conflicted
+++ resolved
@@ -734,21 +734,11 @@
 				Block blockIn = oldState.getBlock();
 				if (block.state.getBlock() != blockIn)
 					iterator.remove();
-<<<<<<< HEAD
 				world.removeTileEntity(add);
-				int flags = 67;
-				if (blockIn instanceof DoorBlock)
-					flags = flags | 32 | 16;
-				if (blockIn instanceof IWaterLoggable && BlockHelper.hasBlockStateProperty(oldState, BlockStateProperties.WATERLOGGED)
-					&& oldState.get(BlockStateProperties.WATERLOGGED)) {
-=======
-				world.getWorld()
-					.removeTileEntity(add);
 				int flags = BlockFlags.IS_MOVING | BlockFlags.NO_NEIGHBOR_DROPS | BlockFlags.UPDATE_NEIGHBORS;
-				if (blockIn instanceof IWaterLoggable && oldState.has(BlockStateProperties.WATERLOGGED)
+				if (blockIn instanceof IWaterLoggable && oldState.contains(BlockStateProperties.WATERLOGGED)
 					&& oldState.get(BlockStateProperties.WATERLOGGED)
 						.booleanValue()) {
->>>>>>> 3cdbf47c
 					world.setBlockState(add, Blocks.WATER.getDefaultState(), flags);
 					continue;
 				}
@@ -757,7 +747,7 @@
 		}
 		for (BlockInfo block : blocks.values()) {
 			BlockPos add = block.pos.add(anchor).add(offset);
-			world.markAndNotifyBlock(add, null, block.state, Blocks.AIR.getDefaultState(), BlockFlags.IS_MOVING | BlockFlags.DEFAULT);
+			world.markAndNotifyBlock(add, world.getChunkAt(add), block.state, Blocks.AIR.getDefaultState(), BlockFlags.IS_MOVING | BlockFlags.DEFAULT, 512);
 		}
 	}
 
