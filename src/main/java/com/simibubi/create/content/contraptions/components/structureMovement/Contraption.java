--- conflicted
+++ resolved
@@ -89,12 +89,8 @@
 import net.minecraft.util.Rotation;
 import net.minecraft.util.math.AxisAlignedBB;
 import net.minecraft.util.math.BlockPos;
-<<<<<<< HEAD
 import net.minecraft.util.math.vector.Vector3d;
-=======
-import net.minecraft.util.math.Vec3d;
-import net.minecraft.util.palette.PaletteHashMap;
->>>>>>> d59fea10
+import net.minecraft.util.palette.HashMapPalette;
 import net.minecraft.world.IWorld;
 import net.minecraft.world.World;
 import net.minecraft.world.gen.feature.template.Template.BlockInfo;
@@ -629,52 +625,10 @@
 		presentTileEntities.clear();
 		specialRenderedTileEntities.clear();
 
-<<<<<<< HEAD
-		nbt.getList("Blocks", 10)
-			.forEach(c -> {
-				CompoundNBT comp = (CompoundNBT) c;
-				BlockInfo info = new BlockInfo(NBTUtil.readBlockPos(comp.getCompound("Pos")),
-					NBTUtil.readBlockState(comp.getCompound("Block")),
-					comp.contains("Data") ? comp.getCompound("Data") : null);
-				blocks.put(info.pos, info);
-
-				if (world.isRemote) {
-					Block block = info.state.getBlock();
-					CompoundNBT tag = info.nbt;
-					MovementBehaviour movementBehaviour = AllMovementBehaviours.of(block);
-					if (tag == null || (movementBehaviour != null && movementBehaviour.hasSpecialMovementRenderer()))
-						return;
-
-					tag.putInt("x", info.pos.getX());
-					tag.putInt("y", info.pos.getY());
-					tag.putInt("z", info.pos.getZ());
-
-					TileEntity te = TileEntity.createFromTag(info.state, tag);
-					if (te == null)
-						return;
-					te.setLocation(new WrappedWorld(world) {
-
-						@Override
-						public BlockState getBlockState(BlockPos pos) {
-							if (!pos.equals(te.getPos()))
-								return Blocks.AIR.getDefaultState();
-							return info.state;
-						}
-
-					}, te.getPos());
-					if (te instanceof KineticTileEntity)
-						((KineticTileEntity) te).setSpeed(0);
-					te.getBlockState();
-					presentTileEntities.put(info.pos, te);
-					renderedTileEntities.add(te);
-				}
-			});
-=======
 		INBT blocks = nbt.get("Blocks");
 		//used to differentiate between the 'old' and the paletted serialization
 		boolean usePalettedDeserialization = blocks != null && blocks.getId() == 10 && ((CompoundNBT) blocks).contains("Palette");
 		readBlocksCompound(blocks, world, usePalettedDeserialization);
->>>>>>> d59fea10
 
 		actors.clear();
 		nbt.getList("Actors", 10)
@@ -825,7 +779,7 @@
 
 	private CompoundNBT writeBlocksCompound() {
 		CompoundNBT compound = new CompoundNBT();
-		PaletteHashMap<BlockState> palette = new PaletteHashMap<>(GameData.getBlockStateIDMap(), 16, (i, s) -> {throw new IllegalStateException("Palette Map index exceeded maximum");}, NBTUtil::readBlockState, NBTUtil::writeBlockState);
+		HashMapPalette<BlockState> palette = new HashMapPalette<>(GameData.getBlockStateIDMap(), 16, (i, s) -> {throw new IllegalStateException("Palette Map index exceeded maximum");}, NBTUtil::readBlockState, NBTUtil::writeBlockState);
 		ListNBT blockList = new ListNBT();
 
 		for (BlockInfo block : this.blocks.values()) {
@@ -847,11 +801,11 @@
 	}
 
 	private void readBlocksCompound(INBT compound, World world, boolean usePalettedDeserialization) {
-		PaletteHashMap<BlockState> palette = null;
+		HashMapPalette<BlockState> palette = null;
 		ListNBT blockList;
 		if (usePalettedDeserialization) {
 			CompoundNBT c = ((CompoundNBT) compound);
-			palette = new PaletteHashMap<>(GameData.getBlockStateIDMap(), 16, (i, s) -> {throw new IllegalStateException("Palette Map index exceeded maximum");}, NBTUtil::readBlockState, NBTUtil::writeBlockState);
+			palette = new HashMapPalette<>(GameData.getBlockStateIDMap(), 16, (i, s) -> {throw new IllegalStateException("Palette Map index exceeded maximum");}, NBTUtil::readBlockState, NBTUtil::writeBlockState);
 			palette.read(c.getList("Palette", 10));
 
 			blockList = c.getList("BlockList", 10);
@@ -859,7 +813,7 @@
 			blockList = (ListNBT) compound;
 		}
 
-		PaletteHashMap<BlockState> finalPalette = palette;
+		HashMapPalette<BlockState> finalPalette = palette;
 		blockList.forEach(e -> {
 			CompoundNBT c = (CompoundNBT) e;
 
@@ -878,7 +832,7 @@
 				tag.putInt("y", info.pos.getY());
 				tag.putInt("z", info.pos.getZ());
 
-				TileEntity te = TileEntity.create(tag);
+				TileEntity te = TileEntity.createFromTag(info.state, tag);
 				if (te == null)
 					return;
 				te.setLocation(new WrappedWorld(world) {
@@ -908,7 +862,7 @@
 		});
 	}
 
-	private static BlockInfo readBlockInfo(CompoundNBT blockListEntry, PaletteHashMap<BlockState> palette) {
+	private static BlockInfo readBlockInfo(CompoundNBT blockListEntry, HashMapPalette<BlockState> palette) {
 		return new BlockInfo(
 				BlockPos.fromLong(blockListEntry.getLong("Pos")),
 				Objects.requireNonNull(palette.get(blockListEntry.getInt("State"))),
@@ -1047,12 +1001,8 @@
 			if (!shouldUpdateAfterMovement(block))
 				continue;
 			BlockPos targetPos = transform.apply(block.pos);
-<<<<<<< HEAD
-			world.markAndNotifyBlock(targetPos, world.getChunkAt(targetPos), block.state, block.state, BlockFlags.IS_MOVING | BlockFlags.DEFAULT, 512);
-=======
-			world.markAndNotifyBlock(targetPos, null, block.state, block.state,
-				BlockFlags.IS_MOVING | BlockFlags.DEFAULT);
->>>>>>> d59fea10
+			world.markAndNotifyBlock(targetPos, world.getChunkAt(targetPos), block.state, block.state,
+				BlockFlags.IS_MOVING | BlockFlags.DEFAULT, 512);
 		}
 
 		for (int i = 0; i < inventory.getSlots(); i++)
