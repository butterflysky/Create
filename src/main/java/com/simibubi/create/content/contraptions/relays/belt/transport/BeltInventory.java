--- conflicted
+++ resolved
@@ -150,14 +150,9 @@
 				if (currentItem.locked)
 					continue;
 			}
-
-<<<<<<< HEAD
-=======
-			// Belt Funnels
+// Belt Funnels
 			if (BeltFunnelInteractionHandler.checkForFunnels(this, currentItem, nextOffset))
 				continue;
-
->>>>>>> 97ea78e8
 			if (noMovement)
 				continue;
 
