--- conflicted
+++ resolved
@@ -35,8 +35,7 @@
 
 public class BeltInventory {
 
-<<<<<<< HEAD
-	final BeltTileEntity belt;
+	final BeltBlockEntity belt;
 	private List<TransportedItemStack> items;
 	List<TransportedItemStack> toInsert;
 	List<TransportedItemStack> toRemove;
@@ -46,19 +45,8 @@
 	public final ToInsertSnapshotParticipant toInsertSnapshotParticipant = new ToInsertSnapshotParticipant();
 	public final ItemsSnapshotParticipant itemsSnapshotParticipant = new ItemsSnapshotParticipant();
 
-	public BeltInventory(BeltTileEntity te) {
-		this.belt = te;
-=======
-	final BeltBlockEntity belt;
-	private final List<TransportedItemStack> items;
-	final List<TransportedItemStack> toInsert;
-	final List<TransportedItemStack> toRemove;
-	boolean beltMovementPositive;
-	final float SEGMENT_WINDOW = .75f;
-
 	public BeltInventory(BeltBlockEntity be) {
 		this.belt = be;
->>>>>>> 03feeb71
 		items = new LinkedList<>();
 		toInsert = new LinkedList<>();
 		toRemove = new LinkedList<>();
