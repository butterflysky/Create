package com.simibubi.create.content.contraptions.components.structureMovement;

import com.simibubi.create.foundation.networking.SimplePacketBase;

import com.tterrag.registrate.fabric.EnvExecutor;

import net.fabricmc.api.EnvType;
import net.minecraft.core.BlockPos;
import net.minecraft.nbt.NbtUtils;
import net.minecraft.network.FriendlyByteBuf;
import net.minecraft.world.level.block.state.BlockState;

public class ContraptionBlockChangedPacket extends SimplePacketBase {

	int entityID;
	BlockPos localPos;
	BlockState newState;

	public ContraptionBlockChangedPacket(int id, BlockPos pos, BlockState state) {
		entityID = id;
		localPos = pos;
		newState = state;
	}

	@Override
	public void write(FriendlyByteBuf buffer) {
		buffer.writeInt(entityID);
		buffer.writeBlockPos(localPos);
		buffer.writeNbt(NbtUtils.writeBlockState(newState));
	}

	public ContraptionBlockChangedPacket(FriendlyByteBuf buffer) {
		entityID = buffer.readInt();
		localPos = buffer.readBlockPos();
		newState = NbtUtils.readBlockState(buffer.readNbt());
	}

	@Override
<<<<<<< HEAD
	public void handle(Supplier<Context> context) {
		context.get()
			.enqueueWork(() -> EnvExecutor.runWhenOn(EnvType.CLIENT,
				() -> () -> AbstractContraptionEntity.handleBlockChangedPacket(this)));
		context.get()
			.setPacketHandled(true);
=======
	public boolean handle(Context context) {
		context.enqueueWork(() -> DistExecutor.unsafeRunWhenOn(Dist.CLIENT,
			() -> () -> AbstractContraptionEntity.handleBlockChangedPacket(this)));
		return true;
>>>>>>> 03feeb71
	}

}<|MERGE_RESOLUTION|>--- conflicted
+++ resolved
@@ -36,19 +36,10 @@
 	}
 
 	@Override
-<<<<<<< HEAD
-	public void handle(Supplier<Context> context) {
-		context.get()
-			.enqueueWork(() -> EnvExecutor.runWhenOn(EnvType.CLIENT,
-				() -> () -> AbstractContraptionEntity.handleBlockChangedPacket(this)));
-		context.get()
-			.setPacketHandled(true);
-=======
 	public boolean handle(Context context) {
-		context.enqueueWork(() -> DistExecutor.unsafeRunWhenOn(Dist.CLIENT,
+		context.enqueueWork(() -> EnvExecutor.runWhenOn(EnvType.CLIENT,
 			() -> () -> AbstractContraptionEntity.handleBlockChangedPacket(this)));
 		return true;
->>>>>>> 03feeb71
 	}
 
 }