--- conflicted
+++ resolved
@@ -106,11 +106,7 @@
 
 	private static boolean canFillBucketInternally(FluidStack availableFluid) {
 		return availableFluid.getFluid()
-<<<<<<< HEAD
-			.isEquivalentTo(ForgeMod.MILK.get());
-=======
-			.isSame(AllFluids.MILK.get().getFlowing());
->>>>>>> 3e925741
+			.isSame(ForgeMod.MILK.get());
 	}
 
 	public static ItemStack fillItem(World world, int requiredAmount, ItemStack stack, FluidStack availableFluid) {
