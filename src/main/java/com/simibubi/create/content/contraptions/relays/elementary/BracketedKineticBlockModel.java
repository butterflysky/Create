package com.simibubi.create.content.contraptions.relays.elementary;

<<<<<<< HEAD
=======
import java.util.Collections;
import java.util.List;
>>>>>>> 98976662
import java.util.Random;
import java.util.function.Supplier;

import com.simibubi.create.foundation.tileEntity.TileEntityBehaviour;
import com.simibubi.create.lib.render.ModelRenderingUtil;
import com.simibubi.create.lib.render.VirtualRenderingStateManager;

import net.minecraft.client.Minecraft;
import net.minecraft.client.resources.model.BakedModel;
import net.minecraft.core.BlockPos;
import net.minecraft.world.level.BlockAndTintGetter;
import net.minecraft.world.level.block.state.BlockState;
import net.fabricmc.fabric.api.renderer.v1.model.FabricBakedModel;
import net.fabricmc.fabric.api.renderer.v1.model.ForwardingBakedModel;
import net.fabricmc.fabric.api.renderer.v1.render.RenderContext;

public class BracketedKineticBlockModel extends ForwardingBakedModel {

	public BracketedKineticBlockModel(BakedModel template) {
		wrapped = template;
	}

	@Override
<<<<<<< HEAD
	public boolean isVanillaAdapter() {
		return false;
	}

	@Override
	public void emitBlockQuads(BlockAndTintGetter blockView, BlockState state, BlockPos pos, Supplier<Random> randomSupplier, RenderContext context) {
		if (VirtualRenderingStateManager.getVirtualState()) {
			super.emitBlockQuads(blockView, state, pos, randomSupplier, context);
			return;
=======
	public IModelData getModelData(BlockAndTintGetter world, BlockPos pos, BlockState state, IModelData tileData) {
		if (VirtualEmptyModelData.is(tileData))
			return tileData;
		BracketedModelData data = new BracketedModelData();
		BracketedTileEntityBehaviour attachmentBehaviour =
			TileEntityBehaviour.get(world, pos, BracketedTileEntityBehaviour.TYPE);
		if (attachmentBehaviour != null)
			data.putBracket(attachmentBehaviour.getBracket());
		return new ModelDataMap.Builder().withInitial(BRACKET_PROPERTY, data)
			.build();
	}

	@Override
	public List<BakedQuad> getQuads(BlockState state, Direction side, Random rand, IModelData data) {
		if (!VirtualEmptyModelData.is(data)) {
			if (data.hasProperty(BRACKET_PROPERTY)) {
				BracketedModelData pipeData = data.getData(BRACKET_PROPERTY);
				BakedModel bracket = pipeData.getBracket();
				if (bracket != null)
					return bracket.getQuads(state, side, rand, data);
			}
			return Collections.emptyList();
>>>>>>> 98976662
		}

<<<<<<< HEAD
		BracketedModelData data = new BracketedModelData();
		BracketedTileEntityBehaviour attachmentBehaviour =
				TileEntityBehaviour.get(blockView, pos, BracketedTileEntityBehaviour.TYPE);
		if (attachmentBehaviour != null)
			data.putBracket(attachmentBehaviour.getBracket());

		BakedModel bracket = data.getBracket();
		if (bracket == null)
			return;
		ModelRenderingUtil.emitBlockQuadsChecked(bracket, blockView, state, pos, randomSupplier, context);
	}

	private class BracketedModelData {
=======
	private static class BracketedModelData {
>>>>>>> 98976662
		BakedModel bracket;

		public void putBracket(BlockState state) {
			this.bracket = Minecraft.getInstance()
				.getBlockRenderer()
				.getBlockModel(state);
		}

		public BakedModel getBracket() {
			return bracket;
		}

	}

}<|MERGE_RESOLUTION|>--- conflicted
+++ resolved
@@ -1,25 +1,19 @@
 package com.simibubi.create.content.contraptions.relays.elementary;
 
-<<<<<<< HEAD
-=======
-import java.util.Collections;
-import java.util.List;
->>>>>>> 98976662
 import java.util.Random;
 import java.util.function.Supplier;
 
+import com.jozufozu.flywheel.util.VirtualEmptyBlockGetter;
 import com.simibubi.create.foundation.tileEntity.TileEntityBehaviour;
-import com.simibubi.create.lib.render.ModelRenderingUtil;
-import com.simibubi.create.lib.render.VirtualRenderingStateManager;
 
+import net.fabricmc.fabric.api.renderer.v1.model.FabricBakedModel;
+import net.fabricmc.fabric.api.renderer.v1.model.ForwardingBakedModel;
+import net.fabricmc.fabric.api.renderer.v1.render.RenderContext;
 import net.minecraft.client.Minecraft;
 import net.minecraft.client.resources.model.BakedModel;
 import net.minecraft.core.BlockPos;
 import net.minecraft.world.level.BlockAndTintGetter;
 import net.minecraft.world.level.block.state.BlockState;
-import net.fabricmc.fabric.api.renderer.v1.model.FabricBakedModel;
-import net.fabricmc.fabric.api.renderer.v1.model.ForwardingBakedModel;
-import net.fabricmc.fabric.api.renderer.v1.render.RenderContext;
 
 public class BracketedKineticBlockModel extends ForwardingBakedModel {
 
@@ -28,59 +22,28 @@
 	}
 
 	@Override
-<<<<<<< HEAD
 	public boolean isVanillaAdapter() {
 		return false;
 	}
 
 	@Override
 	public void emitBlockQuads(BlockAndTintGetter blockView, BlockState state, BlockPos pos, Supplier<Random> randomSupplier, RenderContext context) {
-		if (VirtualRenderingStateManager.getVirtualState()) {
-			super.emitBlockQuads(blockView, state, pos, randomSupplier, context);
+		if (!VirtualEmptyBlockGetter.is(blockView)) {
+			BracketedModelData data = new BracketedModelData();
+			BracketedTileEntityBehaviour attachmentBehaviour =
+				TileEntityBehaviour.get(blockView, pos, BracketedTileEntityBehaviour.TYPE);
+			if (attachmentBehaviour != null)
+				data.putBracket(attachmentBehaviour.getBracket());
+
+			BakedModel bracket = data.getBracket();
+			if (bracket != null)
+				((FabricBakedModel) bracket).emitBlockQuads(blockView, state, pos, randomSupplier, context);
 			return;
-=======
-	public IModelData getModelData(BlockAndTintGetter world, BlockPos pos, BlockState state, IModelData tileData) {
-		if (VirtualEmptyModelData.is(tileData))
-			return tileData;
-		BracketedModelData data = new BracketedModelData();
-		BracketedTileEntityBehaviour attachmentBehaviour =
-			TileEntityBehaviour.get(world, pos, BracketedTileEntityBehaviour.TYPE);
-		if (attachmentBehaviour != null)
-			data.putBracket(attachmentBehaviour.getBracket());
-		return new ModelDataMap.Builder().withInitial(BRACKET_PROPERTY, data)
-			.build();
+		}
+		super.emitBlockQuads(blockView, state, pos, randomSupplier, context);
 	}
 
-	@Override
-	public List<BakedQuad> getQuads(BlockState state, Direction side, Random rand, IModelData data) {
-		if (!VirtualEmptyModelData.is(data)) {
-			if (data.hasProperty(BRACKET_PROPERTY)) {
-				BracketedModelData pipeData = data.getData(BRACKET_PROPERTY);
-				BakedModel bracket = pipeData.getBracket();
-				if (bracket != null)
-					return bracket.getQuads(state, side, rand, data);
-			}
-			return Collections.emptyList();
->>>>>>> 98976662
-		}
-
-<<<<<<< HEAD
-		BracketedModelData data = new BracketedModelData();
-		BracketedTileEntityBehaviour attachmentBehaviour =
-				TileEntityBehaviour.get(blockView, pos, BracketedTileEntityBehaviour.TYPE);
-		if (attachmentBehaviour != null)
-			data.putBracket(attachmentBehaviour.getBracket());
-
-		BakedModel bracket = data.getBracket();
-		if (bracket == null)
-			return;
-		ModelRenderingUtil.emitBlockQuadsChecked(bracket, blockView, state, pos, randomSupplier, context);
-	}
-
-	private class BracketedModelData {
-=======
 	private static class BracketedModelData {
->>>>>>> 98976662
 		BakedModel bracket;
 
 		public void putBracket(BlockState state) {
