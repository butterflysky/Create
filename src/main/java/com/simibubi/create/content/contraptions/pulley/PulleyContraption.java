package com.simibubi.create.content.contraptions.pulley;

import com.simibubi.create.content.contraptions.AssemblyException;
import com.simibubi.create.content.contraptions.ContraptionType;
import com.simibubi.create.content.contraptions.TranslatingContraption;

import net.fabricmc.api.EnvType;
import net.fabricmc.api.Environment;
import net.minecraft.core.BlockPos;
import net.minecraft.nbt.CompoundTag;
import net.minecraft.world.level.Level;
<<<<<<< HEAD
import net.fabricmc.api.EnvType;
import net.fabricmc.api.Environment;
=======
>>>>>>> eae8cd46

public class PulleyContraption extends TranslatingContraption {

	int initialOffset;

	@Override
	public ContraptionType getType() {
		return ContraptionType.PULLEY;
	}

	public PulleyContraption() {}

	public PulleyContraption(int initialOffset) {
		this.initialOffset = initialOffset;
	}

	@Override
	public boolean assemble(Level world, BlockPos pos) throws AssemblyException {
		if (!searchMovedStructure(world, pos, null))
			return false;
		startMoving(world);
		return true;
	}

	@Override
	protected boolean isAnchoringBlockAt(BlockPos pos) {
		if (pos.getX() != anchor.getX() || pos.getZ() != anchor.getZ())
			return false;
		int y = pos.getY();
		if (y <= anchor.getY() || y > anchor.getY() + initialOffset + 1)
			return false;
		return true;
	}

	@Override
	public CompoundTag writeNBT(boolean spawnPacket) {
		CompoundTag tag = super.writeNBT(spawnPacket);
		tag.putInt("InitialOffset", initialOffset);
		return tag;
	}

	@Override
	public void readNBT(Level world, CompoundTag nbt, boolean spawnData) {
		initialOffset = nbt.getInt("InitialOffset");
		super.readNBT(world, nbt, spawnData);
	}

<<<<<<< HEAD
	@Override
	@Environment(EnvType.CLIENT)
	public ContraptionLighter<?> makeLighter() {
		return new PulleyLighter(this);
	}

	public int getInitialOffset() {
=======
    public int getInitialOffset() {
>>>>>>> eae8cd46
		return initialOffset;
	}
}<|MERGE_RESOLUTION|>--- conflicted
+++ resolved
@@ -9,11 +9,6 @@
 import net.minecraft.core.BlockPos;
 import net.minecraft.nbt.CompoundTag;
 import net.minecraft.world.level.Level;
-<<<<<<< HEAD
-import net.fabricmc.api.EnvType;
-import net.fabricmc.api.Environment;
-=======
->>>>>>> eae8cd46
 
 public class PulleyContraption extends TranslatingContraption {
 
@@ -61,17 +56,7 @@
 		super.readNBT(world, nbt, spawnData);
 	}
 
-<<<<<<< HEAD
-	@Override
-	@Environment(EnvType.CLIENT)
-	public ContraptionLighter<?> makeLighter() {
-		return new PulleyLighter(this);
-	}
-
-	public int getInitialOffset() {
-=======
     public int getInitialOffset() {
->>>>>>> eae8cd46
 		return initialOffset;
 	}
 }