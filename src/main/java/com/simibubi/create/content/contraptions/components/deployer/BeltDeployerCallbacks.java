package com.simibubi.create.content.contraptions.components.deployer;

import static com.simibubi.create.content.contraptions.base.DirectionalKineticBlock.FACING;

import java.util.List;
import java.util.stream.Collectors;

import com.simibubi.create.AllBlocks;
import com.simibubi.create.AllSoundEvents;
import com.simibubi.create.Create;
import com.simibubi.create.compat.Mods;
import com.simibubi.create.compat.sandwichable.SequencedSandwiching;
import com.simibubi.create.content.contraptions.components.deployer.DeployerTileEntity.Mode;
import com.simibubi.create.content.contraptions.components.deployer.DeployerTileEntity.State;
import com.simibubi.create.content.contraptions.processing.InWorldProcessing;
import com.simibubi.create.content.contraptions.processing.ItemApplicationRecipe;
import com.simibubi.create.content.contraptions.relays.belt.BeltHelper;
import com.simibubi.create.content.contraptions.relays.belt.transport.TransportedItemStack;
import com.simibubi.create.content.curiosities.tools.SandPaperPolishingRecipe;
import com.simibubi.create.foundation.advancement.AllAdvancements;
import com.simibubi.create.foundation.advancement.CreateAdvancement;
import com.simibubi.create.foundation.tileEntity.behaviour.belt.BeltProcessingBehaviour.ProcessingResult;
import com.simibubi.create.foundation.tileEntity.behaviour.belt.TransportedItemStackHandlerBehaviour;
import com.simibubi.create.foundation.tileEntity.behaviour.belt.TransportedItemStackHandlerBehaviour.TransportedResult;
import io.github.fabricators_of_create.porting_lib.transfer.item.ItemHandlerHelper;

import net.minecraft.core.BlockPos;
import net.minecraft.core.Direction;
import net.minecraft.sounds.SoundEvents;
import net.minecraft.sounds.SoundSource;
import net.minecraft.world.InteractionHand;
import net.minecraft.world.item.ItemStack;
import net.minecraft.world.item.crafting.Recipe;
import net.minecraft.world.level.Level;
import net.minecraft.world.level.block.state.BlockState;

public class BeltDeployerCallbacks {

	public static ProcessingResult onItemReceived(TransportedItemStack s, TransportedItemStackHandlerBehaviour i,
		DeployerTileEntity deployerTileEntity) {

		if (deployerTileEntity.getSpeed() == 0)
			return ProcessingResult.PASS;
		if (deployerTileEntity.mode == Mode.PUNCH)
			return ProcessingResult.PASS;
		BlockState blockState = deployerTileEntity.getBlockState();
		if (!blockState.hasProperty(FACING) || blockState.getValue(FACING) != Direction.DOWN)
			return ProcessingResult.PASS;
		if (deployerTileEntity.state != State.WAITING)
			return ProcessingResult.HOLD;
		if (deployerTileEntity.redstoneLocked)
			return ProcessingResult.PASS;

		DeployerFakePlayer player = deployerTileEntity.getPlayer();
		ItemStack held = player == null ? ItemStack.EMPTY : player.getMainHandItem();

		if (held.isEmpty())
			return ProcessingResult.HOLD;
		if (deployerTileEntity.getRecipe(s.stack) == null) {
			if (Mods.SANDWICHABLE.isLoaded()) {
				if (!SequencedSandwiching.shouldSandwich(s.stack, held, deployerTileEntity.getLevel()))
					return ProcessingResult.PASS;
			} else {
				return ProcessingResult.PASS;
			}
		}

		deployerTileEntity.start();
		return ProcessingResult.HOLD;
	}

	public static ProcessingResult whenItemHeld(TransportedItemStack s, TransportedItemStackHandlerBehaviour i,
		DeployerTileEntity deployerTileEntity) {

		if (deployerTileEntity.getSpeed() == 0)
			return ProcessingResult.PASS;
		BlockState blockState = deployerTileEntity.getBlockState();
		if (!blockState.hasProperty(FACING) || blockState.getValue(FACING) != Direction.DOWN)
			return ProcessingResult.PASS;

		DeployerFakePlayer player = deployerTileEntity.getPlayer();
		ItemStack held = player == null ? ItemStack.EMPTY : player.getMainHandItem();
		if (held.isEmpty())
			return ProcessingResult.HOLD;

		Recipe<?> recipe = deployerTileEntity.getRecipe(s.stack);
		boolean shouldSandwich = Mods.SANDWICHABLE.isLoaded() && SequencedSandwiching.shouldSandwich(s.stack, held, deployerTileEntity.getLevel());
		if (recipe == null && !shouldSandwich) {
			return ProcessingResult.PASS;
		}

		if (deployerTileEntity.state == State.RETRACTING && deployerTileEntity.timer == 1000) {
			if (recipe != null)
				activate(s, i, deployerTileEntity, recipe);
			else
				SequencedSandwiching.activateSandwich(s, i, deployerTileEntity);
			return ProcessingResult.HOLD;
		}

		if (deployerTileEntity.state == State.WAITING) {
			if (deployerTileEntity.redstoneLocked)
				return ProcessingResult.PASS;
			deployerTileEntity.start();
		}

		return ProcessingResult.HOLD;
	}

	public static void activate(TransportedItemStack transported, TransportedItemStackHandlerBehaviour handler,
		DeployerTileEntity deployerTileEntity, Recipe<?> recipe) {
		
		List<TransportedItemStack> collect =
			InWorldProcessing.applyRecipeOn(ItemHandlerHelper.copyStackWithSize(transported.stack, 1), recipe)
				.stream()
				.map(stack -> {
					TransportedItemStack copy = transported.copy();
					boolean centered = BeltHelper.isItemUpright(stack);
					copy.stack = stack;
					copy.locked = true;
					copy.angle = centered ? 180 : Create.RANDOM.nextInt(360);
					return copy;
				})
				.map(t -> {
					t.locked = false;
					return t;
				})
				.collect(Collectors.toList());

		deployerTileEntity.award(AllAdvancements.DEPLOYER);
		
		TransportedItemStack left = transported.copy();
		deployerTileEntity.player.spawnedItemEffects = transported.stack.copy();
		left.stack.shrink(1);
		ItemStack resultItem = null;

		if (collect.isEmpty()) {
			resultItem = left.stack.copy();
			handler.handleProcessingOnItem(transported, TransportedResult.convertTo(left));
		} else {
			resultItem = collect.get(0).stack.copy();
			handler.handleProcessingOnItem(transported, TransportedResult.convertToAndLeaveHeld(collect, left));
		}

		ItemStack heldItem = deployerTileEntity.player.getMainHandItem();
		boolean unbreakable = heldItem.hasTag() && heldItem.getTag()
			.getBoolean("Unbreakable");
		boolean keepHeld =
			recipe instanceof ItemApplicationRecipe && ((ItemApplicationRecipe) recipe).shouldKeepHeldItem();

		if (!unbreakable && !keepHeld) {
			if (heldItem.isDamageableItem())
				heldItem.hurtAndBreak(1, deployerTileEntity.player,
					s -> s.broadcastBreakEvent(InteractionHand.MAIN_HAND));
			else
				heldItem.shrink(1);
		}

		if (resultItem != null && !resultItem.isEmpty())
			awardAdvancements(deployerTileEntity, resultItem);

		BlockPos pos = deployerTileEntity.getBlockPos();
		Level world = deployerTileEntity.getLevel();
		if (heldItem.isEmpty())
			world.playSound(null, pos, SoundEvents.ITEM_BREAK, SoundSource.BLOCKS, .25f, 1);
		world.playSound(null, pos, SoundEvents.ITEM_PICKUP, SoundSource.BLOCKS, .25f, .75f);
		if (recipe instanceof SandPaperPolishingRecipe)
			AllSoundEvents.SANDING_SHORT.playOnServer(world, pos, .35f, 1f);

		deployerTileEntity.sendData();
	}
<<<<<<< HEAD
=======

	private static void awardAdvancements(DeployerTileEntity deployerTileEntity, ItemStack created) {
		CreateAdvancement advancement = null;

		if (AllBlocks.ANDESITE_CASING.isIn(created))
			advancement = AllAdvancements.ANDESITE_CASING;
		else if (AllBlocks.BRASS_CASING.isIn(created))
			advancement = AllAdvancements.BRASS_CASING;
		else if (AllBlocks.COPPER_CASING.isIn(created))
			advancement = AllAdvancements.COPPER_CASING;
		else if (AllBlocks.RAILWAY_CASING.isIn(created))
			advancement = AllAdvancements.TRAIN_CASING;
		else
			return;

		deployerTileEntity.award(advancement);
	}

>>>>>>> 37a71aed
}<|MERGE_RESOLUTION|>--- conflicted
+++ resolved
@@ -108,7 +108,7 @@
 
 	public static void activate(TransportedItemStack transported, TransportedItemStackHandlerBehaviour handler,
 		DeployerTileEntity deployerTileEntity, Recipe<?> recipe) {
-		
+
 		List<TransportedItemStack> collect =
 			InWorldProcessing.applyRecipeOn(ItemHandlerHelper.copyStackWithSize(transported.stack, 1), recipe)
 				.stream()
@@ -127,7 +127,7 @@
 				.collect(Collectors.toList());
 
 		deployerTileEntity.award(AllAdvancements.DEPLOYER);
-		
+
 		TransportedItemStack left = transported.copy();
 		deployerTileEntity.player.spawnedItemEffects = transported.stack.copy();
 		left.stack.shrink(1);
@@ -168,8 +168,6 @@
 
 		deployerTileEntity.sendData();
 	}
-<<<<<<< HEAD
-=======
 
 	private static void awardAdvancements(DeployerTileEntity deployerTileEntity, ItemStack created) {
 		CreateAdvancement advancement = null;
@@ -188,5 +186,4 @@
 		deployerTileEntity.award(advancement);
 	}
 
->>>>>>> 37a71aed
 }