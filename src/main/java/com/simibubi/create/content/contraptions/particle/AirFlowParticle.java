package com.simibubi.create.content.contraptions.particle;

import com.simibubi.create.Create;
import com.simibubi.create.content.contraptions.components.fan.IAirCurrentSource;
import com.simibubi.create.content.logistics.InWorldProcessing;
import com.simibubi.create.foundation.utility.ColorHelper;
import com.simibubi.create.foundation.utility.VecHelper;

import net.minecraft.block.Blocks;
import net.minecraft.client.particle.IAnimatedSprite;
import net.minecraft.client.particle.IParticleFactory;
import net.minecraft.client.particle.IParticleRenderType;
import net.minecraft.client.particle.Particle;
import net.minecraft.client.particle.SimpleAnimatedParticle;
import net.minecraft.client.renderer.WorldRenderer;
import net.minecraft.client.world.ClientWorld;
import net.minecraft.particles.BlockParticleData;
import net.minecraft.particles.ParticleTypes;
import net.minecraft.tileentity.TileEntity;
import net.minecraft.util.math.BlockPos;
import net.minecraft.util.math.MathHelper;
import net.minecraft.util.math.vector.Vector3d;

import javax.annotation.Nonnull;

public class AirFlowParticle extends SimpleAnimatedParticle {

	private final IAirCurrentSource source;

<<<<<<< HEAD
	protected AirFlowParticle(ClientWorld world, EncasedFanTileEntity source, double x, double y, double z,
							  IAnimatedSprite sprite) {
=======
	protected AirFlowParticle(World world, IAirCurrentSource source, double x, double y, double z,
			IAnimatedSprite sprite) {
>>>>>>> 71ebdf04
		super(world, x, y, z, sprite, world.rand.nextFloat() * .5f);
		this.source = source;
		this.particleScale *= 0.75F;
		this.maxAge = 40;
		canCollide = false;
		selectSprite(7);
		Vector3d offset = VecHelper.offsetRandomly(Vector3d.ZERO, Create.random, .25f);
		this.setPosition(posX + offset.x, posY + offset.y, posZ + offset.z);
		this.prevPosX = posX;
		this.prevPosY = posY;
		this.prevPosZ = posZ;
		setAlphaF(.25f);
	}

	@Nonnull
	public IParticleRenderType getRenderType() {
		return IParticleRenderType.PARTICLE_SHEET_TRANSLUCENT;
	}

	@Override
	public void tick() {
		if (source == null || source.isRemoved()) {
			dissipate();
			return;
		}
		this.prevPosX = this.posX;
		this.prevPosY = this.posY;
		this.prevPosZ = this.posZ;
		if (this.age++ >= this.maxAge) {
			this.setExpired();
		} else {
			if (source.getAirCurrent() == null || !source.getAirCurrent().bounds.grow(.25f).contains(posX, posY, posZ)) {
				dissipate();
				return;
			}

<<<<<<< HEAD
			Vector3d directionVec = Vector3d.of(source.airCurrent.direction.getDirectionVec());
			Vector3d motion = directionVec.scale(1 / 8f);
			if (!source.airCurrent.pushing)
=======
			Vec3d directionVec = new Vec3d(source.getAirCurrent().direction.getDirectionVec());
			Vec3d motion = directionVec.scale(1 / 8f);
			if (!source.getAirCurrent().pushing)
>>>>>>> 71ebdf04
				motion = motion.scale(-1);

			double distance = new Vector3d(posX, posY, posZ).subtract(VecHelper.getCenterOf(source.getPos()))
					.mul(directionVec).length() - .5f;
			if (distance > source.getAirCurrent().maxDistance + 1 || distance < -.25f) {
				dissipate();
				return;
			}
			motion = motion.scale(source.getAirCurrent().maxDistance - (distance - 1f)).scale(.5f);
			selectSprite((int) MathHelper.clamp((distance / source.getAirCurrent().maxDistance) * 8 + world.rand.nextInt(4),
					0, 7));

			morphType(distance);

			motionX = motion.x;
			motionY = motion.y;
			motionZ = motion.z;

			if (this.onGround) {
				this.motionX *= 0.7;
				this.motionZ *= 0.7;
			}
			this.move(this.motionX, this.motionY, this.motionZ);

		}

	}

	public void morphType(double distance) {
		if(source.getAirCurrent() == null)
			return;
		InWorldProcessing.Type type = source.getAirCurrent().getSegmentAt((float) distance);

		if (type == InWorldProcessing.Type.SPLASHING) {
			setColor(ColorHelper.mixColors(0x4499FF, 0x2277FF, world.rand.nextFloat()));
			setAlphaF(1f);
			selectSprite(world.rand.nextInt(3));
			if (world.rand.nextFloat() < 1 / 32f)
				world.addParticle(ParticleTypes.BUBBLE, posX, posY, posZ, motionX * .125f, motionY * .125f,
						motionZ * .125f);
			if (world.rand.nextFloat() < 1 / 32f)
				world.addParticle(ParticleTypes.BUBBLE_POP, posX, posY, posZ, motionX * .125f, motionY * .125f,
						motionZ * .125f);
		}

		if (type == InWorldProcessing.Type.SMOKING) {
			setColor(ColorHelper.mixColors(0x0, 0x555555, world.rand.nextFloat()));
			setAlphaF(1f);
			selectSprite(world.rand.nextInt(3));
			if (world.rand.nextFloat() < 1 / 32f)
				world.addParticle(ParticleTypes.SMOKE, posX, posY, posZ, motionX * .125f, motionY * .125f,
						motionZ * .125f);
			if (world.rand.nextFloat() < 1 / 32f)
				world.addParticle(ParticleTypes.LARGE_SMOKE, posX, posY, posZ, motionX * .125f, motionY * .125f,
						motionZ * .125f);
		}

		if (type == InWorldProcessing.Type.BLASTING) {
			setColor(ColorHelper.mixColors(0xFF4400, 0xFF8855, world.rand.nextFloat()));
			setAlphaF(.5f);
			selectSprite(world.rand.nextInt(3));
			if (world.rand.nextFloat() < 1 / 32f)
				world.addParticle(ParticleTypes.FLAME, posX, posY, posZ, motionX * .25f, motionY * .25f,
						motionZ * .25f);
			if (world.rand.nextFloat() < 1 / 16f)
				world.addParticle(new BlockParticleData(ParticleTypes.BLOCK, Blocks.LAVA.getDefaultState()), posX, posY,
						posZ, motionX * .25f, motionY * .25f, motionZ * .25f);
		}

		if (type == null) {
			setColor(0xEEEEEE);
			setAlphaF(.25f);
			setSize(.2f, .2f);
		}
	}

	private void dissipate() {
		setExpired();
	}

	public int getBrightnessForRender(float partialTick) {
		BlockPos blockpos = new BlockPos(this.posX, this.posY, this.posZ);
		return this.world.isBlockPresent(blockpos) ? WorldRenderer.getLightmapCoordinates(world, blockpos) : 0;
	}

	private void selectSprite(int index) {
		setSprite(field_217584_C.get(index, 8));
	}

	public static class Factory implements IParticleFactory<AirFlowParticleData> {
		private final IAnimatedSprite spriteSet;

		public Factory(IAnimatedSprite animatedSprite) {
			this.spriteSet = animatedSprite;
		}

		public Particle makeParticle(AirFlowParticleData data, ClientWorld worldIn, double x, double y, double z,
				double xSpeed, double ySpeed, double zSpeed) {
			TileEntity te = worldIn.getTileEntity(new BlockPos(data.posX, data.posY, data.posZ));
			if (!(te instanceof IAirCurrentSource))
				te = null;
			return new AirFlowParticle(worldIn, (IAirCurrentSource) te, x, y, z, this.spriteSet);
		}
	}

}<|MERGE_RESOLUTION|>--- conflicted
+++ resolved
@@ -27,13 +27,8 @@
 
 	private final IAirCurrentSource source;
 
-<<<<<<< HEAD
-	protected AirFlowParticle(ClientWorld world, EncasedFanTileEntity source, double x, double y, double z,
+	protected AirFlowParticle(ClientWorld world, IAirCurrentSource source, double x, double y, double z,
 							  IAnimatedSprite sprite) {
-=======
-	protected AirFlowParticle(World world, IAirCurrentSource source, double x, double y, double z,
-			IAnimatedSprite sprite) {
->>>>>>> 71ebdf04
 		super(world, x, y, z, sprite, world.rand.nextFloat() * .5f);
 		this.source = source;
 		this.particleScale *= 0.75F;
@@ -70,15 +65,9 @@
 				return;
 			}
 
-<<<<<<< HEAD
-			Vector3d directionVec = Vector3d.of(source.airCurrent.direction.getDirectionVec());
+			Vector3d directionVec = Vector3d.of(source.getAirCurrent().direction.getDirectionVec());
 			Vector3d motion = directionVec.scale(1 / 8f);
-			if (!source.airCurrent.pushing)
-=======
-			Vec3d directionVec = new Vec3d(source.getAirCurrent().direction.getDirectionVec());
-			Vec3d motion = directionVec.scale(1 / 8f);
 			if (!source.getAirCurrent().pushing)
->>>>>>> 71ebdf04
 				motion = motion.scale(-1);
 
 			double distance = new Vector3d(posX, posY, posZ).subtract(VecHelper.getCenterOf(source.getPos()))
