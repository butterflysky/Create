package com.simibubi.create.content.contraptions.particle;

import com.simibubi.create.Create;
import com.simibubi.create.content.contraptions.components.fan.EncasedFanTileEntity;
import com.simibubi.create.content.logistics.InWorldProcessing;
import com.simibubi.create.foundation.utility.ColorHelper;
import com.simibubi.create.foundation.utility.VecHelper;

import net.minecraft.block.Blocks;
import net.minecraft.client.particle.IAnimatedSprite;
import net.minecraft.client.particle.IParticleFactory;
import net.minecraft.client.particle.IParticleRenderType;
import net.minecraft.client.particle.Particle;
import net.minecraft.client.particle.SimpleAnimatedParticle;
import net.minecraft.client.renderer.WorldRenderer;
import net.minecraft.particles.BlockParticleData;
import net.minecraft.particles.ParticleTypes;
import net.minecraft.tileentity.TileEntity;
import net.minecraft.util.math.BlockPos;
import net.minecraft.util.math.MathHelper;
import net.minecraft.util.math.vector.Vector3d;
import net.minecraft.world.World;

public class AirFlowParticle extends SimpleAnimatedParticle {

	private EncasedFanTileEntity source;

	protected AirFlowParticle(World world, EncasedFanTileEntity source, double x, double y, double z,
			IAnimatedSprite sprite) {
		super(world, x, y, z, sprite, world.rand.nextFloat() * .5f);
		this.source = source;
		this.particleScale *= 0.75F;
		this.maxAge = 40;
		canCollide = false;
		selectSprite(7);
<<<<<<< HEAD
		Vector3d offset = VecHelper.offsetRandomly(Vector3d.ZERO, world.rand, .25f);
=======
		Vec3d offset = VecHelper.offsetRandomly(Vec3d.ZERO, Create.random, .25f);
>>>>>>> 990d8041
		this.setPosition(posX + offset.x, posY + offset.y, posZ + offset.z);
		this.prevPosX = posX;
		this.prevPosY = posY;
		this.prevPosZ = posZ;
		setAlphaF(.25f);
	}

	public IParticleRenderType getRenderType() {
		return IParticleRenderType.PARTICLE_SHEET_TRANSLUCENT;
	}

	@Override
	public void tick() {
		if (source == null || source.isRemoved()) {
			dissipate();
			return;
		}
		this.prevPosX = this.posX;
		this.prevPosY = this.posY;
		this.prevPosZ = this.posZ;
		if (this.age++ >= this.maxAge) {
			this.setExpired();
		} else {
			if (source.airCurrent == null || !source.airCurrent.bounds.grow(.25f).contains(posX, posY, posZ)) {
				dissipate();
				return;
			}

			Vector3d directionVec = Vector3d.of(source.airCurrent.direction.getDirectionVec());
			Vector3d motion = directionVec.scale(1 / 8f);
			if (!source.airCurrent.pushing)
				motion = motion.scale(-1);

			double distance = new Vector3d(posX, posY, posZ).subtract(VecHelper.getCenterOf(source.getPos()))
					.mul(directionVec).length() - .5f;
			if (distance > source.airCurrent.maxDistance + 1 || distance < -.25f) {
				dissipate();
				return;
			}
			motion = motion.scale(source.airCurrent.maxDistance - (distance - 1f)).scale(.5f);
			selectSprite((int) MathHelper.clamp((distance / source.airCurrent.maxDistance) * 8 + world.rand.nextInt(4),
					0, 7));

			morphType(distance);

			motionX = motion.x;
			motionY = motion.y;
			motionZ = motion.z;

			if (this.onGround) {
				this.motionX *= (double) 0.7F;
				this.motionZ *= (double) 0.7F;
			}
			this.move(this.motionX, this.motionY, this.motionZ);

		}

	}

	public void morphType(double distance) {
		InWorldProcessing.Type type = source.airCurrent.getSegmentAt((float) distance);

		if (type == InWorldProcessing.Type.SPLASHING) {
			setColor(ColorHelper.mixColors(0x4499FF, 0x2277FF, world.rand.nextFloat()));
			setAlphaF(1f);
			selectSprite(world.rand.nextInt(3));
			if (world.rand.nextFloat() < 1 / 32f)
				world.addParticle(ParticleTypes.BUBBLE, posX, posY, posZ, motionX * .125f, motionY * .125f,
						motionZ * .125f);
			if (world.rand.nextFloat() < 1 / 32f)
				world.addParticle(ParticleTypes.BUBBLE_POP, posX, posY, posZ, motionX * .125f, motionY * .125f,
						motionZ * .125f);
		}

		if (type == InWorldProcessing.Type.SMOKING) {
			setColor(ColorHelper.mixColors(0x0, 0x555555, world.rand.nextFloat()));
			setAlphaF(1f);
			selectSprite(world.rand.nextInt(3));
			if (world.rand.nextFloat() < 1 / 32f)
				world.addParticle(ParticleTypes.SMOKE, posX, posY, posZ, motionX * .125f, motionY * .125f,
						motionZ * .125f);
			if (world.rand.nextFloat() < 1 / 32f)
				world.addParticle(ParticleTypes.LARGE_SMOKE, posX, posY, posZ, motionX * .125f, motionY * .125f,
						motionZ * .125f);
		}

		if (type == InWorldProcessing.Type.BLASTING) {
			setColor(ColorHelper.mixColors(0xFF4400, 0xFF8855, world.rand.nextFloat()));
			setAlphaF(.5f);
			selectSprite(world.rand.nextInt(3));
			if (world.rand.nextFloat() < 1 / 32f)
				world.addParticle(ParticleTypes.FLAME, posX, posY, posZ, motionX * .25f, motionY * .25f,
						motionZ * .25f);
			if (world.rand.nextFloat() < 1 / 16f)
				world.addParticle(new BlockParticleData(ParticleTypes.BLOCK, Blocks.LAVA.getDefaultState()), posX, posY,
						posZ, motionX * .25f, motionY * .25f, motionZ * .25f);
		}

		if (type == null) {
			setColor(0xEEEEEE);
			setAlphaF(.25f);
			setSize(.2f, .2f);
		}
	}

	private void dissipate() {
		setExpired();
	}

	public int getBrightnessForRender(float partialTick) {
		BlockPos blockpos = new BlockPos(this.posX, this.posY, this.posZ);
		return this.world.isBlockPresent(blockpos) ? WorldRenderer.getLightmapCoordinates(world, blockpos) : 0;
	}

	private void selectSprite(int index) {
		setSprite(field_217584_C.get(index, 8));
	}

	public static class Factory implements IParticleFactory<AirFlowParticleData> {
		private final IAnimatedSprite spriteSet;

		public Factory(IAnimatedSprite animatedSprite) {
			this.spriteSet = animatedSprite;
		}

		public Particle makeParticle(AirFlowParticleData data, World worldIn, double x, double y, double z,
				double xSpeed, double ySpeed, double zSpeed) {
			TileEntity te = worldIn.getTileEntity(new BlockPos(data.posX, data.posY, data.posZ));
			if (!(te instanceof EncasedFanTileEntity))
				te = null;
			return new AirFlowParticle(worldIn, (EncasedFanTileEntity) te, x, y, z, this.spriteSet);
		}
	}

}<|MERGE_RESOLUTION|>--- conflicted
+++ resolved
@@ -33,11 +33,7 @@
 		this.maxAge = 40;
 		canCollide = false;
 		selectSprite(7);
-<<<<<<< HEAD
-		Vector3d offset = VecHelper.offsetRandomly(Vector3d.ZERO, world.rand, .25f);
-=======
-		Vec3d offset = VecHelper.offsetRandomly(Vec3d.ZERO, Create.random, .25f);
->>>>>>> 990d8041
+		Vector3d offset = VecHelper.offsetRandomly(Vector3d.ZERO, Create.random, .25f);
 		this.setPosition(posX + offset.x, posY + offset.y, posZ + offset.z);
 		this.prevPosX = posX;
 		this.prevPosY = posY;
