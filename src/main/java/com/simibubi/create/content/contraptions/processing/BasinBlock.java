package com.simibubi.create.content.contraptions.processing;

import com.simibubi.create.AllBlocks;
import com.simibubi.create.AllShapes;
import com.simibubi.create.AllTileEntities;
import com.simibubi.create.Create;
import com.simibubi.create.content.contraptions.fluids.actors.GenericItemFilling;
import com.simibubi.create.content.contraptions.relays.belt.BeltTileEntity;
import com.simibubi.create.content.contraptions.wrench.IWrenchable;
import com.simibubi.create.content.logistics.block.funnel.FunnelBlock;
import com.simibubi.create.foundation.block.ITE;
import com.simibubi.create.foundation.fluid.FluidHelper;
import com.simibubi.create.foundation.item.ItemHelper;
import com.simibubi.create.foundation.tileEntity.TileEntityBehaviour;
import com.simibubi.create.foundation.tileEntity.behaviour.belt.DirectBeltInputBehaviour;
import com.simibubi.create.foundation.tileEntity.behaviour.filtering.FilteringBehaviour;
import io.github.fabricators_of_create.porting_lib.transfer.TransferUtil;
import io.github.fabricators_of_create.porting_lib.util.FluidStack;
import io.github.fabricators_of_create.porting_lib.transfer.item.ItemHandlerHelper;
import io.github.fabricators_of_create.porting_lib.transfer.item.ItemStackHandler;

import net.fabricmc.fabric.api.transfer.v1.fluid.FluidVariant;
import net.fabricmc.fabric.api.transfer.v1.item.ItemVariant;
import net.fabricmc.fabric.api.transfer.v1.storage.Storage;
import net.fabricmc.fabric.api.transfer.v1.storage.StorageView;
import net.fabricmc.fabric.api.transfer.v1.transaction.Transaction;
import net.minecraft.core.BlockPos;
import net.minecraft.core.Direction;
import net.minecraft.sounds.SoundEvents;
import net.minecraft.sounds.SoundSource;
import net.minecraft.world.InteractionHand;
import net.minecraft.world.InteractionResult;
import net.minecraft.world.entity.Entity;
import net.minecraft.world.entity.item.ItemEntity;
import net.minecraft.world.entity.player.Player;
import net.minecraft.world.item.ItemStack;
import net.minecraft.world.item.Items;
import net.minecraft.world.item.context.UseOnContext;
import net.minecraft.world.level.BlockGetter;
import net.minecraft.world.level.Level;
import net.minecraft.world.level.LevelReader;
import net.minecraft.world.level.block.Block;
import net.minecraft.world.level.block.entity.BlockEntity;
import net.minecraft.world.level.block.entity.BlockEntityType;
import net.minecraft.world.level.block.state.BlockState;
import net.minecraft.world.level.block.state.StateDefinition.Builder;
import net.minecraft.world.level.block.state.properties.BlockStateProperties;
import net.minecraft.world.level.block.state.properties.DirectionProperty;
import net.minecraft.world.level.pathfinder.PathComputationType;
import net.minecraft.world.phys.BlockHitResult;
import net.minecraft.world.phys.shapes.CollisionContext;
import net.minecraft.world.phys.shapes.EntityCollisionContext;
import net.minecraft.world.phys.shapes.VoxelShape;

import java.util.List;

public class BasinBlock extends Block implements ITE<BasinTileEntity>, IWrenchable {

	public static final DirectionProperty FACING = BlockStateProperties.FACING_HOPPER;

	public BasinBlock(Properties p_i48440_1_) {
		super(p_i48440_1_);
		registerDefaultState(defaultBlockState().setValue(FACING, Direction.DOWN));
	}

	@Override
	protected void createBlockStateDefinition(Builder<Block, BlockState> p_206840_1_) {
		super.createBlockStateDefinition(p_206840_1_.add(FACING));
	}

	@Override
	public boolean canSurvive(BlockState state, LevelReader world, BlockPos pos) {
		BlockEntity tileEntity = world.getBlockEntity(pos.above());
		if (tileEntity instanceof BasinOperatingTileEntity)
			return false;
		return true;
	}

	@Override
	public InteractionResult onWrenched(BlockState state, UseOnContext context) {
		if (!context.getLevel().isClientSide)
			withTileEntityDo(context.getLevel(), context.getClickedPos(),
				bte -> bte.onWrenched(context.getClickedFace()));
		return InteractionResult.SUCCESS;
	}

	@Override
	public InteractionResult use(BlockState state, Level worldIn, BlockPos pos, Player player, InteractionHand handIn,
		BlockHitResult hit) {
		ItemStack heldItem = player.getItemInHand(handIn);

		return onTileEntityUse(worldIn, pos, te -> {
			if (!heldItem.isEmpty()) {
				if (FluidHelper.tryEmptyItemIntoTE(worldIn, player, handIn, heldItem, te))
					return InteractionResult.SUCCESS;
				if (FluidHelper.tryFillItemFromTE(worldIn, player, handIn, heldItem, te))
					return InteractionResult.SUCCESS;

				if (EmptyingByBasin.canItemBeEmptied(worldIn, heldItem)
					|| GenericItemFilling.canItemBeFilled(worldIn, heldItem))
					return InteractionResult.SUCCESS;
				if (heldItem.getItem()
					.equals(Items.SPONGE)) {
					Storage<FluidVariant> storage = TransferUtil.getFluidStorage(te);
					if (storage != null && !TransferUtil.extractAnyFluid(storage, Long.MAX_VALUE).isEmpty()) {
						return InteractionResult.SUCCESS;
					}
				}
				return InteractionResult.PASS;
			}

			Storage<ItemVariant> inv = te.itemCapability;
			if (inv == null) return InteractionResult.PASS;
			List<ItemStack> extracted = TransferUtil.extractAllAsStacks(inv);
			if (extracted.size() > 0) {
				extracted.forEach(s -> player.getInventory().placeItemBackInInventory(s));
				worldIn.playSound(null, pos, SoundEvents.ITEM_PICKUP, SoundSource.PLAYERS, .2f,
						1f + Create.RANDOM.nextFloat());
			}
			te.onEmptied();
			return InteractionResult.SUCCESS;
		});
	}

	@Override
	public void updateEntityAfterFallOn(BlockGetter worldIn, Entity entityIn) {
		super.updateEntityAfterFallOn(worldIn, entityIn);
		if (!AllBlocks.BASIN.has(worldIn.getBlockState(entityIn.blockPosition())))
			return;
		if (!(entityIn instanceof ItemEntity))
			return;
		if (!entityIn.isAlive())
			return;
		ItemEntity itemEntity = (ItemEntity) entityIn;
		withTileEntityDo(worldIn, entityIn.blockPosition(), te -> {

			// Tossed items bypass the quarter-stack limit
			te.inputInventory.withMaxStackSize(64);
<<<<<<< HEAD
			ItemStack stack = itemEntity.getItem().copy();
			try (Transaction t = TransferUtil.getTransaction()) {
				long inserted = te.inputInventory.insert(ItemVariant.of(stack), stack.getCount(), t);
				te.inputInventory.withMaxStackSize(16);
				t.commit();

				if (inserted == stack.getCount()) {
					itemEntity.discard();
					if (!itemEntity.level.isClientSide)
						AllTriggers.triggerForNearbyPlayers(AllTriggers.BASIN_THROW, itemEntity.level,
								itemEntity.blockPosition(), 3);
					return;
				}
=======
			ItemStack insertItem = ItemHandlerHelper.insertItem(te.inputInventory, itemEntity.getItem()
				.copy(), false);
			te.inputInventory.withMaxStackSize(16);

			if (insertItem.isEmpty()) {
				itemEntity.discard();
				return;
			}
>>>>>>> 37a71aed

				stack.setCount((int) (stack.getCount() - inserted));
				itemEntity.setItem(stack);
			}
		});
	}

	@Override
	public VoxelShape getInteractionShape(BlockState p_199600_1_, BlockGetter p_199600_2_, BlockPos p_199600_3_) {
		return AllShapes.BASIN_RAYTRACE_SHAPE;
	}

	@Override
	public VoxelShape getShape(BlockState state, BlockGetter worldIn, BlockPos pos, CollisionContext context) {
		return AllShapes.BASIN_BLOCK_SHAPE;
	}

	@Override
	public VoxelShape getCollisionShape(BlockState state, BlockGetter reader, BlockPos pos, CollisionContext ctx) {
		if (ctx instanceof EntityCollisionContext && ((EntityCollisionContext) ctx).getEntity() instanceof ItemEntity)
			return AllShapes.BASIN_COLLISION_SHAPE;
		return getShape(state, reader, pos, ctx);
	}

	@Override
	public void onRemove(BlockState state, Level worldIn, BlockPos pos, BlockState newState, boolean isMoving) {
		if (!state.hasBlockEntity() || state.getBlock() == newState.getBlock())
			return;
		TileEntityBehaviour.destroy(worldIn, pos, FilteringBehaviour.TYPE);
		withTileEntityDo(worldIn, pos, te -> {
			ItemHelper.dropContents(worldIn, pos, te.inputInventory);
			ItemHelper.dropContents(worldIn, pos, te.outputInventory);
			te.spoutputBuffer.forEach(is -> Block.popResource(worldIn, pos, is));
		});
		worldIn.removeBlockEntity(pos);
	}

	@Override
	public boolean hasAnalogOutputSignal(BlockState state) {
		return true;
	}

	@Override
	public int getAnalogOutputSignal(BlockState blockState, Level worldIn, BlockPos pos) {
		return getTileEntityOptional(worldIn, pos).map(BasinTileEntity::getInputInventory)
			.map(ItemHelper::calcRedstoneFromInventory)
			.orElse(0);
	}

	@Override
	public Class<BasinTileEntity> getTileEntityClass() {
		return BasinTileEntity.class;
	}

	@Override
	public BlockEntityType<? extends BasinTileEntity> getTileEntityType() {
		return AllTileEntities.BASIN.get();
	}

	public static boolean canOutputTo(BlockGetter world, BlockPos basinPos, Direction direction) {
		BlockPos neighbour = basinPos.relative(direction);
		BlockPos output = neighbour.below();
		BlockState blockState = world.getBlockState(neighbour);

		if (FunnelBlock.isFunnel(blockState)) {
			if (FunnelBlock.getFunnelFacing(blockState) == direction)
				return false;
		} else if (!blockState.getCollisionShape(world, neighbour)
			.isEmpty()) {
			return false;
		} else {
			BlockEntity tileEntity = world.getBlockEntity(output);
			if (tileEntity instanceof BeltTileEntity) {
				BeltTileEntity belt = (BeltTileEntity) tileEntity;
				return belt.getSpeed() == 0 || belt.getMovementFacing() != direction.getOpposite();
			}
		}

		DirectBeltInputBehaviour directBeltInputBehaviour =
			TileEntityBehaviour.get(world, output, DirectBeltInputBehaviour.TYPE);
		if (directBeltInputBehaviour != null)
			return directBeltInputBehaviour.canInsertFromSide(direction);
		return false;
	}

	@Override
	public boolean isPathfindable(BlockState state, BlockGetter reader, BlockPos pos, PathComputationType type) {
		return false;
	}

}<|MERGE_RESOLUTION|>--- conflicted
+++ resolved
@@ -136,7 +136,6 @@
 
 			// Tossed items bypass the quarter-stack limit
 			te.inputInventory.withMaxStackSize(64);
-<<<<<<< HEAD
 			ItemStack stack = itemEntity.getItem().copy();
 			try (Transaction t = TransferUtil.getTransaction()) {
 				long inserted = te.inputInventory.insert(ItemVariant.of(stack), stack.getCount(), t);
@@ -145,21 +144,9 @@
 
 				if (inserted == stack.getCount()) {
 					itemEntity.discard();
-					if (!itemEntity.level.isClientSide)
-						AllTriggers.triggerForNearbyPlayers(AllTriggers.BASIN_THROW, itemEntity.level,
-								itemEntity.blockPosition(), 3);
+
 					return;
 				}
-=======
-			ItemStack insertItem = ItemHandlerHelper.insertItem(te.inputInventory, itemEntity.getItem()
-				.copy(), false);
-			te.inputInventory.withMaxStackSize(16);
-
-			if (insertItem.isEmpty()) {
-				itemEntity.discard();
-				return;
-			}
->>>>>>> 37a71aed
 
 				stack.setCount((int) (stack.getCount() - inserted));
 				itemEntity.setItem(stack);
