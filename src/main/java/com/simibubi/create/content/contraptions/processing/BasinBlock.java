--- conflicted
+++ resolved
@@ -1,11 +1,7 @@
 package com.simibubi.create.content.contraptions.processing;
 
-<<<<<<< HEAD
 import java.util.List;
 
-=======
-import com.simibubi.create.AllBlockEntityTypes;
->>>>>>> 03feeb71
 import com.simibubi.create.AllBlocks;
 import com.simibubi.create.AllShapes;
 import com.simibubi.create.Create;
@@ -89,42 +85,26 @@
 
 		return onBlockEntityUse(worldIn, pos, be -> {
 			if (!heldItem.isEmpty()) {
-<<<<<<< HEAD
 				Direction direction = hit.getDirection();
-				if (FluidHelper.tryEmptyItemIntoTE(worldIn, player, handIn, heldItem, te, direction))
+				if (FluidHelper.tryEmptyItemIntoTE(worldIn, player, handIn, heldItem, be, direction))
 					return InteractionResult.SUCCESS;
-				if (FluidHelper.tryFillItemFromTE(worldIn, player, handIn, heldItem, te, direction))
-=======
-				if (FluidHelper.tryEmptyItemIntoTE(worldIn, player, handIn, heldItem, be))
-					return InteractionResult.SUCCESS;
-				if (FluidHelper.tryFillItemFromTE(worldIn, player, handIn, heldItem, be))
->>>>>>> 03feeb71
+				if (FluidHelper.tryFillItemFromTE(worldIn, player, handIn, heldItem, be, direction))
 					return InteractionResult.SUCCESS;
 
 				if (EmptyingByBasin.canItemBeEmptied(worldIn, heldItem)
 					|| GenericItemFilling.canItemBeFilled(worldIn, heldItem))
 					return InteractionResult.SUCCESS;
 				if (heldItem.getItem()
-<<<<<<< HEAD
 					.equals(Items.SPONGE)) {
 					Storage<FluidVariant> storage = te.getFluidStorage(direction);
 					if (storage != null && !TransferUtil.extractAnyFluid(storage, Long.MAX_VALUE).isEmpty()) {
 						return InteractionResult.SUCCESS;
 					}
-=======
-					.equals(Items.SPONGE)
-					&& !be.getCapability(CapabilityFluidHandler.FLUID_HANDLER_CAPABILITY)
-						.map(iFluidHandler -> iFluidHandler.drain(Integer.MAX_VALUE, IFluidHandler.FluidAction.EXECUTE))
-						.orElse(FluidStack.EMPTY)
-						.isEmpty()) {
-					return InteractionResult.SUCCESS;
->>>>>>> 03feeb71
 				}
 				return InteractionResult.PASS;
 			}
 
-<<<<<<< HEAD
-			Storage<ItemVariant> inv = te.itemCapability;
+			Storage<ItemVariant> inv = be.itemCapability;
 			if (inv == null) return InteractionResult.PASS;
 			List<ItemStack> extracted = TransferUtil.extractAllAsStacks(inv);
 			if (extracted.size() > 0) {
@@ -132,24 +112,7 @@
 				worldIn.playSound(null, pos, SoundEvents.ITEM_PICKUP, SoundSource.PLAYERS, .2f,
 						1f + Create.RANDOM.nextFloat());
 			}
-			te.onEmptied();
-=======
-			IItemHandlerModifiable inv = be.itemCapability.orElse(new ItemStackHandler(1));
-			boolean success = false;
-			for (int slot = 0; slot < inv.getSlots(); slot++) {
-				ItemStack stackInSlot = inv.getStackInSlot(slot);
-				if (stackInSlot.isEmpty())
-					continue;
-				player.getInventory()
-					.placeItemBackInInventory(stackInSlot);
-				inv.setStackInSlot(slot, ItemStack.EMPTY);
-				success = true;
-			}
-			if (success)
-				worldIn.playSound(null, pos, SoundEvents.ITEM_PICKUP, SoundSource.PLAYERS, .2f,
-					1f + Create.RANDOM.nextFloat());
 			be.onEmptied();
->>>>>>> 03feeb71
 			return InteractionResult.SUCCESS;
 		});
 	}
@@ -167,19 +130,12 @@
 		withBlockEntityDo(worldIn, entityIn.blockPosition(), be -> {
 
 			// Tossed items bypass the quarter-stack limit
-<<<<<<< HEAD
-			te.inputInventory.withMaxStackSize(64);
+			be.inputInventory.withMaxStackSize(64);
 			ItemStack stack = itemEntity.getItem().copy();
 			try (Transaction t = TransferUtil.getTransaction()) {
 				long inserted = te.inputInventory.insert(ItemVariant.of(stack), stack.getCount(), t);
-				te.inputInventory.withMaxStackSize(16);
+				be.inputInventory.withMaxStackSize(16);
 				t.commit();
-=======
-			be.inputInventory.withMaxStackSize(64);
-			ItemStack insertItem = ItemHandlerHelper.insertItem(be.inputInventory, itemEntity.getItem()
-				.copy(), false);
-			be.inputInventory.withMaxStackSize(16);
->>>>>>> 03feeb71
 
 				if (inserted == stack.getCount()) {
 					itemEntity.discard();
@@ -222,12 +178,8 @@
 
 	@Override
 	public int getAnalogOutputSignal(BlockState blockState, Level worldIn, BlockPos pos) {
-<<<<<<< HEAD
-		return getTileEntityOptional(worldIn, pos).map(BasinTileEntity::getInputInventory)
+		return getBlockEntityOptional(worldIn, pos).map(BasinBlockEntity::getInputInventory)
 				.filter(basin -> !Transaction.isOpen()) // fabric: hack fix for comparators updating when they shouldn't
-=======
-		return getBlockEntityOptional(worldIn, pos).map(BasinBlockEntity::getInputInventory)
->>>>>>> 03feeb71
 			.map(ItemHelper::calcRedstoneFromInventory)
 			.orElse(0);
 	}
