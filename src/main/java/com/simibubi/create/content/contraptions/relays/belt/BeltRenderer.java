package com.simibubi.create.content.contraptions.relays.belt;

import java.util.Random;

import com.mojang.blaze3d.matrix.MatrixStack;
import com.mojang.blaze3d.vertex.IVertexBuilder;
import com.simibubi.create.AllBlockPartials;
import com.simibubi.create.AllBlocks;
import com.simibubi.create.AllSpriteShifts;
import com.simibubi.create.CreateClient;
import com.simibubi.create.content.contraptions.base.KineticTileEntityRenderer;
import com.simibubi.create.content.contraptions.relays.belt.transport.TransportedItemStack;
import com.simibubi.create.foundation.block.render.SpriteShiftEntry;
import com.simibubi.create.foundation.render.ShadowRenderHelper;
import com.simibubi.create.foundation.render.SuperByteBuffer;
import com.simibubi.create.foundation.render.backend.FastRenderDispatcher;
import com.simibubi.create.foundation.tileEntity.renderer.SafeTileEntityRenderer;
import com.simibubi.create.foundation.utility.AngleHelper;
import com.simibubi.create.foundation.utility.AnimationTickHolder;
import com.simibubi.create.foundation.utility.Iterate;
import com.simibubi.create.foundation.utility.MatrixStacker;

import net.minecraft.block.BlockState;
import net.minecraft.client.Minecraft;
import net.minecraft.client.renderer.IRenderTypeBuffer;
import net.minecraft.client.renderer.ItemRenderer;
import net.minecraft.client.renderer.RenderType;
import net.minecraft.client.renderer.model.ItemCameraTransforms.TransformType;
import net.minecraft.client.renderer.tileentity.TileEntityRendererDispatcher;
import net.minecraft.client.settings.GraphicsFanciness;
import net.minecraft.entity.Entity;
import net.minecraft.item.DyeColor;
import net.minecraft.util.Direction;
import net.minecraft.util.Direction.Axis;
import net.minecraft.util.Direction.AxisDirection;
import net.minecraft.util.math.MathHelper;
import net.minecraft.util.math.vector.Vector3d;
import net.minecraft.util.math.vector.Vector3f;
import net.minecraft.util.math.vector.Vector3i;

public class BeltRenderer extends SafeTileEntityRenderer<BeltTileEntity> {

	public BeltRenderer(TileEntityRendererDispatcher dispatcher) {
		super(dispatcher);
	}

	@Override
	public boolean isGlobalRenderer(BeltTileEntity te) {
		return BeltBlock.canTransportObjects(te.getBlockState());
	}

	@Override
	protected void renderSafe(BeltTileEntity te, float partialTicks, MatrixStack ms, IRenderTypeBuffer buffer,
		int light, int overlay) {

		if (!FastRenderDispatcher.available(te.getWorld())) {

			BlockState blockState = te.getBlockState();
			if (!AllBlocks.BELT.has(blockState)) return;

			BeltSlope beltSlope = blockState.get(BeltBlock.SLOPE);
			BeltPart part = blockState.get(BeltBlock.PART);
			Direction facing = blockState.get(BeltBlock.HORIZONTAL_FACING);
			AxisDirection axisDirection = facing.getAxisDirection();

			boolean downward = beltSlope == BeltSlope.DOWNWARD;
			boolean upward = beltSlope == BeltSlope.UPWARD;
			boolean diagonal = downward || upward;
			boolean start = part == BeltPart.START;
			boolean end = part == BeltPart.END;
			boolean sideways = beltSlope == BeltSlope.SIDEWAYS;
			boolean alongX = facing.getAxis() == Axis.X;

			MatrixStacker msr = MatrixStacker.of(ms);
			IVertexBuilder vb = buffer.getBuffer(RenderType.getSolid());
			float renderTick = AnimationTickHolder.getRenderTick();

			ms.push();
			msr.centre();
			msr.rotateY(AngleHelper.horizontalAngle(facing) + (upward ? 180 : 0) + (sideways ? 270 : 0));
			msr.rotateZ(sideways ? 90 : 0);
			msr.rotateX(!diagonal && beltSlope != BeltSlope.HORIZONTAL ? 90 : 0);
			msr.unCentre();

			if (downward || beltSlope == BeltSlope.VERTICAL && axisDirection == AxisDirection.POSITIVE) {
				boolean b = start;
				start = end;
				end = b;
			}

			DyeColor color = te.color.orElse(null);

			for (boolean bottom : Iterate.trueAndFalse) {

				AllBlockPartials beltPartial = getBeltPartial(diagonal, start, end, bottom);

				SuperByteBuffer beltBuffer = beltPartial.renderOn(blockState)
													.light(light);

				SpriteShiftEntry spriteShift = getSpriteShiftEntry(color, diagonal, bottom);

				// UV shift
				float speed = te.getSpeed();
				if (speed != 0 || te.color.isPresent()) {
					float time = renderTick * axisDirection.getOffset();
					if (diagonal && (downward ^ alongX) || !sideways && !diagonal && alongX || sideways && axisDirection == AxisDirection.NEGATIVE)
						speed = -speed;

					float scrollMult = diagonal ? 3f / 8f : 0.5f;

					float spriteSize = spriteShift.getTarget().getMaxV() - spriteShift.getTarget().getMinV();

					double scroll = speed * time / (36 * 16) + (bottom ? 0.5 : 0.0);
					scroll = scroll - Math.floor(scroll);
					scroll = scroll * spriteSize * scrollMult;

					beltBuffer.shiftUVScrolling(spriteShift, (float) scroll);
				}

				beltBuffer.renderInto(ms, vb);

				// Diagonal belt do not have a separate bottom model
				if (diagonal) break;
			}
			ms.pop();

			if (te.hasPulley()) {
				// TODO 1.15 find a way to cache this model matrix computation
				MatrixStack modelTransform = new MatrixStack();
				Direction dir = blockState.get(BeltBlock.HORIZONTAL_FACING).rotateY();
				if (sideways) dir = Direction.UP;
				msr = MatrixStacker.of(modelTransform);
				msr.centre();
				if (dir.getAxis() == Axis.X) msr.rotateY(90);
				if (dir.getAxis() == Axis.Y) msr.rotateX(90);
				msr.rotateX(90);
				msr.unCentre();

				SuperByteBuffer superBuffer = CreateClient.bufferCache.renderDirectionalPartial(AllBlockPartials.BELT_PULLEY, blockState, dir, modelTransform);
				KineticTileEntityRenderer.standardKineticRotationTransform(superBuffer, te, light).renderInto(ms, vb);
			}
		}

		renderItems(te, partialTicks, ms, buffer, light, overlay);
	}

	public static SpriteShiftEntry getSpriteShiftEntry(DyeColor color, boolean diagonal, boolean bottom) {
		if (color != null) {
			return (diagonal ? AllSpriteShifts.DYED_DIAGONAL_BELTS
					: bottom ? AllSpriteShifts.DYED_OFFSET_BELTS : AllSpriteShifts.DYED_BELTS).get(color);
		} else
			return diagonal ? AllSpriteShifts.BELT_DIAGONAL
					: bottom ? AllSpriteShifts.BELT_OFFSET : AllSpriteShifts.BELT;
	}

	public static AllBlockPartials getBeltPartial(boolean diagonal, boolean start, boolean end, boolean bottom) {
		if (diagonal) {
			if (start) return AllBlockPartials.BELT_DIAGONAL_START;
			if (end) return AllBlockPartials.BELT_DIAGONAL_END;
			return AllBlockPartials.BELT_DIAGONAL_MIDDLE;
		} else if (bottom) {
			if (start) return AllBlockPartials.BELT_START_BOTTOM;
			if (end) return AllBlockPartials.BELT_END_BOTTOM;
			return AllBlockPartials.BELT_MIDDLE_BOTTOM;
		} else {
			if (start) return AllBlockPartials.BELT_START;
			if (end) return AllBlockPartials.BELT_END;
			return AllBlockPartials.BELT_MIDDLE;
		}
	}

	protected void renderItems(BeltTileEntity te, float partialTicks, MatrixStack ms, IRenderTypeBuffer buffer,
		int light, int overlay) {
		if (!te.isController())
			return;
		if (te.beltLength == 0)
			return;

		ms.push();

<<<<<<< HEAD
		Vector3i directionVec = te.getBeltFacing()
			.getDirectionVec();
		Vector3d beltStartOffset = Vector3d.of(directionVec).scale(-.5)
=======
		Direction beltFacing = te.getBeltFacing();
		Vec3i directionVec = beltFacing
							   .getDirectionVec();
		Vec3d beltStartOffset = new Vec3d(directionVec).scale(-.5)
>>>>>>> d59fea10
			.add(.5, 13 / 16f + .125f, .5);
		ms.translate(beltStartOffset.x, beltStartOffset.y, beltStartOffset.z);
		BeltSlope slope = te.getBlockState()
			.get(BeltBlock.SLOPE);
		int verticality = slope == BeltSlope.DOWNWARD ? -1 : slope == BeltSlope.UPWARD ? 1 : 0;
		boolean slopeAlongX = beltFacing
								.getAxis() == Axis.X;

		for (TransportedItemStack transported : te.getInventory()
			.getTransportedItems()) {
			ms.push();
			MatrixStacker.of(ms)
				.nudge(transported.angle);
			float offset = MathHelper.lerp(partialTicks, transported.prevBeltPosition, transported.beltPosition);
			float sideOffset = MathHelper.lerp(partialTicks, transported.prevSideOffset, transported.sideOffset);
			float verticalMovement = verticality;

			if (te.getSpeed() == 0) {
				offset = transported.beltPosition;
				sideOffset = transported.sideOffset;
			}

			int stackLight = getPackedLight(te, offset);

			if (offset < .5)
				verticalMovement = 0;
			verticalMovement = verticalMovement * (Math.min(offset, te.beltLength - .5f) - .5f);
			Vector3d offsetVec = Vector3d.of(directionVec).scale(offset)
				.add(0, verticalMovement, 0);
			boolean onSlope =
				slope != BeltSlope.HORIZONTAL && MathHelper.clamp(offset, .5f, te.beltLength - .5f) == offset;
			boolean tiltForward = (slope == BeltSlope.DOWNWARD ^ beltFacing
																   .getAxisDirection() == AxisDirection.POSITIVE) == (beltFacing
																														.getAxis() == Axis.Z);
			float slopeAngle = onSlope ? tiltForward ? -45 : 45 : 0;

			ms.translate(offsetVec.x, offsetVec.y, offsetVec.z);

			boolean alongX = beltFacing
							   .rotateY()
							   .getAxis() == Axis.X;
			if (!alongX)
				sideOffset *= -1;
			ms.translate(alongX ? sideOffset : 0, 0, alongX ? 0 : sideOffset);

			ItemRenderer itemRenderer = Minecraft.getInstance()
				.getItemRenderer();
			boolean renderUpright = BeltHelper.isItemUpright(transported.stack);
			boolean blockItem = itemRenderer.getItemModelWithOverrides(transported.stack, te.getWorld(), null)
				.isGui3d();
			int count = (int) (MathHelper.log2((int) (transported.stack.getCount()))) / 2;
			Random r = new Random(transported.angle);

			if (Minecraft.getInstance().gameSettings.graphicsMode == GraphicsFanciness.FANCY) {
				Vector3d shadowPos = Vector3d.of(te.getPos()).add(beltStartOffset.scale(1)
					.add(offsetVec)
					.add(alongX ? sideOffset : 0, .39, alongX ? 0 : sideOffset));
				ShadowRenderHelper.renderShadow(ms, buffer, shadowPos, .75f, blockItem ? .2f : .2f);
			}

			if (renderUpright) {
				Entity renderViewEntity = Minecraft.getInstance().renderViewEntity;
				if (renderViewEntity != null) {
					Vector3d positionVec = renderViewEntity.getPositionVec();
					Vector3d vectorForOffset = BeltHelper.getVectorForOffset(te, offset);
					Vector3d diff = vectorForOffset.subtract(positionVec);
					float yRot = (float) MathHelper.atan2(diff.z, -diff.x);
					ms.multiply(Vector3f.POSITIVE_Y.getRadialQuaternion((float) (yRot + Math.PI / 2)));
				}
				ms.translate(0, 3 / 32d, 1 / 16f);
			}
			if (!renderUpright)
				ms.multiply(new Vector3f(slopeAlongX ? 0 : 1, 0, slopeAlongX ? 1 : 0).getDegreesQuaternion(slopeAngle));

			if (onSlope)
				ms.translate(0, 1 / 8f, 0);

			for (int i = 0; i <= count; i++) {
				ms.push();

				ms.multiply(Vector3f.POSITIVE_Y.getDegreesQuaternion(transported.angle));
				if (!blockItem && !renderUpright) {
					ms.translate(0, -.09375, 0);
					ms.multiply(Vector3f.POSITIVE_X.getDegreesQuaternion(90));
				}

				if (blockItem) {
					ms.translate(r.nextFloat() * .0625f * i, 0, r.nextFloat() * .0625f * i);
				}

				ms.scale(.5f, .5f, .5f);
				itemRenderer.renderItem(transported.stack, TransformType.FIXED, stackLight, overlay, ms, buffer);
				ms.pop();

				if (!renderUpright) {
					if (!blockItem)
						ms.multiply(Vector3f.POSITIVE_Y.getDegreesQuaternion(10));
					ms.translate(0, blockItem ? 1 / 64d : 1 / 16d, 0);
				} else
					ms.translate(0, 0, -1 / 16f);

			}

			ms.pop();
		}
		ms.pop();
	}

	protected int getPackedLight(BeltTileEntity controller, float beltPos) {
		BeltTileEntity belt = BeltHelper.getBeltForOffset(controller, beltPos);

		if (belt == null) return 0;

		return (belt.skyLight << 20) | (belt.blockLight << 4);
	}
}<|MERGE_RESOLUTION|>--- conflicted
+++ resolved
@@ -178,16 +178,10 @@
 
 		ms.push();
 
-<<<<<<< HEAD
-		Vector3i directionVec = te.getBeltFacing()
-			.getDirectionVec();
+		Direction beltFacing = te.getBeltFacing();
+		Vector3i directionVec = beltFacing
+							   .getDirectionVec();
 		Vector3d beltStartOffset = Vector3d.of(directionVec).scale(-.5)
-=======
-		Direction beltFacing = te.getBeltFacing();
-		Vec3i directionVec = beltFacing
-							   .getDirectionVec();
-		Vec3d beltStartOffset = new Vec3d(directionVec).scale(-.5)
->>>>>>> d59fea10
 			.add(.5, 13 / 16f + .125f, .5);
 		ms.translate(beltStartOffset.x, beltStartOffset.y, beltStartOffset.z);
 		BeltSlope slope = te.getBlockState()
