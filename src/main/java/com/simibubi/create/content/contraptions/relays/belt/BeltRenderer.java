package com.simibubi.create.content.contraptions.relays.belt;

import java.util.Random;
import java.util.function.Supplier;

import com.jozufozu.flywheel.backend.Backend;
import com.jozufozu.flywheel.core.PartialModel;
import com.jozufozu.flywheel.util.transform.TransformStack;
import com.mojang.blaze3d.vertex.PoseStack;
import com.mojang.blaze3d.vertex.VertexConsumer;
import com.mojang.math.Vector3f;
import com.simibubi.create.AllBlockPartials;
import com.simibubi.create.AllBlocks;
import com.simibubi.create.AllSpriteShifts;
import com.simibubi.create.content.contraptions.base.KineticTileEntityRenderer;
import com.simibubi.create.content.contraptions.relays.belt.transport.TransportedItemStack;
import com.simibubi.create.foundation.block.render.SpriteShiftEntry;
import com.simibubi.create.foundation.render.CachedBufferer;
import com.simibubi.create.foundation.render.ShadowRenderHelper;
import com.simibubi.create.foundation.render.SuperByteBuffer;
import com.simibubi.create.foundation.tileEntity.renderer.SafeTileEntityRenderer;
import com.simibubi.create.foundation.utility.AngleHelper;
import com.simibubi.create.foundation.utility.AnimationTickHolder;
import com.simibubi.create.foundation.utility.Iterate;
import com.simibubi.create.foundation.utility.worldWrappers.WrappedWorld;

import net.minecraft.client.Minecraft;
import net.minecraft.client.renderer.MultiBufferSource;
import net.minecraft.client.renderer.RenderType;
import net.minecraft.client.renderer.block.model.ItemTransforms.TransformType;
import net.minecraft.client.renderer.blockentity.BlockEntityRendererProvider;
import net.minecraft.client.renderer.entity.ItemRenderer;
import net.minecraft.core.Direction;
import net.minecraft.core.Direction.Axis;
import net.minecraft.core.Direction.AxisDirection;
import net.minecraft.core.Vec3i;
import net.minecraft.util.Mth;
import net.minecraft.world.entity.Entity;
import net.minecraft.world.item.DyeColor;
import net.minecraft.world.level.block.state.BlockState;
import net.minecraft.world.phys.Vec3;

public class BeltRenderer extends SafeTileEntityRenderer<BeltTileEntity> {

	public BeltRenderer(BlockEntityRendererProvider.Context context) {
	}

	@Override
	public boolean shouldRenderOffScreen(BeltTileEntity te) {
		return te.isController();
	}

	@Override
	protected void renderSafe(BeltTileEntity te, float partialTicks, PoseStack ms, MultiBufferSource buffer,
		int light, int overlay) {

		if (!Backend.canUseInstancing(te.getLevel())) {

			BlockState blockState = te.getBlockState();
			if (!AllBlocks.BELT.has(blockState)) return;

			BeltSlope beltSlope = blockState.getValue(BeltBlock.SLOPE);
			BeltPart part = blockState.getValue(BeltBlock.PART);
			Direction facing = blockState.getValue(BeltBlock.HORIZONTAL_FACING);
			AxisDirection axisDirection = facing.getAxisDirection();

			boolean downward = beltSlope == BeltSlope.DOWNWARD;
			boolean upward = beltSlope == BeltSlope.UPWARD;
			boolean diagonal = downward || upward;
			boolean start = part == BeltPart.START;
			boolean end = part == BeltPart.END;
			boolean sideways = beltSlope == BeltSlope.SIDEWAYS;
			boolean alongX = facing.getAxis() == Axis.X;

			PoseStack localTransforms = new PoseStack();
            TransformStack msr = TransformStack.cast(localTransforms);
			VertexConsumer vb = buffer.getBuffer(RenderType.solid());
			float renderTick = AnimationTickHolder.getRenderTime(te.getLevel());

			msr.centre()
					.rotateY(AngleHelper.horizontalAngle(facing) + (upward ? 180 : 0) + (sideways ? 270 : 0))
					.rotateZ(sideways ? 90 : 0)
					.rotateX(!diagonal && beltSlope != BeltSlope.HORIZONTAL ? 90 : 0)
					.unCentre();

			if (downward || beltSlope == BeltSlope.VERTICAL && axisDirection == AxisDirection.POSITIVE) {
				boolean b = start;
				start = end;
				end = b;
			}

			DyeColor color = te.color.orElse(null);

			for (boolean bottom : Iterate.trueAndFalse) {

				PartialModel beltPartial = getBeltPartial(diagonal, start, end, bottom);

				SuperByteBuffer beltBuffer = CachedBufferer.partial(beltPartial, blockState)
						.light(light);

				SpriteShiftEntry spriteShift = getSpriteShiftEntry(color, diagonal, bottom);

				// UV shift
				float speed = te.getSpeed();
				if (speed != 0 || te.color.isPresent()) {
					float time = renderTick * axisDirection.getStep();
					if (diagonal && (downward ^ alongX) || !sideways && !diagonal && alongX || sideways && axisDirection == AxisDirection.NEGATIVE)
						speed = -speed;

					float scrollMult = diagonal ? 3f / 8f : 0.5f;

					float spriteSize = spriteShift.getTarget().getV1() - spriteShift.getTarget().getV0();

					double scroll = speed * time / (31.5 * 16) + (bottom ? 0.5 : 0.0);
					scroll = scroll - Math.floor(scroll);
					scroll = scroll * spriteSize * scrollMult;

					beltBuffer.shiftUVScrolling(spriteShift, (float) scroll);
				}

				beltBuffer
						.transform(localTransforms)
						.renderInto(ms, vb);

				// Diagonal belt do not have a separate bottom model
				if (diagonal) break;
			}

			if (te.hasPulley()) {
				Direction dir = sideways ? Direction.UP : blockState.getValue(BeltBlock.HORIZONTAL_FACING).getClockWise();

				Supplier<PoseStack> matrixStackSupplier = () -> {
					PoseStack stack = new PoseStack();
                    TransformStack stacker = TransformStack.cast(stack);
					stacker.centre();
					if (dir.getAxis() == Axis.X) stacker.rotateY(90);
					if (dir.getAxis() == Axis.Y) stacker.rotateX(90);
					stacker.rotateX(90);
					stacker.unCentre();
					return stack;
				};

				SuperByteBuffer superBuffer = CachedBufferer.partialDirectional(AllBlockPartials.BELT_PULLEY, blockState, dir, matrixStackSupplier);
				KineticTileEntityRenderer.standardKineticRotationTransform(superBuffer, te, light).renderInto(ms, vb);
			}
		}

		renderItems(te, partialTicks, ms, buffer, light, overlay);
	}

	public static SpriteShiftEntry getSpriteShiftEntry(DyeColor color, boolean diagonal, boolean bottom) {
		if (color != null) {
			return (diagonal ? AllSpriteShifts.DYED_DIAGONAL_BELTS
					: bottom ? AllSpriteShifts.DYED_OFFSET_BELTS : AllSpriteShifts.DYED_BELTS).get(color);
		} else
			return diagonal ? AllSpriteShifts.BELT_DIAGONAL
					: bottom ? AllSpriteShifts.BELT_OFFSET : AllSpriteShifts.BELT;
	}

	public static PartialModel getBeltPartial(boolean diagonal, boolean start, boolean end, boolean bottom) {
		if (diagonal) {
			if (start) return AllBlockPartials.BELT_DIAGONAL_START;
			if (end) return AllBlockPartials.BELT_DIAGONAL_END;
			return AllBlockPartials.BELT_DIAGONAL_MIDDLE;
		} else if (bottom) {
			if (start) return AllBlockPartials.BELT_START_BOTTOM;
			if (end) return AllBlockPartials.BELT_END_BOTTOM;
			return AllBlockPartials.BELT_MIDDLE_BOTTOM;
		} else {
			if (start) return AllBlockPartials.BELT_START;
			if (end) return AllBlockPartials.BELT_END;
			return AllBlockPartials.BELT_MIDDLE;
		}
	}

	protected void renderItems(BeltTileEntity te, float partialTicks, PoseStack ms, MultiBufferSource buffer,
		int light, int overlay) {
		if (!te.isController())
			return;
		if (te.beltLength == 0)
			return;

		ms.pushPose();

		Direction beltFacing = te.getBeltFacing();
		Vec3i directionVec = beltFacing
							   .getNormal();
		Vec3 beltStartOffset = Vec3.atLowerCornerOf(directionVec).scale(-.5)
			.add(.5, 15 / 16f, .5);
		ms.translate(beltStartOffset.x, beltStartOffset.y, beltStartOffset.z);
		BeltSlope slope = te.getBlockState()
			.getValue(BeltBlock.SLOPE);
		int verticality = slope == BeltSlope.DOWNWARD ? -1 : slope == BeltSlope.UPWARD ? 1 : 0;
		boolean slopeAlongX = beltFacing
								.getAxis() == Axis.X;

		boolean onContraption = te.getLevel() instanceof WrappedWorld;

		for (TransportedItemStack transported : te.getInventory()
			.getTransportedItems()) {
			ms.pushPose();
            TransformStack.cast(ms)
				.nudge(transported.angle);

			float offset;
			float sideOffset;
			float verticalMovement;

			if (te.getSpeed() == 0) {
				offset = transported.beltPosition;
				sideOffset = transported.sideOffset;
			} else {
				offset = Mth.lerp(partialTicks, transported.prevBeltPosition, transported.beltPosition);
				sideOffset = Mth.lerp(partialTicks, transported.prevSideOffset, transported.sideOffset);
			}

			if (offset < .5)
				verticalMovement = 0;
			else
				verticalMovement = verticality * (Math.min(offset, te.beltLength - .5f) - .5f);
			Vec3 offsetVec = Vec3.atLowerCornerOf(directionVec).scale(offset);
			if (verticalMovement != 0)
				offsetVec = offsetVec.add(0, verticalMovement, 0);
			boolean onSlope =
				slope != BeltSlope.HORIZONTAL && Mth.clamp(offset, .5f, te.beltLength - .5f) == offset;
			boolean tiltForward = (slope == BeltSlope.DOWNWARD ^ beltFacing
																   .getAxisDirection() == AxisDirection.POSITIVE) == (beltFacing
																														.getAxis() == Axis.Z);
			float slopeAngle = onSlope ? tiltForward ? -45 : 45 : 0;

			ms.translate(offsetVec.x, offsetVec.y, offsetVec.z);

			boolean alongX = beltFacing
							   .getClockWise()
							   .getAxis() == Axis.X;
			if (!alongX)
				sideOffset *= -1;
			ms.translate(alongX ? sideOffset : 0, 0, alongX ? 0 : sideOffset);

			int stackLight = onContraption ? light : getPackedLight(te, offset);
			ItemRenderer itemRenderer = Minecraft.getInstance()
				.getItemRenderer();
			boolean renderUpright = BeltHelper.isItemUpright(transported.stack);
			boolean blockItem = itemRenderer.getModel(transported.stack, te.getLevel(), null, 0)
				.isGui3d();
			int count = (int) (Mth.log2((int) (transported.stack.getCount()))) / 2;
			Random r = new Random(transported.angle);

			boolean slopeShadowOnly = renderUpright && onSlope;
			float slopeOffset = 1 / 8f;
			if (slopeShadowOnly)
				ms.pushPose();
			if (!renderUpright || slopeShadowOnly)
				ms.mulPose(new Vector3f(slopeAlongX ? 0 : 1, 0, slopeAlongX ? 1 : 0).rotationDegrees(slopeAngle));
			if (onSlope)
				ms.translate(0, slopeOffset, 0);
			ms.pushPose();
			ms.translate(0, -1 / 8f + 0.005f, 0);
			ShadowRenderHelper.renderShadow(ms, buffer, .75f, .2f);
			ms.popPose();
			if (slopeShadowOnly) {
				ms.popPose();
				ms.translate(0, slopeOffset, 0);
			}

			if (renderUpright) {
				Entity renderViewEntity = Minecraft.getInstance().cameraEntity;
				if (renderViewEntity != null) {
					Vec3 positionVec = renderViewEntity.position();
					Vec3 vectorForOffset = BeltHelper.getVectorForOffset(te, offset);
					Vec3 diff = vectorForOffset.subtract(positionVec);
					float yRot = (float) (Mth.atan2(diff.x, diff.z) + Math.PI);
					ms.mulPose(Vector3f.YP.rotation(yRot));
				}
				ms.translate(0, 3 / 32d, 1 / 16f);
			}

			for (int i = 0; i <= count; i++) {
				ms.pushPose();

				ms.mulPose(Vector3f.YP.rotationDegrees(transported.angle));
				if (!blockItem && !renderUpright) {
					ms.translate(0, -.09375, 0);
					ms.mulPose(Vector3f.XP.rotationDegrees(90));
				}

				if (blockItem) {
					ms.translate(r.nextFloat() * .0625f * i, 0, r.nextFloat() * .0625f * i);
				}

				ms.scale(.5f, .5f, .5f);
				itemRenderer.renderStatic(null, transported.stack, TransformType.FIXED, false, ms, buffer, te.getLevel(), stackLight, overlay, 0);
				ms.popPose();

				if (!renderUpright) {
					if (!blockItem)
						ms.mulPose(Vector3f.YP.rotationDegrees(10));
					ms.translate(0, blockItem ? 1 / 64d : 1 / 16d, 0);
				} else
					ms.translate(0, 0, -1 / 16f);

			}

			ms.popPose();
		}
		ms.popPose();
	}

	protected int getPackedLight(BeltTileEntity controller, float beltPos) {
<<<<<<< HEAD
		int segment = (int) Math.floor(beltPos) * 2;
		if (controller.lighter == null || controller.lighter.light == null || segment >= controller.lighter.light.length || segment < 0)
=======
		int segment = (int) Math.floor(beltPos);
		if (controller.lighter == null || segment >= controller.lighter.lightSegments() || segment < 0)
>>>>>>> 2cdbdfa2
			return 0;

		return controller.lighter.getPackedLight(segment);
	}

}<|MERGE_RESOLUTION|>--- conflicted
+++ resolved
@@ -307,13 +307,8 @@
 	}
 
 	protected int getPackedLight(BeltTileEntity controller, float beltPos) {
-<<<<<<< HEAD
-		int segment = (int) Math.floor(beltPos) * 2;
-		if (controller.lighter == null || controller.lighter.light == null || segment >= controller.lighter.light.length || segment < 0)
-=======
 		int segment = (int) Math.floor(beltPos);
 		if (controller.lighter == null || segment >= controller.lighter.lightSegments() || segment < 0)
->>>>>>> 2cdbdfa2
 			return 0;
 
 		return controller.lighter.getPackedLight(segment);
