--- conflicted
+++ resolved
@@ -73,10 +73,6 @@
 		double conRotX = contraptionRotation.x;
 		double conRotY = contraptionRotation.y + contraptionEntity.getInitialYaw();
 		double conRotZ = contraptionRotation.z;
-<<<<<<< HEAD
-		Vector3d contraptionCentreOffset = contraptionEntity.stationary ? centerOfBlock : Vector3d.ZERO.add(0, 0.5, 0);
-		boolean axisAlignedCollision = contraptionRotation.equals(Vector3d.ZERO);
-=======
 
 		double reverseYaw = 0;
 
@@ -87,9 +83,8 @@
 			conRotY = contraptionEntity.getInitialYaw();
 		}
 
-		Vec3d contraptionCentreOffset = contraptionEntity.stationary ? centerOfBlock : Vec3d.ZERO.add(0, 0.5, 0);
-		boolean axisAlignedCollision = contraptionRotation.equals(Vec3d.ZERO);
->>>>>>> 22ed2339
+		Vector3d contraptionCentreOffset = contraptionEntity.stationary ? centerOfBlock : Vector3d.ZERO.add(0, 0.5, 0);
+		boolean axisAlignedCollision = contraptionRotation.equals(Vector3d.ZERO);
 		Matrix3d rotation = null;
 
 		for (Entity entity : world.getEntitiesWithinAABB((EntityType<?>) null, bounds.grow(2)
@@ -115,14 +110,9 @@
 			Vector3d centerY = new Vector3d(0, entityBounds.getYSize() / 2, 0);
 			Vector3d motion = entity.getMotion();
 
-<<<<<<< HEAD
-			Vector3d position = entityPosition.subtract(contraptionCentreOffset)
-				.add(centerY);
-=======
-			Vec3d position = entityPosition;
+			Vector3d position = entityPosition;
 			position = position.subtract(contraptionCentreOffset);
 			position = position.add(centerY);
->>>>>>> 22ed2339
 			position = position.subtract(contraptionPosition);
 			position = VecHelper.rotate(position, -reverseYaw, Axis.Y);
 			position = rotation.transform(position);
@@ -204,18 +194,10 @@
 			}
 
 			// Resolve collision
-<<<<<<< HEAD
 			Vector3d entityMotion = entity.getMotion();
 			Vector3d totalResponse = collisionResponse.getValue();
 			Vector3d motionResponse = allowedMotion.getValue();
 			boolean hardCollision = !totalResponse.equals(Vector3d.ZERO);
-=======
-			Vec3d entityMotion = entity.getMotion();
-			Vec3d totalResponse = collisionResponse.getValue();
-			Vec3d motionResponse = allowedMotion.getValue();
-			boolean hardCollision = !totalResponse.equals(Vec3d.ZERO);
-			
->>>>>>> 22ed2339
 
 			rotation.transpose();
 			motionResponse = rotation.transform(motionResponse)
