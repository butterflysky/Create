package com.simibubi.create.content.contraptions.components.structureMovement;

import static net.minecraft.world.entity.Entity.collideBoundingBox;

import java.util.ArrayList;
import java.util.List;

import org.apache.commons.lang3.mutable.MutableBoolean;
import org.apache.commons.lang3.mutable.MutableFloat;
import org.apache.commons.lang3.mutable.MutableObject;

import com.google.common.base.Predicates;
import com.simibubi.create.AllBlocks;
import com.simibubi.create.AllMovementBehaviours;
import com.simibubi.create.content.contraptions.components.actors.BlockBreakingMovementBehaviour;
import com.simibubi.create.content.contraptions.components.actors.HarvesterMovementBehaviour;
import com.simibubi.create.content.contraptions.components.structureMovement.AbstractContraptionEntity.ContraptionRotationState;
import com.simibubi.create.content.contraptions.components.structureMovement.sync.ClientMotionPacket;
import com.simibubi.create.content.logistics.trains.entity.CarriageContraptionEntity;
import com.simibubi.create.foundation.advancement.AllAdvancements;
import com.simibubi.create.foundation.collision.ContinuousOBBCollider.ContinuousSeparationManifold;
import com.simibubi.create.foundation.collision.Matrix3d;
import com.simibubi.create.foundation.collision.OrientedBB;
import com.simibubi.create.foundation.config.AllConfigs;
import com.simibubi.create.foundation.networking.AllPackets;
import com.simibubi.create.foundation.utility.BlockHelper;
import com.simibubi.create.foundation.utility.Iterate;
import com.simibubi.create.foundation.utility.VecHelper;
import io.github.fabricators_of_create.porting_lib.mixin.common.accessor.ServerGamePacketListenerImplAccessor;
import com.tterrag.registrate.fabric.EnvExecutor;

import net.fabricmc.api.EnvType;
import net.fabricmc.api.Environment;
import net.minecraft.client.player.LocalPlayer;
import net.minecraft.core.BlockPos;
import net.minecraft.core.Direction;
import net.minecraft.core.Direction.Axis;
import net.minecraft.core.Direction.AxisDirection;
import net.minecraft.nbt.CompoundTag;
import net.minecraft.server.level.ServerPlayer;
import net.minecraft.sounds.SoundEvents;
import net.minecraft.sounds.SoundSource;
import net.minecraft.tags.BlockTags;
import net.minecraft.util.Mth;
import net.minecraft.world.damagesource.EntityDamageSource;
import net.minecraft.world.entity.Entity;
import net.minecraft.world.entity.MobCategory;
import net.minecraft.world.entity.item.ItemEntity;
import net.minecraft.world.entity.player.Player;
import net.minecraft.world.level.Level;
import net.minecraft.world.level.block.CocoaBlock;
import net.minecraft.world.level.block.state.BlockState;
import net.minecraft.world.level.levelgen.structure.templatesystem.StructureTemplate.StructureBlockInfo;
import net.minecraft.world.phys.AABB;
import net.minecraft.world.phys.Vec3;
import net.minecraft.world.phys.shapes.VoxelShape;

public class ContraptionCollider {

	enum PlayerType {
		NONE, CLIENT, REMOTE, SERVER
	}

	static void collideEntities(AbstractContraptionEntity contraptionEntity) {
		Level world = contraptionEntity.getCommandSenderWorld();
		Contraption contraption = contraptionEntity.getContraption();
		AABB bounds = contraptionEntity.getBoundingBox();

		if (contraption == null)
			return;
		if (bounds == null)
			return;

		Vec3 contraptionPosition = contraptionEntity.position();
		Vec3 contraptionMotion = contraptionPosition.subtract(contraptionEntity.getPrevPositionVec());
		Vec3 anchorVec = contraptionEntity.getAnchorVec();
		ContraptionRotationState rotation = null;

		// After death, multiple refs to the client player may show up in the area
		boolean skipClientPlayer = false;

		List<Entity> entitiesWithinAABB = world.getEntitiesOfClass(Entity.class, bounds.inflate(2)
			.expandTowards(0, 32, 0), contraptionEntity::canCollideWith);
		for (Entity entity : entitiesWithinAABB) {
			if (!entity.isAlive())
				continue;

			PlayerType playerType = getPlayerType(entity);
			if (playerType == PlayerType.REMOTE)
				continue;

<<<<<<< HEAD
			entity.getSelfAndPassengers().forEach(e -> {
				if (e instanceof ServerPlayer)
					((ServerGamePacketListenerImplAccessor) ((ServerPlayer) e).connection).port_lib$setAboveGroundTickCount(0);
			});
=======
			entity.getSelfAndPassengers()
				.forEach(e -> {
					if (e instanceof ServerPlayer)
						((ServerPlayer) e).connection.aboveGroundTickCount = 0;
				});
>>>>>>> 96b76a83

			if (playerType == PlayerType.SERVER)
				continue;

			if (playerType == PlayerType.CLIENT)
				if (skipClientPlayer)
					continue;
				else
					skipClientPlayer = true;

			// Init matrix
			if (rotation == null)
				rotation = contraptionEntity.getRotationState();
			Matrix3d rotationMatrix = rotation.asMatrix();

			// Transform entity position and motion to local space
			Vec3 entityPosition = entity.position();
			AABB entityBounds = entity.getBoundingBox();
			Vec3 motion = entity.getDeltaMovement();
			float yawOffset = rotation.getYawOffset();
			Vec3 position = getWorldToLocalTranslation(entity, anchorVec, rotationMatrix, yawOffset);

			// Prepare entity bounds
			AABB localBB = entityBounds.move(position)
				.inflate(1.0E-7D);
			OrientedBB obb = new OrientedBB(localBB);
			obb.setRotation(rotationMatrix);
			motion = motion.subtract(contraptionMotion);
			motion = rotationMatrix.transform(motion);

			// Use simplified bbs when present
			final Vec3 motionCopy = motion;
			List<AABB> collidableBBs = contraption.getSimplifiedEntityColliders()
				.orElseGet(() -> {

					// Else find 'nearby' individual block shapes to collide with
					List<AABB> bbs = new ArrayList<>();
					List<VoxelShape> potentialHits =
						getPotentiallyCollidedShapes(world, contraption, localBB.expandTowards(motionCopy));
					potentialHits.forEach(shape -> shape.toAabbs()
						.forEach(bbs::add));
					return bbs;

				});

			MutableObject<Vec3> collisionResponse = new MutableObject<>(Vec3.ZERO);
			MutableObject<Vec3> normal = new MutableObject<>(Vec3.ZERO);
			MutableObject<Vec3> location = new MutableObject<>(Vec3.ZERO);
			MutableBoolean surfaceCollision = new MutableBoolean(false);
			MutableFloat temporalResponse = new MutableFloat(1);
			Vec3 obbCenter = obb.getCenter();

			// Apply separation maths
			boolean doHorizontalPass = !rotation.hasVerticalRotation();
			for (boolean horizontalPass : Iterate.trueAndFalse) {
				boolean verticalPass = !horizontalPass || !doHorizontalPass;

				for (AABB bb : collidableBBs) {
					Vec3 currentResponse = collisionResponse.getValue();
					Vec3 currentCenter = obbCenter.add(currentResponse);

					if (Math.abs(currentCenter.x - bb.getCenter().x) - entityBounds.getXsize() - 1 > bb.getXsize() / 2)
						continue;
					if (Math.abs((currentCenter.y + motion.y) - bb.getCenter().y) - entityBounds.getYsize()
						- 1 > bb.getYsize() / 2)
						continue;
					if (Math.abs(currentCenter.z - bb.getCenter().z) - entityBounds.getZsize() - 1 > bb.getZsize() / 2)
						continue;

					obb.setCenter(currentCenter);
					ContinuousSeparationManifold intersect = obb.intersect(bb, motion);

					if (intersect == null)
						continue;
					if (verticalPass && surfaceCollision.isFalse())
						surfaceCollision.setValue(intersect.isSurfaceCollision());

					double timeOfImpact = intersect.getTimeOfImpact();
					boolean isTemporal = timeOfImpact > 0 && timeOfImpact < 1;
					Vec3 collidingNormal = intersect.getCollisionNormal();
					Vec3 collisionPosition = intersect.getCollisionPosition();

					if (!isTemporal) {
						Vec3 separation = intersect.asSeparationVec(entity.maxUpStep);
						if (separation != null && !separation.equals(Vec3.ZERO)) {
							collisionResponse.setValue(currentResponse.add(separation));
							timeOfImpact = 0;
						}
					}

					boolean nearest = timeOfImpact >= 0 && temporalResponse.getValue() > timeOfImpact;
					if (collidingNormal != null && nearest)
						normal.setValue(collidingNormal);
					if (collisionPosition != null && nearest)
						location.setValue(collisionPosition);

					if (isTemporal) {
						if (temporalResponse.getValue() > timeOfImpact)
							temporalResponse.setValue(timeOfImpact);
					}
				}

				if (verticalPass)
					break;

				boolean noVerticalMotionResponse = temporalResponse.getValue() == 1;
				boolean noVerticalCollision = collisionResponse.getValue().y == 0;
				if (noVerticalCollision && noVerticalMotionResponse)
					break;

				// Re-run collisions with horizontal offset
				collisionResponse.setValue(collisionResponse.getValue()
					.multiply(129 / 128f, 0, 129 / 128f));
				continue;
			}

			// Resolve collision
			Vec3 entityMotion = entity.getDeltaMovement();
			Vec3 entityMotionNoTemporal = entityMotion;
			Vec3 collisionNormal = normal.getValue();
			Vec3 collisionLocation = location.getValue();
			Vec3 totalResponse = collisionResponse.getValue();
			boolean hardCollision = !totalResponse.equals(Vec3.ZERO);
			boolean temporalCollision = temporalResponse.getValue() != 1;
			Vec3 motionResponse = !temporalCollision ? motion
				: motion.normalize()
					.scale(motion.length() * temporalResponse.getValue());

			rotationMatrix.transpose();
			motionResponse = rotationMatrix.transform(motionResponse)
				.add(contraptionMotion);
			totalResponse = rotationMatrix.transform(totalResponse);
			totalResponse = VecHelper.rotate(totalResponse, yawOffset, Axis.Y);
			collisionNormal = rotationMatrix.transform(collisionNormal);
			collisionNormal = VecHelper.rotate(collisionNormal, yawOffset, Axis.Y);
			collisionNormal = collisionNormal.normalize();
			collisionLocation = rotationMatrix.transform(collisionLocation);
			collisionLocation = VecHelper.rotate(collisionLocation, yawOffset, Axis.Y);
			rotationMatrix.transpose();

			double bounce = 0;
			double slide = 0;

			if (!collisionLocation.equals(Vec3.ZERO)) {
				collisionLocation = collisionLocation.add(entity.position()
					.add(entity.getBoundingBox()
						.getCenter())
					.scale(.5f));
				if (temporalCollision)
					collisionLocation = collisionLocation.add(0, motionResponse.y, 0);

				BlockPos pos = new BlockPos(contraptionEntity.toLocalVector(entity.position(), 0));
				if (contraption.getBlocks()
					.containsKey(pos)) {
					BlockState blockState = contraption.getBlocks()
						.get(pos).state;
					if (blockState.is(BlockTags.CLIMBABLE)) {
						surfaceCollision.setTrue();
						totalResponse = totalResponse.add(0, .1f, 0);
					}
				}

				pos = new BlockPos(contraptionEntity.toLocalVector(collisionLocation, 0));
				if (contraption.getBlocks()
					.containsKey(pos)) {
					BlockState blockState = contraption.getBlocks()
						.get(pos).state;

					MovingInteractionBehaviour movingInteractionBehaviour = contraption.interactors.get(pos);
					if (movingInteractionBehaviour != null)
						movingInteractionBehaviour.handleEntityCollision(entity, pos, contraptionEntity);

					bounce = BlockHelper.getBounceMultiplier(blockState.getBlock());
					slide = Math.max(0, blockState.getBlock().getFriction()) - .6f;
				}
			}

			boolean hasNormal = !collisionNormal.equals(Vec3.ZERO);
			boolean anyCollision = hardCollision || temporalCollision;

			if (bounce > 0 && hasNormal && anyCollision
				&& bounceEntity(entity, collisionNormal, contraptionEntity, bounce)) {
				entity.level.playSound(playerType == PlayerType.CLIENT ? (Player) entity : null, entity.getX(),
					entity.getY(), entity.getZ(), SoundEvents.SLIME_BLOCK_FALL, SoundSource.BLOCKS, .5f, 1);
				continue;
			}

			if (temporalCollision) {
				double idealVerticalMotion = motionResponse.y;
				if (idealVerticalMotion != entityMotion.y) {
					entity.setDeltaMovement(entityMotion.multiply(1, 0, 1)
						.add(0, idealVerticalMotion, 0));
					entityMotion = entity.getDeltaMovement();
				}
			}

			if (hardCollision) {
				double motionX = entityMotion.x();
				double motionY = entityMotion.y();
				double motionZ = entityMotion.z();
				double intersectX = totalResponse.x();
				double intersectY = totalResponse.y();
				double intersectZ = totalResponse.z();

				double horizonalEpsilon = 1 / 128f;
				if (motionX != 0 && Math.abs(intersectX) > horizonalEpsilon && motionX > 0 == intersectX < 0)
					entityMotion = entityMotion.multiply(0, 1, 1);
				if (motionY != 0 && intersectY != 0 && motionY > 0 == intersectY < 0)
					entityMotion = entityMotion.multiply(1, 0, 1)
						.add(0, contraptionMotion.y, 0);
				if (motionZ != 0 && Math.abs(intersectZ) > horizonalEpsilon && motionZ > 0 == intersectZ < 0)
					entityMotion = entityMotion.multiply(1, 1, 0);

			}

			if (bounce == 0 && slide > 0 && hasNormal && anyCollision && rotation.hasVerticalRotation()) {
				double slideFactor = collisionNormal.multiply(1, 0, 1)
					.length() * 1.25f;
				Vec3 motionIn = entityMotionNoTemporal.multiply(0, .9, 0)
					.add(0, -.01f, 0);
				Vec3 slideNormal = collisionNormal.cross(motionIn.cross(collisionNormal))
					.normalize();
				Vec3 newMotion = entityMotion.multiply(.85, 0, .85)
					.add(slideNormal.scale((.2f + slide) * motionIn.length() * slideFactor)
						.add(0, -.1f - collisionNormal.y * .125f, 0));
				entity.setDeltaMovement(newMotion);
				entityMotion = entity.getDeltaMovement();
			}

			if (!hardCollision && surfaceCollision.isFalse())
				continue;

			Vec3 allowedMovement = collide(totalResponse, entity);
			entity.setPos(entityPosition.x + allowedMovement.x, entityPosition.y + allowedMovement.y,
				entityPosition.z + allowedMovement.z);
			entityPosition = entity.position();

<<<<<<< HEAD
			if (contraptionEntity instanceof CarriageContraptionEntity cce && entity.isOnGround()
				&& !(entity instanceof ItemEntity) && cce.nonDamageTicks == 0
				&& AllConfigs.SERVER.trains.trainsCauseDamage.get()) {

				Vec3 diffMotion = contraptionMotion.subtract(entity.getDeltaMovement());
				if (diffMotion.length() > 0.35f && contraptionMotion.length() > 0.35f) {

					EntityDamageSource pSource = new EntityDamageSource("create.run_over", contraptionEntity);
					double damage = diffMotion.length();
					if (entity.getType().getCategory() == MobCategory.MONSTER)
						damage *= 2;

					if (!(entity instanceof Player p) || !p.isCreative() && !p.isSpectator()) {
						if (playerType == PlayerType.CLIENT) {
							AllPackets.channel
								.sendToServer(new TrainCollisionPacket((int) (damage * 16), contraptionEntity.getId()));
							world.playSound((Player) entity, entity.blockPosition(), SoundEvents.PLAYER_ATTACK_CRIT,
								SoundSource.NEUTRAL, 1, .75f);
						} else {
							entity.hurt(pSource, (int) (damage * 16));
							world.playSound(null, entity.blockPosition(), SoundEvents.PLAYER_ATTACK_CRIT,
								SoundSource.NEUTRAL, 1, .75f);
							if (!entity.isAlive())
								contraptionEntity.getControllingPlayer()
									.map(world::getPlayerByUUID)
									.ifPresent(AllAdvancements.TRAIN_ROADKILL::awardTo);
						}

						Vec3 added = entityMotion.add(contraptionMotion.multiply(1, 0, 1)
							.normalize()
							.add(0, .25, 0)
							.scale(damage * 4))
							.add(diffMotion);
						entityMotion = VecHelper.clamp(added, 3);
					}
				}
			}
=======
			entityMotion =
				handleDamageFromTrain(world, contraptionEntity, contraptionMotion, entity, entityMotion, playerType);
>>>>>>> 96b76a83

			entity.hurtMarked = true;
			Vec3 contactPointMotion = Vec3.ZERO;

			if (surfaceCollision.isTrue()) {
				contraptionEntity.registerColliding(entity);
				entity.fallDistance = 0;
				boolean canWalk = bounce != 0 || slide == 0;
				if (canWalk || !rotation.hasVerticalRotation()) {
					if (canWalk)
						entity.setOnGround(true);
					if (entity instanceof ItemEntity)
						entityMotion = entityMotion.multiply(.5f, 1, .5f);
				}
				contactPointMotion = contraptionEntity.getContactPointMotion(entityPosition);
				allowedMovement = collide(contactPointMotion, entity);
				entity.setPos(entityPosition.x + allowedMovement.x, entityPosition.y,
					entityPosition.z + allowedMovement.z);
			}

			entity.setDeltaMovement(entityMotion);

			if (playerType != PlayerType.CLIENT)
				continue;

			double d0 = entity.getX() - entity.xo - contactPointMotion.x;
			double d1 = entity.getZ() - entity.zo - contactPointMotion.z;
			float limbSwing = Mth.sqrt((float) (d0 * d0 + d1 * d1)) * 4.0F;
			if (limbSwing > 1.0F)
				limbSwing = 1.0F;
			AllPackets.channel.sendToServer(new ClientMotionPacket(entityMotion, true, limbSwing));
		}

	}

	private static Vec3 handleDamageFromTrain(Level world, AbstractContraptionEntity contraptionEntity,
		Vec3 contraptionMotion, Entity entity, Vec3 entityMotion, PlayerType playerType) {

		if (!(contraptionEntity instanceof CarriageContraptionEntity cce))
			return entityMotion;
		if (!entity.isOnGround())
			return entityMotion;
		
		CompoundTag persistentData = entity.getPersistentData();
		if (persistentData.contains("ContraptionGrounded")) {
			persistentData.remove("ContraptionGrounded");
			return entityMotion;
		}
		
		if (cce.collidingEntities.containsKey(entity))
			return entityMotion;
		if (entity instanceof ItemEntity)
			return entityMotion;
		if (cce.nonDamageTicks != 0)
			return entityMotion;
		if (!AllConfigs.SERVER.trains.trainsCauseDamage.get())
			return entityMotion;

		Vec3 diffMotion = contraptionMotion.subtract(entity.getDeltaMovement());

		if (diffMotion.length() <= 0.35f || contraptionMotion.length() <= 0.35f)
			return entityMotion;

		EntityDamageSource pSource = new EntityDamageSource("create.run_over", contraptionEntity);
		double damage = diffMotion.length();
		if (entity.getClassification(false) == MobCategory.MONSTER)
			damage *= 2;

		if (entity instanceof Player p && (p.isCreative() || p.isSpectator()))
			return entityMotion;

		if (playerType == PlayerType.CLIENT) {
			AllPackets.channel.sendToServer(new TrainCollisionPacket((int) (damage * 16), contraptionEntity.getId()));
			world.playSound((Player) entity, entity.blockPosition(), SoundEvents.PLAYER_ATTACK_CRIT,
				SoundSource.NEUTRAL, 1, .75f);
		} else {
			entity.hurt(pSource, (int) (damage * 16));
			world.playSound(null, entity.blockPosition(), SoundEvents.PLAYER_ATTACK_CRIT, SoundSource.NEUTRAL, 1, .75f);
			if (!entity.isAlive())
				contraptionEntity.getControllingPlayer()
					.map(world::getPlayerByUUID)
					.ifPresent(AllAdvancements.TRAIN_ROADKILL::awardTo);
		}

		Vec3 added = entityMotion.add(contraptionMotion.multiply(1, 0, 1)
			.normalize()
			.add(0, .25, 0)
			.scale(damage * 4))
			.add(diffMotion);

		return VecHelper.clamp(added, 3);
	}

	static boolean bounceEntity(Entity entity, Vec3 normal, AbstractContraptionEntity contraption, double factor) {
		if (factor == 0)
			return false;
		if (entity.isSuppressingBounce())
			return false;

		Vec3 contactPointMotion = contraption.getContactPointMotion(entity.position());
		Vec3 motion = entity.getDeltaMovement()
			.subtract(contactPointMotion);
		Vec3 deltav = normal.scale(factor * 2 * motion.dot(normal));
		if (deltav.dot(deltav) < 0.1f)
			return false;
		entity.setDeltaMovement(entity.getDeltaMovement()
			.subtract(deltav));
		return true;
	}

	public static Vec3 getWorldToLocalTranslation(Entity entity, AbstractContraptionEntity contraptionEntity) {
		return getWorldToLocalTranslation(entity, contraptionEntity.getAnchorVec(),
			contraptionEntity.getRotationState());
	}

	public static Vec3 getWorldToLocalTranslation(Entity entity, Vec3 anchorVec, ContraptionRotationState rotation) {
		return getWorldToLocalTranslation(entity, anchorVec, rotation.asMatrix(), rotation.getYawOffset());
	}

	public static Vec3 getWorldToLocalTranslation(Entity entity, Vec3 anchorVec, Matrix3d rotationMatrix,
		float yawOffset) {
		Vec3 entityPosition = entity.position();
		Vec3 centerY = new Vec3(0, entity.getBoundingBox()
			.getYsize() / 2, 0);
		Vec3 position = entityPosition;
		position = position.add(centerY);
		position = position.subtract(VecHelper.CENTER_OF_ORIGIN);
		position = position.subtract(anchorVec);
		position = VecHelper.rotate(position, -yawOffset, Axis.Y);
		position = rotationMatrix.transform(position);
		position = position.add(VecHelper.CENTER_OF_ORIGIN);
		position = position.subtract(centerY);
		position = position.subtract(entityPosition);
		return position;
	}

	public static Vec3 getWorldToLocalTranslation(Vec3 entity, AbstractContraptionEntity contraptionEntity) {
		return getWorldToLocalTranslation(entity, contraptionEntity.getAnchorVec(),
			contraptionEntity.getRotationState());
	}

	public static Vec3 getWorldToLocalTranslation(Vec3 inPos, Vec3 anchorVec, ContraptionRotationState rotation) {
		return getWorldToLocalTranslation(inPos, anchorVec, rotation.asMatrix(), rotation.getYawOffset());
	}

	public static Vec3 getWorldToLocalTranslation(Vec3 inPos, Vec3 anchorVec, Matrix3d rotationMatrix,
		float yawOffset) {
		Vec3 position = inPos;
		position = position.subtract(VecHelper.CENTER_OF_ORIGIN);
		position = position.subtract(anchorVec);
		position = VecHelper.rotate(position, -yawOffset, Axis.Y);
		position = rotationMatrix.transform(position);
		position = position.add(VecHelper.CENTER_OF_ORIGIN);
		position = position.subtract(inPos);
		return position;
	}

	/** From Entity#collide **/
	static Vec3 collide(Vec3 p_20273_, Entity e) {
		AABB aabb = e.getBoundingBox();
		List<VoxelShape> list = e.level.getEntityCollisions(e, aabb.expandTowards(p_20273_));
		Vec3 vec3 = p_20273_.lengthSqr() == 0.0D ? p_20273_ : collideBoundingBox(e, p_20273_, aabb, e.level, list);
		boolean flag = p_20273_.x != vec3.x;
		boolean flag1 = p_20273_.y != vec3.y;
		boolean flag2 = p_20273_.z != vec3.z;
<<<<<<< HEAD
		boolean flag3 = e.isOnGround() || flag1 && p_20273_.y < 0.0D;
		if (e.maxUpStep > 0.0F && flag3 && (flag || flag2)) {
			Vec3 vec31 =
				collideBoundingBox(e, new Vec3(p_20273_.x, e.maxUpStep, p_20273_.z), aabb, e.level, list);
			Vec3 vec32 = collideBoundingBox(e, new Vec3(0.0D, e.maxUpStep, 0.0D),
=======
		boolean flag3 = flag1 && p_20273_.y < 0.0D;
		if (e.getStepHeight() > 0.0F && flag3 && (flag || flag2)) {
			Vec3 vec31 = collideBoundingBox(e, new Vec3(p_20273_.x, (double) e.getStepHeight(), p_20273_.z), aabb,
				e.level, list);
			Vec3 vec32 = collideBoundingBox(e, new Vec3(0.0D, (double) e.getStepHeight(), 0.0D),
>>>>>>> 96b76a83
				aabb.expandTowards(p_20273_.x, 0.0D, p_20273_.z), e.level, list);
			if (vec32.y < (double) e.maxUpStep) {
				Vec3 vec33 =
					collideBoundingBox(e, new Vec3(p_20273_.x, 0.0D, p_20273_.z), aabb.move(vec32), e.level, list)
						.add(vec32);
				if (vec33.horizontalDistanceSqr() > vec31.horizontalDistanceSqr()) {
					vec31 = vec33;
				}
			}

			if (vec31.horizontalDistanceSqr() > vec3.horizontalDistanceSqr()) {
				return vec31.add(collideBoundingBox(e, new Vec3(0.0D, -vec31.y + p_20273_.y, 0.0D), aabb.move(vec31),
					e.level, list));
			}
		}

		return vec3;
	}

	private static PlayerType getPlayerType(Entity entity) {
		if (!(entity instanceof Player))
			return PlayerType.NONE;
		if (!entity.level.isClientSide)
			return PlayerType.SERVER;
		MutableBoolean isClient = new MutableBoolean(false);
		EnvExecutor.runWhenOn(EnvType.CLIENT, () -> () -> isClient.setValue(isClientPlayerEntity(entity)));
		return isClient.booleanValue() ? PlayerType.CLIENT : PlayerType.REMOTE;
	}

	@Environment(EnvType.CLIENT)
	private static boolean isClientPlayerEntity(Entity entity) {
		return entity instanceof LocalPlayer;
	}

	private static List<VoxelShape> getPotentiallyCollidedShapes(Level world, Contraption contraption, AABB localBB) {

		double height = localBB.getYsize();
		double width = localBB.getXsize();
		double horizontalFactor = (height > width && width != 0) ? height / width : 1;
		double verticalFactor = (width > height && height != 0) ? width / height : 1;
		AABB blockScanBB = localBB.inflate(0.5f);
		blockScanBB = blockScanBB.inflate(horizontalFactor, verticalFactor, horizontalFactor);

		BlockPos min = new BlockPos(blockScanBB.minX, blockScanBB.minY, blockScanBB.minZ);
		BlockPos max = new BlockPos(blockScanBB.maxX, blockScanBB.maxY, blockScanBB.maxZ);

		List<VoxelShape> potentialHits = BlockPos.betweenClosedStream(min, max)
			.filter(contraption.getBlocks()::containsKey)
			.filter(Predicates.not(contraption::isHiddenInPortal))
			.map(p -> {
				BlockState blockState = contraption.getBlocks()
					.get(p).state;
				BlockPos pos = contraption.getBlocks()
					.get(p).pos;
				VoxelShape collisionShape = blockState.getCollisionShape(world, p);
				return collisionShape.move(pos.getX(), pos.getY(), pos.getZ());
			})
			.filter(Predicates.not(VoxelShape::isEmpty))
			.toList();

		return potentialHits;
	}

	public static boolean collideBlocks(AbstractContraptionEntity contraptionEntity) {
		if (!contraptionEntity.supportsTerrainCollision())
			return false;

		Level world = contraptionEntity.getCommandSenderWorld();
		Vec3 motion = contraptionEntity.getDeltaMovement();
		TranslatingContraption contraption = (TranslatingContraption) contraptionEntity.getContraption();
		AABB bounds = contraptionEntity.getBoundingBox();
		Vec3 position = contraptionEntity.position();
		BlockPos gridPos = new BlockPos(position);

		if (contraption == null)
			return false;
		if (bounds == null)
			return false;
		if (motion.equals(Vec3.ZERO))
			return false;

		Direction movementDirection = Direction.getNearest(motion.x, motion.y, motion.z);

		// Blocks in the world
		if (movementDirection.getAxisDirection() == AxisDirection.POSITIVE)
			gridPos = gridPos.relative(movementDirection);
		if (isCollidingWithWorld(world, contraption, gridPos, movementDirection))
			return true;

		// Other moving Contraptions
		for (ControlledContraptionEntity otherContraptionEntity : world.getEntitiesOfClass(
			ControlledContraptionEntity.class, bounds.inflate(1), e -> !e.equals(contraptionEntity))) {

			if (!otherContraptionEntity.supportsTerrainCollision())
				continue;

			Vec3 otherMotion = otherContraptionEntity.getDeltaMovement();
			TranslatingContraption otherContraption = (TranslatingContraption) otherContraptionEntity.getContraption();
			AABB otherBounds = otherContraptionEntity.getBoundingBox();
			Vec3 otherPosition = otherContraptionEntity.position();

			if (otherContraption == null)
				return false;
			if (otherBounds == null)
				return false;

			if (!bounds.move(motion)
				.intersects(otherBounds.move(otherMotion)))
				continue;

			for (BlockPos colliderPos : contraption.getColliders(world, movementDirection)) {
				colliderPos = colliderPos.offset(gridPos)
					.subtract(new BlockPos(otherPosition));
				if (!otherContraption.getBlocks()
					.containsKey(colliderPos))
					continue;
				return true;
			}
		}

		return false;
	}

	public static boolean isCollidingWithWorld(Level world, TranslatingContraption contraption, BlockPos anchor,
		Direction movementDirection) {
		for (BlockPos pos : contraption.getColliders(world, movementDirection)) {
			BlockPos colliderPos = pos.offset(anchor);

			if (!world.isLoaded(colliderPos))
				return true;

			BlockState collidedState = world.getBlockState(colliderPos);
			StructureBlockInfo blockInfo = contraption.getBlocks()
				.get(pos);
			boolean emptyCollider = collidedState.getCollisionShape(world, pos)
				.isEmpty();

			if (collidedState.getBlock() instanceof CocoaBlock)
				continue;

			MovementBehaviour movementBehaviour = AllMovementBehaviours.getBehaviour(blockInfo.state);
			if (movementBehaviour != null) {
				if (movementBehaviour instanceof BlockBreakingMovementBehaviour) {
					BlockBreakingMovementBehaviour behaviour = (BlockBreakingMovementBehaviour) movementBehaviour;
					if (!behaviour.canBreak(world, colliderPos, collidedState) && !emptyCollider)
						return true;
					continue;
				}
				if (movementBehaviour instanceof HarvesterMovementBehaviour) {
					HarvesterMovementBehaviour harvesterMovementBehaviour =
						(HarvesterMovementBehaviour) movementBehaviour;
					if (!harvesterMovementBehaviour.isValidCrop(world, colliderPos, collidedState)
						&& !harvesterMovementBehaviour.isValidOther(world, colliderPos, collidedState)
						&& !emptyCollider)
						return true;
					continue;
				}
			}

			if (AllBlocks.PULLEY_MAGNET.has(collidedState) && pos.equals(BlockPos.ZERO)
				&& movementDirection == Direction.UP)
				continue;
			if (!collidedState.getMaterial()
				.isReplaceable() && !emptyCollider) {
				return true;
			}

		}
		return false;
	}

}<|MERGE_RESOLUTION|>--- conflicted
+++ resolved
@@ -89,19 +89,11 @@
 			if (playerType == PlayerType.REMOTE)
 				continue;
 
-<<<<<<< HEAD
-			entity.getSelfAndPassengers().forEach(e -> {
-				if (e instanceof ServerPlayer)
-					((ServerGamePacketListenerImplAccessor) ((ServerPlayer) e).connection).port_lib$setAboveGroundTickCount(0);
-			});
-=======
 			entity.getSelfAndPassengers()
 				.forEach(e -> {
 					if (e instanceof ServerPlayer)
-						((ServerPlayer) e).connection.aboveGroundTickCount = 0;
+						((ServerGamePacketListenerImplAccessor) ((ServerPlayer) e).connection).port_lib$setAboveGroundTickCount(0);
 				});
->>>>>>> 96b76a83
-
 			if (playerType == PlayerType.SERVER)
 				continue;
 
@@ -338,48 +330,8 @@
 				entityPosition.z + allowedMovement.z);
 			entityPosition = entity.position();
 
-<<<<<<< HEAD
-			if (contraptionEntity instanceof CarriageContraptionEntity cce && entity.isOnGround()
-				&& !(entity instanceof ItemEntity) && cce.nonDamageTicks == 0
-				&& AllConfigs.SERVER.trains.trainsCauseDamage.get()) {
-
-				Vec3 diffMotion = contraptionMotion.subtract(entity.getDeltaMovement());
-				if (diffMotion.length() > 0.35f && contraptionMotion.length() > 0.35f) {
-
-					EntityDamageSource pSource = new EntityDamageSource("create.run_over", contraptionEntity);
-					double damage = diffMotion.length();
-					if (entity.getType().getCategory() == MobCategory.MONSTER)
-						damage *= 2;
-
-					if (!(entity instanceof Player p) || !p.isCreative() && !p.isSpectator()) {
-						if (playerType == PlayerType.CLIENT) {
-							AllPackets.channel
-								.sendToServer(new TrainCollisionPacket((int) (damage * 16), contraptionEntity.getId()));
-							world.playSound((Player) entity, entity.blockPosition(), SoundEvents.PLAYER_ATTACK_CRIT,
-								SoundSource.NEUTRAL, 1, .75f);
-						} else {
-							entity.hurt(pSource, (int) (damage * 16));
-							world.playSound(null, entity.blockPosition(), SoundEvents.PLAYER_ATTACK_CRIT,
-								SoundSource.NEUTRAL, 1, .75f);
-							if (!entity.isAlive())
-								contraptionEntity.getControllingPlayer()
-									.map(world::getPlayerByUUID)
-									.ifPresent(AllAdvancements.TRAIN_ROADKILL::awardTo);
-						}
-
-						Vec3 added = entityMotion.add(contraptionMotion.multiply(1, 0, 1)
-							.normalize()
-							.add(0, .25, 0)
-							.scale(damage * 4))
-							.add(diffMotion);
-						entityMotion = VecHelper.clamp(added, 3);
-					}
-				}
-			}
-=======
 			entityMotion =
 				handleDamageFromTrain(world, contraptionEntity, contraptionMotion, entity, entityMotion, playerType);
->>>>>>> 96b76a83
 
 			entity.hurtMarked = true;
 			Vec3 contactPointMotion = Vec3.ZERO;
@@ -422,13 +374,13 @@
 			return entityMotion;
 		if (!entity.isOnGround())
 			return entityMotion;
-		
+
 		CompoundTag persistentData = entity.getPersistentData();
 		if (persistentData.contains("ContraptionGrounded")) {
 			persistentData.remove("ContraptionGrounded");
 			return entityMotion;
 		}
-		
+
 		if (cce.collidingEntities.containsKey(entity))
 			return entityMotion;
 		if (entity instanceof ItemEntity)
@@ -545,19 +497,11 @@
 		boolean flag = p_20273_.x != vec3.x;
 		boolean flag1 = p_20273_.y != vec3.y;
 		boolean flag2 = p_20273_.z != vec3.z;
-<<<<<<< HEAD
-		boolean flag3 = e.isOnGround() || flag1 && p_20273_.y < 0.0D;
+		boolean flag3 = flag1 && p_20273_.y < 0.0D;
 		if (e.maxUpStep > 0.0F && flag3 && (flag || flag2)) {
-			Vec3 vec31 =
-				collideBoundingBox(e, new Vec3(p_20273_.x, e.maxUpStep, p_20273_.z), aabb, e.level, list);
+			Vec3 vec31 = collideBoundingBox(e, new Vec3(p_20273_.x, e.maxUpStep, p_20273_.z), aabb,
+				e.level, list);
 			Vec3 vec32 = collideBoundingBox(e, new Vec3(0.0D, e.maxUpStep, 0.0D),
-=======
-		boolean flag3 = flag1 && p_20273_.y < 0.0D;
-		if (e.getStepHeight() > 0.0F && flag3 && (flag || flag2)) {
-			Vec3 vec31 = collideBoundingBox(e, new Vec3(p_20273_.x, (double) e.getStepHeight(), p_20273_.z), aabb,
-				e.level, list);
-			Vec3 vec32 = collideBoundingBox(e, new Vec3(0.0D, (double) e.getStepHeight(), 0.0D),
->>>>>>> 96b76a83
 				aabb.expandTowards(p_20273_.x, 0.0D, p_20273_.z), e.level, list);
 			if (vec32.y < (double) e.maxUpStep) {
 				Vec3 vec33 =
