package com.simibubi.create.content.contraptions.components.structureMovement;

import static net.minecraft.entity.Entity.collideBoundingBoxHeuristically;
import static net.minecraft.entity.Entity.horizontalMag;

import java.util.ArrayList;
import java.util.List;
import java.util.stream.Stream;

import org.apache.commons.lang3.mutable.MutableBoolean;
import org.apache.commons.lang3.mutable.MutableFloat;
import org.apache.commons.lang3.mutable.MutableInt;
import org.apache.commons.lang3.mutable.MutableObject;

import com.google.common.base.Predicates;
import com.simibubi.create.AllBlocks;
import com.simibubi.create.AllMovementBehaviours;
import com.simibubi.create.content.contraptions.components.actors.BlockBreakingMovementBehaviour;
import com.simibubi.create.content.contraptions.components.structureMovement.AbstractContraptionEntity.ContraptionRotationState;
import com.simibubi.create.content.contraptions.components.structureMovement.sync.ClientMotionPacket;
import com.simibubi.create.foundation.collision.ContinuousOBBCollider.ContinuousSeparationManifold;
import com.simibubi.create.foundation.collision.Matrix3d;
import com.simibubi.create.foundation.collision.OrientedBB;
import com.simibubi.create.foundation.networking.AllPackets;
import com.simibubi.create.foundation.utility.Iterate;
import com.simibubi.create.foundation.utility.VecHelper;

import net.minecraft.block.BlockState;
import net.minecraft.block.CocoaBlock;
import net.minecraft.client.entity.player.ClientPlayerEntity;
import net.minecraft.entity.Entity;
import net.minecraft.entity.item.ItemEntity;
import net.minecraft.entity.player.PlayerEntity;
import net.minecraft.entity.player.ServerPlayerEntity;
import net.minecraft.util.Direction;
import net.minecraft.util.Direction.Axis;
import net.minecraft.util.Direction.AxisDirection;
import net.minecraft.util.ReuseableStream;
import net.minecraft.util.math.AxisAlignedBB;
import net.minecraft.util.math.BlockPos;
import net.minecraft.util.math.MathHelper;
import net.minecraft.util.math.shapes.IBooleanFunction;
import net.minecraft.util.math.shapes.ISelectionContext;
import net.minecraft.util.math.shapes.VoxelShape;
import net.minecraft.util.math.shapes.VoxelShapes;
import net.minecraft.util.math.vector.Vector3d;
import net.minecraft.world.World;
import net.minecraft.world.gen.feature.template.Template.BlockInfo;
import net.minecraftforge.api.distmarker.Dist;
import net.minecraftforge.api.distmarker.OnlyIn;
import net.minecraftforge.fml.DistExecutor;

public class ContraptionCollider {

	enum PlayerType {
		NONE, CLIENT, REMOTE, SERVER
	}

	static void collideEntities(AbstractContraptionEntity contraptionEntity) {
		World world = contraptionEntity.getEntityWorld();
		Contraption contraption = contraptionEntity.getContraption();
		AxisAlignedBB bounds = contraptionEntity.getBoundingBox();

		if (contraption == null)
			return;
		if (bounds == null)
			return;

<<<<<<< HEAD
		Vector3d contraptionPosition = contraptionEntity.getPositionVec();
		Vector3d contraptionMotion = contraptionPosition.subtract(contraptionEntity.getPrevPositionVec());
		Vector3d anchorVec = contraptionEntity.getAnchorVec();
		Vector3d centerOfBlock = VecHelper.CENTER_OF_ORIGIN;
=======
		Vec3d contraptionPosition = contraptionEntity.getPositionVec();
		Vec3d contraptionMotion = contraptionPosition.subtract(contraptionEntity.getPrevPositionVec());
		Vec3d anchorVec = contraptionEntity.getAnchorVec();
>>>>>>> 1233ecfe
		ContraptionRotationState rotation = null;

		// After death, multiple refs to the client player may show up in the area
		boolean skipClientPlayer = false;

		List<Entity> entitiesWithinAABB = world.getEntitiesWithinAABB(Entity.class, bounds.grow(2)
			.expand(0, 32, 0), contraptionEntity::canCollideWith);
		for (Entity entity : entitiesWithinAABB) {

			PlayerType playerType = getPlayerType(entity);
			if (playerType == PlayerType.REMOTE)
				continue;

			if (playerType == PlayerType.SERVER && entity instanceof ServerPlayerEntity) {
				((ServerPlayerEntity) entity).connection.floatingTickCount = 0;
				continue;
			}

			if (playerType == PlayerType.CLIENT)
				if (skipClientPlayer)
					continue;
				else
					skipClientPlayer = true;

			// Init matrix
			if (rotation == null)
				rotation = contraptionEntity.getRotationState();
			Matrix3d rotationMatrix = rotation.asMatrix();

			// Transform entity position and motion to local space
			Vector3d entityPosition = entity.getPositionVec();
			AxisAlignedBB entityBounds = entity.getBoundingBox();
<<<<<<< HEAD
			Vector3d centerY = new Vector3d(0, entityBounds.getYSize() / 2, 0);
			Vector3d motion = entity.getMotion();
			float yawOffset = rotation.getYawOffset();

			Vector3d position = entityPosition;
			position = position.add(centerY);
			position = position.subtract(centerOfBlock);
			position = position.subtract(anchorVec);
			position = VecHelper.rotate(position, -yawOffset, Axis.Y);
			position = rotationMatrix.transform(position);
			position = position.add(centerOfBlock);
			position = position.subtract(centerY);
			position = position.subtract(entityPosition);
=======
			Vec3d motion = entity.getMotion();
			float yawOffset = rotation.getYawOffset();

			Vec3d position = getWorldToLocalTranslation(entity, anchorVec, rotationMatrix, yawOffset);
>>>>>>> 1233ecfe

			// Find all potential block shapes to collide with
			AxisAlignedBB localBB = entityBounds.offset(position)
				.grow(1.0E-7D);
			ReuseableStream<VoxelShape> potentialHits =
				getPotentiallyCollidedShapes(world, contraption, localBB.expand(motion));
			if (potentialHits.createStream()
				.count() == 0)
				continue;

			// Prepare entity bounds
			OrientedBB obb = new OrientedBB(localBB);
			obb.setRotation(rotationMatrix);
			motion = motion.subtract(contraptionMotion);
			motion = rotationMatrix.transform(motion);

			MutableObject<Vector3d> collisionResponse = new MutableObject<>(Vector3d.ZERO);
			MutableBoolean surfaceCollision = new MutableBoolean(false);
			MutableFloat temporalResponse = new MutableFloat(1);
			Vector3d obbCenter = obb.getCenter();

			// Apply separation maths
			List<AxisAlignedBB> bbs = new ArrayList<>();
			potentialHits.createStream()
				.forEach(shape -> shape.toBoundingBoxList()
					.forEach(bbs::add));

			boolean doHorizontalPass = !rotation.hasVerticalRotation();
			for (boolean horizontalPass : Iterate.trueAndFalse) {
				boolean verticalPass = !horizontalPass || !doHorizontalPass;

				for (AxisAlignedBB bb : bbs) {
					Vector3d currentResponse = collisionResponse.getValue();
					obb.setCenter(obbCenter.add(currentResponse));
					ContinuousSeparationManifold intersect = obb.intersect(bb, motion);

					if (intersect == null)
						continue;
					if (verticalPass && surfaceCollision.isFalse())
						surfaceCollision.setValue(intersect.isSurfaceCollision());

					double timeOfImpact = intersect.getTimeOfImpact();
					if (timeOfImpact > 0 && timeOfImpact < 1) {
						if (temporalResponse.getValue() > timeOfImpact)
							temporalResponse.setValue(timeOfImpact);
						continue;
					}

					Vector3d separation = intersect.asSeparationVec(entity.stepHeight);
					if (separation != null && !separation.equals(Vector3d.ZERO))
						collisionResponse.setValue(currentResponse.add(separation));
				}

				if (verticalPass)
					break;

				boolean noVerticalMotionResponse = temporalResponse.getValue() == 1;
				boolean noVerticalCollision = collisionResponse.getValue().y == 0;
				if (noVerticalCollision && noVerticalMotionResponse)
					break;

				// Re-run collisions with horizontal offset
				collisionResponse.setValue(collisionResponse.getValue()
					.mul(129 / 128f, 0, 129 / 128f));
				continue;
			}

			// Resolve collision
			Vector3d entityMotion = entity.getMotion();
			Vector3d totalResponse = collisionResponse.getValue();
			boolean hardCollision = !totalResponse.equals(Vector3d.ZERO);
			boolean temporalCollision = temporalResponse.getValue() != 1;
			Vector3d motionResponse = !temporalCollision ? motion
				: motion.normalize()
					.scale(motion.length() * temporalResponse.getValue());

			rotationMatrix.transpose();
			motionResponse = rotationMatrix.transform(motionResponse)
				.add(contraptionMotion);
			totalResponse = rotationMatrix.transform(totalResponse);
			totalResponse = VecHelper.rotate(totalResponse, yawOffset, Axis.Y);
			rotationMatrix.transpose();

			if (temporalCollision) {
				double idealVerticalMotion = motionResponse.y;
				if (idealVerticalMotion != entityMotion.y) {
					entity.setMotion(entityMotion.mul(1, 0, 1)
						.add(0, idealVerticalMotion, 0));
					entityMotion = entity.getMotion();
				}
			}

			if (hardCollision) {
				double motionX = entityMotion.getX();
				double motionY = entityMotion.getY();
				double motionZ = entityMotion.getZ();
				double intersectX = totalResponse.getX();
				double intersectY = totalResponse.getY();
				double intersectZ = totalResponse.getZ();

				double horizonalEpsilon = 1 / 128f;
				if (motionX != 0 && Math.abs(intersectX) > horizonalEpsilon && motionX > 0 == intersectX < 0)
					entityMotion = entityMotion.mul(0, 1, 1);
				if (motionY != 0 && intersectY != 0 && motionY > 0 == intersectY < 0)
					entityMotion = entityMotion.mul(1, 0, 1)
						.add(0, contraptionMotion.y, 0);
				if (motionZ != 0 && Math.abs(intersectZ) > horizonalEpsilon && motionZ > 0 == intersectZ < 0)
					entityMotion = entityMotion.mul(1, 1, 0);
			}

			if (!hardCollision && surfaceCollision.isFalse())
				continue;

			Vector3d allowedMovement = getAllowedMovement(totalResponse, entity);
			entity.setPosition(entityPosition.x + allowedMovement.x, entityPosition.y + allowedMovement.y,
				entityPosition.z + allowedMovement.z);
			entityPosition = entity.getPositionVec();

			entity.velocityChanged = true;
			Vector3d contactPointMotion = Vector3d.ZERO;

			if (surfaceCollision.isTrue()) {
				entity.fallDistance = 0;
				entity.setOnGround(true);
				contraptionEntity.collidingEntities.put(entity, new MutableInt(0));
				if (entity instanceof ItemEntity)
					entityMotion = entityMotion.mul(.5f, 1, .5f);
				contactPointMotion = contraptionEntity.getContactPointMotion(entityPosition);
				allowedMovement = getAllowedMovement(contactPointMotion, entity);
				entity.setPosition(entityPosition.x + allowedMovement.x, entityPosition.y,
					entityPosition.z + allowedMovement.z);
			}

			entity.setMotion(entityMotion);

			if (playerType != PlayerType.CLIENT)
				continue;

			double d0 = entity.getX() - entity.prevPosX - contactPointMotion.x;
			double d1 = entity.getZ() - entity.prevPosZ - contactPointMotion.z;
			float limbSwing = MathHelper.sqrt(d0 * d0 + d1 * d1) * 4.0F;
			if (limbSwing > 1.0F)
				limbSwing = 1.0F;
			AllPackets.channel.sendToServer(new ClientMotionPacket(entityMotion, true, limbSwing));
		}

	}

	public static Vec3d getWorldToLocalTranslation(Entity entity, AbstractContraptionEntity contraptionEntity) {
		return getWorldToLocalTranslation(entity, contraptionEntity.getAnchorVec(), contraptionEntity.getRotationState());
	}

	public static Vec3d getWorldToLocalTranslation(Entity entity, Vec3d anchorVec, ContraptionRotationState rotation) {
		return getWorldToLocalTranslation(entity, anchorVec, rotation.asMatrix(), rotation.getYawOffset());
	}

	public static Vec3d getWorldToLocalTranslation(Entity entity, Vec3d anchorVec, Matrix3d rotationMatrix, float yawOffset) {
		Vec3d entityPosition = entity.getPositionVec();
		Vec3d centerY = new Vec3d(0, entity.getBoundingBox().getYSize() / 2, 0);
		Vec3d position = entityPosition;
		position = position.add(centerY);
		position = position.subtract(VecHelper.CENTER_OF_ORIGIN);
		position = position.subtract(anchorVec);
		position = VecHelper.rotate(position, -yawOffset, Axis.Y);
		position = rotationMatrix.transform(position);
		position = position.add(VecHelper.CENTER_OF_ORIGIN);
		position = position.subtract(centerY);
		position = position.subtract(entityPosition);
		return position;
	}

	public static Vec3d getWorldToLocalTranslation(Vec3d entity, AbstractContraptionEntity contraptionEntity) {
		return getWorldToLocalTranslation(entity, contraptionEntity.getAnchorVec(), contraptionEntity.getRotationState());
	}

	public static Vec3d getWorldToLocalTranslation(Vec3d inPos, Vec3d anchorVec, ContraptionRotationState rotation) {
		return getWorldToLocalTranslation(inPos, anchorVec, rotation.asMatrix(), rotation.getYawOffset());
	}

	public static Vec3d getWorldToLocalTranslation(Vec3d inPos, Vec3d anchorVec, Matrix3d rotationMatrix, float yawOffset) {
		Vec3d position = inPos;
		position = position.subtract(VecHelper.CENTER_OF_ORIGIN);
		position = position.subtract(anchorVec);
		position = VecHelper.rotate(position, -yawOffset, Axis.Y);
		position = rotationMatrix.transform(position);
		position = position.add(VecHelper.CENTER_OF_ORIGIN);
		position = position.subtract(inPos);
		return position;
	}

	/** From Entity#getAllowedMovement **/
	static Vector3d getAllowedMovement(Vector3d movement, Entity e) {
		AxisAlignedBB bb = e.getBoundingBox();
		ISelectionContext ctx = ISelectionContext.forEntity(e);
		World world = e.world;
		VoxelShape voxelshape = world.getWorldBorder()
			.getShape();
		Stream<VoxelShape> stream =
			VoxelShapes.compare(voxelshape, VoxelShapes.create(bb.shrink(1.0E-7D)), IBooleanFunction.AND)
				? Stream.empty()
				: Stream.of(voxelshape);
		Stream<VoxelShape> stream1 = world.getEntityCollisions(e, bb.expand(movement), entity -> false); // FIXME: 1.15 equivalent translated correctly?
		ReuseableStream<VoxelShape> reuseablestream = new ReuseableStream<>(Stream.concat(stream1, stream));
		Vector3d Vector3d = movement.lengthSquared() == 0.0D ? movement
			: collideBoundingBoxHeuristically(e, movement, bb, world, ctx, reuseablestream);
		boolean flag = movement.x != Vector3d.x;
		boolean flag1 = movement.y != Vector3d.y;
		boolean flag2 = movement.z != Vector3d.z;
		boolean flag3 = e.isOnGround() || flag1 && movement.y < 0.0D;
		if (e.stepHeight > 0.0F && flag3 && (flag || flag2)) {
			Vector3d Vector3d1 = collideBoundingBoxHeuristically(e, new Vector3d(movement.x, (double) e.stepHeight, movement.z),
				bb, world, ctx, reuseablestream);
			Vector3d Vector3d2 = collideBoundingBoxHeuristically(e, new Vector3d(0.0D, (double) e.stepHeight, 0.0D),
				bb.expand(movement.x, 0.0D, movement.z), world, ctx, reuseablestream);
			if (Vector3d2.y < (double) e.stepHeight) {
				Vector3d Vector3d3 = collideBoundingBoxHeuristically(e, new Vector3d(movement.x, 0.0D, movement.z),
					bb.offset(Vector3d2), world, ctx, reuseablestream).add(Vector3d2);
				if (horizontalMag(Vector3d3) > horizontalMag(Vector3d1)) {
					Vector3d1 = Vector3d3;
				}
			}

			if (horizontalMag(Vector3d1) > horizontalMag(Vector3d)) {
				return Vector3d1.add(collideBoundingBoxHeuristically(e, new Vector3d(0.0D, -Vector3d1.y + movement.y, 0.0D),
					bb.offset(Vector3d1), world, ctx, reuseablestream));
			}
		}

		return Vector3d;
	}

	private static PlayerType getPlayerType(Entity entity) {
		if (!(entity instanceof PlayerEntity))
			return PlayerType.NONE;
		if (!entity.world.isRemote)
			return PlayerType.SERVER;
		MutableBoolean isClient = new MutableBoolean(false);
		DistExecutor.unsafeRunWhenOn(Dist.CLIENT, () -> () -> isClient.setValue(isClientPlayerEntity(entity)));
		return isClient.booleanValue() ? PlayerType.CLIENT : PlayerType.REMOTE;
	}

	@OnlyIn(Dist.CLIENT)
	private static boolean isClientPlayerEntity(Entity entity) {
		return entity instanceof ClientPlayerEntity;
	}

	private static ReuseableStream<VoxelShape> getPotentiallyCollidedShapes(World world, Contraption contraption,
		AxisAlignedBB localBB) {

		double height = localBB.getYSize();
		double width = localBB.getXSize();
		double horizontalFactor = (height > width && width != 0) ? height / width : 1;
		double verticalFactor = (width > height && height != 0) ? width / height : 1;
		AxisAlignedBB blockScanBB = localBB.grow(0.5f);
		blockScanBB = blockScanBB.grow(horizontalFactor, verticalFactor, horizontalFactor);

		BlockPos min = new BlockPos(blockScanBB.minX, blockScanBB.minY, blockScanBB.minZ);
		BlockPos max = new BlockPos(blockScanBB.maxX, blockScanBB.maxY, blockScanBB.maxZ);

		ReuseableStream<VoxelShape> potentialHits = new ReuseableStream<>(BlockPos.getAllInBox(min, max)
			.filter(contraption.getBlocks()::containsKey)
			.map(p -> {
				BlockState blockState = contraption.getBlocks()
					.get(p).state;
				BlockPos pos = contraption.getBlocks()
					.get(p).pos;
				VoxelShape collisionShape = blockState.getCollisionShape(world, p);
				return collisionShape.withOffset(pos.getX(), pos.getY(), pos.getZ());
			})
			.filter(Predicates.not(VoxelShape::isEmpty)));

		return potentialHits;
	}

	public static boolean collideBlocks(AbstractContraptionEntity contraptionEntity) {
		if (!contraptionEntity.supportsTerrainCollision())
			return false;

		World world = contraptionEntity.getEntityWorld();
		Vector3d motion = contraptionEntity.getMotion();
		TranslatingContraption contraption = (TranslatingContraption) contraptionEntity.getContraption();
		AxisAlignedBB bounds = contraptionEntity.getBoundingBox();
		Vector3d position = contraptionEntity.getPositionVec();
		BlockPos gridPos = new BlockPos(position);

		if (contraption == null)
			return false;
		if (bounds == null)
			return false;
		if (motion.equals(Vector3d.ZERO))
			return false;

		Direction movementDirection = Direction.getFacingFromVector(motion.x, motion.y, motion.z);

		// Blocks in the world
		if (movementDirection.getAxisDirection() == AxisDirection.POSITIVE)
			gridPos = gridPos.offset(movementDirection);
		if (isCollidingWithWorld(world, contraption, gridPos, movementDirection))
			return true;

		// Other moving Contraptions
		for (ControlledContraptionEntity otherContraptionEntity : world.getEntitiesWithinAABB(
			ControlledContraptionEntity.class, bounds.grow(1), e -> !e.equals(contraptionEntity))) {

			if (!otherContraptionEntity.supportsTerrainCollision())
				continue;

			Vector3d otherMotion = otherContraptionEntity.getMotion();
			TranslatingContraption otherContraption = (TranslatingContraption) otherContraptionEntity.getContraption();
			AxisAlignedBB otherBounds = otherContraptionEntity.getBoundingBox();
			Vector3d otherPosition = otherContraptionEntity.getPositionVec();

			if (otherContraption == null)
				return false;
			if (otherBounds == null)
				return false;

			if (!bounds.offset(motion)
				.intersects(otherBounds.offset(otherMotion)))
				continue;

			for (BlockPos colliderPos : contraption.getColliders(world, movementDirection)) {
				colliderPos = colliderPos.add(gridPos)
					.subtract(new BlockPos(otherPosition));
				if (!otherContraption.getBlocks()
					.containsKey(colliderPos))
					continue;
				return true;
			}
		}

		return false;
	}

	public static boolean isCollidingWithWorld(World world, TranslatingContraption contraption, BlockPos anchor,
		Direction movementDirection) {
		for (BlockPos pos : contraption.getColliders(world, movementDirection)) {
			BlockPos colliderPos = pos.add(anchor);

			if (!world.isBlockPresent(colliderPos))
				return true;

			BlockState collidedState = world.getBlockState(colliderPos);
			BlockInfo blockInfo = contraption.getBlocks()
				.get(pos);

			if (AllMovementBehaviours.contains(blockInfo.state.getBlock())) {
				MovementBehaviour movementBehaviour = AllMovementBehaviours.of(blockInfo.state.getBlock());
				if (movementBehaviour instanceof BlockBreakingMovementBehaviour) {
					BlockBreakingMovementBehaviour behaviour = (BlockBreakingMovementBehaviour) movementBehaviour;
					if (!behaviour.canBreak(world, colliderPos, collidedState)
						&& !collidedState.getCollisionShape(world, pos)
							.isEmpty()) {
						return true;
					}
					continue;
				}
			}

			if (AllBlocks.PULLEY_MAGNET.has(collidedState) && pos.equals(BlockPos.ZERO)
				&& movementDirection == Direction.UP)
				continue;
			if (collidedState.getBlock() instanceof CocoaBlock)
				continue;
			if (!collidedState.getMaterial()
				.isReplaceable()
				&& !collidedState.getCollisionShape(world, colliderPos)
					.isEmpty()) {
				return true;
			}

		}
		return false;
	}

}<|MERGE_RESOLUTION|>--- conflicted
+++ resolved
@@ -66,16 +66,9 @@
 		if (bounds == null)
 			return;
 
-<<<<<<< HEAD
 		Vector3d contraptionPosition = contraptionEntity.getPositionVec();
 		Vector3d contraptionMotion = contraptionPosition.subtract(contraptionEntity.getPrevPositionVec());
 		Vector3d anchorVec = contraptionEntity.getAnchorVec();
-		Vector3d centerOfBlock = VecHelper.CENTER_OF_ORIGIN;
-=======
-		Vec3d contraptionPosition = contraptionEntity.getPositionVec();
-		Vec3d contraptionMotion = contraptionPosition.subtract(contraptionEntity.getPrevPositionVec());
-		Vec3d anchorVec = contraptionEntity.getAnchorVec();
->>>>>>> 1233ecfe
 		ContraptionRotationState rotation = null;
 
 		// After death, multiple refs to the client player may show up in the area
@@ -108,26 +101,10 @@
 			// Transform entity position and motion to local space
 			Vector3d entityPosition = entity.getPositionVec();
 			AxisAlignedBB entityBounds = entity.getBoundingBox();
-<<<<<<< HEAD
-			Vector3d centerY = new Vector3d(0, entityBounds.getYSize() / 2, 0);
 			Vector3d motion = entity.getMotion();
 			float yawOffset = rotation.getYawOffset();
 
-			Vector3d position = entityPosition;
-			position = position.add(centerY);
-			position = position.subtract(centerOfBlock);
-			position = position.subtract(anchorVec);
-			position = VecHelper.rotate(position, -yawOffset, Axis.Y);
-			position = rotationMatrix.transform(position);
-			position = position.add(centerOfBlock);
-			position = position.subtract(centerY);
-			position = position.subtract(entityPosition);
-=======
-			Vec3d motion = entity.getMotion();
-			float yawOffset = rotation.getYawOffset();
-
-			Vec3d position = getWorldToLocalTranslation(entity, anchorVec, rotationMatrix, yawOffset);
->>>>>>> 1233ecfe
+			Vector3d position = getWorldToLocalTranslation(entity, anchorVec, rotationMatrix, yawOffset);
 
 			// Find all potential block shapes to collide with
 			AxisAlignedBB localBB = entityBounds.offset(position)
@@ -276,18 +253,18 @@
 
 	}
 
-	public static Vec3d getWorldToLocalTranslation(Entity entity, AbstractContraptionEntity contraptionEntity) {
+	public static Vector3d getWorldToLocalTranslation(Entity entity, AbstractContraptionEntity contraptionEntity) {
 		return getWorldToLocalTranslation(entity, contraptionEntity.getAnchorVec(), contraptionEntity.getRotationState());
 	}
 
-	public static Vec3d getWorldToLocalTranslation(Entity entity, Vec3d anchorVec, ContraptionRotationState rotation) {
+	public static Vector3d getWorldToLocalTranslation(Entity entity, Vector3d anchorVec, ContraptionRotationState rotation) {
 		return getWorldToLocalTranslation(entity, anchorVec, rotation.asMatrix(), rotation.getYawOffset());
 	}
 
-	public static Vec3d getWorldToLocalTranslation(Entity entity, Vec3d anchorVec, Matrix3d rotationMatrix, float yawOffset) {
-		Vec3d entityPosition = entity.getPositionVec();
-		Vec3d centerY = new Vec3d(0, entity.getBoundingBox().getYSize() / 2, 0);
-		Vec3d position = entityPosition;
+	public static Vector3d getWorldToLocalTranslation(Entity entity, Vector3d anchorVec, Matrix3d rotationMatrix, float yawOffset) {
+		Vector3d entityPosition = entity.getPositionVec();
+		Vector3d centerY = new Vector3d(0, entity.getBoundingBox().getYSize() / 2, 0);
+		Vector3d position = entityPosition;
 		position = position.add(centerY);
 		position = position.subtract(VecHelper.CENTER_OF_ORIGIN);
 		position = position.subtract(anchorVec);
@@ -299,16 +276,16 @@
 		return position;
 	}
 
-	public static Vec3d getWorldToLocalTranslation(Vec3d entity, AbstractContraptionEntity contraptionEntity) {
+	public static Vector3d getWorldToLocalTranslation(Vector3d entity, AbstractContraptionEntity contraptionEntity) {
 		return getWorldToLocalTranslation(entity, contraptionEntity.getAnchorVec(), contraptionEntity.getRotationState());
 	}
 
-	public static Vec3d getWorldToLocalTranslation(Vec3d inPos, Vec3d anchorVec, ContraptionRotationState rotation) {
+	public static Vector3d getWorldToLocalTranslation(Vector3d inPos, Vector3d anchorVec, ContraptionRotationState rotation) {
 		return getWorldToLocalTranslation(inPos, anchorVec, rotation.asMatrix(), rotation.getYawOffset());
 	}
 
-	public static Vec3d getWorldToLocalTranslation(Vec3d inPos, Vec3d anchorVec, Matrix3d rotationMatrix, float yawOffset) {
-		Vec3d position = inPos;
+	public static Vector3d getWorldToLocalTranslation(Vector3d inPos, Vector3d anchorVec, Matrix3d rotationMatrix, float yawOffset) {
+		Vector3d position = inPos;
 		position = position.subtract(VecHelper.CENTER_OF_ORIGIN);
 		position = position.subtract(anchorVec);
 		position = VecHelper.rotate(position, -yawOffset, Axis.Y);
