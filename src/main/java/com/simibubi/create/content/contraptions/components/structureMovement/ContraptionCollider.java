package com.simibubi.create.content.contraptions.components.structureMovement;

import static net.minecraft.entity.Entity.collideBoundingBoxHeuristically;
import static net.minecraft.entity.Entity.horizontalMag;

import java.util.ArrayList;
import java.util.List;
import java.util.stream.Stream;

import org.apache.commons.lang3.mutable.MutableBoolean;
import org.apache.commons.lang3.mutable.MutableFloat;
import org.apache.commons.lang3.mutable.MutableInt;
import org.apache.commons.lang3.mutable.MutableObject;

import com.google.common.base.Predicates;
import com.simibubi.create.AllBlocks;
import com.simibubi.create.AllMovementBehaviours;
import com.simibubi.create.content.contraptions.components.actors.BlockBreakingMovementBehaviour;
import com.simibubi.create.content.contraptions.components.structureMovement.AbstractContraptionEntity.ContraptionRotationState;
import com.simibubi.create.content.contraptions.components.structureMovement.sync.ClientMotionPacket;
import com.simibubi.create.foundation.collision.ContinuousOBBCollider.ContinuousSeparationManifold;
import com.simibubi.create.foundation.collision.Matrix3d;
import com.simibubi.create.foundation.collision.OrientedBB;
import com.simibubi.create.foundation.networking.AllPackets;
import com.simibubi.create.foundation.utility.Iterate;
import com.simibubi.create.foundation.utility.VecHelper;

import net.minecraft.block.BlockState;
import net.minecraft.block.CocoaBlock;
import net.minecraft.client.entity.player.ClientPlayerEntity;
import net.minecraft.entity.Entity;
import net.minecraft.entity.item.ItemEntity;
import net.minecraft.entity.player.PlayerEntity;
import net.minecraft.entity.player.ServerPlayerEntity;
import net.minecraft.util.Direction;
import net.minecraft.util.Direction.Axis;
import net.minecraft.util.Direction.AxisDirection;
import net.minecraft.util.ReuseableStream;
import net.minecraft.util.math.AxisAlignedBB;
import net.minecraft.util.math.BlockPos;
import net.minecraft.util.math.MathHelper;
import net.minecraft.util.math.shapes.IBooleanFunction;
import net.minecraft.util.math.shapes.ISelectionContext;
import net.minecraft.util.math.shapes.VoxelShape;
import net.minecraft.util.math.shapes.VoxelShapes;
import net.minecraft.util.math.vector.Vector3d;
import net.minecraft.world.World;
import net.minecraft.world.gen.feature.template.Template.BlockInfo;
import net.minecraftforge.api.distmarker.Dist;
import net.minecraftforge.api.distmarker.OnlyIn;
import net.minecraftforge.fml.DistExecutor;

public class ContraptionCollider {

	enum PlayerType {
		NONE, CLIENT, REMOTE, SERVER
	}

	static void collideEntities(AbstractContraptionEntity contraptionEntity) {
		World world = contraptionEntity.getEntityWorld();
		Contraption contraption = contraptionEntity.getContraption();
		AxisAlignedBB bounds = contraptionEntity.getBoundingBox();

		if (contraption == null)
			return;
		if (bounds == null)
			return;

<<<<<<< HEAD
		contraptionEntity.collidingEntities.clear();

		Vector3d contraptionPosition = contraptionEntity.getPositionVec();
		Vector3d contraptionMotion = contraptionPosition.subtract(contraptionEntity.getPrevPositionVec());
		Vector3d anchorVec = contraptionEntity.getAnchorVec();
		Vector3d centerOfBlock = VecHelper.CENTER_OF_ORIGIN;
=======
		Vec3d contraptionPosition = contraptionEntity.getPositionVec();
		Vec3d contraptionMotion = contraptionPosition.subtract(contraptionEntity.getPrevPositionVec());
		Vec3d anchorVec = contraptionEntity.getAnchorVec();
		Vec3d centerOfBlock = VecHelper.CENTER_OF_ORIGIN;
>>>>>>> 0b24523b
		ContraptionRotationState rotation = null;

		// After death, multiple refs to the client player may show up in the area
		boolean skipClientPlayer = false;

		List<Entity> entitiesWithinAABB = world.getEntitiesWithinAABB(Entity.class, bounds.grow(2)
			.expand(0, 32, 0), contraptionEntity::canCollideWith);
		for (Entity entity : entitiesWithinAABB) {

			PlayerType playerType = getPlayerType(entity);
			if (playerType == PlayerType.REMOTE)
				continue;
			if (playerType == PlayerType.CLIENT)
				if (skipClientPlayer)
					continue;
				else
					skipClientPlayer = true;

			// Init matrix
			if (rotation == null)
				rotation = contraptionEntity.getRotationState();
			Matrix3d rotationMatrix = rotation.asMatrix();

			// Transform entity position and motion to local space
			Vector3d entityPosition = entity.getPositionVec();
			AxisAlignedBB entityBounds = entity.getBoundingBox();
			Vector3d centerY = new Vector3d(0, entityBounds.getYSize() / 2, 0);
			Vector3d motion = entity.getMotion();
			float yawOffset = rotation.getYawOffset();

			Vector3d position = entityPosition;
			position = position.add(centerY);
			position = position.subtract(centerOfBlock);
			position = position.subtract(anchorVec);
			position = VecHelper.rotate(position, -yawOffset, Axis.Y);
			position = rotationMatrix.transform(position);
			position = position.add(centerOfBlock);
			position = position.subtract(centerY);
			position = position.subtract(entityPosition);

			// Find all potential block shapes to collide with
			AxisAlignedBB localBB = entityBounds.offset(position)
				.grow(1.0E-7D);
			ReuseableStream<VoxelShape> potentialHits =
				getPotentiallyCollidedShapes(world, contraption, localBB.expand(motion));
			if (potentialHits.createStream()
				.count() == 0)
				continue;

			// Prepare entity bounds
			OrientedBB obb = new OrientedBB(localBB);
			obb.setRotation(rotationMatrix);
			motion = motion.subtract(contraptionMotion);
			motion = rotationMatrix.transform(motion);

<<<<<<< HEAD
			MutableObject<Vector3d> collisionResponse = new MutableObject<>(Vector3d.ZERO);
			MutableObject<Vector3d> allowedMotion = new MutableObject<>(motion);
			MutableBoolean futureCollision = new MutableBoolean(false);
			MutableBoolean surfaceCollision = new MutableBoolean(false);
			Vector3d obbCenter = obb.getCenter();
=======
			MutableObject<Vec3d> collisionResponse = new MutableObject<>(Vec3d.ZERO);
			MutableBoolean surfaceCollision = new MutableBoolean(false);
			MutableFloat temporalResponse = new MutableFloat(1);
			Vec3d obbCenter = obb.getCenter();
>>>>>>> 0b24523b

			// Apply separation maths
			List<AxisAlignedBB> bbs = new ArrayList<>();
			potentialHits.createStream()
				.forEach(shape -> shape.toBoundingBoxList()
					.forEach(bbs::add));

			boolean doHorizontalPass = !rotation.hasVerticalRotation();
			for (boolean horizontalPass : Iterate.trueAndFalse) {
				boolean verticalPass = !horizontalPass || !doHorizontalPass;

				for (AxisAlignedBB bb : bbs) {
					Vector3d currentResponse = collisionResponse.getValue();
					obb.setCenter(obbCenter.add(currentResponse));
					ContinuousSeparationManifold intersect = obb.intersect(bb, motion);

					if (intersect == null)
						continue;
					if (verticalPass && surfaceCollision.isFalse())
						surfaceCollision.setValue(intersect.isSurfaceCollision());

					double timeOfImpact = intersect.getTimeOfImpact();
					if (timeOfImpact > 0 && timeOfImpact < 1) {
						if (temporalResponse.getValue() > timeOfImpact)
							temporalResponse.setValue(timeOfImpact);
						continue;
					}

					Vector3d separation = intersect.asSeparationVec(entity.stepHeight);
					if (separation != null && !separation.equals(Vector3d.ZERO))
						collisionResponse.setValue(currentResponse.add(separation));
				}

				if (verticalPass)
					break;

				boolean noVerticalMotionResponse = temporalResponse.getValue() == 1;
				boolean noVerticalCollision = collisionResponse.getValue().y == 0;
				if (noVerticalCollision && noVerticalMotionResponse)
					break;

				// Re-run collisions with horizontal offset
				collisionResponse.setValue(collisionResponse.getValue()
					.mul(129 / 128f, 0, 129 / 128f));
				continue;
			}

			// Resolve collision
<<<<<<< HEAD
			Vector3d entityMotion = entity.getMotion();
			Vector3d totalResponse = collisionResponse.getValue();
			Vector3d motionResponse = allowedMotion.getValue();
			boolean hardCollision = !totalResponse.equals(Vector3d.ZERO);
=======
			Vec3d entityMotion = entity.getMotion();
			Vec3d totalResponse = collisionResponse.getValue();
			boolean hardCollision = !totalResponse.equals(Vec3d.ZERO);
			boolean temporalCollision = temporalResponse.getValue() != 1;
			Vec3d motionResponse = !temporalCollision ? motion
				: motion.normalize()
					.scale(motion.length() * temporalResponse.getValue());
>>>>>>> 0b24523b

			rotationMatrix.transpose();
			motionResponse = rotationMatrix.transform(motionResponse)
				.add(contraptionMotion);
			totalResponse = rotationMatrix.transform(totalResponse);
			totalResponse = VecHelper.rotate(totalResponse, yawOffset, Axis.Y);
			rotationMatrix.transpose();

			if (temporalCollision && playerType != PlayerType.SERVER) {
				double idealVerticalMotion = motionResponse.y;
				if (idealVerticalMotion != entityMotion.y) {
					entity.setMotion(entityMotion.mul(1, 0, 1)
						.add(0, idealVerticalMotion, 0));
					entityMotion = entity.getMotion();
				}
			}

			if (hardCollision) {
				double motionX = entityMotion.getX();
				double motionY = entityMotion.getY();
				double motionZ = entityMotion.getZ();
				double intersectX = totalResponse.getX();
				double intersectY = totalResponse.getY();
				double intersectZ = totalResponse.getZ();

				double horizonalEpsilon = 1 / 128f;
				if (motionX != 0 && Math.abs(intersectX) > horizonalEpsilon && motionX > 0 == intersectX < 0)
					entityMotion = entityMotion.mul(0, 1, 1);
				if (motionY != 0 && intersectY != 0 && motionY > 0 == intersectY < 0)
					entityMotion = entityMotion.mul(1, 0, 1)
						.add(0, contraptionMotion.y, 0);
				if (motionZ != 0 && Math.abs(intersectZ) > horizonalEpsilon && motionZ > 0 == intersectZ < 0)
					entityMotion = entityMotion.mul(1, 1, 0);
			}

			if (!hardCollision && surfaceCollision.isFalse())
				continue;

			if (playerType == PlayerType.SERVER && entity instanceof ServerPlayerEntity) {
				((ServerPlayerEntity) entity).connection.floatingTickCount = 0;
				continue;
			}

<<<<<<< HEAD
			Vector3d allowedMovement = getAllowedMovement(totalResponse, entity);
			contraptionEntity.collidingEntities.add(entity);
			entity.velocityChanged = true;
=======
			Vec3d allowedMovement = getAllowedMovement(totalResponse, entity);
>>>>>>> 0b24523b
			entity.setPosition(entityPosition.x + allowedMovement.x, entityPosition.y + allowedMovement.y,
				entityPosition.z + allowedMovement.z);
			entityPosition = entity.getPositionVec();

<<<<<<< HEAD
			Vector3d contactPointMotion = Vector3d.ZERO;
			if (surfaceCollision.isTrue()) {
				entity.fallDistance = 0;
				entity.setOnGround(true);
				contraptionEntity.collidingEntities.add(entity);
=======
			entity.velocityChanged = true;
			Vec3d contactPointMotion = Vec3d.ZERO;

			if (surfaceCollision.isTrue()) {
				entity.fallDistance = 0;
				entity.onGround = true;
				contraptionEntity.collidingEntities.put(entity, new MutableInt(0));
>>>>>>> 0b24523b
				if (entity instanceof ItemEntity)
					entityMotion = entityMotion.mul(.5f, 1, .5f);
				if (playerType != PlayerType.SERVER) {
					contactPointMotion = contraptionEntity.getContactPointMotion(entityPosition);
					allowedMovement = getAllowedMovement(contactPointMotion, entity);
					entity.setPosition(entityPosition.x + allowedMovement.x,
						entityPosition.y, entityPosition.z + allowedMovement.z);
				}
			}

			entity.setMotion(entityMotion);

			if (playerType != PlayerType.CLIENT)
				continue;

			double d0 = entity.getX() - entity.prevPosX - contactPointMotion.x;
			double d1 = entity.getZ() - entity.prevPosZ - contactPointMotion.z;
			float limbSwing = MathHelper.sqrt(d0 * d0 + d1 * d1) * 4.0F;
			if (limbSwing > 1.0F)
				limbSwing = 1.0F;
			AllPackets.channel
				.sendToServer(new ClientMotionPacket(entityMotion, true, limbSwing));
		}

	}

	/** From Entity#getAllowedMovement **/
	static Vector3d getAllowedMovement(Vector3d movement, Entity e) {
		AxisAlignedBB bb = e.getBoundingBox();
		ISelectionContext ctx = ISelectionContext.forEntity(e);
		World world = e.world;
		VoxelShape voxelshape = world.getWorldBorder()
			.getShape();
		Stream<VoxelShape> stream =
			VoxelShapes.compare(voxelshape, VoxelShapes.create(bb.shrink(1.0E-7D)), IBooleanFunction.AND)
				? Stream.empty()
				: Stream.of(voxelshape);
		Stream<VoxelShape> stream1 = world.getEntityCollisions(e, bb.expand(movement), entity -> false); // FIXME: 1.15 equivalent translated correctly?
		ReuseableStream<VoxelShape> reuseablestream = new ReuseableStream<>(Stream.concat(stream1, stream));
		Vector3d Vector3d = movement.lengthSquared() == 0.0D ? movement
			: collideBoundingBoxHeuristically(e, movement, bb, world, ctx, reuseablestream);
		boolean flag = movement.x != Vector3d.x;
		boolean flag1 = movement.y != Vector3d.y;
		boolean flag2 = movement.z != Vector3d.z;
		boolean flag3 = e.isOnGround() || flag1 && movement.y < 0.0D;
		if (e.stepHeight > 0.0F && flag3 && (flag || flag2)) {
			Vector3d Vector3d1 = collideBoundingBoxHeuristically(e, new Vector3d(movement.x, (double) e.stepHeight, movement.z),
				bb, world, ctx, reuseablestream);
			Vector3d Vector3d2 = collideBoundingBoxHeuristically(e, new Vector3d(0.0D, (double) e.stepHeight, 0.0D),
				bb.expand(movement.x, 0.0D, movement.z), world, ctx, reuseablestream);
			if (Vector3d2.y < (double) e.stepHeight) {
				Vector3d Vector3d3 = collideBoundingBoxHeuristically(e, new Vector3d(movement.x, 0.0D, movement.z),
					bb.offset(Vector3d2), world, ctx, reuseablestream).add(Vector3d2);
				if (horizontalMag(Vector3d3) > horizontalMag(Vector3d1)) {
					Vector3d1 = Vector3d3;
				}
			}

			if (horizontalMag(Vector3d1) > horizontalMag(Vector3d)) {
				return Vector3d1.add(collideBoundingBoxHeuristically(e, new Vector3d(0.0D, -Vector3d1.y + movement.y, 0.0D),
					bb.offset(Vector3d1), world, ctx, reuseablestream));
			}
		}

		return Vector3d;
	}

	private static PlayerType getPlayerType(Entity entity) {
		if (!(entity instanceof PlayerEntity))
			return PlayerType.NONE;
		if (!entity.world.isRemote)
			return PlayerType.SERVER;
		MutableBoolean isClient = new MutableBoolean(false);
		DistExecutor.runWhenOn(Dist.CLIENT, () -> () -> isClient.setValue(isClientPlayerEntity(entity)));
		return isClient.booleanValue() ? PlayerType.CLIENT : PlayerType.REMOTE;
	}

	@OnlyIn(Dist.CLIENT)
	private static boolean isClientPlayerEntity(Entity entity) {
		return entity instanceof ClientPlayerEntity;
	}

	private static ReuseableStream<VoxelShape> getPotentiallyCollidedShapes(World world, Contraption contraption,
		AxisAlignedBB localBB) {

		double height = localBB.getYSize();
		double width = localBB.getXSize();
		double horizontalFactor = (height > width && width != 0) ? height / width : 1;
		double verticalFactor = (width > height && height != 0) ? width / height : 1;
		AxisAlignedBB blockScanBB = localBB.grow(0.5f);
		blockScanBB = blockScanBB.grow(horizontalFactor, verticalFactor, horizontalFactor);

		BlockPos min = new BlockPos(blockScanBB.minX, blockScanBB.minY, blockScanBB.minZ);
		BlockPos max = new BlockPos(blockScanBB.maxX, blockScanBB.maxY, blockScanBB.maxZ);

		ReuseableStream<VoxelShape> potentialHits = new ReuseableStream<>(BlockPos.getAllInBox(min, max)
			.filter(contraption.getBlocks()::containsKey)
			.map(p -> {
				BlockState blockState = contraption.getBlocks()
					.get(p).state;
				BlockPos pos = contraption.getBlocks()
					.get(p).pos;
				VoxelShape collisionShape = blockState.getCollisionShape(world, p);
				return collisionShape.withOffset(pos.getX(), pos.getY(), pos.getZ());
			})
			.filter(Predicates.not(VoxelShape::isEmpty)));

		return potentialHits;
	}

	public static boolean collideBlocks(ControlledContraptionEntity contraptionEntity) {
		if (!contraptionEntity.supportsTerrainCollision())
			return false;

		World world = contraptionEntity.getEntityWorld();
		Vector3d motion = contraptionEntity.getMotion();
		TranslatingContraption contraption = (TranslatingContraption) contraptionEntity.getContraption();
		AxisAlignedBB bounds = contraptionEntity.getBoundingBox();
		Vector3d position = contraptionEntity.getPositionVec();
		BlockPos gridPos = new BlockPos(position);

		if (contraption == null)
			return false;
		if (bounds == null)
			return false;
		if (motion.equals(Vector3d.ZERO))
			return false;

		Direction movementDirection = Direction.getFacingFromVector(motion.x, motion.y, motion.z);

		// Blocks in the world
		if (movementDirection.getAxisDirection() == AxisDirection.POSITIVE)
			gridPos = gridPos.offset(movementDirection);
		if (isCollidingWithWorld(world, contraption, gridPos, movementDirection))
			return true;

		// Other moving Contraptions
		for (ControlledContraptionEntity otherContraptionEntity : world.getEntitiesWithinAABB(
			ControlledContraptionEntity.class, bounds.grow(1), e -> !e.equals(contraptionEntity))) {

			if (!otherContraptionEntity.supportsTerrainCollision())
				continue;

			Vector3d otherMotion = otherContraptionEntity.getMotion();
			TranslatingContraption otherContraption = (TranslatingContraption) otherContraptionEntity.getContraption();
			AxisAlignedBB otherBounds = otherContraptionEntity.getBoundingBox();
			Vector3d otherPosition = otherContraptionEntity.getPositionVec();

			if (otherContraption == null)
				return false;
			if (otherBounds == null)
				return false;

			if (!bounds.offset(motion)
				.intersects(otherBounds.offset(otherMotion)))
				continue;

			for (BlockPos colliderPos : contraption.getColliders(world, movementDirection)) {
				colliderPos = colliderPos.add(gridPos)
					.subtract(new BlockPos(otherPosition));
				if (!otherContraption.getBlocks()
					.containsKey(colliderPos))
					continue;
				return true;
			}
		}

		return false;
	}

	public static boolean isCollidingWithWorld(World world, TranslatingContraption contraption, BlockPos anchor,
		Direction movementDirection) {
		for (BlockPos pos : contraption.getColliders(world, movementDirection)) {
			BlockPos colliderPos = pos.add(anchor);

			if (!world.isBlockPresent(colliderPos))
				return true;

			BlockState collidedState = world.getBlockState(colliderPos);
			BlockInfo blockInfo = contraption.getBlocks()
				.get(pos);

			if (AllMovementBehaviours.contains(blockInfo.state.getBlock())) {
				MovementBehaviour movementBehaviour = AllMovementBehaviours.of(blockInfo.state.getBlock());
				if (movementBehaviour instanceof BlockBreakingMovementBehaviour) {
					BlockBreakingMovementBehaviour behaviour = (BlockBreakingMovementBehaviour) movementBehaviour;
					if (!behaviour.canBreak(world, colliderPos, collidedState)
						&& !collidedState.getCollisionShape(world, pos)
							.isEmpty()) {
						return true;
					}
					continue;
				}
			}

			if (AllBlocks.PULLEY_MAGNET.has(collidedState) && pos.equals(BlockPos.ZERO)
				&& movementDirection == Direction.UP)
				continue;
			if (collidedState.getBlock() instanceof CocoaBlock)
				continue;
			if (!collidedState.getMaterial()
				.isReplaceable()
				&& !collidedState.getCollisionShape(world, colliderPos)
					.isEmpty()) {
				return true;
			}

		}
		return false;
	}

}<|MERGE_RESOLUTION|>--- conflicted
+++ resolved
@@ -66,19 +66,10 @@
 		if (bounds == null)
 			return;
 
-<<<<<<< HEAD
-		contraptionEntity.collidingEntities.clear();
-
 		Vector3d contraptionPosition = contraptionEntity.getPositionVec();
 		Vector3d contraptionMotion = contraptionPosition.subtract(contraptionEntity.getPrevPositionVec());
 		Vector3d anchorVec = contraptionEntity.getAnchorVec();
 		Vector3d centerOfBlock = VecHelper.CENTER_OF_ORIGIN;
-=======
-		Vec3d contraptionPosition = contraptionEntity.getPositionVec();
-		Vec3d contraptionMotion = contraptionPosition.subtract(contraptionEntity.getPrevPositionVec());
-		Vec3d anchorVec = contraptionEntity.getAnchorVec();
-		Vec3d centerOfBlock = VecHelper.CENTER_OF_ORIGIN;
->>>>>>> 0b24523b
 		ContraptionRotationState rotation = null;
 
 		// After death, multiple refs to the client player may show up in the area
@@ -134,18 +125,10 @@
 			motion = motion.subtract(contraptionMotion);
 			motion = rotationMatrix.transform(motion);
 
-<<<<<<< HEAD
 			MutableObject<Vector3d> collisionResponse = new MutableObject<>(Vector3d.ZERO);
-			MutableObject<Vector3d> allowedMotion = new MutableObject<>(motion);
-			MutableBoolean futureCollision = new MutableBoolean(false);
-			MutableBoolean surfaceCollision = new MutableBoolean(false);
-			Vector3d obbCenter = obb.getCenter();
-=======
-			MutableObject<Vec3d> collisionResponse = new MutableObject<>(Vec3d.ZERO);
 			MutableBoolean surfaceCollision = new MutableBoolean(false);
 			MutableFloat temporalResponse = new MutableFloat(1);
-			Vec3d obbCenter = obb.getCenter();
->>>>>>> 0b24523b
+			Vector3d obbCenter = obb.getCenter();
 
 			// Apply separation maths
 			List<AxisAlignedBB> bbs = new ArrayList<>();
@@ -194,20 +177,13 @@
 			}
 
 			// Resolve collision
-<<<<<<< HEAD
 			Vector3d entityMotion = entity.getMotion();
 			Vector3d totalResponse = collisionResponse.getValue();
-			Vector3d motionResponse = allowedMotion.getValue();
 			boolean hardCollision = !totalResponse.equals(Vector3d.ZERO);
-=======
-			Vec3d entityMotion = entity.getMotion();
-			Vec3d totalResponse = collisionResponse.getValue();
-			boolean hardCollision = !totalResponse.equals(Vec3d.ZERO);
 			boolean temporalCollision = temporalResponse.getValue() != 1;
-			Vec3d motionResponse = !temporalCollision ? motion
+			Vector3d motionResponse = !temporalCollision ? motion
 				: motion.normalize()
 					.scale(motion.length() * temporalResponse.getValue());
->>>>>>> 0b24523b
 
 			rotationMatrix.transpose();
 			motionResponse = rotationMatrix.transform(motionResponse)
@@ -251,32 +227,18 @@
 				continue;
 			}
 
-<<<<<<< HEAD
 			Vector3d allowedMovement = getAllowedMovement(totalResponse, entity);
-			contraptionEntity.collidingEntities.add(entity);
-			entity.velocityChanged = true;
-=======
-			Vec3d allowedMovement = getAllowedMovement(totalResponse, entity);
->>>>>>> 0b24523b
 			entity.setPosition(entityPosition.x + allowedMovement.x, entityPosition.y + allowedMovement.y,
 				entityPosition.z + allowedMovement.z);
 			entityPosition = entity.getPositionVec();
 
-<<<<<<< HEAD
+			entity.velocityChanged = true;
 			Vector3d contactPointMotion = Vector3d.ZERO;
+
 			if (surfaceCollision.isTrue()) {
 				entity.fallDistance = 0;
 				entity.setOnGround(true);
-				contraptionEntity.collidingEntities.add(entity);
-=======
-			entity.velocityChanged = true;
-			Vec3d contactPointMotion = Vec3d.ZERO;
-
-			if (surfaceCollision.isTrue()) {
-				entity.fallDistance = 0;
-				entity.onGround = true;
 				contraptionEntity.collidingEntities.put(entity, new MutableInt(0));
->>>>>>> 0b24523b
 				if (entity instanceof ItemEntity)
 					entityMotion = entityMotion.mul(.5f, 1, .5f);
 				if (playerType != PlayerType.SERVER) {
