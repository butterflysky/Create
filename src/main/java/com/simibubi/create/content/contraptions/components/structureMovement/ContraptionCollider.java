--- conflicted
+++ resolved
@@ -228,16 +228,7 @@
 			if (!hardCollision && surfaceCollision.isFalse())
 				continue;
 
-<<<<<<< HEAD
-			if (playerType == PlayerType.SERVER && entity instanceof ServerPlayerEntity) {
-				((ServerPlayerEntity) entity).connection.floatingTickCount = 0;
-				continue;
-			}
-
 			Vector3d allowedMovement = getAllowedMovement(totalResponse, entity);
-=======
-			Vec3d allowedMovement = getAllowedMovement(totalResponse, entity);
->>>>>>> e950aa26
 			entity.setPosition(entityPosition.x + allowedMovement.x, entityPosition.y + allowedMovement.y,
 				entityPosition.z + allowedMovement.z);
 			entityPosition = entity.getPositionVec();
