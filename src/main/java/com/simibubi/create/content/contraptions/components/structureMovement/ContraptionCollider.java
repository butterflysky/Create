package com.simibubi.create.content.contraptions.components.structureMovement;

import static net.minecraft.entity.Entity.collideBoundingBoxHeuristically;
import static net.minecraft.entity.Entity.horizontalMag;

import java.lang.ref.WeakReference;
import java.util.ArrayList;
import java.util.Iterator;
import java.util.List;
import java.util.stream.Stream;

import com.simibubi.create.AllMovementBehaviours;
import org.apache.commons.lang3.mutable.MutableBoolean;
import org.apache.commons.lang3.mutable.MutableObject;

import com.google.common.base.Predicates;
import com.google.common.collect.ImmutableSet;
import com.simibubi.create.AllBlocks;
import com.simibubi.create.content.contraptions.components.actors.BlockBreakingMovementBehaviour;
import com.simibubi.create.content.contraptions.components.structureMovement.sync.ClientMotionPacket;
import com.simibubi.create.foundation.collision.ContinuousOBBCollider.ContinuousSeparationManifold;
import com.simibubi.create.foundation.collision.Matrix3d;
import com.simibubi.create.foundation.collision.OrientedBB;
import com.simibubi.create.foundation.networking.AllPackets;
import com.simibubi.create.foundation.utility.AngleHelper;
import com.simibubi.create.foundation.utility.Iterate;
import com.simibubi.create.foundation.utility.VecHelper;

import net.minecraft.block.BlockState;
import net.minecraft.block.CocoaBlock;
import net.minecraft.entity.Entity;
import net.minecraft.entity.EntityType;
import net.minecraft.entity.player.PlayerEntity;
import net.minecraft.entity.player.ServerPlayerEntity;
import net.minecraft.util.Direction;
import net.minecraft.util.Direction.AxisDirection;
import net.minecraft.util.ReuseableStream;
import net.minecraft.util.math.AxisAlignedBB;
import net.minecraft.util.math.BlockPos;
import net.minecraft.util.math.vector.Vector3d;
import net.minecraft.util.math.shapes.IBooleanFunction;
import net.minecraft.util.math.shapes.ISelectionContext;
import net.minecraft.util.math.shapes.VoxelShape;
import net.minecraft.util.math.shapes.VoxelShapes;
import net.minecraft.world.World;
import net.minecraft.world.gen.feature.template.Template.BlockInfo;

<<<<<<< HEAD
	@SubscribeEvent
	@OnlyIn(Dist.CLIENT)
	public static void playerCollisionHappensOnClientTick(ClientTickEvent event) {
		if (event.phase == Phase.START)
			return;
		ClientWorld world = Minecraft.getInstance().world;
		if (world == null)
			return;
		runCollisions(world);
	}

	@SubscribeEvent
	public static void entityCollisionHappensPreWorldTick(WorldTickEvent event) {
		if (event.phase == Phase.END)
			return;
		World world = event.world;
		runCollisions(world);
	}

	@SubscribeEvent
	public static void entitiesWhoJustDismountedGetSentToTheRightLocation(LivingUpdateEvent event) {
		LivingEntity entityLiving = event.getEntityLiving();
		if (entityLiving == null)
			return;
		if (entityLiving.world.isRemote)
			return;
		CompoundNBT data = entityLiving.getPersistentData();
		if (!data.contains("ContraptionDismountLocation"))
			return;
		Vector3d position = VecHelper.readNBT(data.getList("ContraptionDismountLocation", NBT.TAG_DOUBLE));
		if (entityLiving.getRidingEntity() == null)
			entityLiving.setPositionAndUpdate(position.x, position.y, position.z);
		data.remove("ContraptionDismountLocation");
	}
=======
public class ContraptionCollider {
>>>>>>> 990d8041

	public static void runCollisions(World world) {
		List<WeakReference<ContraptionEntity>> list = ContraptionHandler.activeContraptions.getIfPresent(world);
		if (list == null)
			return;
		for (Iterator<WeakReference<ContraptionEntity>> iterator = list.iterator(); iterator.hasNext();) {
			WeakReference<ContraptionEntity> weakReference = iterator.next();
			ContraptionEntity contraptionEntity = weakReference.get();
			if (contraptionEntity == null || !contraptionEntity.isAlive()) {
				iterator.remove();
				continue;
			}
			collideEntities(contraptionEntity);
		}
	}

	private static void collideEntities(ContraptionEntity contraptionEntity) {
		World world = contraptionEntity.getEntityWorld();
		Contraption contraption = contraptionEntity.getContraption();
		AxisAlignedBB bounds = contraptionEntity.getBoundingBox();
		Vector3d contraptionPosition = contraptionEntity.getPositionVec();
		Vector3d contraptionRotation = contraptionEntity.getRotationVec();
		Vector3d contraptionMotion = contraptionEntity.stationary ? Vector3d.ZERO
			: contraptionPosition.subtract(contraptionEntity.getPrevPositionVec());
		contraptionEntity.collidingEntities.clear();

		if (contraption == null)
			return;
		if (bounds == null)
			return;

		Vector3d centerOfBlock = VecHelper.getCenterOf(BlockPos.ZERO);
		double conRotX = contraptionRotation.x;
		double conRotY = contraptionRotation.y;
		double conRotZ = contraptionRotation.z;
		Vector3d contraptionCentreOffset = contraptionEntity.stationary ? centerOfBlock : Vector3d.ZERO.add(0, 0.5, 0);
		boolean axisAlignedCollision = contraptionRotation.equals(Vector3d.ZERO);
		Matrix3d rotation = null;

		for (Entity entity : world.getEntitiesWithinAABB((EntityType<?>) null, bounds.grow(2)
			.expand(0, 32, 0), contraptionEntity::canCollideWith)) {
			boolean player = entity instanceof PlayerEntity;
			boolean serverPlayer = player && !world.isRemote;

			// Init matrix
			if (rotation == null) {
				rotation = new Matrix3d().asIdentity();
				if (!axisAlignedCollision) {
					rotation.multiply(new Matrix3d().asXRotation(AngleHelper.rad(-conRotX)));
					rotation.multiply(new Matrix3d().asYRotation(AngleHelper.rad(conRotY)));
					rotation.multiply(new Matrix3d().asZRotation(AngleHelper.rad(-conRotZ)));
				}
			}

			// Transform entity position and motion to local space
			Vector3d entityPosition = entity.getPositionVec();
			AxisAlignedBB entityBounds = entity.getBoundingBox();
			Vector3d centerY = new Vector3d(0, entityBounds.getYSize() / 2, 0);
			Vector3d motion = entity.getMotion();

			Vector3d position = entityPosition.subtract(contraptionCentreOffset)
				.add(centerY);
			position = position.subtract(contraptionPosition);
			position = rotation.transform(position);
			position = position.add(centerOfBlock)
				.subtract(centerY)
				.subtract(entityPosition);

			// Find all potential block shapes to collide with
			AxisAlignedBB localBB = entityBounds.offset(position)
				.grow(1.0E-7D);
			ReuseableStream<VoxelShape> potentialHits =
				getPotentiallyCollidedShapes(world, contraption, localBB.expand(motion));
			if (potentialHits.createStream()
				.count() == 0)
				continue;

			// Prepare entity bounds
			OrientedBB obb = new OrientedBB(localBB);
			obb.setRotation(rotation);
			motion = rotation.transform(motion);
			motion = motion.subtract(contraptionMotion);

//			Vector3d visualizerOrigin = new Vector3d(10, 64, 0);
//			CollisionDebugger.OBB = obb.copy();
//			CollisionDebugger.OBB.move(visualizerOrigin);

			MutableObject<Vector3d> collisionResponse = new MutableObject<>(Vector3d.ZERO);
			MutableObject<Vector3d> allowedMotion = new MutableObject<>(motion);
			MutableBoolean futureCollision = new MutableBoolean(false);
			MutableBoolean surfaceCollision = new MutableBoolean(false);
			Vector3d obbCenter = obb.getCenter();

			// Apply separation maths
			List<AxisAlignedBB> bbs = new ArrayList<>();
			potentialHits.createStream()
				.forEach(shape -> shape.toBoundingBoxList()
					.forEach(bbs::add));

			boolean doHorizontalPass = conRotX == 0 && conRotZ == 0;
			for (boolean horizontalPass : Iterate.trueAndFalse) {

				for (AxisAlignedBB bb : bbs) {
					Vector3d currentResponse = collisionResponse.getValue();
					obb.setCenter(obbCenter.add(currentResponse));
					ContinuousSeparationManifold intersect = obb.intersect(bb, allowedMotion.getValue());

					if (intersect == null)
						continue;
					if ((!horizontalPass || !doHorizontalPass) && surfaceCollision.isFalse())
						surfaceCollision.setValue(intersect.isSurfaceCollision());

					double timeOfImpact = intersect.getTimeOfImpact();
					if (timeOfImpact > 0 && timeOfImpact < 1) {
						futureCollision.setTrue();
						allowedMotion.setValue(intersect.getAllowedMotion(allowedMotion.getValue()));
						continue;
					}

					Vector3d separation = intersect.asSeparationVec(entity.stepHeight);
					if (separation != null && !separation.equals(Vector3d.ZERO))
						collisionResponse.setValue(currentResponse.add(separation));
				}

				if (!horizontalPass || !doHorizontalPass)
					break;

				boolean noVerticalMotionResponse = allowedMotion.getValue().y == motion.y;
				boolean noVerticalCollision = collisionResponse.getValue().y == 0;
				if (noVerticalCollision && noVerticalMotionResponse)
					break;

				// Re-run collisions with horizontal offset
				collisionResponse.setValue(collisionResponse.getValue()
					.mul(1, 0, 1));
				allowedMotion.setValue(allowedMotion.getValue()
					.mul(1, 0, 1)
					.add(0, motion.y, 0));
				continue;
			}

			// Resolve collision
			Vector3d entityMotion = entity.getMotion();
			Vector3d totalResponse = collisionResponse.getValue();
			Vector3d motionResponse = allowedMotion.getValue();
			boolean hardCollision = !totalResponse.equals(Vector3d.ZERO);

			rotation.transpose();
			motionResponse = rotation.transform(motionResponse)
				.add(contraptionMotion);
			totalResponse = rotation.transform(totalResponse);
			rotation.transpose();

			if (futureCollision.isTrue() && !serverPlayer) {
				if (motionResponse.y != entityMotion.y) {
					entity.setMotion(entityMotion.mul(1, 0, 1)
						.add(0, motionResponse.y, 0));
					entityMotion = entity.getMotion();
				}
			}

			Vector3d contactPointMotion = Vector3d.ZERO;
			if (surfaceCollision.isTrue()) {
				entity.fallDistance = 0;
				entity.onGround = true;
				contraptionEntity.collidingEntities.add(entity);
				if (!serverPlayer)
					contactPointMotion = contraptionEntity.getContactPointMotion(entityPosition);
			}

			if (hardCollision) {
				double motionX = entityMotion.getX();
				double motionY = entityMotion.getY();
				double motionZ = entityMotion.getZ();
				double intersectX = totalResponse.getX();
				double intersectY = totalResponse.getY();
				double intersectZ = totalResponse.getZ();

				double horizonalEpsilon = 1 / 128f;
				if (motionX != 0 && Math.abs(intersectX) > horizonalEpsilon && motionX > 0 == intersectX < 0)
					entityMotion = entityMotion.mul(0, 1, 1);
				if (motionY != 0 && intersectY != 0 && motionY > 0 == intersectY < 0)
					entityMotion = entityMotion.mul(1, 0, 1);
				if (motionZ != 0 && Math.abs(intersectZ) > horizonalEpsilon && motionZ > 0 == intersectZ < 0)
					entityMotion = entityMotion.mul(1, 1, 0);
			}

			if (!hardCollision && surfaceCollision.isFalse())
				continue;

			if (serverPlayer && entity instanceof ServerPlayerEntity) {
				((ServerPlayerEntity) entity).connection.floatingTickCount = 0;
				continue;
			}

			totalResponse = totalResponse.add(contactPointMotion);
			Vector3d allowedMovement = getAllowedMovement(totalResponse, entity);
			contraptionEntity.collidingEntities.add(entity);
			entity.velocityChanged = true;
			entity.setPosition(entityPosition.x + allowedMovement.x, entityPosition.y + allowedMovement.y,
				entityPosition.z + allowedMovement.z);
			entity.setMotion(entityMotion);

			if (!serverPlayer && player)
				AllPackets.channel.sendToServer(new ClientMotionPacket(entityMotion, true));
		}

	}

	/** From Entity#getAllowedMovement **/
	static Vector3d getAllowedMovement(Vector3d movement, Entity e) {
		AxisAlignedBB bb = e.getBoundingBox();
		ISelectionContext ctx = ISelectionContext.forEntity(e);
		World world = e.world;
		VoxelShape voxelshape = world.getWorldBorder()
			.getShape();
		Stream<VoxelShape> stream =
			VoxelShapes.compare(voxelshape, VoxelShapes.create(bb.shrink(1.0E-7D)), IBooleanFunction.AND)
				? Stream.empty()
				: Stream.of(voxelshape);
		Stream<VoxelShape> stream1 = world.getEmptyCollisionShapes(e, bb.expand(movement), ImmutableSet.of());
		ReuseableStream<VoxelShape> reuseablestream = new ReuseableStream<>(Stream.concat(stream1, stream));
		Vector3d Vector3d = movement.lengthSquared() == 0.0D ? movement
			: collideBoundingBoxHeuristically(e, movement, bb, world, ctx, reuseablestream);
		boolean flag = movement.x != Vector3d.x;
		boolean flag1 = movement.y != Vector3d.y;
		boolean flag2 = movement.z != Vector3d.z;
		boolean flag3 = e.onGround || flag1 && movement.y < 0.0D;
		if (e.stepHeight > 0.0F && flag3 && (flag || flag2)) {
			Vector3d Vector3d1 = collideBoundingBoxHeuristically(e, new Vector3d(movement.x, (double) e.stepHeight, movement.z),
				bb, world, ctx, reuseablestream);
			Vector3d Vector3d2 = collideBoundingBoxHeuristically(e, new Vector3d(0.0D, (double) e.stepHeight, 0.0D),
				bb.expand(movement.x, 0.0D, movement.z), world, ctx, reuseablestream);
			if (Vector3d2.y < (double) e.stepHeight) {
				Vector3d Vector3d3 = collideBoundingBoxHeuristically(e, new Vector3d(movement.x, 0.0D, movement.z),
					bb.offset(Vector3d2), world, ctx, reuseablestream).add(Vector3d2);
				if (horizontalMag(Vector3d3) > horizontalMag(Vector3d1)) {
					Vector3d1 = Vector3d3;
				}
			}

			if (horizontalMag(Vector3d1) > horizontalMag(Vector3d)) {
				return Vector3d1.add(collideBoundingBoxHeuristically(e, new Vector3d(0.0D, -Vector3d1.y + movement.y, 0.0D),
					bb.offset(Vector3d1), world, ctx, reuseablestream));
			}
		}

		return Vector3d;
	}

<<<<<<< HEAD
	public static void pushEntityOutOfShape(Entity entity, VoxelShape voxelShape, Vector3d positionOffset,
		Vector3d shapeMotion) {
		AxisAlignedBB entityBB = entity.getBoundingBox()
			.offset(positionOffset);
		Vector3d entityMotion = entity.getMotion();

		if (!voxelShape.toBoundingBoxList()
			.stream()
			.anyMatch(entityBB::intersects))
			return;

		AxisAlignedBB shapeBB = voxelShape.getBoundingBox();
		Direction bestSide = Direction.DOWN;
		double bestOffset = 100;
		double finalOffset = 0;

		for (Direction face : Direction.values()) {
			Axis axis = face.getAxis();
			double d = axis == Axis.X ? entityBB.getXSize() + shapeBB.getXSize()
				: axis == Axis.Y ? entityBB.getYSize() + shapeBB.getYSize() : entityBB.getZSize() + shapeBB.getZSize();
			d = d + .5f;

			Vector3d nudge = Vector3d.of(face.getDirectionVec()).scale(d);
			AxisAlignedBB nudgedBB = entityBB.offset(nudge.getX(), nudge.getY(), nudge.getZ());
			double nudgeDistance = face.getAxisDirection() == AxisDirection.POSITIVE ? -d : d;
			double offset = voxelShape.getAllowedOffset(face.getAxis(), nudgedBB, nudgeDistance);
			double abs = Math.abs(nudgeDistance - offset);
			if (abs < Math.abs(bestOffset) && abs != 0) {
				bestOffset = abs;
				finalOffset = abs;
				bestSide = face;
			}
		}

		if (bestOffset != 0) {
			entity.move(MoverType.SELF, Vector3d.of(bestSide.getDirectionVec()).scale(finalOffset));
			boolean positive = bestSide.getAxisDirection() == AxisDirection.POSITIVE;

			double clamped;
			switch (bestSide.getAxis()) {
			case X:
				clamped = positive ? Math.max(shapeMotion.x, entityMotion.x) : Math.min(shapeMotion.x, entityMotion.x);
				entity.setMotion(clamped, entityMotion.y, entityMotion.z);
				break;
			case Y:
				clamped = positive ? Math.max(shapeMotion.y, entityMotion.y) : Math.min(shapeMotion.y, entityMotion.y);
				if (bestSide == Direction.UP)
					clamped = shapeMotion.y;
				entity.setMotion(entityMotion.x, clamped, entityMotion.z);
				entity.handleFallDamage(entity.fallDistance, 1);
				entity.fallDistance = 0;
				entity.onGround = true;
				break;
			case Z:
				clamped = positive ? Math.max(shapeMotion.z, entityMotion.z) : Math.min(shapeMotion.z, entityMotion.z);
				entity.setMotion(entityMotion.x, entityMotion.y, clamped);
				break;
			}
		}
	}

	public static ReuseableStream<VoxelShape> getPotentiallyCollidedShapes(World world, Contraption contraption,
=======
	private static ReuseableStream<VoxelShape> getPotentiallyCollidedShapes(World world, Contraption contraption,
>>>>>>> 990d8041
		AxisAlignedBB localBB) {

		double height = localBB.getYSize();
		double width = localBB.getXSize();
		double horizontalFactor = (height > width && width != 0) ? height / width : 1;
		double verticalFactor = (width > height && height != 0) ? width / height : 1;
		AxisAlignedBB blockScanBB = localBB.grow(0.5f);
		blockScanBB = blockScanBB.grow(horizontalFactor, verticalFactor, horizontalFactor);

		BlockPos min = new BlockPos(blockScanBB.minX, blockScanBB.minY, blockScanBB.minZ);
		BlockPos max = new BlockPos(blockScanBB.maxX, blockScanBB.maxY, blockScanBB.maxZ);

		ReuseableStream<VoxelShape> potentialHits = new ReuseableStream<>(BlockPos.getAllInBox(min, max)
			.filter(contraption.blocks::containsKey)
			.map(p -> {
				BlockState blockState = contraption.blocks.get(p).state;
				BlockPos pos = contraption.blocks.get(p).pos;
				VoxelShape collisionShape = blockState.getCollisionShape(world, p);
				return collisionShape.withOffset(pos.getX(), pos.getY(), pos.getZ());
			})
			.filter(Predicates.not(VoxelShape::isEmpty)));

		return potentialHits;
	}

	public static boolean collideBlocks(ContraptionEntity contraptionEntity) {
		if (Contraption.isFrozen())
			return true;
		if (!contraptionEntity.collisionEnabled())
			return false;

		World world = contraptionEntity.getEntityWorld();
		Vector3d motion = contraptionEntity.getMotion();
		Contraption contraption = contraptionEntity.getContraption();
		AxisAlignedBB bounds = contraptionEntity.getBoundingBox();
		Vector3d position = contraptionEntity.getPositionVec();
		BlockPos gridPos = new BlockPos(position);

		if (contraption == null)
			return false;
		if (bounds == null)
			return false;
		if (motion.equals(Vector3d.ZERO))
			return false;

		Direction movementDirection = Direction.getFacingFromVector(motion.x, motion.y, motion.z);

		// Blocks in the world
		if (movementDirection.getAxisDirection() == AxisDirection.POSITIVE)
			gridPos = gridPos.offset(movementDirection);
		if (isCollidingWithWorld(world, contraption, gridPos, movementDirection))
			return true;

		// Other moving Contraptions
		for (ContraptionEntity otherContraptionEntity : world.getEntitiesWithinAABB(ContraptionEntity.class,
			bounds.grow(1), e -> !e.equals(contraptionEntity))) {

			if (!otherContraptionEntity.collisionEnabled())
				continue;

			Vector3d otherMotion = otherContraptionEntity.getMotion();
			Contraption otherContraption = otherContraptionEntity.getContraption();
			AxisAlignedBB otherBounds = otherContraptionEntity.getBoundingBox();
			Vector3d otherPosition = otherContraptionEntity.getPositionVec();

			if (otherContraption == null)
				return false;
			if (otherBounds == null)
				return false;

			if (!bounds.offset(motion)
				.intersects(otherBounds.offset(otherMotion)))
				continue;

			for (BlockPos colliderPos : contraption.getColliders(world, movementDirection)) {
				colliderPos = colliderPos.add(gridPos)
					.subtract(new BlockPos(otherPosition));
				if (!otherContraption.blocks.containsKey(colliderPos))
					continue;
				return true;
			}
		}

		return false;
	}

	public static boolean isCollidingWithWorld(World world, Contraption contraption, BlockPos anchor,
		Direction movementDirection) {
		for (BlockPos pos : contraption.getColliders(world, movementDirection)) {
			BlockPos colliderPos = pos.add(anchor);

			if (!world.isBlockPresent(colliderPos))
				return true;

			BlockState collidedState = world.getBlockState(colliderPos);
			BlockInfo blockInfo = contraption.blocks.get(pos);

			if (AllMovementBehaviours.hasMovementBehaviour(blockInfo.state.getBlock())) {
				MovementBehaviour movementBehaviour = AllMovementBehaviours.getMovementBehaviour(blockInfo.state.getBlock());
				if (movementBehaviour instanceof BlockBreakingMovementBehaviour) {
					BlockBreakingMovementBehaviour behaviour =
						(BlockBreakingMovementBehaviour) movementBehaviour;
					if (!behaviour.canBreak(world, colliderPos, collidedState)
						&& !collidedState.getCollisionShape(world, pos)
							.isEmpty()) {
						return true;
					}
					continue;
				}
			}

			if (AllBlocks.PULLEY_MAGNET.has(collidedState) && pos.equals(BlockPos.ZERO)
				&& movementDirection == Direction.UP)
				continue;
			if (collidedState.getBlock() instanceof CocoaBlock)
				continue;
			if (!collidedState.getMaterial()
				.isReplaceable()
				&& !collidedState.getCollisionShape(world, colliderPos)
					.isEmpty()) {
				return true;
			}

		}
		return false;
	}

}<|MERGE_RESOLUTION|>--- conflicted
+++ resolved
@@ -45,44 +45,7 @@
 import net.minecraft.world.World;
 import net.minecraft.world.gen.feature.template.Template.BlockInfo;
 
-<<<<<<< HEAD
-	@SubscribeEvent
-	@OnlyIn(Dist.CLIENT)
-	public static void playerCollisionHappensOnClientTick(ClientTickEvent event) {
-		if (event.phase == Phase.START)
-			return;
-		ClientWorld world = Minecraft.getInstance().world;
-		if (world == null)
-			return;
-		runCollisions(world);
-	}
-
-	@SubscribeEvent
-	public static void entityCollisionHappensPreWorldTick(WorldTickEvent event) {
-		if (event.phase == Phase.END)
-			return;
-		World world = event.world;
-		runCollisions(world);
-	}
-
-	@SubscribeEvent
-	public static void entitiesWhoJustDismountedGetSentToTheRightLocation(LivingUpdateEvent event) {
-		LivingEntity entityLiving = event.getEntityLiving();
-		if (entityLiving == null)
-			return;
-		if (entityLiving.world.isRemote)
-			return;
-		CompoundNBT data = entityLiving.getPersistentData();
-		if (!data.contains("ContraptionDismountLocation"))
-			return;
-		Vector3d position = VecHelper.readNBT(data.getList("ContraptionDismountLocation", NBT.TAG_DOUBLE));
-		if (entityLiving.getRidingEntity() == null)
-			entityLiving.setPositionAndUpdate(position.x, position.y, position.z);
-		data.remove("ContraptionDismountLocation");
-	}
-=======
 public class ContraptionCollider {
->>>>>>> 990d8041
 
 	public static void runCollisions(World world) {
 		List<WeakReference<ContraptionEntity>> list = ContraptionHandler.activeContraptions.getIfPresent(world);
@@ -333,72 +296,7 @@
 		return Vector3d;
 	}
 
-<<<<<<< HEAD
-	public static void pushEntityOutOfShape(Entity entity, VoxelShape voxelShape, Vector3d positionOffset,
-		Vector3d shapeMotion) {
-		AxisAlignedBB entityBB = entity.getBoundingBox()
-			.offset(positionOffset);
-		Vector3d entityMotion = entity.getMotion();
-
-		if (!voxelShape.toBoundingBoxList()
-			.stream()
-			.anyMatch(entityBB::intersects))
-			return;
-
-		AxisAlignedBB shapeBB = voxelShape.getBoundingBox();
-		Direction bestSide = Direction.DOWN;
-		double bestOffset = 100;
-		double finalOffset = 0;
-
-		for (Direction face : Direction.values()) {
-			Axis axis = face.getAxis();
-			double d = axis == Axis.X ? entityBB.getXSize() + shapeBB.getXSize()
-				: axis == Axis.Y ? entityBB.getYSize() + shapeBB.getYSize() : entityBB.getZSize() + shapeBB.getZSize();
-			d = d + .5f;
-
-			Vector3d nudge = Vector3d.of(face.getDirectionVec()).scale(d);
-			AxisAlignedBB nudgedBB = entityBB.offset(nudge.getX(), nudge.getY(), nudge.getZ());
-			double nudgeDistance = face.getAxisDirection() == AxisDirection.POSITIVE ? -d : d;
-			double offset = voxelShape.getAllowedOffset(face.getAxis(), nudgedBB, nudgeDistance);
-			double abs = Math.abs(nudgeDistance - offset);
-			if (abs < Math.abs(bestOffset) && abs != 0) {
-				bestOffset = abs;
-				finalOffset = abs;
-				bestSide = face;
-			}
-		}
-
-		if (bestOffset != 0) {
-			entity.move(MoverType.SELF, Vector3d.of(bestSide.getDirectionVec()).scale(finalOffset));
-			boolean positive = bestSide.getAxisDirection() == AxisDirection.POSITIVE;
-
-			double clamped;
-			switch (bestSide.getAxis()) {
-			case X:
-				clamped = positive ? Math.max(shapeMotion.x, entityMotion.x) : Math.min(shapeMotion.x, entityMotion.x);
-				entity.setMotion(clamped, entityMotion.y, entityMotion.z);
-				break;
-			case Y:
-				clamped = positive ? Math.max(shapeMotion.y, entityMotion.y) : Math.min(shapeMotion.y, entityMotion.y);
-				if (bestSide == Direction.UP)
-					clamped = shapeMotion.y;
-				entity.setMotion(entityMotion.x, clamped, entityMotion.z);
-				entity.handleFallDamage(entity.fallDistance, 1);
-				entity.fallDistance = 0;
-				entity.onGround = true;
-				break;
-			case Z:
-				clamped = positive ? Math.max(shapeMotion.z, entityMotion.z) : Math.min(shapeMotion.z, entityMotion.z);
-				entity.setMotion(entityMotion.x, entityMotion.y, clamped);
-				break;
-			}
-		}
-	}
-
-	public static ReuseableStream<VoxelShape> getPotentiallyCollidedShapes(World world, Contraption contraption,
-=======
 	private static ReuseableStream<VoxelShape> getPotentiallyCollidedShapes(World world, Contraption contraption,
->>>>>>> 990d8041
 		AxisAlignedBB localBB) {
 
 		double height = localBB.getYSize();
