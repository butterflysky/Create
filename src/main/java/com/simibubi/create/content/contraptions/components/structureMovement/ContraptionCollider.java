package com.simibubi.create.content.contraptions.components.structureMovement;

import static net.minecraft.entity.Entity.collideBoundingBoxHeuristically;
import static net.minecraft.entity.Entity.horizontalMag;

import java.util.ArrayList;
import java.util.List;
import java.util.stream.Stream;

import org.apache.commons.lang3.mutable.MutableBoolean;
import org.apache.commons.lang3.mutable.MutableFloat;
import org.apache.commons.lang3.mutable.MutableInt;
import org.apache.commons.lang3.mutable.MutableObject;

import com.google.common.base.Predicates;
import com.google.common.collect.ImmutableSet;
import com.simibubi.create.AllBlocks;
import com.simibubi.create.AllMovementBehaviours;
import com.simibubi.create.content.contraptions.components.actors.BlockBreakingMovementBehaviour;
import com.simibubi.create.content.contraptions.components.structureMovement.AbstractContraptionEntity.ContraptionRotationState;
import com.simibubi.create.content.contraptions.components.structureMovement.sync.ClientMotionPacket;
import com.simibubi.create.foundation.collision.ContinuousOBBCollider.ContinuousSeparationManifold;
import com.simibubi.create.foundation.collision.Matrix3d;
import com.simibubi.create.foundation.collision.OrientedBB;
import com.simibubi.create.foundation.networking.AllPackets;
import com.simibubi.create.foundation.utility.BlockHelper;
import com.simibubi.create.foundation.utility.Iterate;
import com.simibubi.create.foundation.utility.VecHelper;

import net.minecraft.block.BlockState;
import net.minecraft.block.CocoaBlock;
import net.minecraft.client.entity.player.ClientPlayerEntity;
import net.minecraft.entity.Entity;
import net.minecraft.entity.item.ItemEntity;
import net.minecraft.entity.player.PlayerEntity;
import net.minecraft.entity.player.ServerPlayerEntity;
import net.minecraft.util.Direction;
import net.minecraft.util.Direction.Axis;
import net.minecraft.util.Direction.AxisDirection;
import net.minecraft.util.ReuseableStream;
import net.minecraft.util.SoundCategory;
import net.minecraft.util.SoundEvents;
import net.minecraft.util.math.AxisAlignedBB;
import net.minecraft.util.math.BlockPos;
import net.minecraft.util.math.MathHelper;
import net.minecraft.util.math.shapes.IBooleanFunction;
import net.minecraft.util.math.shapes.ISelectionContext;
import net.minecraft.util.math.shapes.VoxelShape;
import net.minecraft.util.math.shapes.VoxelShapes;
import net.minecraft.util.math.vector.Vector3d;
import net.minecraft.world.World;
import net.minecraft.world.gen.feature.template.Template.BlockInfo;
import net.minecraftforge.api.distmarker.Dist;
import net.minecraftforge.api.distmarker.OnlyIn;
import net.minecraftforge.fml.DistExecutor;

public class ContraptionCollider {

	enum PlayerType {
		NONE, CLIENT, REMOTE, SERVER
	}

	static void collideEntities(AbstractContraptionEntity contraptionEntity) {
		World world = contraptionEntity.getEntityWorld();
		Contraption contraption = contraptionEntity.getContraption();
		AxisAlignedBB bounds = contraptionEntity.getBoundingBox();

		if (contraption == null)
			return;
		if (bounds == null)
			return;

		Vector3d contraptionPosition = contraptionEntity.getPositionVec();
		Vector3d contraptionMotion = contraptionPosition.subtract(contraptionEntity.getPrevPositionVec());
		Vector3d anchorVec = contraptionEntity.getAnchorVec();
		ContraptionRotationState rotation = null;

		// After death, multiple refs to the client player may show up in the area
		boolean skipClientPlayer = false;

		List<Entity> entitiesWithinAABB = world.getEntitiesWithinAABB(Entity.class, bounds.grow(2)
			.expand(0, 32, 0), contraptionEntity::canCollideWith);
		for (Entity entity : entitiesWithinAABB) {

			PlayerType playerType = getPlayerType(entity);
			if (playerType == PlayerType.REMOTE)
				continue;

			if (playerType == PlayerType.SERVER && entity instanceof ServerPlayerEntity) {
				((ServerPlayerEntity) entity).connection.floatingTickCount = 0;
				continue;
			}

			if (playerType == PlayerType.CLIENT)
				if (skipClientPlayer)
					continue;
				else
					skipClientPlayer = true;

			// Init matrix
			if (rotation == null)
				rotation = contraptionEntity.getRotationState();
			Matrix3d rotationMatrix = rotation.asMatrix();

			// Transform entity position and motion to local space
			Vector3d entityPosition = entity.getPositionVec();
			AxisAlignedBB entityBounds = entity.getBoundingBox();
			Vector3d motion = entity.getMotion();
			float yawOffset = rotation.getYawOffset();
			Vector3d position = getWorldToLocalTranslation(entity, anchorVec, rotationMatrix, yawOffset);

			// Prepare entity bounds
			AxisAlignedBB localBB = entityBounds.offset(position)
				.grow(1.0E-7D);
			OrientedBB obb = new OrientedBB(localBB);
			obb.setRotation(rotationMatrix);
			motion = motion.subtract(contraptionMotion);
			motion = rotationMatrix.transform(motion);

			// Use simplified bbs when present 
			final Vector3d motionCopy = motion;
			List<AxisAlignedBB> collidableBBs = contraption.simplifiedEntityColliders.orElseGet(() -> {

				// Else find 'nearby' individual block shapes to collide with
				List<AxisAlignedBB> bbs = new ArrayList<>();
				ReuseableStream<VoxelShape> potentialHits =
					getPotentiallyCollidedShapes(world, contraption, localBB.expand(motionCopy));
				potentialHits.createStream()
					.forEach(shape -> shape.toBoundingBoxList()
						.forEach(bbs::add));
				return bbs;

			});

			MutableObject<Vector3d> collisionResponse = new MutableObject<>(Vector3d.ZERO);
			MutableObject<Vector3d> normal = new MutableObject<>(Vector3d.ZERO);
			MutableObject<Vector3d> location = new MutableObject<>(Vector3d.ZERO);
			MutableBoolean surfaceCollision = new MutableBoolean(false);
			MutableFloat temporalResponse = new MutableFloat(1);
			Vector3d obbCenter = obb.getCenter();

			// Apply separation maths
			boolean doHorizontalPass = !rotation.hasVerticalRotation();
			for (boolean horizontalPass : Iterate.trueAndFalse) {
				boolean verticalPass = !horizontalPass || !doHorizontalPass;

				for (AxisAlignedBB bb : collidableBBs) {
					Vector3d currentResponse = collisionResponse.getValue();
					Vector3d currentCenter = obbCenter.add(currentResponse);

					if (Math.abs(currentCenter.x - bb.getCenter().x) - entityBounds.getXSize() - 1 > bb.getXSize() / 2)
						continue;
					if (Math.abs((currentCenter.y + motion.y) - bb.getCenter().y) - entityBounds.getYSize()
						- 1 > bb.getYSize() / 2)
						continue;
					if (Math.abs(currentCenter.z - bb.getCenter().z) - entityBounds.getZSize() - 1 > bb.getZSize() / 2)
						continue;

					obb.setCenter(currentCenter);
					ContinuousSeparationManifold intersect = obb.intersect(bb, motion);

					if (intersect == null)
						continue;
					if (verticalPass && surfaceCollision.isFalse())
						surfaceCollision.setValue(intersect.isSurfaceCollision());

					double timeOfImpact = intersect.getTimeOfImpact();
					boolean isTemporal = timeOfImpact > 0 && timeOfImpact < 1;
					Vector3d collidingNormal = intersect.getCollisionNormal();
					Vector3d collisionPosition = intersect.getCollisionPosition();

					if (!isTemporal) {
						Vector3d separation = intersect.asSeparationVec(entity.stepHeight);
						if (separation != null && !separation.equals(Vector3d.ZERO)) {
							collisionResponse.setValue(currentResponse.add(separation));
							timeOfImpact = 0;
						}
					}

					boolean nearest = timeOfImpact >= 0 && temporalResponse.getValue() > timeOfImpact;
					if (collidingNormal != null && nearest)
						normal.setValue(collidingNormal);
					if (collisionPosition != null && nearest)
						location.setValue(collisionPosition);

					if (isTemporal) {
						if (temporalResponse.getValue() > timeOfImpact)
							temporalResponse.setValue(timeOfImpact);
					}
				}

				if (verticalPass)
					break;

				boolean noVerticalMotionResponse = temporalResponse.getValue() == 1;
				boolean noVerticalCollision = collisionResponse.getValue().y == 0;
				if (noVerticalCollision && noVerticalMotionResponse)
					break;

				// Re-run collisions with horizontal offset
				collisionResponse.setValue(collisionResponse.getValue()
					.mul(129 / 128f, 0, 129 / 128f));
				continue;
			}

			// Resolve collision
			Vector3d entityMotion = entity.getMotion();
			Vector3d entityMotionNoTemporal = entityMotion;
			Vector3d collisionNormal = normal.getValue();
			Vector3d collisionLocation = location.getValue();
			Vector3d totalResponse = collisionResponse.getValue();
			boolean hardCollision = !totalResponse.equals(Vector3d.ZERO);
			boolean temporalCollision = temporalResponse.getValue() != 1;
			Vector3d motionResponse = !temporalCollision ? motion
				: motion.normalize()
					.scale(motion.length() * temporalResponse.getValue());

			rotationMatrix.transpose();
			motionResponse = rotationMatrix.transform(motionResponse)
				.add(contraptionMotion);
			totalResponse = rotationMatrix.transform(totalResponse);
			totalResponse = VecHelper.rotate(totalResponse, yawOffset, Axis.Y);
			collisionNormal = rotationMatrix.transform(collisionNormal);
			collisionNormal = VecHelper.rotate(collisionNormal, yawOffset, Axis.Y);
			collisionNormal = collisionNormal.normalize();
			collisionLocation = rotationMatrix.transform(collisionLocation);
			collisionLocation = VecHelper.rotate(collisionLocation, yawOffset, Axis.Y);
			rotationMatrix.transpose();

			double bounce = 0;
			double slide = 0;

			if (!collisionLocation.equals(Vector3d.ZERO)) {
				collisionLocation = collisionLocation.add(entity.getPositionVec()
					.add(entity.getBoundingBox()
						.getCenter())
					.scale(.5f));
				if (temporalCollision)
					collisionLocation = collisionLocation.add(0, motionResponse.y, 0);
				BlockPos pos = new BlockPos(contraptionEntity.toLocalVector(collisionLocation, 0));
				if (contraption.getBlocks()
					.containsKey(pos)) {
					BlockState blockState = contraption.getBlocks()
						.get(pos).state;
					bounce = BlockHelper.getBounceMultiplier(blockState.getBlock());
					slide = Math.max(0, blockState.getSlipperiness(contraption.world, pos, entity) - .6f);
				}
			}

			boolean hasNormal = !collisionNormal.equals(Vector3d.ZERO);
			boolean anyCollision = hardCollision || temporalCollision;

			if (bounce > 0 && hasNormal && anyCollision && bounceEntity(entity, collisionNormal, contraptionEntity, bounce)) {
				entity.world.playSound(playerType == PlayerType.CLIENT ? (PlayerEntity) entity : null,
					entity.getX(), entity.getY(), entity.getZ(), SoundEvents.BLOCK_SLIME_BLOCK_FALL,
					SoundCategory.BLOCKS, .5f, 1);
				continue;
			}

			if (temporalCollision) {
				double idealVerticalMotion = motionResponse.y;
				if (idealVerticalMotion != entityMotion.y) {
					entity.setMotion(entityMotion.mul(1, 0, 1)
						.add(0, idealVerticalMotion, 0));
					entityMotion = entity.getMotion();
				}
			}

			if (hardCollision) {
				double motionX = entityMotion.getX();
				double motionY = entityMotion.getY();
				double motionZ = entityMotion.getZ();
				double intersectX = totalResponse.getX();
				double intersectY = totalResponse.getY();
				double intersectZ = totalResponse.getZ();

				double horizonalEpsilon = 1 / 128f;
				if (motionX != 0 && Math.abs(intersectX) > horizonalEpsilon && motionX > 0 == intersectX < 0)
					entityMotion = entityMotion.mul(0, 1, 1);
				if (motionY != 0 && intersectY != 0 && motionY > 0 == intersectY < 0)
					entityMotion = entityMotion.mul(1, 0, 1)
						.add(0, contraptionMotion.y, 0);
				if (motionZ != 0 && Math.abs(intersectZ) > horizonalEpsilon && motionZ > 0 == intersectZ < 0)
					entityMotion = entityMotion.mul(1, 1, 0);
			}

			if (bounce == 0 && slide > 0 && hasNormal && anyCollision && rotation.hasVerticalRotation()) {
<<<<<<< HEAD
				Vector3d motionIn = entityMotionNoTemporal.mul(0, 1, 0)
=======
				double slideFactor = collisionNormal.mul(1, 0, 1)
					.length() * 1.25f;
				Vec3d motionIn = entityMotionNoTemporal.mul(0, .9, 0)
>>>>>>> 6c942be7
					.add(0, -.01f, 0);
				Vector3d slideNormal = collisionNormal.crossProduct(motionIn.crossProduct(collisionNormal))
					.normalize();
				Vec3d newMotion = entityMotion.mul(.85, 0, .85)
					.add(slideNormal.scale((.2f + slide) * motionIn.length() * slideFactor)
						.add(0, -.1f - collisionNormal.y * .125f, 0));
				entity.setMotion(newMotion);
				entityMotion = entity.getMotion();
			}

			if (!hardCollision && surfaceCollision.isFalse())
				continue;

			Vector3d allowedMovement = getAllowedMovement(totalResponse, entity);
			entity.setPosition(entityPosition.x + allowedMovement.x, entityPosition.y + allowedMovement.y,
				entityPosition.z + allowedMovement.z);
			entityPosition = entity.getPositionVec();

			entity.velocityChanged = true;
			Vector3d contactPointMotion = Vector3d.ZERO;

			if (surfaceCollision.isTrue()) {
				entity.fallDistance = 0;
				contraptionEntity.collidingEntities.put(entity, new MutableInt(0));
				boolean canWalk = bounce != 0 || slide == 0;
				if (canWalk || !rotation.hasVerticalRotation()) {
					if (canWalk)
						entity.onGround = true;
					if (entity instanceof ItemEntity)
						entityMotion = entityMotion.mul(.5f, 1, .5f);
				}
				contactPointMotion = contraptionEntity.getContactPointMotion(entityPosition);
				allowedMovement = getAllowedMovement(contactPointMotion, entity);
				entity.setPosition(entityPosition.x + allowedMovement.x, entityPosition.y,
					entityPosition.z + allowedMovement.z);
			}

			entity.setMotion(entityMotion);

			if (playerType != PlayerType.CLIENT)
				continue;

			double d0 = entity.getX() - entity.prevPosX - contactPointMotion.x;
			double d1 = entity.getZ() - entity.prevPosZ - contactPointMotion.z;
			float limbSwing = MathHelper.sqrt(d0 * d0 + d1 * d1) * 4.0F;
			if (limbSwing > 1.0F)
				limbSwing = 1.0F;
			AllPackets.channel.sendToServer(new ClientMotionPacket(entityMotion, true, limbSwing));
		}

	}

	static boolean bounceEntity(Entity entity, Vector3d normal, AbstractContraptionEntity contraption, double factor) {
		if (factor == 0)
			return false;
		if (entity.bypassesLandingEffects())
			return false;

		Vector3d contactPointMotion = contraption.getContactPointMotion(entity.getPositionVec());
		Vector3d motion = entity.getMotion().subtract(contactPointMotion);
		Vector3d deltav = normal.scale(factor*2*motion.dotProduct(normal));
		if (deltav.dotProduct(deltav) < 0.1f)
		 	return false;
		entity.setMotion(entity.getMotion().subtract(deltav));
		return true;
	}

	public static Vector3d getWorldToLocalTranslation(Entity entity, AbstractContraptionEntity contraptionEntity) {
		return getWorldToLocalTranslation(entity, contraptionEntity.getAnchorVec(), contraptionEntity.getRotationState());
	}

	public static Vector3d getWorldToLocalTranslation(Entity entity, Vector3d anchorVec, ContraptionRotationState rotation) {
		return getWorldToLocalTranslation(entity, anchorVec, rotation.asMatrix(), rotation.getYawOffset());
	}

	public static Vector3d getWorldToLocalTranslation(Entity entity, Vector3d anchorVec, Matrix3d rotationMatrix, float yawOffset) {
		Vector3d entityPosition = entity.getPositionVec();
		Vector3d centerY = new Vector3d(0, entity.getBoundingBox().getYSize() / 2, 0);
		Vector3d position = entityPosition;
		position = position.add(centerY);
		position = position.subtract(VecHelper.CENTER_OF_ORIGIN);
		position = position.subtract(anchorVec);
		position = VecHelper.rotate(position, -yawOffset, Axis.Y);
		position = rotationMatrix.transform(position);
		position = position.add(VecHelper.CENTER_OF_ORIGIN);
		position = position.subtract(centerY);
		position = position.subtract(entityPosition);
		return position;
	}

	public static Vector3d getWorldToLocalTranslation(Vector3d entity, AbstractContraptionEntity contraptionEntity) {
		return getWorldToLocalTranslation(entity, contraptionEntity.getAnchorVec(), contraptionEntity.getRotationState());
	}

	public static Vector3d getWorldToLocalTranslation(Vector3d inPos, Vector3d anchorVec, ContraptionRotationState rotation) {
		return getWorldToLocalTranslation(inPos, anchorVec, rotation.asMatrix(), rotation.getYawOffset());
	}

	public static Vector3d getWorldToLocalTranslation(Vector3d inPos, Vector3d anchorVec, Matrix3d rotationMatrix, float yawOffset) {
		Vector3d position = inPos;
		position = position.subtract(VecHelper.CENTER_OF_ORIGIN);
		position = position.subtract(anchorVec);
		position = VecHelper.rotate(position, -yawOffset, Axis.Y);
		position = rotationMatrix.transform(position);
		position = position.add(VecHelper.CENTER_OF_ORIGIN);
		position = position.subtract(inPos);
		return position;
	}

	/** From Entity#getAllowedMovement **/
	static Vector3d getAllowedMovement(Vector3d movement, Entity e) {
		AxisAlignedBB bb = e.getBoundingBox();
		ISelectionContext ctx = ISelectionContext.forEntity(e);
		World world = e.world;
		VoxelShape voxelshape = world.getWorldBorder()
			.getShape();
		Stream<VoxelShape> stream =
			VoxelShapes.compare(voxelshape, VoxelShapes.create(bb.shrink(1.0E-7D)), IBooleanFunction.AND)
				? Stream.empty()
				: Stream.of(voxelshape);
		Stream<VoxelShape> stream1 = world.getEntityCollisions(e, bb.expand(movement), entity -> false); // FIXME: 1.15 equivalent translated correctly?
		ReuseableStream<VoxelShape> reuseablestream = new ReuseableStream<>(Stream.concat(stream1, stream));
		Vector3d allowedMovement = movement.lengthSquared() == 0.0D ? movement
			: collideBoundingBoxHeuristically(e, movement, bb, world, ctx, reuseablestream);
		boolean xDifferent = movement.x != allowedMovement.x;
		boolean yDifferent = movement.y != allowedMovement.y;
		boolean zDifferent = movement.z != allowedMovement.z;
		boolean notMovingUp = e.isOnGround() || yDifferent && movement.y < 0.0D;
		if (e.stepHeight > 0.0F && notMovingUp && (xDifferent || zDifferent)) {
			Vector3d allowedStep = collideBoundingBoxHeuristically(e, new Vector3d(movement.x, (double) e.stepHeight, movement.z),
				bb, world, ctx, reuseablestream);
			Vector3d allowedStepGivenMovement = collideBoundingBoxHeuristically(e, new Vector3d(0.0D, (double) e.stepHeight, 0.0D),
				bb.expand(movement.x, 0.0D, movement.z), world, ctx, reuseablestream);
			if (allowedStepGivenMovement.y < (double) e.stepHeight) {
				Vector3d vec3 = collideBoundingBoxHeuristically(e, new Vector3d(movement.x, 0.0D, movement.z),
					bb.offset(allowedStepGivenMovement), world, ctx, reuseablestream).add(allowedStepGivenMovement);
				if (horizontalMag(vec3) > horizontalMag(allowedStep)) {
					allowedStep = vec3;
				}
			}

			if (horizontalMag(allowedStep) > horizontalMag(allowedMovement)) {
				return allowedStep.add(collideBoundingBoxHeuristically(e, new Vector3d(0.0D, -allowedStep.y + movement.y, 0.0D),
					bb.offset(allowedStep), world, ctx, reuseablestream));
			}
		}

		return allowedMovement;
	}

	private static PlayerType getPlayerType(Entity entity) {
		if (!(entity instanceof PlayerEntity))
			return PlayerType.NONE;
		if (!entity.world.isRemote)
			return PlayerType.SERVER;
		MutableBoolean isClient = new MutableBoolean(false);
		DistExecutor.unsafeRunWhenOn(Dist.CLIENT, () -> () -> isClient.setValue(isClientPlayerEntity(entity)));
		return isClient.booleanValue() ? PlayerType.CLIENT : PlayerType.REMOTE;
	}

	@OnlyIn(Dist.CLIENT)
	private static boolean isClientPlayerEntity(Entity entity) {
		return entity instanceof ClientPlayerEntity;
	}

	private static ReuseableStream<VoxelShape> getPotentiallyCollidedShapes(World world, Contraption contraption,
		AxisAlignedBB localBB) {

		double height = localBB.getYSize();
		double width = localBB.getXSize();
		double horizontalFactor = (height > width && width != 0) ? height / width : 1;
		double verticalFactor = (width > height && height != 0) ? width / height : 1;
		AxisAlignedBB blockScanBB = localBB.grow(0.5f);
		blockScanBB = blockScanBB.grow(horizontalFactor, verticalFactor, horizontalFactor);

		BlockPos min = new BlockPos(blockScanBB.minX, blockScanBB.minY, blockScanBB.minZ);
		BlockPos max = new BlockPos(blockScanBB.maxX, blockScanBB.maxY, blockScanBB.maxZ);

		ReuseableStream<VoxelShape> potentialHits = new ReuseableStream<>(BlockPos.getAllInBox(min, max)
			.filter(contraption.getBlocks()::containsKey)
			.map(p -> {
				BlockState blockState = contraption.getBlocks()
					.get(p).state;
				BlockPos pos = contraption.getBlocks()
					.get(p).pos;
				VoxelShape collisionShape = blockState.getCollisionShape(world, p);
				return collisionShape.withOffset(pos.getX(), pos.getY(), pos.getZ());
			})
			.filter(Predicates.not(VoxelShape::isEmpty)));

		return potentialHits;
	}

	public static boolean collideBlocks(AbstractContraptionEntity contraptionEntity) {
		if (!contraptionEntity.supportsTerrainCollision())
			return false;

		World world = contraptionEntity.getEntityWorld();
		Vector3d motion = contraptionEntity.getMotion();
		TranslatingContraption contraption = (TranslatingContraption) contraptionEntity.getContraption();
		AxisAlignedBB bounds = contraptionEntity.getBoundingBox();
		Vector3d position = contraptionEntity.getPositionVec();
		BlockPos gridPos = new BlockPos(position);

		if (contraption == null)
			return false;
		if (bounds == null)
			return false;
		if (motion.equals(Vector3d.ZERO))
			return false;

		Direction movementDirection = Direction.getFacingFromVector(motion.x, motion.y, motion.z);

		// Blocks in the world
		if (movementDirection.getAxisDirection() == AxisDirection.POSITIVE)
			gridPos = gridPos.offset(movementDirection);
		if (isCollidingWithWorld(world, contraption, gridPos, movementDirection))
			return true;

		// Other moving Contraptions
		for (ControlledContraptionEntity otherContraptionEntity : world.getEntitiesWithinAABB(
			ControlledContraptionEntity.class, bounds.grow(1), e -> !e.equals(contraptionEntity))) {

			if (!otherContraptionEntity.supportsTerrainCollision())
				continue;

			Vector3d otherMotion = otherContraptionEntity.getMotion();
			TranslatingContraption otherContraption = (TranslatingContraption) otherContraptionEntity.getContraption();
			AxisAlignedBB otherBounds = otherContraptionEntity.getBoundingBox();
			Vector3d otherPosition = otherContraptionEntity.getPositionVec();

			if (otherContraption == null)
				return false;
			if (otherBounds == null)
				return false;

			if (!bounds.offset(motion)
				.intersects(otherBounds.offset(otherMotion)))
				continue;

			for (BlockPos colliderPos : contraption.getColliders(world, movementDirection)) {
				colliderPos = colliderPos.add(gridPos)
					.subtract(new BlockPos(otherPosition));
				if (!otherContraption.getBlocks()
					.containsKey(colliderPos))
					continue;
				return true;
			}
		}

		return false;
	}

	public static boolean isCollidingWithWorld(World world, TranslatingContraption contraption, BlockPos anchor,
		Direction movementDirection) {
		for (BlockPos pos : contraption.getColliders(world, movementDirection)) {
			BlockPos colliderPos = pos.add(anchor);

			if (!world.isBlockPresent(colliderPos))
				return true;

			BlockState collidedState = world.getBlockState(colliderPos);
			BlockInfo blockInfo = contraption.getBlocks()
				.get(pos);

			if (AllMovementBehaviours.contains(blockInfo.state.getBlock())) {
				MovementBehaviour movementBehaviour = AllMovementBehaviours.of(blockInfo.state.getBlock());
				if (movementBehaviour instanceof BlockBreakingMovementBehaviour) {
					BlockBreakingMovementBehaviour behaviour = (BlockBreakingMovementBehaviour) movementBehaviour;
					if (!behaviour.canBreak(world, colliderPos, collidedState)
						&& !collidedState.getCollisionShape(world, pos)
							.isEmpty()) {
						return true;
					}
					continue;
				}
			}

			if (AllBlocks.PULLEY_MAGNET.has(collidedState) && pos.equals(BlockPos.ZERO)
				&& movementDirection == Direction.UP)
				continue;
			if (collidedState.getBlock() instanceof CocoaBlock)
				continue;
			if (!collidedState.getMaterial()
				.isReplaceable()
				&& !collidedState.getCollisionShape(world, colliderPos)
					.isEmpty()) {
				return true;
			}

		}
		return false;
	}

}<|MERGE_RESOLUTION|>--- conflicted
+++ resolved
@@ -13,7 +13,6 @@
 import org.apache.commons.lang3.mutable.MutableObject;
 
 import com.google.common.base.Predicates;
-import com.google.common.collect.ImmutableSet;
 import com.simibubi.create.AllBlocks;
 import com.simibubi.create.AllMovementBehaviours;
 import com.simibubi.create.content.contraptions.components.actors.BlockBreakingMovementBehaviour;
@@ -285,17 +284,13 @@
 			}
 
 			if (bounce == 0 && slide > 0 && hasNormal && anyCollision && rotation.hasVerticalRotation()) {
-<<<<<<< HEAD
-				Vector3d motionIn = entityMotionNoTemporal.mul(0, 1, 0)
-=======
 				double slideFactor = collisionNormal.mul(1, 0, 1)
 					.length() * 1.25f;
-				Vec3d motionIn = entityMotionNoTemporal.mul(0, .9, 0)
->>>>>>> 6c942be7
+				Vector3d motionIn = entityMotionNoTemporal.mul(0, .9, 0)
 					.add(0, -.01f, 0);
 				Vector3d slideNormal = collisionNormal.crossProduct(motionIn.crossProduct(collisionNormal))
 					.normalize();
-				Vec3d newMotion = entityMotion.mul(.85, 0, .85)
+				Vector3d newMotion = entityMotion.mul(.85, 0, .85)
 					.add(slideNormal.scale((.2f + slide) * motionIn.length() * slideFactor)
 						.add(0, -.1f - collisionNormal.y * .125f, 0));
 				entity.setMotion(newMotion);
