package com.simibubi.create.content.contraptions.components.structureMovement;

import java.util.IdentityHashMap;
import java.util.Iterator;
import java.util.List;
import java.util.Map;
import java.util.Map.Entry;
import java.util.UUID;

import org.apache.commons.lang3.mutable.MutableInt;
import org.apache.commons.lang3.tuple.MutablePair;

import com.mojang.blaze3d.matrix.MatrixStack;
import com.simibubi.create.AllMovementBehaviours;
import com.simibubi.create.content.contraptions.components.actors.SeatEntity;
import com.simibubi.create.content.contraptions.components.structureMovement.glue.SuperGlueEntity;
import com.simibubi.create.content.contraptions.components.structureMovement.mounted.MountedContraption;
import com.simibubi.create.content.contraptions.components.structureMovement.sync.ContraptionSeatMappingPacket;
import com.simibubi.create.foundation.collision.Matrix3d;
import com.simibubi.create.foundation.networking.AllPackets;
import com.simibubi.create.foundation.utility.AngleHelper;
import com.simibubi.create.foundation.utility.VecHelper;

import net.minecraft.block.material.PushReaction;
import net.minecraft.client.Minecraft;
import net.minecraft.entity.Entity;
import net.minecraft.entity.EntityType;
import net.minecraft.entity.item.HangingEntity;
import net.minecraft.entity.item.minecart.AbstractMinecartEntity;
import net.minecraft.entity.player.PlayerEntity;
import net.minecraft.entity.projectile.ProjectileEntity;
import net.minecraft.nbt.CompoundNBT;
import net.minecraft.network.IPacket;
import net.minecraft.network.PacketBuffer;
import net.minecraft.network.datasync.DataParameter;
import net.minecraft.network.datasync.DataSerializers;
import net.minecraft.network.datasync.EntityDataManager;
import net.minecraft.util.DamageSource;
import net.minecraft.util.Direction;
import net.minecraft.util.Hand;
import net.minecraft.util.math.AxisAlignedBB;
import net.minecraft.util.math.BlockPos;
import net.minecraft.util.math.vector.Vector3d;
import net.minecraft.world.World;
import net.minecraft.world.gen.feature.template.Template.BlockInfo;
import net.minecraftforge.api.distmarker.Dist;
import net.minecraftforge.api.distmarker.OnlyIn;
import net.minecraftforge.fml.common.registry.IEntityAdditionalSpawnData;
import net.minecraftforge.fml.network.NetworkHooks;
import net.minecraftforge.fml.network.PacketDistributor;

public abstract class AbstractContraptionEntity extends Entity implements IEntityAdditionalSpawnData {

	private static final DataParameter<Boolean> STALLED =
		EntityDataManager.createKey(AbstractContraptionEntity.class, DataSerializers.BOOLEAN);

	public final Map<Entity, MutableInt> collidingEntities;

	protected Contraption contraption;
	protected boolean initialized;
	protected boolean prevPosInvalid;
	private boolean ticking;

	public AbstractContraptionEntity(EntityType<?> entityTypeIn, World worldIn) {
		super(entityTypeIn, worldIn);
		prevPosInvalid = true;
		collidingEntities = new IdentityHashMap<>();
	}

	protected void setContraption(Contraption contraption) {
		this.contraption = contraption;
		if (contraption == null)
			return;
		if (world.isRemote)
			return;
		contraption.onEntityCreated(this);
	}
	
	public boolean supportsTerrainCollision() {
		return contraption instanceof TranslatingContraption;
	}

	protected void contraptionInitialize() {
		contraption.onEntityInitialize(world, this);
		initialized = true;
	}

	public boolean collisionEnabled() {
		return true;
	}

	public void addSittingPassenger(Entity passenger, int seatIndex) {
		passenger.startRiding(this, true);
		if (world.isRemote)
			return;
		contraption.getSeatMapping()
			.put(passenger.getUniqueID(), seatIndex);
		AllPackets.channel.send(PacketDistributor.TRACKING_ENTITY.with(() -> this),
			new ContraptionSeatMappingPacket(getEntityId(), contraption.getSeatMapping()));
	}

	@Override
	protected void removePassenger(Entity passenger) {
		Vector3d transformedVector = getPassengerPosition(passenger, 1);
		super.removePassenger(passenger);
		if (world.isRemote)
			return;
		if (transformedVector != null)
			passenger.getPersistentData()
				.put("ContraptionDismountLocation", VecHelper.writeNBT(transformedVector));
		contraption.getSeatMapping()
			.remove(passenger.getUniqueID());
		AllPackets.channel.send(PacketDistributor.TRACKING_ENTITY.with(() -> this),
			new ContraptionSeatMappingPacket(getEntityId(), contraption.getSeatMapping()));
	}

	@Override
	public void updatePassengerPosition(Entity passenger, IMoveCallback callback) {
		if (!isPassenger(passenger))
			return;
		Vector3d transformedVector = getPassengerPosition(passenger, 1);
		if (transformedVector == null)
			return;
		callback.accept(passenger, transformedVector.x, transformedVector.y, transformedVector.z);
	}

	protected Vector3d getPassengerPosition(Entity passenger, float partialTicks) {
		UUID id = passenger.getUniqueID();
		if (passenger instanceof OrientedContraptionEntity) {
			BlockPos localPos = contraption.getBearingPosOf(id);
			if (localPos != null)
				return toGlobalVector(VecHelper.getCenterOf(localPos), partialTicks)
					.add(VecHelper.getCenterOf(BlockPos.ZERO))
					.subtract(.5f, 1, .5f);
		}

		AxisAlignedBB bb = passenger.getBoundingBox();
		double ySize = bb.getYSize();
		BlockPos seat = contraption.getSeatOf(id);
		if (seat == null)
			return null;
		Vector3d transformedVector =
			toGlobalVector(Vector3d.of(seat).add(.5, passenger.getYOffset() + ySize - .15f, .5), partialTicks)
				.add(VecHelper.getCenterOf(BlockPos.ZERO))
				.subtract(0.5, ySize, 0.5);
		return transformedVector;
	}

	@Override
	protected boolean canFitPassenger(Entity p_184219_1_) {
		if (p_184219_1_ instanceof OrientedContraptionEntity)
			return true;
		return contraption.getSeatMapping()
			.size() < contraption.getSeats()
				.size();
	}

	public boolean handlePlayerInteraction(PlayerEntity player, BlockPos localPos, Direction side,
		Hand interactionHand) {
		int indexOfSeat = contraption.getSeats()
			.indexOf(localPos);
		if (indexOfSeat == -1)
			return false;

		// Eject potential existing passenger
		Entity toDismount = null;
		for (Entry<UUID, Integer> entry : contraption.getSeatMapping()
			.entrySet()) {
			if (entry.getValue() != indexOfSeat)
				continue;
			for (Entity entity : getPassengers()) {
				if (!entry.getKey()
					.equals(entity.getUniqueID()))
					continue;
				if (entity instanceof PlayerEntity)
					return false;
				toDismount = entity;
			}
		}

		if (toDismount != null && !world.isRemote) {
			Vector3d transformedVector = getPassengerPosition(toDismount, 1);
			toDismount.stopRiding();
			if (transformedVector != null)
				toDismount.setPositionAndUpdate(transformedVector.x, transformedVector.y, transformedVector.z);
		}

		if (world.isRemote)
			return true;
		addSittingPassenger(player, indexOfSeat);
		return true;
	}

	public Vector3d toGlobalVector(Vector3d localVec, float partialTicks) {
		Vector3d rotationOffset = VecHelper.getCenterOf(BlockPos.ZERO);
		localVec = localVec.subtract(rotationOffset);
		localVec = applyRotation(localVec, partialTicks);
		localVec = localVec.add(rotationOffset)
			.add(getAnchorVec());
		return localVec;
	}

	public Vector3d toLocalVector(Vector3d globalVec, float partialTicks) {
		Vector3d rotationOffset = VecHelper.getCenterOf(BlockPos.ZERO);
		globalVec = globalVec.subtract(getAnchorVec())
			.subtract(rotationOffset);
		globalVec = reverseRotation(globalVec, partialTicks);
		globalVec = globalVec.add(rotationOffset);
		return globalVec;
	}

	@Override
	public final void tick() {
		if (contraption == null) {
			remove();
			return;
		}

		for (Iterator<Entry<Entity, MutableInt>> iterator = collidingEntities.entrySet()
			.iterator(); iterator.hasNext();)
			if (iterator.next()
				.getValue()
				.incrementAndGet() > 3)
				iterator.remove();

		prevPosX = getX();
		prevPosY = getY();
		prevPosZ = getZ();
		prevPosInvalid = false;

		if (!initialized)
			contraptionInitialize();
		contraption.onEntityTick(world);
		tickContraption();
		super.tick();
	}

	protected abstract void tickContraption();

	public abstract Vector3d applyRotation(Vector3d localPos, float partialTicks);

	public abstract Vector3d reverseRotation(Vector3d localPos, float partialTicks);

	public void tickActors() {
		boolean stalledPreviously = contraption.stalled;

		if (!world.isRemote)
			contraption.stalled = false;

		ticking = true;
		for (MutablePair<BlockInfo, MovementContext> pair : contraption.getActors()) {
			MovementContext context = pair.right;
			BlockInfo blockInfo = pair.left;
			MovementBehaviour actor = AllMovementBehaviours.of(blockInfo.state);

<<<<<<< HEAD
			Vector3d actorPosition = toGlobalVector(VecHelper.getCenterOf(blockInfo.pos)
=======
			Vec3d oldMotion = context.motion;
			Vec3d actorPosition = toGlobalVector(VecHelper.getCenterOf(blockInfo.pos)
>>>>>>> cef93ab0
				.add(actor.getActiveAreaOffset(context)), 1);
			BlockPos gridPosition = new BlockPos(actorPosition);
			boolean newPosVisited =
				!context.stall && shouldActorTrigger(context, blockInfo, actor, actorPosition, gridPosition);

			context.rotation = v -> applyRotation(v, 1);
			context.position = actorPosition;
<<<<<<< HEAD

			Vector3d oldMotion = context.motion;
=======
>>>>>>> cef93ab0
			if (!actor.isActive(context))
				continue;
			if (newPosVisited && !context.stall) {
				actor.visitNewPosition(context, gridPosition);
				if (!isAlive())
					break;
				context.firstMovement = false;
			}
			if (!oldMotion.equals(context.motion)) {
				actor.onSpeedChanged(context, oldMotion, context.motion);
				if (!isAlive())
					break;
			}
			actor.tick(context);
			if (!isAlive())
				break;
			contraption.stalled |= context.stall;
		}
		if (!isAlive()) {
			contraption.stop(world);
			return;
		}
		ticking = false;

		for (Entity entity : getPassengers()) {
			if (!(entity instanceof OrientedContraptionEntity))
				continue;
			if (!contraption.stabilizedSubContraptions.containsKey(entity.getUniqueID()))
				continue;
			OrientedContraptionEntity orientedCE = (OrientedContraptionEntity) entity;
			if (orientedCE.contraption != null && orientedCE.contraption.stalled) {
				contraption.stalled = true;
				break;
			}
		}

		if (!world.isRemote) {
			if (!stalledPreviously && contraption.stalled)
				onContraptionStalled();
			dataManager.set(STALLED, contraption.stalled);
			return;
		}

		contraption.stalled = isStalled();
	}

	protected void onContraptionStalled() {
		AllPackets.channel.send(PacketDistributor.TRACKING_ENTITY.with(() -> this),
			new ContraptionStallPacket(getEntityId(), getX(), getY(), getZ(), getStalledAngle()));
	}

	protected boolean shouldActorTrigger(MovementContext context, BlockInfo blockInfo, MovementBehaviour actor,
		Vector3d actorPosition, BlockPos gridPosition) {
		Vector3d previousPosition = context.position;
		if (previousPosition == null)
			return false;

		context.motion = actorPosition.subtract(previousPosition);
		Vector3d relativeMotion = context.motion;
		relativeMotion = reverseRotation(relativeMotion, 1);
		context.relativeMotion = relativeMotion;
		return !new BlockPos(previousPosition).equals(gridPosition)
			|| context.relativeMotion.length() > 0 && context.firstMovement;
	}

	public void move(double x, double y, double z) {
		setPosition(getX() + x, getY() + y, getZ() + z);
	}

	public Vector3d getAnchorVec() {
		return getPositionVec();
	}

	public float getYawOffset() {
		return 0;
	}

	@Override
	public void setPosition(double x, double y, double z) {
		super.setPosition(x, y, z);
		if (contraption == null)
			return;
		AxisAlignedBB cbox = contraption.bounds;
		if (cbox == null)
			return;
		Vector3d actualVec = getAnchorVec();
		setBoundingBox(cbox.offset(actualVec));
	}

	public static float yawFromVector(Vector3d vec) {
		return (float) ((3 * Math.PI / 2 + Math.atan2(vec.z, vec.x)) / Math.PI * 180);
	}

	public static float pitchFromVector(Vector3d vec) {
		return (float) ((Math.acos(vec.y)) / Math.PI * 180);
	}

	public static EntityType.Builder<?> build(EntityType.Builder<?> builder) {
		@SuppressWarnings("unchecked")
		EntityType.Builder<AbstractContraptionEntity> entityBuilder =
			(EntityType.Builder<AbstractContraptionEntity>) builder;
		return entityBuilder.size(1, 1);
	}

	@Override
	protected void registerData() {
		this.dataManager.register(STALLED, false);
	}

	@Override
	public IPacket<?> createSpawnPacket() {
		return NetworkHooks.getEntitySpawningPacket(this);
	}

	@Override
	public void writeSpawnData(PacketBuffer buffer) {
		CompoundNBT compound = new CompoundNBT();
		writeAdditional(compound, true);
		buffer.writeCompoundTag(compound);
	}
	
	@Override
	protected final void writeAdditional(CompoundNBT compound) {
		writeAdditional(compound, false);
	}
	
	protected void writeAdditional(CompoundNBT compound, boolean spawnPacket) {
		if (contraption != null)
			compound.put("Contraption", contraption.writeNBT(spawnPacket));
		compound.putBoolean("Stalled", isStalled());
		compound.putBoolean("Initialized", initialized);
	}

	@Override
	public void readSpawnData(PacketBuffer additionalData) {
		readAdditional(additionalData.readCompoundTag(), true);
	}
	
	@Override
	protected final void readAdditional(CompoundNBT compound) {
		readAdditional(compound, false);
	}
	
	protected void readAdditional(CompoundNBT compound, boolean spawnData) {
		initialized = compound.getBoolean("Initialized");
		contraption = Contraption.fromNBT(world, compound.getCompound("Contraption"), spawnData);
		contraption.entity = this;
		dataManager.set(STALLED, compound.getBoolean("Stalled"));
	}

	public void disassemble() {
		if (!isAlive())
			return;
		if (contraption == null)
			return;

		remove();

		StructureTransform transform = makeStructureTransform();
		AllPackets.channel.send(PacketDistributor.TRACKING_ENTITY.with(() -> this),
			new ContraptionDisassemblyPacket(this.getEntityId(), transform));

		contraption.addBlocksToWorld(world, transform);
		contraption.addPassengersToWorld(world, transform, getPassengers());

		for (Entity entity : getPassengers()) {
			if (!(entity instanceof OrientedContraptionEntity))
				continue;
			UUID id = entity.getUniqueID();
			if (!contraption.stabilizedSubContraptions.containsKey(id))
				continue;
			BlockPos transformed = transform.apply(contraption.stabilizedSubContraptions.get(id)
				.getConnectedPos());
			entity.setPosition(transformed.getX(), transformed.getY(), transformed.getZ());
			((AbstractContraptionEntity) entity).disassemble();
		}

		removePassengers();
		moveCollidedEntitiesOnDisassembly(transform);
	}

	private void moveCollidedEntitiesOnDisassembly(StructureTransform transform) {
		for (Entity entity : collidingEntities.keySet()) {
			Vector3d localVec = toLocalVector(entity.getPositionVec(), 0);
			Vector3d transformed = transform.apply(localVec);
			if (world.isRemote)
				entity.setPosition(transformed.x, transformed.y + 1 / 16f, transformed.z);
			else
				entity.setPositionAndUpdate(transformed.x, transformed.y + 1 / 16f, transformed.z);
		}
	}

	@SuppressWarnings("deprecation")
	@Override
	public void remove(boolean keepData) {
		if (!world.isRemote && !removed && contraption != null) {
			if (!ticking)
				contraption.stop(world);
		}
		super.remove(keepData);
	}

	protected abstract StructureTransform makeStructureTransform();

	@Override
	public void onKillCommand() {
		removePassengers();
		super.onKillCommand();
	}

	@Override
	protected void outOfWorld() {
		removePassengers();
		super.outOfWorld();
	}

	@Override
	public void onRemovedFromWorld() {
		super.onRemovedFromWorld();
		if (world != null && world.isRemote)
			return;
		getPassengers().forEach(Entity::remove);
	}

	@Override
	protected void doWaterSplashEffect() {}

	public Contraption getContraption() {
		return contraption;
	}

	public boolean isStalled() {
		return dataManager.get(STALLED);
	}

	@OnlyIn(Dist.CLIENT)
	static void handleStallPacket(ContraptionStallPacket packet) {
		Entity entity = Minecraft.getInstance().world.getEntityByID(packet.entityID);
		if (!(entity instanceof AbstractContraptionEntity))
			return;
		AbstractContraptionEntity ce = (AbstractContraptionEntity) entity;
		ce.handleStallInformation(packet.x, packet.y, packet.z, packet.angle);
	}

	@OnlyIn(Dist.CLIENT)
	static void handleDisassemblyPacket(ContraptionDisassemblyPacket packet) {
  		Entity entity = Minecraft.getInstance().world.getEntityByID(packet.entityID);
		if (!(entity instanceof AbstractContraptionEntity))
			return;
		AbstractContraptionEntity ce = (AbstractContraptionEntity) entity;
		ce.moveCollidedEntitiesOnDisassembly(packet.transform);
	}

	protected abstract float getStalledAngle();

	protected abstract void handleStallInformation(float x, float y, float z, float angle);

	@Override
	@SuppressWarnings("deprecation")
	public CompoundNBT writeWithoutTypeId(CompoundNBT nbt) {
		Vector3d vec = getPositionVec();
		List<Entity> passengers = getPassengers();

		for (Entity entity : passengers) {
			// setPos has world accessing side-effects when removed == false
			entity.removed = true;

			// Gather passengers into same chunk when saving
			Vector3d prevVec = entity.getPositionVec();
			entity.setPos(vec.x, prevVec.y, vec.z);

			// Super requires all passengers to not be removed in order to write them to the
			// tag
			entity.removed = false;
		}

		CompoundNBT tag = super.writeWithoutTypeId(nbt);
		return tag;
	}

	@Override
	// Make sure nothing can move contraptions out of the way
	public void setMotion(Vector3d motionIn) {}

	@Override
	public PushReaction getPushReaction() {
		return PushReaction.IGNORE;
	}

	public void setContraptionMotion(Vector3d vec) {
		super.setMotion(vec);
	}

	@Override
	public boolean canBeCollidedWith() {
		return false;
	}

	@Override
	public boolean attackEntityFrom(DamageSource source, float amount) {
		return false;
	}

	public Vector3d getPrevPositionVec() {
		return prevPosInvalid ? getPositionVec() : new Vector3d(prevPosX, prevPosY, prevPosZ);
	}

	public abstract ContraptionRotationState getRotationState();

	public Vector3d getContactPointMotion(Vector3d globalContactPoint) {
		if (prevPosInvalid)
			return Vector3d.ZERO;
		Vector3d contactPoint = toGlobalVector(toLocalVector(globalContactPoint, 0), 1);
		return contactPoint.subtract(globalContactPoint)
			.add(getPositionVec().subtract(getPrevPositionVec()));
	}

	public boolean canCollideWith(Entity e) {
		if (e instanceof PlayerEntity && e.isSpectator())
			return false;
		if (e.noClip)
			return false;
		if (e instanceof HangingEntity)
			return false;
		if (e instanceof AbstractMinecartEntity)
			return !(contraption instanceof MountedContraption);
		if (e instanceof SuperGlueEntity)
			return false;
		if (e instanceof SeatEntity)
			return false;
		if (e instanceof ProjectileEntity)
			return false;
		if (e.getRidingEntity() != null)
			return false;

		Entity riding = this.getRidingEntity();
		while (riding != null) {
			if (riding == e)
				return false;
			riding = riding.getRidingEntity();
		}

		return e.getPushReaction() == PushReaction.NORMAL;
	}

	@Override
	public boolean isOnePlayerRiding() {
		return false;
	}

	@OnlyIn(Dist.CLIENT)
	public abstract void doLocalTransforms(float partialTicks, MatrixStack[] matrixStacks);

	public static class ContraptionRotationState {
		public static final ContraptionRotationState NONE = new ContraptionRotationState();

		float xRotation = 0;
		float yRotation = 0;
		float zRotation = 0;
		float secondYRotation = 0;
		Matrix3d matrix;

		public Matrix3d asMatrix() {
			if (matrix != null)
				return matrix;

			matrix = new Matrix3d().asIdentity();
			if (xRotation != 0)
				matrix.multiply(new Matrix3d().asXRotation(AngleHelper.rad(-xRotation)));
			if (yRotation != 0)
				matrix.multiply(new Matrix3d().asYRotation(AngleHelper.rad(yRotation)));
			if (zRotation != 0)
				matrix.multiply(new Matrix3d().asZRotation(AngleHelper.rad(-zRotation)));
			return matrix;
		}

		public boolean hasVerticalRotation() {
			return xRotation != 0 || zRotation != 0;
		}

		public float getYawOffset() {
			return secondYRotation;
		}

	}

	@Override
	public void updateAquatics() {
		/*
		Override this with an empty method to reduce enormous calculation time when contraptions are in water
		WARNING: THIS HAS A BUNCH OF SIDE EFFECTS!
		- Fluids will not try to change contraption movement direction
		- this.inWater and this.isInWater() will return unreliable data
		- entities riding a contraption will not cause water splashes (seats are their own entity so this should be fine)
		- fall distance is not reset when the contraption is in water
		- this.eyesInWater and this.canSwim() will always be false
		- swimming state will never be updated
		 */
		extinguish();
	}

	@Override
	public void setFire(int p_70015_1_) {
		 // Contraptions no longer catch fire
	}


}<|MERGE_RESOLUTION|>--- conflicted
+++ resolved
@@ -1,14 +1,4 @@
 package com.simibubi.create.content.contraptions.components.structureMovement;
-
-import java.util.IdentityHashMap;
-import java.util.Iterator;
-import java.util.List;
-import java.util.Map;
-import java.util.Map.Entry;
-import java.util.UUID;
-
-import org.apache.commons.lang3.mutable.MutableInt;
-import org.apache.commons.lang3.tuple.MutablePair;
 
 import com.mojang.blaze3d.matrix.MatrixStack;
 import com.simibubi.create.AllMovementBehaviours;
@@ -20,7 +10,6 @@
 import com.simibubi.create.foundation.networking.AllPackets;
 import com.simibubi.create.foundation.utility.AngleHelper;
 import com.simibubi.create.foundation.utility.VecHelper;
-
 import net.minecraft.block.material.PushReaction;
 import net.minecraft.client.Minecraft;
 import net.minecraft.entity.Entity;
@@ -48,6 +37,11 @@
 import net.minecraftforge.fml.common.registry.IEntityAdditionalSpawnData;
 import net.minecraftforge.fml.network.NetworkHooks;
 import net.minecraftforge.fml.network.PacketDistributor;
+import org.apache.commons.lang3.mutable.MutableInt;
+import org.apache.commons.lang3.tuple.MutablePair;
+
+import java.util.*;
+import java.util.Map.Entry;
 
 public abstract class AbstractContraptionEntity extends Entity implements IEntityAdditionalSpawnData {
 
@@ -253,12 +247,8 @@
 			BlockInfo blockInfo = pair.left;
 			MovementBehaviour actor = AllMovementBehaviours.of(blockInfo.state);
 
-<<<<<<< HEAD
+			Vector3d oldMotion = context.motion;
 			Vector3d actorPosition = toGlobalVector(VecHelper.getCenterOf(blockInfo.pos)
-=======
-			Vec3d oldMotion = context.motion;
-			Vec3d actorPosition = toGlobalVector(VecHelper.getCenterOf(blockInfo.pos)
->>>>>>> cef93ab0
 				.add(actor.getActiveAreaOffset(context)), 1);
 			BlockPos gridPosition = new BlockPos(actorPosition);
 			boolean newPosVisited =
@@ -266,11 +256,6 @@
 
 			context.rotation = v -> applyRotation(v, 1);
 			context.position = actorPosition;
-<<<<<<< HEAD
-
-			Vector3d oldMotion = context.motion;
-=======
->>>>>>> cef93ab0
 			if (!actor.isActive(context))
 				continue;
 			if (newPosVisited && !context.stall) {
@@ -657,8 +642,8 @@
 
 	}
 
-	@Override
-	public void updateAquatics() {
+	//@Override //TODO find 1.16 replacement
+	//public void updateAquatics() {
 		/*
 		Override this with an empty method to reduce enormous calculation time when contraptions are in water
 		WARNING: THIS HAS A BUNCH OF SIDE EFFECTS!
@@ -669,8 +654,8 @@
 		- this.eyesInWater and this.canSwim() will always be false
 		- swimming state will never be updated
 		 */
-		extinguish();
-	}
+	//	extinguish();
+	//}
 
 	@Override
 	public void setFire(int p_70015_1_) {
