--- conflicted
+++ resolved
@@ -649,11 +649,7 @@
 		return false;
 	}
 
-<<<<<<< HEAD
 	@Environment(EnvType.CLIENT)
-=======
-	@OnlyIn(Dist.CLIENT)
->>>>>>> 5d435e1d
 	public abstract void doLocalTransforms(float partialTicks, PoseStack[] matrixStacks);
 
 	public static class ContraptionRotationState {
