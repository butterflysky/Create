package com.simibubi.create.content.contraptions.components.structureMovement;

import java.util.IdentityHashMap;
import java.util.Iterator;
import java.util.List;
import java.util.Map;
import java.util.Map.Entry;
import java.util.UUID;

import org.apache.commons.lang3.mutable.MutableInt;
import org.apache.commons.lang3.tuple.MutablePair;

import com.simibubi.create.AllMovementBehaviours;
import com.simibubi.create.content.contraptions.components.actors.SeatEntity;
import com.simibubi.create.content.contraptions.components.structureMovement.glue.SuperGlueEntity;
import com.simibubi.create.content.contraptions.components.structureMovement.sync.ContraptionSeatMappingPacket;
import com.simibubi.create.foundation.collision.Matrix3d;
import com.simibubi.create.foundation.networking.AllPackets;
import com.simibubi.create.foundation.utility.AngleHelper;
import com.simibubi.create.foundation.utility.VecHelper;

import net.minecraft.block.material.PushReaction;
import net.minecraft.client.Minecraft;
import net.minecraft.entity.Entity;
import net.minecraft.entity.EntityType;
import net.minecraft.entity.item.HangingEntity;
import net.minecraft.entity.item.minecart.AbstractMinecartEntity;
import net.minecraft.entity.player.PlayerEntity;
import net.minecraft.entity.projectile.ProjectileEntity;
import net.minecraft.nbt.CompoundNBT;
import net.minecraft.network.IPacket;
import net.minecraft.network.PacketBuffer;
import net.minecraft.network.datasync.DataParameter;
import net.minecraft.network.datasync.DataSerializers;
import net.minecraft.network.datasync.EntityDataManager;
import net.minecraft.util.DamageSource;
import net.minecraft.util.Direction;
import net.minecraft.util.Hand;
import net.minecraft.util.math.AxisAlignedBB;
import net.minecraft.util.math.BlockPos;
import net.minecraft.util.math.vector.Vector3d;
import net.minecraft.world.World;
import net.minecraft.world.gen.feature.template.Template.BlockInfo;
import net.minecraftforge.api.distmarker.Dist;
import net.minecraftforge.api.distmarker.OnlyIn;
import net.minecraftforge.fml.common.registry.IEntityAdditionalSpawnData;
import net.minecraftforge.fml.network.NetworkHooks;
import net.minecraftforge.fml.network.PacketDistributor;

public abstract class AbstractContraptionEntity extends Entity implements IEntityAdditionalSpawnData {

	private static final DataParameter<Boolean> STALLED =
		EntityDataManager.createKey(AbstractContraptionEntity.class, DataSerializers.BOOLEAN);

	public final Map<Entity, MutableInt> collidingEntities;

	protected Contraption contraption;
	protected boolean initialized;
	private boolean prevPosInvalid;

	public AbstractContraptionEntity(EntityType<?> entityTypeIn, World worldIn) {
		super(entityTypeIn, worldIn);
		prevPosInvalid = true;
		collidingEntities = new IdentityHashMap<>();
	}

	protected void setContraption(Contraption contraption) {
		this.contraption = contraption;
		if (contraption == null)
			return;
		if (world.isRemote)
			return;
		contraption.onEntityCreated(this);
	}

	protected void contraptionInitialize() {
		contraption.onEntityInitialize(world, this);
		initialized = true;
	}

	public boolean collisionEnabled() {
		return true;
	}

	public void addSittingPassenger(Entity passenger, int seatIndex) {
		passenger.startRiding(this, true);
		if (world.isRemote)
			return;
		contraption.getSeatMapping()
			.put(passenger.getUniqueID(), seatIndex);
		AllPackets.channel.send(PacketDistributor.TRACKING_ENTITY.with(() -> this),
			new ContraptionSeatMappingPacket(getEntityId(), contraption.getSeatMapping()));
	}

	@Override
	protected void removePassenger(Entity passenger) {
		Vector3d transformedVector = getPassengerPosition(passenger, 1);
		super.removePassenger(passenger);
		if (world.isRemote)
			return;
		if (transformedVector != null)
			passenger.getPersistentData()
				.put("ContraptionDismountLocation", VecHelper.writeNBT(transformedVector));
		contraption.getSeatMapping()
			.remove(passenger.getUniqueID());
		AllPackets.channel.send(PacketDistributor.TRACKING_ENTITY.with(() -> this),
			new ContraptionSeatMappingPacket(getEntityId(), contraption.getSeatMapping()));
	}

	@Override
	public void updatePassengerPosition(Entity passenger, IMoveCallback callback) {
		if (!isPassenger(passenger))
			return;
		Vector3d transformedVector = getPassengerPosition(passenger, 1);
		if (transformedVector == null)
			return;
		callback.accept(passenger, transformedVector.x, transformedVector.y, transformedVector.z);
	}

	protected Vector3d getPassengerPosition(Entity passenger, float partialTicks) {
		UUID id = passenger.getUniqueID();
		if (passenger instanceof OrientedContraptionEntity) {
			BlockPos localPos = contraption.getBearingPosOf(id);
			if (localPos != null)
				return toGlobalVector(VecHelper.getCenterOf(localPos), partialTicks)
					.add(VecHelper.getCenterOf(BlockPos.ZERO))
					.subtract(.5f, 1, .5f);
		}

		AxisAlignedBB bb = passenger.getBoundingBox();
		double ySize = bb.getYSize();
		BlockPos seat = contraption.getSeatOf(id);
		if (seat == null)
			return null;
		Vector3d transformedVector =
			toGlobalVector(Vector3d.of(seat).add(.5, passenger.getYOffset() + ySize - .15f, .5), partialTicks)
				.add(VecHelper.getCenterOf(BlockPos.ZERO))
				.subtract(0.5, ySize, 0.5);
		return transformedVector;
	}

	@Override
	protected boolean canFitPassenger(Entity p_184219_1_) {
		if (p_184219_1_ instanceof OrientedContraptionEntity)
			return true;
		return contraption.getSeatMapping()
			.size() < contraption.getSeats()
				.size();
	}

	public boolean handlePlayerInteraction(PlayerEntity player, BlockPos localPos, Direction side,
		Hand interactionHand) {
		int indexOfSeat = contraption.getSeats()
			.indexOf(localPos);
		if (indexOfSeat == -1)
			return false;

		// Eject potential existing passenger
		Entity toDismount = null;
		for (Entry<UUID, Integer> entry : contraption.getSeatMapping()
			.entrySet()) {
			if (entry.getValue() != indexOfSeat)
				continue;
			for (Entity entity : getPassengers()) {
				if (!entry.getKey()
					.equals(entity.getUniqueID()))
					continue;
				if (entity instanceof PlayerEntity)
					return false;
				toDismount = entity;
			}
		}

		if (toDismount != null && !world.isRemote) {
			Vector3d transformedVector = getPassengerPosition(toDismount, 1);
			toDismount.stopRiding();
			if (transformedVector != null)
				toDismount.setPositionAndUpdate(transformedVector.x, transformedVector.y, transformedVector.z);
		}

		if (world.isRemote)
			return true;
		addSittingPassenger(player, indexOfSeat);
		return true;
	}

	public Vector3d toGlobalVector(Vector3d localVec, float partialTicks) {
		Vector3d rotationOffset = VecHelper.getCenterOf(BlockPos.ZERO);
		localVec = localVec.subtract(rotationOffset);
		localVec = applyRotation(localVec, partialTicks);
		localVec = localVec.add(rotationOffset)
			.add(getAnchorVec());
		return localVec;
	}

	public Vector3d toLocalVector(Vector3d globalVec, float partialTicks) {
		Vector3d rotationOffset = VecHelper.getCenterOf(BlockPos.ZERO);
		globalVec = globalVec.subtract(getAnchorVec())
			.subtract(rotationOffset);
		globalVec = reverseRotation(globalVec, partialTicks);
		globalVec = globalVec.add(rotationOffset);
		return globalVec;
	}

	@Override
	public final void tick() {
		if (contraption == null) {
			remove();
			return;
		}

		for (Iterator<Entry<Entity, MutableInt>> iterator = collidingEntities.entrySet()
			.iterator(); iterator.hasNext();)
			if (iterator.next()
				.getValue()
				.incrementAndGet() > 3)
				iterator.remove();

		prevPosX = getX();
		prevPosY = getY();
		prevPosZ = getZ();
		prevPosInvalid = false;

		if (!initialized)
			contraptionInitialize();
		contraption.onEntityTick(world);
		tickContraption();
		super.tick();
	}

	protected abstract void tickContraption();

	public abstract Vector3d applyRotation(Vector3d localPos, float partialTicks);

	public abstract Vector3d reverseRotation(Vector3d localPos, float partialTicks);

	public void tickActors() {
		boolean stalledPreviously = contraption.stalled;

		if (!world.isRemote)
			contraption.stalled = false;

		for (MutablePair<BlockInfo, MovementContext> pair : contraption.getActors()) {
			MovementContext context = pair.right;
			BlockInfo blockInfo = pair.left;
			MovementBehaviour actor = AllMovementBehaviours.of(blockInfo.state);

			Vector3d actorPosition = toGlobalVector(VecHelper.getCenterOf(blockInfo.pos)
				.add(actor.getActiveAreaOffset(context)), 1);
			BlockPos gridPosition = new BlockPos(actorPosition);
			boolean newPosVisited =
				!context.stall && shouldActorTrigger(context, blockInfo, actor, actorPosition, gridPosition);

			context.rotation = v -> applyRotation(v, 1);
			context.position = actorPosition;

			Vector3d oldMotion = context.motion;
			if (!actor.isActive(context))
				continue;
			if (newPosVisited && !context.stall) {
				actor.visitNewPosition(context, gridPosition);
				context.firstMovement = false;
			}
			if (!oldMotion.equals(context.motion))
				actor.onSpeedChanged(context, oldMotion, context.motion);
			actor.tick(context);
			contraption.stalled |= context.stall;
		}

		for (Entity entity : getPassengers()) {
			if (!(entity instanceof OrientedContraptionEntity))
				continue;
			if (!contraption.stabilizedSubContraptions.containsKey(entity.getUniqueID()))
				continue;
			OrientedContraptionEntity orientedCE = (OrientedContraptionEntity) entity;
			if (orientedCE.contraption != null && orientedCE.contraption.stalled) {
				contraption.stalled = true;
				break;
			}
		}

		if (!world.isRemote) {
			if (!stalledPreviously && contraption.stalled)
				onContraptionStalled();
			dataManager.set(STALLED, contraption.stalled);
			return;
		}

		contraption.stalled = isStalled();
	}

	protected void onContraptionStalled() {
		AllPackets.channel.send(PacketDistributor.TRACKING_ENTITY.with(() -> this),
			new ContraptionStallPacket(getEntityId(), getX(), getY(), getZ(), getStalledAngle()));
	}

	protected boolean shouldActorTrigger(MovementContext context, BlockInfo blockInfo, MovementBehaviour actor,
		Vector3d actorPosition, BlockPos gridPosition) {
		Vector3d previousPosition = context.position;
		if (previousPosition == null)
			return false;

		context.motion = actorPosition.subtract(previousPosition);
		Vector3d relativeMotion = context.motion;
		relativeMotion = reverseRotation(relativeMotion, 1);
		context.relativeMotion = relativeMotion;
		return !new BlockPos(previousPosition).equals(gridPosition)
			|| context.relativeMotion.length() > 0 && context.firstMovement;
	}

	public void move(double x, double y, double z) {
		setPosition(getX() + x, getY() + y, getZ() + z);
	}

	public Vector3d getAnchorVec() {
		return getPositionVec();
	}

	public float getYawOffset() {
		return 0;
	}

	@Override
	public void setPosition(double x, double y, double z) {
		super.setPosition(x, y, z);
		if (contraption == null)
			return;
		AxisAlignedBB cbox = contraption.bounds;
		if (cbox == null)
			return;
		Vector3d actualVec = getAnchorVec();
		setBoundingBox(cbox.offset(actualVec));
	}

	public static float yawFromVector(Vector3d vec) {
		return (float) ((3 * Math.PI / 2 + Math.atan2(vec.z, vec.x)) / Math.PI * 180);
	}

	public static float pitchFromVector(Vector3d vec) {
		return (float) ((Math.acos(vec.y)) / Math.PI * 180);
	}

	public static EntityType.Builder<?> build(EntityType.Builder<?> builder) {
		@SuppressWarnings("unchecked")
		EntityType.Builder<AbstractContraptionEntity> entityBuilder =
			(EntityType.Builder<AbstractContraptionEntity>) builder;
		return entityBuilder.size(1, 1);
	}

	@Override
	protected void registerData() {
		this.dataManager.register(STALLED, false);
	}

	@Override
	public IPacket<?> createSpawnPacket() {
		return NetworkHooks.getEntitySpawningPacket(this);
	}

	@Override
	public void writeSpawnData(PacketBuffer buffer) {
		CompoundNBT compound = new CompoundNBT();
		writeAdditional(compound, true);
		buffer.writeCompoundTag(compound);
	}
	
	@Override
	protected final void writeAdditional(CompoundNBT compound) {
		writeAdditional(compound, false);
	}
	
	protected void writeAdditional(CompoundNBT compound, boolean spawnPacket) {
		if (contraption != null)
			compound.put("Contraption", contraption.writeNBT(spawnPacket));
		compound.putBoolean("Stalled", isStalled());
		compound.putBoolean("Initialized", initialized);
	}

	@Override
	public void readSpawnData(PacketBuffer additionalData) {
		readAdditional(additionalData.readCompoundTag(), true);
	}
	
	@Override
	protected final void readAdditional(CompoundNBT compound) {
		readAdditional(compound, false);
	}
	
	protected void readAdditional(CompoundNBT compound, boolean spawnData) {
		initialized = compound.getBoolean("Initialized");
		contraption = Contraption.fromNBT(world, compound.getCompound("Contraption"), spawnData);
		contraption.entity = this;
		dataManager.set(STALLED, compound.getBoolean("Stalled"));
	}

	public void disassemble() {
		if (!isAlive())
			return;
		if (contraption == null)
			return;

		remove();

		StructureTransform transform = makeStructureTransform();
		AllPackets.channel.send(PacketDistributor.TRACKING_ENTITY.with(() -> this),
			new ContraptionDisassemblyPacket(this.getEntityId(), transform));

		contraption.addBlocksToWorld(world, transform);
		contraption.addPassengersToWorld(world, transform, getPassengers());

		for (Entity entity : getPassengers()) {
			if (!(entity instanceof OrientedContraptionEntity))
				continue;
			UUID id = entity.getUniqueID();
			if (!contraption.stabilizedSubContraptions.containsKey(id))
				continue;
			BlockPos transformed = transform.apply(contraption.stabilizedSubContraptions.get(id)
				.getConnectedPos());
			entity.setPosition(transformed.getX(), transformed.getY(), transformed.getZ());
			((AbstractContraptionEntity) entity).disassemble();
		}

		removePassengers();
		moveCollidedEntitiesOnDisassembly(transform);
	}

<<<<<<< HEAD
		for (Entity entity : collidingEntities) {
			Vector3d positionVec = getPositionVec();
			Vector3d localVec = entity.getPositionVec()
				.subtract(positionVec);
			localVec = reverseRotation(localVec, 1);
			Vector3d transformed = transform.apply(localVec);
			entity.setPositionAndUpdate(transformed.x, transformed.y, transformed.z);
=======
	private void moveCollidedEntitiesOnDisassembly(StructureTransform transform) {
		for (Entity entity : collidingEntities.keySet()) {
			Vec3d localVec = toLocalVector(entity.getPositionVec(), 0);
			Vec3d transformed = transform.apply(localVec);
			if (world.isRemote)
				entity.setPosition(transformed.x, transformed.y + 1 / 16f, transformed.z);
			else
				entity.setPositionAndUpdate(transformed.x, transformed.y + 1 / 16f, transformed.z);
>>>>>>> 0b24523b
		}
	}

	protected abstract StructureTransform makeStructureTransform();

	@Override
	public void onKillCommand() {
		removePassengers();
		super.onKillCommand();
	}

	@Override
	protected void outOfWorld() {
		removePassengers();
		super.outOfWorld();
	}

	@Override
	public void onRemovedFromWorld() {
		super.onRemovedFromWorld();
		if (world != null && world.isRemote)
			return;
		getPassengers().forEach(Entity::remove);
	}

	@Override
	protected void doWaterSplashEffect() {}

	public Contraption getContraption() {
		return contraption;
	}

	public boolean isStalled() {
		return dataManager.get(STALLED);
	}

	@OnlyIn(Dist.CLIENT)
	static void handleStallPacket(ContraptionStallPacket packet) {
		Entity entity = Minecraft.getInstance().world.getEntityByID(packet.entityID);
		if (!(entity instanceof AbstractContraptionEntity))
			return;
		AbstractContraptionEntity ce = (AbstractContraptionEntity) entity;
		ce.handleStallInformation(packet.x, packet.y, packet.z, packet.angle);
	}

	@OnlyIn(Dist.CLIENT)
	static void handleDisassemblyPacket(ContraptionDisassemblyPacket packet) {
  		Entity entity = Minecraft.getInstance().world.getEntityByID(packet.entityID);
		if (!(entity instanceof AbstractContraptionEntity))
			return;
		AbstractContraptionEntity ce = (AbstractContraptionEntity) entity;
		ce.moveCollidedEntitiesOnDisassembly(packet.transform);
	}

	protected abstract float getStalledAngle();

	protected abstract void handleStallInformation(float x, float y, float z, float angle);

	@Override
	@SuppressWarnings("deprecation")
	public CompoundNBT writeWithoutTypeId(CompoundNBT nbt) {
		Vector3d vec = getPositionVec();
		List<Entity> passengers = getPassengers();

		for (Entity entity : passengers) {
			// setPos has world accessing side-effects when removed == false
			entity.removed = true;

			// Gather passengers into same chunk when saving
			Vector3d prevVec = entity.getPositionVec();
			entity.setPos(vec.x, prevVec.y, vec.z);

			// Super requires all passengers to not be removed in order to write them to the
			// tag
			entity.removed = false;
		}

		CompoundNBT tag = super.writeWithoutTypeId(nbt);
		return tag;
	}

	@Override
	// Make sure nothing can move contraptions out of the way
	public void setMotion(Vector3d motionIn) {}

	@Override
	public PushReaction getPushReaction() {
		return PushReaction.IGNORE;
	}

	public void setContraptionMotion(Vector3d vec) {
		super.setMotion(vec);
	}

	@Override
	public boolean canBeCollidedWith() {
		return false;
	}

	@Override
	public boolean attackEntityFrom(DamageSource source, float amount) {
		return false;
	}

	public Vector3d getPrevPositionVec() {
		return prevPosInvalid ? getPositionVec() : new Vector3d(prevPosX, prevPosY, prevPosZ);
	}

	public abstract ContraptionRotationState getRotationState();

	public Vector3d getContactPointMotion(Vector3d globalContactPoint) {
		if (prevPosInvalid)
			return Vector3d.ZERO;
		Vector3d contactPoint = toGlobalVector(toLocalVector(globalContactPoint, 0), 1);
		return contactPoint.subtract(globalContactPoint)
			.add(getPositionVec().subtract(getPrevPositionVec()));
	}

	public boolean canCollideWith(Entity e) {
		if (e instanceof PlayerEntity && e.isSpectator())
			return false;
		if (e.noClip)
			return false;
		if (e instanceof HangingEntity)
			return false;
		if (e instanceof AbstractMinecartEntity)
			return false;
		if (e instanceof SuperGlueEntity)
			return false;
		if (e instanceof SeatEntity)
			return false;
		if (e instanceof ProjectileEntity)
			return false;
		if (e.getRidingEntity() != null)
			return false;

		Entity riding = this.getRidingEntity();
		while (riding != null) {
			if (riding == e)
				return false;
			riding = riding.getRidingEntity();
		}

		return e.getPushReaction() == PushReaction.NORMAL;
	}

	@Override
	public boolean isOnePlayerRiding() {
		return false;
	}

	public static class ContraptionRotationState {
		static final ContraptionRotationState NONE = new ContraptionRotationState();

		float xRotation = 0;
		float yRotation = 0;
		float zRotation = 0;
		float secondYRotation = 0;
		Matrix3d matrix;

		public Matrix3d asMatrix() {
			if (matrix != null)
				return matrix;

			matrix = new Matrix3d().asIdentity();
			if (xRotation != 0)
				matrix.multiply(new Matrix3d().asXRotation(AngleHelper.rad(-xRotation)));
			if (yRotation != 0)
				matrix.multiply(new Matrix3d().asYRotation(AngleHelper.rad(yRotation)));
			if (zRotation != 0)
				matrix.multiply(new Matrix3d().asZRotation(AngleHelper.rad(-zRotation)));
			return matrix;
		}

		public boolean hasVerticalRotation() {
			return xRotation != 0 || zRotation != 0;
		}

		public float getYawOffset() {
			return secondYRotation;
		}

	}

}<|MERGE_RESOLUTION|>--- conflicted
+++ resolved
@@ -424,24 +424,14 @@
 		moveCollidedEntitiesOnDisassembly(transform);
 	}
 
-<<<<<<< HEAD
-		for (Entity entity : collidingEntities) {
-			Vector3d positionVec = getPositionVec();
-			Vector3d localVec = entity.getPositionVec()
-				.subtract(positionVec);
-			localVec = reverseRotation(localVec, 1);
-			Vector3d transformed = transform.apply(localVec);
-			entity.setPositionAndUpdate(transformed.x, transformed.y, transformed.z);
-=======
 	private void moveCollidedEntitiesOnDisassembly(StructureTransform transform) {
 		for (Entity entity : collidingEntities.keySet()) {
-			Vec3d localVec = toLocalVector(entity.getPositionVec(), 0);
-			Vec3d transformed = transform.apply(localVec);
+			Vector3d localVec = toLocalVector(entity.getPositionVec(), 0);
+			Vector3d transformed = transform.apply(localVec);
 			if (world.isRemote)
 				entity.setPosition(transformed.x, transformed.y + 1 / 16f, transformed.z);
 			else
 				entity.setPositionAndUpdate(transformed.x, transformed.y + 1 / 16f, transformed.z);
->>>>>>> 0b24523b
 		}
 	}
 
