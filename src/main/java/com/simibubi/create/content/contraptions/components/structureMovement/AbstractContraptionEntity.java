--- conflicted
+++ resolved
@@ -99,7 +99,7 @@
 	/*
 	 * staleTicks are a band-aid to prevent a frame or two of missing blocks between
 	 * contraption discard and off-thread block placement on disassembly
-	 * 
+	 *
 	 * FIXME this timeout should be longer but then also cancelled early based on a
 	 * chunk rebuild listener
 	 */
@@ -726,11 +726,7 @@
 		StructureBlockInfo info = contraption.blocks.get(localPos);
 		contraption.blocks.put(localPos, new StructureBlockInfo(info.pos, newState, info.nbt));
 		if (info.state != newState && !(newState.getBlock() instanceof SlidingDoorBlock))
-<<<<<<< HEAD
-			EnvExecutor.runWhenOn(EnvType.CLIENT, () -> () -> ContraptionRenderDispatcher.invalidate(contraption));
-=======
 			contraption.deferInvalidate = true;
->>>>>>> 37a71aed
 		contraption.invalidateColliders();
 	}
 
