--- conflicted
+++ resolved
@@ -286,15 +286,8 @@
 	}
 
 	@Override
-<<<<<<< HEAD
-	public void setRemoved() {
-		super.setRemoved();
-=======
 	public void invalidate() {
 		super.invalidate();
-		for (LazyOptional<ItemDrainItemHandler> lazyOptional : itemHandlers.values())
-			lazyOptional.invalidate();
->>>>>>> 8d89080b
 	}
 
 	public void setHeldItem(TransportedItemStack heldItem, Direction insertedFrom) {
