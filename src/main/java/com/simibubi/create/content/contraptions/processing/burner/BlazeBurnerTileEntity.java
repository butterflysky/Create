--- conflicted
+++ resolved
@@ -194,12 +194,7 @@
 			newBurnTime = 1000;
 			newFuel = FuelType.SPECIAL;
 		} else {
-<<<<<<< HEAD
-			Integer value = FuelRegistry.INSTANCE.get(itemStack.getItem());
-			newBurnTime = value == null ? 0 : value;
-=======
 			newBurnTime = (int) Math.min(ForgeHooks.getBurnTime(itemStack, null), MAX_HEAT_CAPACITY * 0.95f);
->>>>>>> 8d89080b
 			if (newBurnTime > 0)
 				newFuel = FuelType.NORMAL;
 			else if (AllItemTags.BLAZE_BURNER_FUEL_REGULAR.matches(itemStack)) {
@@ -302,14 +297,14 @@
 		Vec3 c = VecHelper.getCenterOf(worldPosition);
 		Vec3 v = c.add(VecHelper.offsetRandomly(Vec3.ZERO, r, .125f)
 			.multiply(1, 0, 1));
-		
+
 		if (r.nextInt(4) != 0)
 			return;
 
 		boolean empty = level.getBlockState(worldPosition.above())
 			.getCollisionShape(level, worldPosition.above())
 			.isEmpty();
-		
+
 		if (empty || r.nextInt(8) == 0)
 			level.addParticle(ParticleTypes.LARGE_SMOKE, v.x, v.y, v.z, 0, 0, 0);
 
