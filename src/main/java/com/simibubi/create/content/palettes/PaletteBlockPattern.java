--- conflicted
+++ resolved
@@ -38,11 +38,7 @@
 	public static final PaletteBlockPattern
 
 	CUT =
-<<<<<<< HEAD
-		create("cut", PREFIX, ALL_PARTIALS)/*.addRecipes(b -> (c, p) -> p.stonecutting(DataIngredient.items(b), c::get))*/,
-=======
 		create("cut", PREFIX, ALL_PARTIALS),
->>>>>>> 5e1479d1
 
 		BRICKS = create("cut_bricks", WRAP, ALL_PARTIALS).textures("brick"),
 
@@ -54,11 +50,7 @@
 			.textures("layered", "cap")
 			.connectedTextures(v -> new HorizontalCTBehaviour(ct(v, CTs.LAYERED), ct(v, CTs.CAP))),
 
-<<<<<<< HEAD
-		PILLAR = create("pillar", PREFIX)/*.blockStateFactory(p -> p::pillar)*/
-=======
-		PILLAR = create("pillar", SUFFIX).blockStateFactory(p -> p::pillar)
->>>>>>> 5e1479d1
+		PILLAR = create("pillar", SUFFIX)/*.blockStateFactory(p -> p::pillar)*/
 			.block(LayeredBlock::new)
 			.textures("pillar", "cap")
 			.connectedTextures(v -> new RotatedPillarCTBehaviour(ct(v, CTs.PILLAR), ct(v, CTs.CAP)))
@@ -130,20 +122,12 @@
 		return textures[index];
 	}
 
-<<<<<<< HEAD
 //	public void addRecipes(NonNullSupplier<Block> baseBlock, DataGenContext<Block, ? extends Block> c,
 //		RegistrateRecipeProvider p) {
+//		p.stonecutting(DataIngredient.items(baseBlock), c::get);
 //		additionalRecipes.apply(baseBlock)
 //			.accept(c, p);
 //	}
-=======
-	public void addRecipes(NonNullSupplier<Block> baseBlock, DataGenContext<Block, ? extends Block> c,
-		RegistrateRecipeProvider p) {
-		p.stonecutting(DataIngredient.items(baseBlock), c::get);
-		additionalRecipes.apply(baseBlock)
-			.accept(c, p);
-	}
->>>>>>> 5e1479d1
 
 	public Optional<ConnectedTextureBehaviour> createCTBehaviour(String variant) {
 		return ctFactory.map(d -> d.apply(variant));
@@ -177,11 +161,7 @@
 //		itemTags = tags;
 //		return this;
 //	}
-<<<<<<< HEAD
-
-=======
-//
->>>>>>> 5e1479d1
+//
 //	private PaletteBlockPattern addRecipes(
 //		NonNullFunction<NonNullSupplier<Block>, NonNullBiConsumer<DataGenContext<Block, ? extends Block>, RegistrateRecipeProvider>> func) {
 //		this.additionalRecipes = func;
