--- conflicted
+++ resolved
@@ -153,27 +153,6 @@
 		return this;
 	}
 
-<<<<<<< HEAD
-	@SafeVarargs
-	private final PaletteBlockPattern blockTags(Tag.Named<Block>... tags) {
-		blockTags = tags;
-		return this;
-	}
-
-	@SafeVarargs
-	private final PaletteBlockPattern itemTags(Tag.Named<Item>... tags) {
-		itemTags = tags;
-		return this;
-	}
-
-	private PaletteBlockPattern addRecipes(
-		NonNullFunction<NonNullSupplier<Block>, NonNullBiConsumer<DataGenContext<Block, ? extends Block>, RegistrateRecipeProvider>> func) {
-		this.additionalRecipes = func;
-		return this;
-	}
-
-=======
->>>>>>> 3deb2330
 	private PaletteBlockPattern connectedTextures(Function<String, ConnectedTextureBehaviour> factory) {
 		this.ctFactory = Optional.of(factory);
 		return this;
