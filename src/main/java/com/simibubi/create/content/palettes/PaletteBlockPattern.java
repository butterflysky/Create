--- conflicted
+++ resolved
@@ -15,12 +15,8 @@
 import com.simibubi.create.foundation.block.connected.CTSpriteShifter.CTType;
 import com.simibubi.create.foundation.block.connected.ConnectedTextureBehaviour;
 import com.simibubi.create.foundation.block.connected.HorizontalCTBehaviour;
-<<<<<<< HEAD
 import com.simibubi.create.foundation.block.connected.RotatedLayerCTBehaviour;
 import com.simibubi.create.lib.data.Tags;
-=======
-import com.simibubi.create.foundation.block.connected.RotatedPillarCTBehaviour;
->>>>>>> df8f5449
 import com.tterrag.registrate.providers.DataGenContext;
 import com.tterrag.registrate.util.nullness.NonNullBiConsumer;
 import com.tterrag.registrate.util.nullness.NonNullFunction;
@@ -33,15 +29,10 @@
 import net.minecraft.world.item.Item;
 import net.minecraft.world.level.block.Block;
 import net.minecraft.world.level.block.state.BlockBehaviour.Properties;
-<<<<<<< HEAD
+import net.minecraft.world.level.block.state.properties.BlockStateProperties;
 import net.fabricmc.api.EnvType;
 import net.fabricmc.api.Environment;
-=======
-import net.minecraft.world.level.block.state.properties.BlockStateProperties;
-import net.minecraftforge.api.distmarker.Dist;
-import net.minecraftforge.api.distmarker.OnlyIn;
 import net.minecraftforge.client.model.generators.ConfiguredModel;
->>>>>>> df8f5449
 
 public class PaletteBlockPattern {
 
@@ -56,12 +47,7 @@
 
 		POLISHED = create("polished", PREFIX, FOR_POLISHED).textures("polished", "slab"),
 
-<<<<<<< HEAD
-		LAYERED = create("layered", PREFIX)//.blockStateFactory(p -> p::pillar)
-			.block(LayeredBlock::new)
-=======
-		LAYERED = create("layered", PREFIX).blockStateFactory(p -> p::cubeColumn)
->>>>>>> df8f5449
+		LAYERED = create("layered", PREFIX)//.blockStateFactory(p -> p::cubeColumn)
 			.textures("layered", "cap")
 			.connectedTextures(v -> new HorizontalCTBehaviour(ct(v, CTs.LAYERED), ct(v, CTs.CAP))),
 
@@ -189,7 +175,6 @@
 
 	// Model generators
 
-<<<<<<< HEAD
 //	public IBlockStateProvider cubeAll(String variant) {
 //		ResourceLocation all = toLocation(variant, textures[0]);
 //		return (ctx, prov) -> prov.simpleBlock(ctx.get(), prov.models()
@@ -207,42 +192,14 @@
 //	public IBlockStateProvider pillar(String variant) {
 //		ResourceLocation side = toLocation(variant, textures[0]);
 //		ResourceLocation end = toLocation(variant, textures[1]);
-//		return (ctx, prov) -> BlockStateGen.axisBlock(ctx, prov, $ -> prov.models()
-//			.cubeColumn(createName(variant), side, end));
-//	}
-//
-//	public IBlockStateProvider cubeColumn(String variant) {
-//		ResourceLocation side = toLocation(variant, textures[0]);
-//		ResourceLocation end = toLocation(variant, textures[1]);
-//		return (ctx, prov) -> prov.simpleBlock(ctx.get(), prov.models()
-//			.cubeColumn(createName(variant), side, end));
-//	}
-=======
-	public IBlockStateProvider cubeAll(String variant) {
-		ResourceLocation all = toLocation(variant, textures[0]);
-		return (ctx, prov) -> prov.simpleBlock(ctx.get(), prov.models()
-			.cubeAll(createName(variant), all));
-	}
-
-	public IBlockStateProvider cubeBottomTop(String variant) {
-		ResourceLocation side = toLocation(variant, textures[0]);
-		ResourceLocation bottom = toLocation(variant, textures[1]);
-		ResourceLocation top = toLocation(variant, textures[2]);
-		return (ctx, prov) -> prov.simpleBlock(ctx.get(), prov.models()
-			.cubeBottomTop(createName(variant), side, bottom, top));
-	}
-
-	public IBlockStateProvider pillar(String variant) {
-		ResourceLocation side = toLocation(variant, textures[0]);
-		ResourceLocation end = toLocation(variant, textures[1]);
-
-		return (ctx, prov) -> prov.getVariantBuilder(ctx.getEntry())
+
+//		return (ctx, prov) -> prov.getVariantBuilder(ctx.getEntry())
 			.forAllStatesExcept(state -> {
 				Axis axis = state.getValue(BlockStateProperties.AXIS);
 				if (axis == Axis.Y)
 					return ConfiguredModel.builder()
 						.modelFile(prov.models()
-							.cubeColumn(createName(variant), side, end))
+				//			.cubeColumn(createName(variant), side, end))
 						.uvLock(false)
 						.build();
 				return ConfiguredModel.builder()
@@ -253,15 +210,14 @@
 					.rotationY(axis == Axis.X ? 90 : 0)
 					.build();
 			}, BlockStateProperties.WATERLOGGED);
-	}
-
-	public IBlockStateProvider cubeColumn(String variant) {
-		ResourceLocation side = toLocation(variant, textures[0]);
-		ResourceLocation end = toLocation(variant, textures[1]);
-		return (ctx, prov) -> prov.simpleBlock(ctx.get(), prov.models()
-			.cubeColumn(createName(variant), side, end));
-	}
->>>>>>> df8f5449
+//	}
+//
+//	public IBlockStateProvider cubeColumn(String variant) {
+//		ResourceLocation side = toLocation(variant, textures[0]);
+//		ResourceLocation end = toLocation(variant, textures[1]);
+//		return (ctx, prov) -> prov.simpleBlock(ctx.get(), prov.models()
+//			.cubeColumn(createName(variant), side, end));
+//	}
 
 	// Utility
 
