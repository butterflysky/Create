package com.simibubi.create.content.palettes;

import static com.simibubi.create.AllTags.pickaxeOnly;
import static com.simibubi.create.foundation.data.CreateRegistrate.connectedTextures;

import com.google.common.collect.ImmutableList;
import com.simibubi.create.Create;
import com.simibubi.create.foundation.data.CreateRegistrate;
import com.tterrag.registrate.builders.BlockBuilder;
import com.tterrag.registrate.builders.ItemBuilder;
import com.tterrag.registrate.util.entry.BlockEntry;
import com.tterrag.registrate.util.nullness.NonNullSupplier;

import net.minecraft.client.renderer.RenderType;
import net.minecraft.tags.Tag;
import net.minecraft.world.item.BlockItem;
import net.minecraft.world.item.Item;
import net.minecraft.world.level.block.Block;

public class PalettesVariantEntry {

	public final ImmutableList<BlockEntry<? extends Block>> registeredBlocks;
	public final ImmutableList<BlockEntry<? extends Block>> registeredPartials;

	public PalettesVariantEntry(String name, AllPaletteStoneTypes paletteStoneVariants) {
		ImmutableList.Builder<BlockEntry<? extends Block>> registeredBlocks = ImmutableList.builder();
		ImmutableList.Builder<BlockEntry<? extends Block>> registeredPartials = ImmutableList.builder();
		CreateRegistrate registrate = Create.registrate();
		NonNullSupplier<Block> baseBlock = paletteStoneVariants.baseBlock;

		for (PaletteBlockPattern pattern : paletteStoneVariants.variantTypes) {
			BlockBuilder<? extends Block, CreateRegistrate> builder =
				registrate.block(pattern.createName(name), pattern.getBlockFactory())
					.initialProperties(baseBlock::get)
<<<<<<< HEAD
					/*.blockstate(pattern.getBlockStateGenerator()
=======
					.transform(pickaxeOnly())
					.blockstate(pattern.getBlockStateGenerator()
>>>>>>> 5e1479d1
						.apply(pattern)
						.apply(name)::accept)*/;

			ItemBuilder<BlockItem, ? extends BlockBuilder<? extends Block, CreateRegistrate>> itemBuilder =
				builder.item();

			Tag.Named<Block>[] blockTags = pattern.getBlockTags();
			if (blockTags != null)
				builder.tag(blockTags);
			Tag.Named<Item>[] itemTags = pattern.getItemTags();
			if (itemTags != null)
				itemBuilder.tag(itemTags);

			itemBuilder.tag(paletteStoneVariants.materialTag);

			if (pattern.isTranslucent())
				builder.addLayer(() -> RenderType::translucent);
			pattern.createCTBehaviour(name)
				.ifPresent(b -> builder.onRegister(connectedTextures(b)));

//			builder.recipe((c, p) -> {
//				p.stonecutting(DataIngredient.tag(paletteStoneVariants.materialTag), c::get);
//				pattern.addRecipes(baseBlock, c, p);
//			});

			itemBuilder.register();
			BlockEntry<? extends Block> block = builder.register();
			registeredBlocks.add(block);

			for (PaletteBlockPartial<? extends Block> partialBlock : pattern.getPartials())
				registeredPartials.add(partialBlock.create(name, pattern, block, paletteStoneVariants)
					.register());
		}

		this.registeredBlocks = registeredBlocks.build();
		this.registeredPartials = registeredPartials.build();
	}

}<|MERGE_RESOLUTION|>--- conflicted
+++ resolved
@@ -32,12 +32,8 @@
 			BlockBuilder<? extends Block, CreateRegistrate> builder =
 				registrate.block(pattern.createName(name), pattern.getBlockFactory())
 					.initialProperties(baseBlock::get)
-<<<<<<< HEAD
-					/*.blockstate(pattern.getBlockStateGenerator()
-=======
-					.transform(pickaxeOnly())
+					/*.transform(pickaxeOnly())
 					.blockstate(pattern.getBlockStateGenerator()
->>>>>>> 5e1479d1
 						.apply(pattern)
 						.apply(name)::accept)*/;
 
