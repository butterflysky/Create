--- conflicted
+++ resolved
@@ -5,11 +5,8 @@
 
 import com.simibubi.create.Create;
 import com.simibubi.create.foundation.data.CreateRegistrate;
-<<<<<<< HEAD
+import com.simibubi.create.foundation.utility.Lang;
 import com.simibubi.create.lib.helper.StairsBlockHelper;
-=======
-import com.simibubi.create.foundation.utility.Lang;
->>>>>>> 5e1479d1
 import com.tterrag.registrate.builders.BlockBuilder;
 import com.tterrag.registrate.builders.ItemBuilder;
 import com.tterrag.registrate.providers.DataGenContext;
@@ -126,22 +123,13 @@
 			return Arrays.asList(ItemTags.STAIRS);
 		}
 
-<<<<<<< HEAD
 //		@Override
 //		protected void createRecipes(AllPaletteStoneTypes type, BlockEntry<? extends Block> patternBlock,
 //			DataGenContext<Block, ? extends Block> c, RegistrateRecipeProvider p) {
 //			p.stairs(DataIngredient.items(patternBlock), c::get, c.getName(), false);
 //			p.stonecutting(DataIngredient.tag(type.materialTag), c::get, 1);
-//		}
-=======
-		@Override
-		protected void createRecipes(AllPaletteStoneTypes type, BlockEntry<? extends Block> patternBlock,
-			DataGenContext<Block, ? extends Block> c, RegistrateRecipeProvider p) {
-			p.stairs(DataIngredient.items(patternBlock), c::get, c.getName(), false);
-			p.stonecutting(DataIngredient.tag(type.materialTag), c::get, 1);
-			p.stonecutting(DataIngredient.items(type.getBaseBlock()), c::get, 1);
-		}
->>>>>>> 5e1479d1
+//			p.stonecutting(DataIngredient.items(type.getBaseBlock()), c::get, 1);
+//		}
 
 	}
 
@@ -164,7 +152,6 @@
 			return false;
 		}
 
-<<<<<<< HEAD
 //		@Override
 //		protected void generateBlockState(DataGenContext<Block, SlabBlock> ctx, RegistrateBlockstateProvider prov,
 //			String variantName, PaletteBlockPattern pattern, Supplier<? extends Block> block) {
@@ -183,36 +170,11 @@
 //					.cubeColumn(name + "_double", sideTexture, mainTexture);
 //			} else {
 //				doubleSlab = prov.models()
-//					.getExistingFile(prov.modLoc(name.replace("_slab", "")));
+//					.getExistingFile(prov.modLoc(pattern.createName(variantName)));
 //			}
 //
 //			prov.slabBlock(ctx.get(), bottom, top, doubleSlab);
 //		}
-=======
-		@Override
-		protected void generateBlockState(DataGenContext<Block, SlabBlock> ctx, RegistrateBlockstateProvider prov,
-			String variantName, PaletteBlockPattern pattern, Supplier<? extends Block> block) {
-			String name = ctx.getName();
-			ResourceLocation mainTexture = getTexture(variantName, pattern, 0);
-			ResourceLocation sideTexture = customSide ? getTexture(variantName, pattern, 1) : mainTexture;
-
-			ModelFile bottom = prov.models()
-				.slab(name, sideTexture, mainTexture, mainTexture);
-			ModelFile top = prov.models()
-				.slabTop(name + "_top", sideTexture, mainTexture, mainTexture);
-			ModelFile doubleSlab;
-
-			if (customSide) {
-				doubleSlab = prov.models()
-					.cubeColumn(name + "_double", sideTexture, mainTexture);
-			} else {
-				doubleSlab = prov.models()
-					.getExistingFile(prov.modLoc(pattern.createName(variantName)));
-			}
-
-			prov.slabBlock(ctx.get(), bottom, top, doubleSlab);
-		}
->>>>>>> 5e1479d1
 
 		@Override
 		protected Iterable<Tag.Named<Block>> getBlockTags() {
@@ -224,28 +186,19 @@
 			return Arrays.asList(ItemTags.SLABS);
 		}
 
-<<<<<<< HEAD
 //		@Override
 //		protected void createRecipes(AllPaletteStoneTypes type, BlockEntry<? extends Block> patternBlock,
 //			DataGenContext<Block, ? extends Block> c, RegistrateRecipeProvider p) {
 //			p.slab(DataIngredient.items(patternBlock), c::get, c.getName(), false);
 //			p.stonecutting(DataIngredient.tag(type.materialTag), c::get, 2);
-//		}
-=======
-		@Override
-		protected void createRecipes(AllPaletteStoneTypes type, BlockEntry<? extends Block> patternBlock,
-			DataGenContext<Block, ? extends Block> c, RegistrateRecipeProvider p) {
-			p.slab(DataIngredient.items(patternBlock), c::get, c.getName(), false);
-			p.stonecutting(DataIngredient.tag(type.materialTag), c::get, 2);
-			p.stonecutting(DataIngredient.items(type.getBaseBlock()), c::get, 2);
-			DataIngredient ingredient = DataIngredient.items(c.get());
-			ShapelessRecipeBuilder.shapeless(patternBlock.get())
-				.requires(ingredient)
-				.requires(ingredient)
-				.unlockedBy("has_" + c.getName(), ingredient.getCritereon(p))
-				.save(p, Create.ID + ":" + c.getName() + "_recycling");
-		}
->>>>>>> 5e1479d1
+//			p.stonecutting(DataIngredient.items(type.getBaseBlock()), c::get, 2);
+//			DataIngredient ingredient = DataIngredient.items(c.get());
+//			ShapelessRecipeBuilder.shapeless(patternBlock.get())
+//				.requires(ingredient)
+//				.requires(ingredient)
+//				.unlockedBy("has_" + c.getName(), ingredient.getCritereon(p))
+//				.save(p, Create.ID + ":" + c.getName() + "_recycling");
+//		}
 
 //		@Override
 //		protected BlockBuilder<SlabBlock, CreateRegistrate> transformBlock(
@@ -292,28 +245,19 @@
 			return Arrays.asList(ItemTags.WALLS);
 		}
 
-<<<<<<< HEAD
 //		@Override
 //		protected void createRecipes(AllPaletteStoneTypes type, BlockEntry<? extends Block> patternBlock,
 //			DataGenContext<Block, ? extends Block> c, RegistrateRecipeProvider p) {
-//			p.wall(DataIngredient.items(patternBlock), c::get);
 //			p.stonecutting(DataIngredient.tag(type.materialTag), c::get, 1);
-//		}
-=======
-		@Override
-		protected void createRecipes(AllPaletteStoneTypes type, BlockEntry<? extends Block> patternBlock,
-			DataGenContext<Block, ? extends Block> c, RegistrateRecipeProvider p) {
-			p.stonecutting(DataIngredient.tag(type.materialTag), c::get, 1);
-			p.stonecutting(DataIngredient.items(type.getBaseBlock()), c::get, 1);
-			DataIngredient ingredient = DataIngredient.items(patternBlock);
-			ShapedRecipeBuilder.shaped(c.get(), 6)
-				.pattern("XXX")
-				.pattern("XXX")
-				.define('X', ingredient)
-				.unlockedBy("has_" + p.safeName(ingredient), ingredient.getCritereon(p))
-				.save(p, p.safeId(c.get()));
-		}
->>>>>>> 5e1479d1
+//			p.stonecutting(DataIngredient.items(type.getBaseBlock()), c::get, 1);
+//			DataIngredient ingredient = DataIngredient.items(patternBlock);
+//			ShapedRecipeBuilder.shaped(c.get(), 6)
+//				.pattern("XXX")
+//				.pattern("XXX")
+//				.define('X', ingredient)
+//				.unlockedBy("has_" + p.safeName(ingredient), ingredient.getCritereon(p))
+//				.save(p, p.safeId(c.get()));
+//		}
 
 	}
 
