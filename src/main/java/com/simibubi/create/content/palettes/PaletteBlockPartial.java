package com.simibubi.create.content.palettes;

import java.util.Arrays;
import java.util.function.Supplier;

import com.simibubi.create.Create;
import com.simibubi.create.foundation.data.CreateRegistrate;
import com.simibubi.create.lib.helper.StairsBlockHelper;
import com.tterrag.registrate.builders.BlockBuilder;
import com.tterrag.registrate.builders.ItemBuilder;
import com.tterrag.registrate.providers.DataGenContext;
<<<<<<< HEAD
=======
import com.tterrag.registrate.providers.RegistrateBlockstateProvider;
import com.tterrag.registrate.providers.RegistrateRecipeProvider;
import com.tterrag.registrate.providers.loot.RegistrateBlockLootTables;
import com.tterrag.registrate.util.DataIngredient;
import com.tterrag.registrate.util.entry.BlockEntry;
>>>>>>> b0ec966b
import com.tterrag.registrate.util.nullness.NonnullType;

import net.minecraft.resources.ResourceLocation;
import net.minecraft.tags.BlockTags;
import net.minecraft.tags.ItemTags;
import net.minecraft.tags.Tag;
import net.minecraft.world.item.BlockItem;
import net.minecraft.world.item.Item;
import net.minecraft.world.level.block.Block;
import net.minecraft.world.level.block.SlabBlock;
import net.minecraft.world.level.block.StairBlock;
import net.minecraft.world.level.block.WallBlock;
import net.minecraft.world.level.block.state.BlockBehaviour.Properties;

public abstract class PaletteBlockPartial<B extends Block> {

	public static final PaletteBlockPartial<StairBlock> STAIR = new Stairs();
	public static final PaletteBlockPartial<SlabBlock> SLAB = new Slab(false);
	public static final PaletteBlockPartial<SlabBlock> UNIQUE_SLAB = new Slab(true);
	public static final PaletteBlockPartial<WallBlock> WALL = new Wall();

	public static final PaletteBlockPartial<?>[] ALL_PARTIALS = { STAIR, SLAB, WALL };
	public static final PaletteBlockPartial<?>[] FOR_POLISHED = { STAIR, UNIQUE_SLAB, WALL };

	private String name;

	private PaletteBlockPartial(String name) {
		this.name = name;
	}

	public @NonnullType BlockBuilder<B, CreateRegistrate> create(String variantName, PaletteBlockPattern pattern,
		BlockEntry<? extends Block> block, AllPaletteStoneTypes variant) {
		String patternName = pattern.createName(variantName);
		String blockName = patternName + "_" + this.name;

		BlockBuilder<B, CreateRegistrate> blockBuilder = Create.registrate()
			.block(blockName, p -> createBlock(block))
<<<<<<< HEAD
//			.blockstate((c, p) -> generateBlockState(c, p, variantName, pattern, block))
//			.recipe((c, p) -> createRecipes(block, c, p))
			.transform(b -> transformBlock(b, variantName, pattern))
			.item()
			.transform(b -> transformItem(b, variantName, pattern))
			.build();
=======
			.blockstate((c, p) -> generateBlockState(c, p, variantName, pattern, block))
			.recipe((c, p) -> createRecipes(variant, block, c, p))
			.transform(b -> transformBlock(b, variantName, pattern));

		ItemBuilder<BlockItem, BlockBuilder<B, CreateRegistrate>> itemBuilder = blockBuilder.item()
			.transform(b -> transformItem(b, variantName, pattern));

		if (canRecycle())
			itemBuilder.tag(variant.materialTag);

		return itemBuilder.build();
>>>>>>> b0ec966b
	}

	protected ResourceLocation getTexture(String variantName, PaletteBlockPattern pattern, int index) {
		return PaletteBlockPattern.toLocation(variantName, pattern.getTexture(index));
	}

	protected BlockBuilder<B, CreateRegistrate> transformBlock(BlockBuilder<B, CreateRegistrate> builder,
		String variantName, PaletteBlockPattern pattern) {
		getBlockTags().forEach(builder::tag);
		return builder;
	}

	protected ItemBuilder<BlockItem, BlockBuilder<B, CreateRegistrate>> transformItem(
		ItemBuilder<BlockItem, BlockBuilder<B, CreateRegistrate>> builder, String variantName,
		PaletteBlockPattern pattern) {
		getItemTags().forEach(builder::tag);
		return builder;
	}

	protected boolean canRecycle() {
		return true;
	}

	protected abstract Iterable<Tag.Named<Block>> getBlockTags();

	protected abstract Iterable<Tag.Named<Item>> getItemTags();

	protected abstract B createBlock(Supplier<? extends Block> block);

<<<<<<< HEAD
//	protected abstract void createRecipes(Supplier<? extends Block> block, DataGenContext<Block, ? extends Block> c,
//		RegistrateRecipeProvider p);
//
//	protected abstract void generateBlockState(DataGenContext<Block, B> ctx, RegistrateBlockstateProvider prov,
//		String variantName, PaletteBlockPattern pattern, Supplier<? extends Block> block);
=======
	protected abstract void createRecipes(AllPaletteStoneTypes type, BlockEntry<? extends Block> patternBlock,
		DataGenContext<Block, ? extends Block> c, RegistrateRecipeProvider p);

	protected abstract void generateBlockState(DataGenContext<Block, B> ctx, RegistrateBlockstateProvider prov,
		String variantName, PaletteBlockPattern pattern, Supplier<? extends Block> block);
>>>>>>> b0ec966b

	private static class Stairs extends PaletteBlockPartial<StairBlock> {

		public Stairs() {
			super("stairs");
		}

		@Override
		protected StairBlock createBlock(Supplier<? extends Block> block) {
			return StairsBlockHelper.init(block.get().defaultBlockState(), Properties.copy(block.get()));
		}

<<<<<<< HEAD
//		@Override
//		protected void generateBlockState(DataGenContext<Block, StairBlock> ctx, RegistrateBlockstateProvider prov,
//			String variantName, PaletteBlockPattern pattern, Supplier<? extends Block> block) {
//			prov.stairsBlock(ctx.get(), getMainTexture(variantName, pattern));
//		}
=======
		@Override
		protected void generateBlockState(DataGenContext<Block, StairBlock> ctx, RegistrateBlockstateProvider prov,
			String variantName, PaletteBlockPattern pattern, Supplier<? extends Block> block) {
			prov.stairsBlock(ctx.get(), getTexture(variantName, pattern, 0));
		}
>>>>>>> b0ec966b

		@Override
		protected Iterable<Tag.Named<Block>> getBlockTags() {
			return Arrays.asList(BlockTags.STAIRS);
		}

		@Override
		protected Iterable<Tag.Named<Item>> getItemTags() {
			return Arrays.asList(ItemTags.STAIRS);
		}

<<<<<<< HEAD
//		@Override
//		protected void createRecipes(Supplier<? extends Block> block, DataGenContext<Block, ? extends Block> c,
//			RegistrateRecipeProvider p) {
//			DataIngredient source = DataIngredient.items(block.get());
//			Supplier<? extends Block> result = c::get;
//			p.stairs(source, result, c.getName(), true);
//		}
=======
		@Override
		protected void createRecipes(AllPaletteStoneTypes type, BlockEntry<? extends Block> patternBlock,
			DataGenContext<Block, ? extends Block> c, RegistrateRecipeProvider p) {
			p.stairs(DataIngredient.items(patternBlock), c::get, c.getName(), false);
			p.stonecutting(DataIngredient.tag(type.materialTag), c::get, 1);
		}
>>>>>>> b0ec966b

	}

	private static class Slab extends PaletteBlockPartial<SlabBlock> {

		private boolean customSide;

		public Slab(boolean customSide) {
			super("slab");
			this.customSide = customSide;
		}

		@Override
		protected SlabBlock createBlock(Supplier<? extends Block> block) {
			return new SlabBlock(Properties.copy(block.get()));
		}

<<<<<<< HEAD
//		@Override
//		protected void generateBlockState(DataGenContext<Block, SlabBlock> ctx, RegistrateBlockstateProvider prov,
//			String variantName, PaletteBlockPattern pattern, Supplier<? extends Block> block) {
//			String name = ctx.getName();
//			ResourceLocation mainTexture = getMainTexture(variantName, pattern);
//			ResourceLocation sideTexture =
//				customSide ? new ResourceLocation(mainTexture.getNamespace(), mainTexture.getPath() + "_slab")
//					: mainTexture;
//
//			ModelFile bottom = prov.models()
//				.slab(name, sideTexture, mainTexture, mainTexture);
//			ModelFile top = prov.models()
//				.slabTop(name + "_top", sideTexture, mainTexture, mainTexture);
//			ModelFile doubleSlab;
//
//			if (customSide) {
//				doubleSlab = prov.models()
//					.cubeColumn(name + "_double", sideTexture, mainTexture);
//			} else {
//				doubleSlab = prov.models()
//					.getExistingFile(prov.modLoc(name.replace("_slab", "")));
//			}
//
//			prov.slabBlock(ctx.get(), bottom, top, doubleSlab);
//		}
=======
		@Override
		protected boolean canRecycle() {
			return false;
		}

		@Override
		protected void generateBlockState(DataGenContext<Block, SlabBlock> ctx, RegistrateBlockstateProvider prov,
			String variantName, PaletteBlockPattern pattern, Supplier<? extends Block> block) {
			String name = ctx.getName();
			ResourceLocation mainTexture = getTexture(variantName, pattern, 0);
			ResourceLocation sideTexture = customSide ? getTexture(variantName, pattern, 1) : mainTexture;

			ModelFile bottom = prov.models()
				.slab(name, sideTexture, mainTexture, mainTexture);
			ModelFile top = prov.models()
				.slabTop(name + "_top", sideTexture, mainTexture, mainTexture);
			ModelFile doubleSlab;

			if (customSide) {
				doubleSlab = prov.models()
					.cubeColumn(name + "_double", sideTexture, mainTexture);
			} else {
				doubleSlab = prov.models()
					.getExistingFile(prov.modLoc(name.replace("_slab", "")));
			}

			prov.slabBlock(ctx.get(), bottom, top, doubleSlab);
		}
>>>>>>> b0ec966b

		@Override
		protected Iterable<Tag.Named<Block>> getBlockTags() {
			return Arrays.asList(BlockTags.SLABS);
		}

		@Override
		protected Iterable<Tag.Named<Item>> getItemTags() {
			return Arrays.asList(ItemTags.SLABS);
		}

<<<<<<< HEAD
//		@Override
//		protected void createRecipes(Supplier<? extends Block> block, DataGenContext<Block, ? extends Block> c,
//			RegistrateRecipeProvider p) {
//			DataIngredient source = DataIngredient.items(block.get());
//			Supplier<? extends Block> result = c::get;
//			p.slab(source, result, c.getName(), true);
//		}

//		@Override
//		protected BlockBuilder<SlabBlock, CreateRegistrate> transformBlock(
//				BlockBuilder<SlabBlock, CreateRegistrate> builder,
//				String variantName, PaletteBlockPattern pattern) {
//			builder.loot((lt, block) -> lt.add(block, RegistrateBlockLootTables.createSlabItemTable(block)));
//			return super.transformBlock(builder, variantName, pattern);
//		}
=======
		@Override
		protected void createRecipes(AllPaletteStoneTypes type, BlockEntry<? extends Block> patternBlock,
			DataGenContext<Block, ? extends Block> c, RegistrateRecipeProvider p) {
			p.slab(DataIngredient.items(patternBlock), c::get, c.getName(), false);
			p.stonecutting(DataIngredient.tag(type.materialTag), c::get, 2);
		}

		@Override
		protected BlockBuilder<SlabBlock, CreateRegistrate> transformBlock(
			BlockBuilder<SlabBlock, CreateRegistrate> builder, String variantName, PaletteBlockPattern pattern) {
			builder.loot((lt, block) -> lt.add(block, RegistrateBlockLootTables.createSlabItemTable(block)));
			return super.transformBlock(builder, variantName, pattern);
		}
>>>>>>> b0ec966b

	}

	private static class Wall extends PaletteBlockPartial<WallBlock> {

		public Wall() {
			super("wall");
		}

		@Override
		protected WallBlock createBlock(Supplier<? extends Block> block) {
			return new WallBlock(Properties.copy(block.get()));
		}

		@Override
		protected ItemBuilder<BlockItem, BlockBuilder<WallBlock, CreateRegistrate>> transformItem(
			ItemBuilder<BlockItem, BlockBuilder<WallBlock, CreateRegistrate>> builder, String variantName,
			PaletteBlockPattern pattern) {
<<<<<<< HEAD
//			builder.model((c, p) -> p.wallInventory(c.getName(), getMainTexture(variantName, pattern)));
			return super.transformItem(builder, variantName, pattern);
		}

//		@Override
//		protected void generateBlockState(DataGenContext<Block, WallBlock> ctx, RegistrateBlockstateProvider prov,
//			String variantName, PaletteBlockPattern pattern, Supplier<? extends Block> block) {
//			prov.wallBlock(ctx.get(), pattern.createName(variantName), getMainTexture(variantName, pattern));
//		}
=======
			builder.model((c, p) -> p.wallInventory(c.getName(), getTexture(variantName, pattern, 0)));
			return super.transformItem(builder, variantName, pattern);
		}

		@Override
		protected void generateBlockState(DataGenContext<Block, WallBlock> ctx, RegistrateBlockstateProvider prov,
			String variantName, PaletteBlockPattern pattern, Supplier<? extends Block> block) {
			prov.wallBlock(ctx.get(), pattern.createName(variantName), getTexture(variantName, pattern, 0));
		}
>>>>>>> b0ec966b

		@Override
		protected Iterable<Tag.Named<Block>> getBlockTags() {
			return Arrays.asList(BlockTags.WALLS);
		}

		@Override
		protected Iterable<Tag.Named<Item>> getItemTags() {
			return Arrays.asList(ItemTags.WALLS);
		}

<<<<<<< HEAD
//		@Override
//		protected void createRecipes(Supplier<? extends Block> block, DataGenContext<Block, ? extends Block> c,
//			RegistrateRecipeProvider p) {
//			DataIngredient source = DataIngredient.items(block.get());
//			Supplier<? extends Block> result = c::get;
//			p.wall(source, result);
//		}
=======
		@Override
		protected void createRecipes(AllPaletteStoneTypes type, BlockEntry<? extends Block> patternBlock,
			DataGenContext<Block, ? extends Block> c, RegistrateRecipeProvider p) {
			p.wall(DataIngredient.items(patternBlock), c::get);
			p.stonecutting(DataIngredient.tag(type.materialTag), c::get, 1);
		}
>>>>>>> b0ec966b

	}

}<|MERGE_RESOLUTION|>--- conflicted
+++ resolved
@@ -9,14 +9,6 @@
 import com.tterrag.registrate.builders.BlockBuilder;
 import com.tterrag.registrate.builders.ItemBuilder;
 import com.tterrag.registrate.providers.DataGenContext;
-<<<<<<< HEAD
-=======
-import com.tterrag.registrate.providers.RegistrateBlockstateProvider;
-import com.tterrag.registrate.providers.RegistrateRecipeProvider;
-import com.tterrag.registrate.providers.loot.RegistrateBlockLootTables;
-import com.tterrag.registrate.util.DataIngredient;
-import com.tterrag.registrate.util.entry.BlockEntry;
->>>>>>> b0ec966b
 import com.tterrag.registrate.util.nullness.NonnullType;
 
 import net.minecraft.resources.ResourceLocation;
@@ -54,16 +46,8 @@
 
 		BlockBuilder<B, CreateRegistrate> blockBuilder = Create.registrate()
 			.block(blockName, p -> createBlock(block))
-<<<<<<< HEAD
 //			.blockstate((c, p) -> generateBlockState(c, p, variantName, pattern, block))
-//			.recipe((c, p) -> createRecipes(block, c, p))
-			.transform(b -> transformBlock(b, variantName, pattern))
-			.item()
-			.transform(b -> transformItem(b, variantName, pattern))
-			.build();
-=======
-			.blockstate((c, p) -> generateBlockState(c, p, variantName, pattern, block))
-			.recipe((c, p) -> createRecipes(variant, block, c, p))
+//			.recipe((c, p) -> createRecipes(variant, block, c, p))
 			.transform(b -> transformBlock(b, variantName, pattern));
 
 		ItemBuilder<BlockItem, BlockBuilder<B, CreateRegistrate>> itemBuilder = blockBuilder.item()
@@ -73,7 +57,6 @@
 			itemBuilder.tag(variant.materialTag);
 
 		return itemBuilder.build();
->>>>>>> b0ec966b
 	}
 
 	protected ResourceLocation getTexture(String variantName, PaletteBlockPattern pattern, int index) {
@@ -103,19 +86,11 @@
 
 	protected abstract B createBlock(Supplier<? extends Block> block);
 
-<<<<<<< HEAD
-//	protected abstract void createRecipes(Supplier<? extends Block> block, DataGenContext<Block, ? extends Block> c,
+//	protected abstract void createRecipes(AllPaletteStoneTypes type, BlockEntry<? extends Block> patternBlock, DataGenContext<Block, ? extends Block> c,
 //		RegistrateRecipeProvider p);
 //
 //	protected abstract void generateBlockState(DataGenContext<Block, B> ctx, RegistrateBlockstateProvider prov,
 //		String variantName, PaletteBlockPattern pattern, Supplier<? extends Block> block);
-=======
-	protected abstract void createRecipes(AllPaletteStoneTypes type, BlockEntry<? extends Block> patternBlock,
-		DataGenContext<Block, ? extends Block> c, RegistrateRecipeProvider p);
-
-	protected abstract void generateBlockState(DataGenContext<Block, B> ctx, RegistrateBlockstateProvider prov,
-		String variantName, PaletteBlockPattern pattern, Supplier<? extends Block> block);
->>>>>>> b0ec966b
 
 	private static class Stairs extends PaletteBlockPartial<StairBlock> {
 
@@ -128,19 +103,11 @@
 			return StairsBlockHelper.init(block.get().defaultBlockState(), Properties.copy(block.get()));
 		}
 
-<<<<<<< HEAD
 //		@Override
 //		protected void generateBlockState(DataGenContext<Block, StairBlock> ctx, RegistrateBlockstateProvider prov,
 //			String variantName, PaletteBlockPattern pattern, Supplier<? extends Block> block) {
-//			prov.stairsBlock(ctx.get(), getMainTexture(variantName, pattern));
+//			prov.stairsBlock(ctx.get(), getTexture(variantName, pattern, 0));
 //		}
-=======
-		@Override
-		protected void generateBlockState(DataGenContext<Block, StairBlock> ctx, RegistrateBlockstateProvider prov,
-			String variantName, PaletteBlockPattern pattern, Supplier<? extends Block> block) {
-			prov.stairsBlock(ctx.get(), getTexture(variantName, pattern, 0));
-		}
->>>>>>> b0ec966b
 
 		@Override
 		protected Iterable<Tag.Named<Block>> getBlockTags() {
@@ -152,22 +119,12 @@
 			return Arrays.asList(ItemTags.STAIRS);
 		}
 
-<<<<<<< HEAD
-//		@Override
-//		protected void createRecipes(Supplier<? extends Block> block, DataGenContext<Block, ? extends Block> c,
-//			RegistrateRecipeProvider p) {
-//			DataIngredient source = DataIngredient.items(block.get());
-//			Supplier<? extends Block> result = c::get;
-//			p.stairs(source, result, c.getName(), true);
-//		}
-=======
 		@Override
 		protected void createRecipes(AllPaletteStoneTypes type, BlockEntry<? extends Block> patternBlock,
 			DataGenContext<Block, ? extends Block> c, RegistrateRecipeProvider p) {
 			p.stairs(DataIngredient.items(patternBlock), c::get, c.getName(), false);
 			p.stonecutting(DataIngredient.tag(type.materialTag), c::get, 1);
 		}
->>>>>>> b0ec966b
 
 	}
 
@@ -185,33 +142,6 @@
 			return new SlabBlock(Properties.copy(block.get()));
 		}
 
-<<<<<<< HEAD
-//		@Override
-//		protected void generateBlockState(DataGenContext<Block, SlabBlock> ctx, RegistrateBlockstateProvider prov,
-//			String variantName, PaletteBlockPattern pattern, Supplier<? extends Block> block) {
-//			String name = ctx.getName();
-//			ResourceLocation mainTexture = getMainTexture(variantName, pattern);
-//			ResourceLocation sideTexture =
-//				customSide ? new ResourceLocation(mainTexture.getNamespace(), mainTexture.getPath() + "_slab")
-//					: mainTexture;
-//
-//			ModelFile bottom = prov.models()
-//				.slab(name, sideTexture, mainTexture, mainTexture);
-//			ModelFile top = prov.models()
-//				.slabTop(name + "_top", sideTexture, mainTexture, mainTexture);
-//			ModelFile doubleSlab;
-//
-//			if (customSide) {
-//				doubleSlab = prov.models()
-//					.cubeColumn(name + "_double", sideTexture, mainTexture);
-//			} else {
-//				doubleSlab = prov.models()
-//					.getExistingFile(prov.modLoc(name.replace("_slab", "")));
-//			}
-//
-//			prov.slabBlock(ctx.get(), bottom, top, doubleSlab);
-//		}
-=======
 		@Override
 		protected boolean canRecycle() {
 			return false;
@@ -240,7 +170,6 @@
 
 			prov.slabBlock(ctx.get(), bottom, top, doubleSlab);
 		}
->>>>>>> b0ec966b
 
 		@Override
 		protected Iterable<Tag.Named<Block>> getBlockTags() {
@@ -252,14 +181,12 @@
 			return Arrays.asList(ItemTags.SLABS);
 		}
 
-<<<<<<< HEAD
-//		@Override
-//		protected void createRecipes(Supplier<? extends Block> block, DataGenContext<Block, ? extends Block> c,
-//			RegistrateRecipeProvider p) {
-//			DataIngredient source = DataIngredient.items(block.get());
-//			Supplier<? extends Block> result = c::get;
-//			p.slab(source, result, c.getName(), true);
-//		}
+		@Override
+		protected void createRecipes(AllPaletteStoneTypes type, BlockEntry<? extends Block> patternBlock,
+			DataGenContext<Block, ? extends Block> c, RegistrateRecipeProvider p) {
+			p.slab(DataIngredient.items(patternBlock), c::get, c.getName(), false);
+			p.stonecutting(DataIngredient.tag(type.materialTag), c::get, 2);
+		}
 
 //		@Override
 //		protected BlockBuilder<SlabBlock, CreateRegistrate> transformBlock(
@@ -268,21 +195,6 @@
 //			builder.loot((lt, block) -> lt.add(block, RegistrateBlockLootTables.createSlabItemTable(block)));
 //			return super.transformBlock(builder, variantName, pattern);
 //		}
-=======
-		@Override
-		protected void createRecipes(AllPaletteStoneTypes type, BlockEntry<? extends Block> patternBlock,
-			DataGenContext<Block, ? extends Block> c, RegistrateRecipeProvider p) {
-			p.slab(DataIngredient.items(patternBlock), c::get, c.getName(), false);
-			p.stonecutting(DataIngredient.tag(type.materialTag), c::get, 2);
-		}
-
-		@Override
-		protected BlockBuilder<SlabBlock, CreateRegistrate> transformBlock(
-			BlockBuilder<SlabBlock, CreateRegistrate> builder, String variantName, PaletteBlockPattern pattern) {
-			builder.loot((lt, block) -> lt.add(block, RegistrateBlockLootTables.createSlabItemTable(block)));
-			return super.transformBlock(builder, variantName, pattern);
-		}
->>>>>>> b0ec966b
 
 	}
 
@@ -301,27 +213,15 @@
 		protected ItemBuilder<BlockItem, BlockBuilder<WallBlock, CreateRegistrate>> transformItem(
 			ItemBuilder<BlockItem, BlockBuilder<WallBlock, CreateRegistrate>> builder, String variantName,
 			PaletteBlockPattern pattern) {
-<<<<<<< HEAD
-//			builder.model((c, p) -> p.wallInventory(c.getName(), getMainTexture(variantName, pattern)));
+//			builder.model((c, p) -> p.wallInventory(c.getName(), getTexture(variantName, pattern, 0)));
 			return super.transformItem(builder, variantName, pattern);
 		}
 
 //		@Override
 //		protected void generateBlockState(DataGenContext<Block, WallBlock> ctx, RegistrateBlockstateProvider prov,
 //			String variantName, PaletteBlockPattern pattern, Supplier<? extends Block> block) {
-//			prov.wallBlock(ctx.get(), pattern.createName(variantName), getMainTexture(variantName, pattern));
+//			prov.wallBlock(ctx.get(), pattern.createName(variantName), getTexture(variantName, pattern, 0));
 //		}
-=======
-			builder.model((c, p) -> p.wallInventory(c.getName(), getTexture(variantName, pattern, 0)));
-			return super.transformItem(builder, variantName, pattern);
-		}
-
-		@Override
-		protected void generateBlockState(DataGenContext<Block, WallBlock> ctx, RegistrateBlockstateProvider prov,
-			String variantName, PaletteBlockPattern pattern, Supplier<? extends Block> block) {
-			prov.wallBlock(ctx.get(), pattern.createName(variantName), getTexture(variantName, pattern, 0));
-		}
->>>>>>> b0ec966b
 
 		@Override
 		protected Iterable<Tag.Named<Block>> getBlockTags() {
@@ -333,22 +233,12 @@
 			return Arrays.asList(ItemTags.WALLS);
 		}
 
-<<<<<<< HEAD
-//		@Override
-//		protected void createRecipes(Supplier<? extends Block> block, DataGenContext<Block, ? extends Block> c,
-//			RegistrateRecipeProvider p) {
-//			DataIngredient source = DataIngredient.items(block.get());
-//			Supplier<? extends Block> result = c::get;
-//			p.wall(source, result);
-//		}
-=======
 		@Override
 		protected void createRecipes(AllPaletteStoneTypes type, BlockEntry<? extends Block> patternBlock,
 			DataGenContext<Block, ? extends Block> c, RegistrateRecipeProvider p) {
 			p.wall(DataIngredient.items(patternBlock), c::get);
 			p.stonecutting(DataIngredient.tag(type.materialTag), c::get, 1);
 		}
->>>>>>> b0ec966b
 
 	}
 
