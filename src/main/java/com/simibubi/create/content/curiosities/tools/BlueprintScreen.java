package com.simibubi.create.content.curiosities.tools;

import static com.simibubi.create.foundation.gui.AllGuiTextures.PLAYER_INVENTORY;

import java.util.Collections;
import java.util.LinkedList;
import java.util.List;

import com.google.common.collect.ImmutableList;
import com.mojang.blaze3d.matrix.MatrixStack;
import com.simibubi.create.AllBlockPartials;
import com.simibubi.create.content.logistics.item.filter.FilterScreenPacket;
import com.simibubi.create.content.logistics.item.filter.FilterScreenPacket.Option;
import com.simibubi.create.foundation.gui.AbstractSimiContainerScreen;
import com.simibubi.create.foundation.gui.AllGuiTextures;
import com.simibubi.create.foundation.gui.AllIcons;
import com.simibubi.create.foundation.gui.GuiGameElement;
import com.simibubi.create.foundation.gui.widgets.IconButton;
import com.simibubi.create.foundation.networking.AllPackets;
import com.simibubi.create.foundation.utility.Lang;

import net.minecraft.client.renderer.Rectangle2d;
import net.minecraft.entity.player.PlayerInventory;
import net.minecraft.item.ItemStack;
import net.minecraft.util.text.ITextComponent;
import net.minecraft.util.text.TextFormatting;

public class BlueprintScreen extends AbstractSimiContainerScreen<BlueprintContainer> {

	protected AllGuiTextures background;
	private List<Rectangle2d> extraAreas = Collections.emptyList();

	private IconButton resetButton;
	private IconButton confirmButton;

	public BlueprintScreen(BlueprintContainer container, PlayerInventory inv, ITextComponent title) {
		super(container, inv, title);
		this.background = AllGuiTextures.BLUEPRINT;
	}

	@Override
	protected void init() {
		setWindowSize(background.width, background.height + 4 + PLAYER_INVENTORY.height);
		super.init();
		widgets.clear();

		int x = guiLeft;
<<<<<<< HEAD
		int offset = guiTop < 30 ? 30 - guiTop : 0;
		extraAreas =
				ImmutableList.of(new Rectangle2d(x, guiTop + offset, background.width + 70, background.height - offset));
=======
		int y = guiTop;
>>>>>>> cded120a

		resetButton = new IconButton(x + background.width - 62, y + background.height - 24, AllIcons.I_TRASH);
		confirmButton = new IconButton(x + background.width - 33, y + background.height - 24, AllIcons.I_CONFIRM);

		widgets.add(resetButton);
		widgets.add(confirmButton);

		extraAreas = ImmutableList.of(
			new Rectangle2d(x + background.width, guiTop + background.height - 36, 56, 44)
		);
	}

	@Override
	protected void renderWindow(MatrixStack ms, int mouseX, int mouseY, float partialTicks) {
		int invLeft = guiLeft - windowXOffset + (xSize - PLAYER_INVENTORY.width) / 2;
		int invTop = guiTop + background.height + 4;

		PLAYER_INVENTORY.draw(ms, this, invLeft, invTop);
		textRenderer.draw(ms, playerInventory.getDisplayName(), invLeft + 8, invTop + 6, 0x404040);

		int x = guiLeft;
		int y = guiTop;

<<<<<<< HEAD
		String localizedName = I18n.format(AllItems.CRAFTING_BLUEPRINT.get()
				.getTranslationKey());
		textRenderer.draw(ms, playerInventory.getDisplayName(), invX + 7, invY + 6, 0x666666);
		textRenderer.draw(ms, localizedName, x + 15, y + 4, 0xFFFFFF);

		GuiGameElement.of(AllBlockPartials.CRAFTING_BLUEPRINT_1x1).<GuiGameElement
				.GuiRenderBuilder>at(x + background.width + 20, guiTop + background.height - 35, 0)
				.rotate(45, -45, 22.5f)
				.scale(40)
				.render(ms);
=======
		background.draw(ms, this, x, y);
		textRenderer.draw(ms, title, x + 15, y + 4, 0xFFFFFF);

		GuiGameElement.of(AllBlockPartials.CRAFTING_BLUEPRINT_1x1)
			.<GuiGameElement.GuiRenderBuilder>at(x + background.width + 20, guiTop + background.height - 32, 0)
			.rotate(45, -45, 22.5f)
			.scale(40)
			.render(ms);
>>>>>>> cded120a
	}

	@Override
	protected void drawMouseoverTooltip(MatrixStack ms, int x, int y) {
		if (!this.client.player.inventory.getItemStack()
				.isEmpty() || this.hoveredSlot == null || this.hoveredSlot.getHasStack()
				|| hoveredSlot.inventory == container.playerInventory) {
			super.drawMouseoverTooltip(ms, x, y);
			return;
		}
		renderWrappedToolTip(ms, addToTooltip(new LinkedList<>(), hoveredSlot.getSlotIndex(), true), x, y,
				textRenderer);
	}

	@Override
	public List<ITextComponent> getTooltipFromItem(ItemStack stack) {
		List<ITextComponent> list = super.getTooltipFromItem(stack);
		if (hoveredSlot.inventory == container.playerInventory)
			return list;
		return hoveredSlot != null ? addToTooltip(list, hoveredSlot.getSlotIndex(), false) : list;
	}

	private List<ITextComponent> addToTooltip(List<ITextComponent> list, int slot, boolean isEmptySlot) {
		if (slot < 0 || slot > 10)
			return list;

		if (slot < 9) {
			list.add(Lang.createTranslationTextComponent("crafting_blueprint.crafting_slot")
					.formatted(TextFormatting.GOLD));
			if (isEmptySlot)
				list.add(Lang.createTranslationTextComponent("crafting_blueprint.filter_items_viable")
						.formatted(TextFormatting.GRAY));

		} else if (slot == 9) {
			list.add(Lang.createTranslationTextComponent("crafting_blueprint.display_slot")
					.formatted(TextFormatting.GOLD));
			if (!isEmptySlot)
				list.add(Lang
						.createTranslationTextComponent("crafting_blueprint."
								+ (container.contentHolder.inferredIcon ? "inferred" : "manually_assigned"))
						.formatted(TextFormatting.GRAY));

		} else if (slot == 10) {
			list.add(Lang.createTranslationTextComponent("crafting_blueprint.secondary_display_slot")
					.formatted(TextFormatting.GOLD));
			if (isEmptySlot)
				list.add(Lang.createTranslationTextComponent("crafting_blueprint.optional")
						.formatted(TextFormatting.GRAY));
		}

		return list;
	}

	@Override
	public void tick() {
//		handleTooltips();
		super.tick();

		if (!container.contentHolder.isEntityAlive())
			client.player.closeScreen();
	}

//	protected void handleTooltips() {
//		List<IconButton> tooltipButtons = getTooltipButtons();
//
//		for (IconButton button : tooltipButtons) {
//			if (!button.getToolTip()
//				.isEmpty()) {
//				button.setToolTip(button.getToolTip()
//					.get(0));
//				button.getToolTip()
//					.add(TooltipHelper.holdShift(Palette.Yellow, hasShiftDown()));
//			}
//		}
//
//		if (hasShiftDown()) {
//			List<IFormattableTextComponent> tooltipDescriptions = getTooltipDescriptions();
//			for (int i = 0; i < tooltipButtons.size(); i++)
//				fillToolTip(tooltipButtons.get(i), tooltipDescriptions.get(i));
//		}
//	}

	@Override
	public boolean mouseClicked(double x, double y, int button) {
		boolean mouseClicked = super.mouseClicked(x, y, button);

		if (button == 0) {
			if (confirmButton.isHovered()) {
				client.player.closeScreen();
				return true;
			}
			if (resetButton.isHovered()) {
				container.clearContents();
				contentsCleared();
				container.sendClearPacket();
				return true;
			}
		}

		return mouseClicked;
	}

	protected void contentsCleared() {
	}

	protected void sendOptionUpdate(Option option) {
		AllPackets.channel.sendToServer(new FilterScreenPacket(option));
	}

	@Override
	public List<Rectangle2d> getExtraAreas() {
		return extraAreas;
	}

}<|MERGE_RESOLUTION|>--- conflicted
+++ resolved
@@ -45,13 +45,7 @@
 		widgets.clear();
 
 		int x = guiLeft;
-<<<<<<< HEAD
-		int offset = guiTop < 30 ? 30 - guiTop : 0;
-		extraAreas =
-				ImmutableList.of(new Rectangle2d(x, guiTop + offset, background.width + 70, background.height - offset));
-=======
 		int y = guiTop;
->>>>>>> cded120a
 
 		resetButton = new IconButton(x + background.width - 62, y + background.height - 24, AllIcons.I_TRASH);
 		confirmButton = new IconButton(x + background.width - 33, y + background.height - 24, AllIcons.I_CONFIRM);
@@ -75,18 +69,6 @@
 		int x = guiLeft;
 		int y = guiTop;
 
-<<<<<<< HEAD
-		String localizedName = I18n.format(AllItems.CRAFTING_BLUEPRINT.get()
-				.getTranslationKey());
-		textRenderer.draw(ms, playerInventory.getDisplayName(), invX + 7, invY + 6, 0x666666);
-		textRenderer.draw(ms, localizedName, x + 15, y + 4, 0xFFFFFF);
-
-		GuiGameElement.of(AllBlockPartials.CRAFTING_BLUEPRINT_1x1).<GuiGameElement
-				.GuiRenderBuilder>at(x + background.width + 20, guiTop + background.height - 35, 0)
-				.rotate(45, -45, 22.5f)
-				.scale(40)
-				.render(ms);
-=======
 		background.draw(ms, this, x, y);
 		textRenderer.draw(ms, title, x + 15, y + 4, 0xFFFFFF);
 
@@ -95,19 +77,18 @@
 			.rotate(45, -45, 22.5f)
 			.scale(40)
 			.render(ms);
->>>>>>> cded120a
 	}
 
 	@Override
 	protected void drawMouseoverTooltip(MatrixStack ms, int x, int y) {
 		if (!this.client.player.inventory.getItemStack()
-				.isEmpty() || this.hoveredSlot == null || this.hoveredSlot.getHasStack()
-				|| hoveredSlot.inventory == container.playerInventory) {
+			.isEmpty() || this.hoveredSlot == null || this.hoveredSlot.getHasStack()
+			|| hoveredSlot.inventory == container.playerInventory) {
 			super.drawMouseoverTooltip(ms, x, y);
 			return;
 		}
 		renderWrappedToolTip(ms, addToTooltip(new LinkedList<>(), hoveredSlot.getSlotIndex(), true), x, y,
-				textRenderer);
+			textRenderer);
 	}
 
 	@Override
@@ -124,26 +105,26 @@
 
 		if (slot < 9) {
 			list.add(Lang.createTranslationTextComponent("crafting_blueprint.crafting_slot")
-					.formatted(TextFormatting.GOLD));
+				.formatted(TextFormatting.GOLD));
 			if (isEmptySlot)
 				list.add(Lang.createTranslationTextComponent("crafting_blueprint.filter_items_viable")
-						.formatted(TextFormatting.GRAY));
+					.formatted(TextFormatting.GRAY));
 
 		} else if (slot == 9) {
 			list.add(Lang.createTranslationTextComponent("crafting_blueprint.display_slot")
-					.formatted(TextFormatting.GOLD));
+				.formatted(TextFormatting.GOLD));
 			if (!isEmptySlot)
 				list.add(Lang
-						.createTranslationTextComponent("crafting_blueprint."
-								+ (container.contentHolder.inferredIcon ? "inferred" : "manually_assigned"))
-						.formatted(TextFormatting.GRAY));
+					.createTranslationTextComponent("crafting_blueprint."
+						+ (container.contentHolder.inferredIcon ? "inferred" : "manually_assigned"))
+					.formatted(TextFormatting.GRAY));
 
 		} else if (slot == 10) {
 			list.add(Lang.createTranslationTextComponent("crafting_blueprint.secondary_display_slot")
-					.formatted(TextFormatting.GOLD));
+				.formatted(TextFormatting.GOLD));
 			if (isEmptySlot)
 				list.add(Lang.createTranslationTextComponent("crafting_blueprint.optional")
-						.formatted(TextFormatting.GRAY));
+					.formatted(TextFormatting.GRAY));
 		}
 
 		return list;
@@ -198,8 +179,7 @@
 		return mouseClicked;
 	}
 
-	protected void contentsCleared() {
-	}
+	protected void contentsCleared() {}
 
 	protected void sendOptionUpdate(Option option) {
 		AllPackets.channel.sendToServer(new FilterScreenPacket(option));
