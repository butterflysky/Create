package com.simibubi.create.content.curiosities.tools;

<<<<<<< HEAD
import java.util.function.Supplier;

import com.jamieswhiteshirt.reachentityattributes.ReachEntityAttributes;
=======
>>>>>>> 03feeb71
import com.simibubi.create.foundation.networking.SimplePacketBase;

import net.minecraft.network.FriendlyByteBuf;
import net.minecraft.server.level.ServerPlayer;
import net.minecraft.world.InteractionHand;
import net.minecraft.world.entity.Entity;
import net.minecraft.world.phys.Vec3;

public class ExtendoGripInteractionPacket extends SimplePacketBase {

	private InteractionHand interactionHand;
	private int target;
	private Vec3 specificPoint;

	public ExtendoGripInteractionPacket(Entity target) {
		this(target, null);
	}

	public ExtendoGripInteractionPacket(Entity target, InteractionHand hand) {
		this(target, hand, null);
	}

	public ExtendoGripInteractionPacket(Entity target, InteractionHand hand, Vec3 specificPoint) {
		interactionHand = hand;
		this.specificPoint = specificPoint;
		this.target = target.getId();
	}

	public ExtendoGripInteractionPacket(FriendlyByteBuf buffer) {
		target = buffer.readInt();
		int handId = buffer.readInt();
		interactionHand = handId == -1 ? null : InteractionHand.values()[handId];
		if (buffer.readBoolean())
			specificPoint = new Vec3(buffer.readDouble(), buffer.readDouble(), buffer.readDouble());
	}

	@Override
	public void write(FriendlyByteBuf buffer) {
		buffer.writeInt(target);
		buffer.writeInt(interactionHand == null ? -1 : interactionHand.ordinal());
		buffer.writeBoolean(specificPoint != null);
		if (specificPoint != null) {
			buffer.writeDouble(specificPoint.x);
			buffer.writeDouble(specificPoint.y);
			buffer.writeDouble(specificPoint.z);
		}
	}

	@Override
	public boolean handle(Context context) {
		context.enqueueWork(() -> {
			ServerPlayer sender = context.getSender();
			if (sender == null)
				return;
			Entity entityByID = sender.getLevel()
				.getEntity(target);
			if (entityByID != null && ExtendoGripItem.isHoldingExtendoGrip(sender)) {
				double d = sender.getAttribute(ForgeMod.REACH_DISTANCE.get())
					.getValue();
				if (!sender.hasLineOfSight(entityByID))
					d -= 3;
				d *= d;
				if (sender.distanceToSqr(entityByID) > d)
					return;
<<<<<<< HEAD
				Entity entityByID = sender.getLevel()
					.getEntity(target);
				if (entityByID != null && ExtendoGripItem.isHoldingExtendoGrip(sender)) {
					double d = sender.getAttribute(ReachEntityAttributes.REACH)
						.getValue();
					if (!sender.hasLineOfSight(entityByID))
						d -= 3;
					d *= d;
					if (sender.distanceToSqr(entityByID) > d)
						return;
					if (interactionHand == null)
						sender.attack(entityByID);
					else if (specificPoint == null)
						sender.interactOn(entityByID, interactionHand);
					else
						entityByID.interactAt(sender, specificPoint, interactionHand);
				}
			});
		context.get()
			.setPacketHandled(true);
=======
				if (interactionHand == null)
					sender.attack(entityByID);
				else if (specificPoint == null)
					sender.interactOn(entityByID, interactionHand);
				else
					entityByID.interactAt(sender, specificPoint, interactionHand);
			}
		});
		return true;
>>>>>>> 03feeb71
	}

}<|MERGE_RESOLUTION|>--- conflicted
+++ resolved
@@ -1,11 +1,8 @@
 package com.simibubi.create.content.curiosities.tools;
 
-<<<<<<< HEAD
 import java.util.function.Supplier;
 
 import com.jamieswhiteshirt.reachentityattributes.ReachEntityAttributes;
-=======
->>>>>>> 03feeb71
 import com.simibubi.create.foundation.networking.SimplePacketBase;
 
 import net.minecraft.network.FriendlyByteBuf;
@@ -63,35 +60,13 @@
 			Entity entityByID = sender.getLevel()
 				.getEntity(target);
 			if (entityByID != null && ExtendoGripItem.isHoldingExtendoGrip(sender)) {
-				double d = sender.getAttribute(ForgeMod.REACH_DISTANCE.get())
+				double d = sender.getAttribute(ReachEntityAttributes.REACH)
 					.getValue();
 				if (!sender.hasLineOfSight(entityByID))
 					d -= 3;
 				d *= d;
 				if (sender.distanceToSqr(entityByID) > d)
 					return;
-<<<<<<< HEAD
-				Entity entityByID = sender.getLevel()
-					.getEntity(target);
-				if (entityByID != null && ExtendoGripItem.isHoldingExtendoGrip(sender)) {
-					double d = sender.getAttribute(ReachEntityAttributes.REACH)
-						.getValue();
-					if (!sender.hasLineOfSight(entityByID))
-						d -= 3;
-					d *= d;
-					if (sender.distanceToSqr(entityByID) > d)
-						return;
-					if (interactionHand == null)
-						sender.attack(entityByID);
-					else if (specificPoint == null)
-						sender.interactOn(entityByID, interactionHand);
-					else
-						entityByID.interactAt(sender, specificPoint, interactionHand);
-				}
-			});
-		context.get()
-			.setPacketHandled(true);
-=======
 				if (interactionHand == null)
 					sender.attack(entityByID);
 				else if (specificPoint == null)
@@ -101,7 +76,6 @@
 			}
 		});
 		return true;
->>>>>>> 03feeb71
 	}
 
 }