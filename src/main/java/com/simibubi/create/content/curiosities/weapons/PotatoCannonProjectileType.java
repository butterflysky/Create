--- conflicted
+++ resolved
@@ -14,11 +14,7 @@
 import com.simibubi.create.foundation.utility.RegisteredObjects;
 
 import net.minecraft.ResourceLocationException;
-<<<<<<< HEAD
 import net.minecraft.core.Registry;
-=======
-import net.minecraft.core.Holder;
->>>>>>> 80ae80b3
 import net.minecraft.network.FriendlyByteBuf;
 import net.minecraft.resources.ResourceLocation;
 import net.minecraft.world.item.Item;
@@ -115,15 +111,9 @@
 						JsonPrimitive primitive = element.getAsJsonPrimitive();
 						if (primitive.isString()) {
 							try {
-<<<<<<< HEAD
 								Item item = Registry.ITEM.get(new ResourceLocation(primitive.getAsString()));
 								if (item != null) {
 									type.items.add(() -> item);
-=======
-								Optional<Holder.Reference<Item>> reference = ForgeRegistries.ITEMS.getDelegate(new ResourceLocation(primitive.getAsString()));
-								if (reference.isPresent()) {
-									type.items.add(reference.get());
->>>>>>> 80ae80b3
 								}
 							} catch (ResourceLocationException e) {
 								//
@@ -178,15 +168,9 @@
 		PotatoCannonProjectileType type = new PotatoCannonProjectileType();
 		int size = buffer.readVarInt();
 		for (int i = 0; i < size; i++) {
-<<<<<<< HEAD
 			Item item = Registry.ITEM.get(buffer.readResourceLocation());
 			if (item != null) {
 				type.items.add(() -> item);
-=======
-			Optional<Holder.Reference<Item>> reference = ForgeRegistries.ITEMS.getDelegate(buffer.readResourceLocation());
-			if (reference.isPresent()) {
-				type.items.add(reference.get());
->>>>>>> 80ae80b3
 			}
 		}
 		type.reloadTicks = buffer.readInt();
@@ -293,11 +277,7 @@
 
 		public Builder addItems(ItemLike... items) {
 			for (ItemLike provider : items)
-<<<<<<< HEAD
 				result.items.add(provider::asItem);
-=======
-				result.items.add(ForgeRegistries.ITEMS.getDelegateOrThrow(provider.asItem()));
->>>>>>> 80ae80b3
 			return this;
 		}
 
