package com.simibubi.create.content.curiosities.armor;

import com.simibubi.create.AllEnchantments;
import com.simibubi.create.AllSoundEvents;
import com.simibubi.create.AllTags;
import com.simibubi.create.foundation.config.AllConfigs;
import com.simibubi.create.foundation.utility.Components;
import com.simibubi.create.foundation.utility.Lang;

import net.fabricmc.api.EnvType;
import net.fabricmc.api.Environment;
import net.minecraft.ChatFormatting;
import net.minecraft.client.Minecraft;
import net.minecraft.nbt.CompoundTag;
import net.minecraft.network.chat.MutableComponent;
import net.minecraft.network.protocol.game.ClientboundSetSubtitleTextPacket;
import net.minecraft.network.protocol.game.ClientboundSetTitleTextPacket;
import net.minecraft.network.protocol.game.ClientboundSetTitlesAnimationPacket;
import net.minecraft.server.level.ServerPlayer;
import net.minecraft.util.Mth;
import net.minecraft.world.entity.LivingEntity;
import net.minecraft.world.entity.player.Player;
import net.minecraft.world.item.ItemStack;
import net.minecraft.world.item.enchantment.EnchantmentHelper;
<<<<<<< HEAD
=======
import net.minecraftforge.api.distmarker.Dist;
import net.minecraftforge.fml.DistExecutor;
>>>>>>> 0c5ccf38

public class BackTankUtil {

	public static ItemStack get(LivingEntity entity) {
		for (ItemStack itemStack : entity.getArmorSlots())
			if (!itemStack.isEmpty() && AllTags.AllItemTags.PRESSURIZED_AIR_SOURCES.matches(itemStack))
				return itemStack;
		return ItemStack.EMPTY;
	}

	public static boolean hasAirRemaining(ItemStack backtank) {
		return getAir(backtank) > 0;
	}

	public static float getAir(ItemStack backtank) {
		CompoundTag tag = backtank.getOrCreateTag();
		return Math.min(tag.getFloat("Air"), maxAir(backtank));
	}

	public static void consumeAir(LivingEntity entity, ItemStack backtank, float i) {
		CompoundTag tag = backtank.getOrCreateTag();
		int maxAir = maxAir(backtank);
		float air = getAir(backtank);
		float newAir = air - i;
		tag.putFloat("Air", Math.min(newAir, maxAir));
		backtank.setTag(tag);

		if (!(entity instanceof ServerPlayer player))
			return;
		sendWarning(player, air, newAir, maxAir / 10f);
		sendWarning(player, air, newAir, 1);
	}

	private static void sendWarning(ServerPlayer player, float air, float newAir, float threshold) {
		if (newAir > threshold)
			return;
		if (air <= threshold)
			return;

		boolean depleted = threshold == 1;
		MutableComponent component = Lang.translateDirect(depleted ? "backtank.depleted" : "backtank.low");

		AllSoundEvents.DENY.play(player.level, null, player.blockPosition(), 1, 1.25f);
		AllSoundEvents.STEAM.play(player.level, null, player.blockPosition(), .5f, .5f);

		player.connection.send(new ClientboundSetTitlesAnimationPacket(10, 40, 10));
		player.connection.send(new ClientboundSetSubtitleTextPacket(
			Components.literal("\u26A0 ").withStyle(depleted ? ChatFormatting.RED : ChatFormatting.GOLD)
				.append(component.withStyle(ChatFormatting.GRAY))));
		player.connection.send(new ClientboundSetTitleTextPacket(Components.immutableEmpty()));
	}

	public static int maxAir(ItemStack backtank) {
		return maxAir(EnchantmentHelper.getItemEnchantmentLevel(AllEnchantments.CAPACITY.get(), backtank));
	}

	public static int maxAir(int enchantLevel) {
		return AllConfigs.SERVER.curiosities.airInBacktank.get()
			+ AllConfigs.SERVER.curiosities.enchantedBacktankCapacity.get() * enchantLevel;
	}

	public static int maxAirWithoutEnchants() {
		return AllConfigs.SERVER.curiosities.airInBacktank.get();
	}

	public static boolean canAbsorbDamage(LivingEntity entity, int usesPerTank) {
		if (usesPerTank == 0)
			return true;
		if (entity instanceof Player && ((Player) entity).isCreative())
			return true;
		ItemStack backtank = get(entity);
		if (backtank.isEmpty())
			return false;
		if (!hasAirRemaining(backtank))
			return false;
		float cost = ((float) maxAirWithoutEnchants()) / usesPerTank;
		consumeAir(entity, backtank, cost);
		return true;
	}

	// For Air-using tools

<<<<<<< HEAD
	@Environment(EnvType.CLIENT)
=======
>>>>>>> 0c5ccf38
	public static boolean isBarVisible(ItemStack stack, int usesPerTank) {
		if (usesPerTank == 0)
			return false;
		Player player = DistExecutor.unsafeCallWhenOn(Dist.CLIENT, () -> () -> Minecraft.getInstance().player);
		if (player == null)
			return false;
		ItemStack backtank = get(player);
		if (backtank.isEmpty() || !hasAirRemaining(backtank))
			return stack.isDamaged();
		return true;
	}

<<<<<<< HEAD
	@Environment(EnvType.CLIENT)
=======
>>>>>>> 0c5ccf38
	public static int getBarWidth(ItemStack stack, int usesPerTank) {
		if (usesPerTank == 0)
			return 13;
		Player player = DistExecutor.unsafeCallWhenOn(Dist.CLIENT, () -> () -> Minecraft.getInstance().player);
		if (player == null)
			return 13;
		ItemStack backtank = get(player);
		if (backtank.isEmpty() || !hasAirRemaining(backtank))
			return Math.round(13.0F - (float) stack.getDamageValue() / stack.getMaxDamage() * 13.0F);
		return backtank.getItem()
			.getBarWidth(backtank);
	}

<<<<<<< HEAD
	@Environment(EnvType.CLIENT)
=======
>>>>>>> 0c5ccf38
	public static int getBarColor(ItemStack stack, int usesPerTank) {
		if (usesPerTank == 0)
			return 0;
		Player player = DistExecutor.unsafeCallWhenOn(Dist.CLIENT, () -> () -> Minecraft.getInstance().player);
		if (player == null)
			return 0;
		ItemStack backtank = get(player);
		if (backtank.isEmpty() || !hasAirRemaining(backtank))
			return Mth.hsvToRgb(Math.max(0.0F, 1.0F - (float) stack.getDamageValue() / stack.getMaxDamage()) / 3.0F,
				1.0F, 1.0F);
		return backtank.getItem()
			.getBarColor(backtank);
	}

}<|MERGE_RESOLUTION|>--- conflicted
+++ resolved
@@ -22,11 +22,6 @@
 import net.minecraft.world.entity.player.Player;
 import net.minecraft.world.item.ItemStack;
 import net.minecraft.world.item.enchantment.EnchantmentHelper;
-<<<<<<< HEAD
-=======
-import net.minecraftforge.api.distmarker.Dist;
-import net.minecraftforge.fml.DistExecutor;
->>>>>>> 0c5ccf38
 
 public class BackTankUtil {
 
@@ -109,10 +104,6 @@
 
 	// For Air-using tools
 
-<<<<<<< HEAD
-	@Environment(EnvType.CLIENT)
-=======
->>>>>>> 0c5ccf38
 	public static boolean isBarVisible(ItemStack stack, int usesPerTank) {
 		if (usesPerTank == 0)
 			return false;
@@ -125,10 +116,6 @@
 		return true;
 	}
 
-<<<<<<< HEAD
-	@Environment(EnvType.CLIENT)
-=======
->>>>>>> 0c5ccf38
 	public static int getBarWidth(ItemStack stack, int usesPerTank) {
 		if (usesPerTank == 0)
 			return 13;
@@ -142,10 +129,6 @@
 			.getBarWidth(backtank);
 	}
 
-<<<<<<< HEAD
-	@Environment(EnvType.CLIENT)
-=======
->>>>>>> 0c5ccf38
 	public static int getBarColor(ItemStack stack, int usesPerTank) {
 		if (usesPerTank == 0)
 			return 0;
