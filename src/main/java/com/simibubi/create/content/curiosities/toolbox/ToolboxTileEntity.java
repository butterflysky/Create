--- conflicted
+++ resolved
@@ -285,13 +285,9 @@
 	@Override
 	protected void fromTag(CompoundTag compound, boolean clientPacket) {
 		inventory.deserializeNBT(compound.getCompound("Inventory"));
-<<<<<<< HEAD
 		super.fromTag(compound, clientPacket);
-=======
-		super.fromTag(state, compound, clientPacket);
 		if (compound.contains("UniqueId", 11))
 			this.uniqueId = compound.getUUID("UniqueId");
->>>>>>> dfe2f41b
 		if (compound.contains("CustomName", 8))
 			this.customName = Component.Serializer.fromJson(compound.getString("CustomName"));
 		if (clientPacket)
@@ -299,14 +295,10 @@
 	}
 
 	@Override
-<<<<<<< HEAD
 	protected void write(CompoundTag compound, boolean clientPacket) {
-=======
-	protected void write(CompoundNBT compound, boolean clientPacket) {
 		if (uniqueId == null)
 			uniqueId = UUID.randomUUID();
-		
->>>>>>> dfe2f41b
+
 		compound.put("Inventory", inventory.serializeNBT());
 		compound.putUUID("UniqueId", uniqueId);
 
@@ -381,9 +373,6 @@
 		inventory.deserializeNBT(compound);
 	}
 
-<<<<<<< HEAD
-	public void setCustomName(Component customName) {
-=======
 	public void setUniqueId(UUID uniqueId) {
 		this.uniqueId = uniqueId;
 	}
@@ -392,8 +381,7 @@
 		return uniqueId;
 	}
 
-	public void setCustomName(ITextComponent customName) {
->>>>>>> dfe2f41b
+	public void setCustomName(Component customName) {
 		this.customName = customName;
 	}
 
