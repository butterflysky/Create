package com.simibubi.create.content.curiosities.armor;

import org.jetbrains.annotations.Nullable;

import com.simibubi.create.foundation.advancement.AllAdvancements;

import net.minecraft.resources.ResourceLocation;
import net.minecraft.server.level.ServerPlayer;
import net.minecraft.world.effect.MobEffectInstance;
import net.minecraft.world.effect.MobEffects;
import net.minecraft.world.entity.Entity;
import net.minecraft.world.entity.EquipmentSlot;
import net.minecraft.world.entity.LivingEntity;
import net.minecraft.world.entity.player.Player;
import net.minecraft.world.item.ArmorMaterial;
import net.minecraft.world.item.ItemStack;
import net.minecraft.world.level.Level;
import net.minecraftforge.common.ForgeMod;
import net.minecraftforge.event.entity.living.LivingEvent.LivingTickEvent;
import net.minecraftforge.eventbus.api.SubscribeEvent;
import net.minecraftforge.fml.common.Mod.EventBusSubscriber;

@EventBusSubscriber
public class DivingHelmetItem extends BaseArmorItem {
	public static final EquipmentSlot SLOT = EquipmentSlot.HEAD;

	public DivingHelmetItem(ArmorMaterial material, Properties properties, ResourceLocation textureLoc) {
		super(material, SLOT, properties, textureLoc);
	}

	public static boolean isWornBy(Entity entity, boolean fireproof) {
		ItemStack stack = getWornItem(entity);
		if (stack == null)
			return false;
		if (!stack.getItem()
			.isFireResistant() && fireproof)
			return false;
		return stack.getItem() instanceof DivingHelmetItem;
	}

	@Nullable
	public static ItemStack getWornItem(Entity entity) {
		if (!(entity instanceof LivingEntity livingEntity)) {
			return null;
		}
		return livingEntity.getItemBySlot(SLOT);
	}

	@SubscribeEvent
	public static void breatheUnderwater(LivingTickEvent event) {
		LivingEntity entity = event.getEntity();
		Level world = entity.level;
		boolean second = world.getGameTime() % 20 == 0;
		boolean drowning = entity.getAirSupply() == 0;

		if (world.isClientSide)
			entity.getPersistentData()
				.remove("VisualBacktankAir");

<<<<<<< HEAD
		if (!AllItems.DIVING_HELMET.get()
			.isWornBy(entity))
			return;

		boolean lavaDiving = entity.isEyeInFluidType(ForgeMod.LAVA_TYPE.get());
		if (!entity.canDrownInFluidType(entity.getEyeInFluidType()) && !lavaDiving)
=======
		boolean lavaDiving = entity.isEyeInFluid(FluidTags.LAVA);
		if (!isWornBy(entity, lavaDiving))
			return;
		if (!entity.isEyeInFluid(FluidTags.WATER) && !lavaDiving)
>>>>>>> 7e67a4a7
			return;
		if (entity instanceof Player && ((Player) entity).isCreative())
			return;

		ItemStack backtank = BacktankUtil.get(entity);
		if (backtank.isEmpty())
			return;
		if (!BacktankUtil.hasAirRemaining(backtank))
			return;

		if (lavaDiving) {
			if (entity instanceof ServerPlayer sp)
				AllAdvancements.DIVING_SUIT_LAVA.awardTo(sp);
			if (!backtank.getItem()
				.isFireResistant())
				return;
		}

		if (drowning)
			entity.setAirSupply(10);

		if (world.isClientSide)
			entity.getPersistentData()
				.putInt("VisualBacktankAir", (int) BacktankUtil.getAir(backtank));

		if (!second)
			return;
		
		BacktankUtil.consumeAir(entity, backtank, 1);

		if (lavaDiving)
			return;

		if (entity instanceof ServerPlayer sp)
			AllAdvancements.DIVING_SUIT.awardTo(sp);

		entity.setAirSupply(Math.min(entity.getMaxAirSupply(), entity.getAirSupply() + 10));
		entity.addEffect(new MobEffectInstance(MobEffects.WATER_BREATHING, 30, 0, true, false, true));
	}
}<|MERGE_RESOLUTION|>--- conflicted
+++ resolved
@@ -57,19 +57,11 @@
 			entity.getPersistentData()
 				.remove("VisualBacktankAir");
 
-<<<<<<< HEAD
-		if (!AllItems.DIVING_HELMET.get()
-			.isWornBy(entity))
+		boolean lavaDiving = entity.isEyeInFluidType(ForgeMod.LAVA_TYPE.get());
+		if (!isWornBy(entity, lavaDiving))
 			return;
 
-		boolean lavaDiving = entity.isEyeInFluidType(ForgeMod.LAVA_TYPE.get());
 		if (!entity.canDrownInFluidType(entity.getEyeInFluidType()) && !lavaDiving)
-=======
-		boolean lavaDiving = entity.isEyeInFluid(FluidTags.LAVA);
-		if (!isWornBy(entity, lavaDiving))
-			return;
-		if (!entity.isEyeInFluid(FluidTags.WATER) && !lavaDiving)
->>>>>>> 7e67a4a7
 			return;
 		if (entity instanceof Player && ((Player) entity).isCreative())
 			return;
