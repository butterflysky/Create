--- conflicted
+++ resolved
@@ -3,11 +3,6 @@
 import net.minecraft.entity.item.ItemEntity;
 import net.minecraft.nbt.CompoundNBT;
 import net.minecraft.util.math.MathHelper;
-<<<<<<< HEAD
-import net.minecraft.util.math.vector.Vector3d;
-import net.minecraft.world.World;
-=======
->>>>>>> 0afb29f9
 
 public class ShadowSteelItem extends NoGravMagicalDohickyItem {
 
@@ -16,40 +11,8 @@
 	}
 
 	@Override
-<<<<<<< HEAD
-	public boolean onEntityItemUpdate(ItemStack stack, ItemEntity entity) {
-		World world = entity.world;
-		Vector3d pos = entity.getPositionVec();
-
-		if (world.isRemote && entity.hasNoGravity()) {
-			if (world.rand.nextFloat() < MathHelper.clamp(entity.getItem().getCount() - 10,
-					Math.min(entity.getMotion().y * 20, 20), 100) / 64f) {
-				Vector3d ppos = VecHelper.offsetRandomly(pos, world.rand, .5f);
-				world.addParticle(ParticleTypes.END_ROD, ppos.x, pos.y, ppos.z, 0, -.1f, 0);
-			}
-
-			if (!entity.getPersistentData().contains("ClientAnimationPlayed")) {
-				Vector3d basemotion = new Vector3d(0, 1, 0);
-				world.addParticle(ParticleTypes.FLASH, pos.x, pos.y, pos.z, 0, 0, 0);
-				for (int i = 0; i < 20; i++) {
-					Vector3d motion = VecHelper.offsetRandomly(basemotion, world.rand, 1);
-					world.addParticle(ParticleTypes.WITCH, pos.x, pos.y, pos.z, motion.x, motion.y, motion.z);
-					world.addParticle(ParticleTypes.END_ROD, pos.x, pos.y, pos.z, motion.x, motion.y, motion.z);
-				}
-				entity.getPersistentData().putBoolean("ClientAnimationPlayed", true);
-			}
-
-			return false;
-		}
-
-		if (!entity.getPersistentData().contains("FromVoid"))
-			return false;
-
-		entity.setNoGravity(true);
-=======
 	protected void onCreated(ItemEntity entity, CompoundNBT persistentData) {
 		super.onCreated(entity, persistentData);
->>>>>>> 0afb29f9
 		float yMotion = (entity.fallDistance + 3) / 50f;
 		entity.setMotion(0, yMotion, 0);
 	}
