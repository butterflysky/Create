package com.simibubi.create.content.curiosities.tools;

import java.util.UUID;

import com.google.common.collect.ImmutableMultimap;
import com.google.common.collect.Multimap;
import com.simibubi.create.AllItems;
import com.simibubi.create.foundation.advancement.AllTriggers;
import com.simibubi.create.foundation.networking.AllPackets;

import net.minecraft.client.Minecraft;
import net.minecraft.client.entity.player.ClientPlayerEntity;
import net.minecraft.entity.Entity;
import net.minecraft.entity.LivingEntity;
import net.minecraft.entity.ai.attributes.Attribute;
import net.minecraft.entity.ai.attributes.AttributeModifier;
import net.minecraft.entity.item.ItemFrameEntity;
import net.minecraft.entity.player.PlayerEntity;
import net.minecraft.entity.player.ServerPlayerEntity;
import net.minecraft.entity.projectile.ProjectileHelper;
import net.minecraft.item.Item;
import net.minecraft.item.Rarity;
import net.minecraft.nbt.CompoundNBT;
<<<<<<< HEAD
import net.minecraft.util.DamageSource;
import net.minecraft.util.LazyValue;
=======
>>>>>>> e4fa2de1
import net.minecraft.util.math.AxisAlignedBB;
import net.minecraft.util.math.EntityRayTraceResult;
import net.minecraft.util.math.RayTraceResult.Type;
import net.minecraft.util.math.vector.Vector3d;
import net.minecraftforge.api.distmarker.Dist;
import net.minecraftforge.api.distmarker.OnlyIn;
import net.minecraftforge.client.event.InputEvent.ClickInputEvent;
import net.minecraftforge.common.ForgeMod;
import net.minecraftforge.event.entity.living.LivingEvent.LivingUpdateEvent;
import net.minecraftforge.event.entity.living.LivingKnockBackEvent;
import net.minecraftforge.event.entity.player.AttackEntityEvent;
import net.minecraftforge.event.entity.player.PlayerInteractEvent;
import net.minecraftforge.eventbus.api.SubscribeEvent;
import net.minecraftforge.fml.common.Mod.EventBusSubscriber;

@EventBusSubscriber
public class ExtendoGripItem extends Item {

	static LazyValue<Multimap<Attribute, AttributeModifier>> rangeModifier = 
		new LazyValue<Multimap<Attribute, AttributeModifier>>(() -> 
			// Holding an ExtendoGrip
			ImmutableMultimap.of(
				ForgeMod.REACH_DISTANCE.get(),
				new AttributeModifier(UUID.fromString("7f7dbdb2-0d0d-458a-aa40-ac7633691f66"), "Range modifier", 3,
					AttributeModifier.Operation.ADDITION))
		);

	static LazyValue<Multimap<Attribute, AttributeModifier>> doubleRangeModifier = 
		new LazyValue<Multimap<Attribute, AttributeModifier>>(() -> 
			// Holding two ExtendoGrips o.O
			ImmutableMultimap.of(
				ForgeMod.REACH_DISTANCE.get(),
				new AttributeModifier(UUID.fromString("8f7dbdb2-0d0d-458a-aa40-ac7633691f66"), "Range modifier", 5,
					AttributeModifier.Operation.ADDITION))
		);

	public ExtendoGripItem(Properties properties) {
		super(properties.maxStackSize(1)
			.rarity(Rarity.UNCOMMON));
	}

	@SubscribeEvent
	public static void holdingExtendoGripIncreasesRange(LivingUpdateEvent event) {
		if (!(event.getEntity() instanceof PlayerEntity))
			return;

		PlayerEntity player = (PlayerEntity) event.getEntityLiving();
		String marker = "createExtendo";
		String dualMarker = "createDualExtendo";

		CompoundNBT persistentData = player.getPersistentData();
		boolean inOff = AllItems.EXTENDO_GRIP.isIn(player.getHeldItemOffhand());
		boolean inMain = AllItems.EXTENDO_GRIP.isIn(player.getHeldItemMainhand());
		boolean holdingDualExtendo = inOff && inMain;
		boolean holdingExtendo = inOff ^ inMain;
		holdingExtendo &= !holdingDualExtendo;
		boolean wasHoldingExtendo = persistentData.contains(marker);
		boolean wasHoldingDualExtendo = persistentData.contains(dualMarker);

		if (holdingExtendo != wasHoldingExtendo) {
			if (!holdingExtendo) {
				player.getAttributes().removeModifiers(rangeModifier.getValue());
				persistentData.remove(marker);
			} else {
				if (player instanceof ServerPlayerEntity)
					AllTriggers.EXTENDO.trigger((ServerPlayerEntity) player);
				player.getAttributes()
					.addTemporaryModifiers(rangeModifier.getValue());
				persistentData.putBoolean(marker, true);
			}
		}

		if (holdingDualExtendo != wasHoldingDualExtendo) {
			if (!holdingDualExtendo) {
				player.getAttributes()
					.removeModifiers(doubleRangeModifier.getValue());
				persistentData.remove(dualMarker);
			} else {
				if (player instanceof ServerPlayerEntity)
					AllTriggers.GIGA_EXTENDO.trigger((ServerPlayerEntity) player);
				player.getAttributes()
					.addTemporaryModifiers(doubleRangeModifier.getValue());
				persistentData.putBoolean(dualMarker, true);
			}
		}

	}

	@SubscribeEvent
	@OnlyIn(Dist.CLIENT)
	public static void dontMissEntitiesWhenYouHaveHighReachDistance(ClickInputEvent event) {
		Minecraft mc = Minecraft.getInstance();
		ClientPlayerEntity player = mc.player;
		if (mc.world == null || player == null)
			return;
		if (!isHoldingExtendoGrip(player))
			return;

		// Modified version of GameRenderer#getMouseOver
		double d0 = player.getAttribute(ForgeMod.REACH_DISTANCE.get())
			.getValue();
		if (!player.isCreative())
			d0 -= 0.5f;
		Vector3d Vector3d = player.getEyePosition(mc.getRenderPartialTicks());
		Vector3d Vector3d1 = player.getLook(1.0F);
		Vector3d Vector3d2 = Vector3d.add(Vector3d1.x * d0, Vector3d1.y * d0, Vector3d1.z * d0);
		AxisAlignedBB axisalignedbb = player.getBoundingBox()
			.expand(Vector3d1.scale(d0))
			.grow(1.0D, 1.0D, 1.0D);
		EntityRayTraceResult entityraytraceresult =
			ProjectileHelper.rayTraceEntities(player, Vector3d, Vector3d2, axisalignedbb, (e) -> {
				return !e.isSpectator() && e.canBeCollidedWith();
			}, d0 * d0);
		if (entityraytraceresult != null) {
			Entity entity1 = entityraytraceresult.getEntity();
			Vector3d Vector3d3 = entityraytraceresult.getHitVec();
			double d2 = Vector3d.squareDistanceTo(Vector3d3);
			if (d2 < d0 * d0 || mc.objectMouseOver == null || mc.objectMouseOver.getType() == Type.MISS) {
				mc.objectMouseOver = entityraytraceresult;
				if (entity1 instanceof LivingEntity || entity1 instanceof ItemFrameEntity)
					mc.pointedEntity = entity1;
			}
		}
	}

	@SubscribeEvent
	public static void attacksByExtendoGripHaveMoreKnockback(LivingKnockBackEvent event) {
		Entity entity = event.getAttacker();
		if (!(entity instanceof PlayerEntity))
			return;
		PlayerEntity player = (PlayerEntity) entity;
		if (!isHoldingExtendoGrip(player))
			return;
<<<<<<< HEAD
		Entity target = event.getTarget();
		if (target instanceof ItemFrameEntity || !target.attackEntityFrom(DamageSource.causePlayerDamage(player), 0))
			return;
		int strength = 2;
		float yaw = entity.rotationYaw * ((float) Math.PI / 180F);
		if (target instanceof LivingEntity) {
			((LivingEntity) target).takeKnockback(strength, MathHelper.sin(yaw), -MathHelper.cos(yaw));
			return;
		}
		target.addVelocity(-MathHelper.sin(yaw) * strength, 0.1D, MathHelper.cos(yaw) * strength);
=======
		event.setStrength(event.getStrength() + 2);
>>>>>>> e4fa2de1
	}

	private static boolean isUncaughtClientInteraction(Entity entity, Entity target) {
		// Server ignores entity interaction further than 6m
		if (entity.getDistanceSq(target) < 36)
			return false;
		if (!entity.world.isRemote)
			return false;
		if (!(entity instanceof PlayerEntity))
			return false;
		return true;
	}

	@SubscribeEvent
	@OnlyIn(Dist.CLIENT)
	public static void notifyServerOfLongRangeAttacks(AttackEntityEvent event) {
		Entity entity = event.getEntity();
		Entity target = event.getTarget();
		if (!isUncaughtClientInteraction(entity, target))
			return;
		PlayerEntity player = (PlayerEntity) entity;
		if (isHoldingExtendoGrip(player))
			AllPackets.channel.sendToServer(new ExtendoGripInteractionPacket(target));
	}

	@SubscribeEvent
	@OnlyIn(Dist.CLIENT)
	public static void notifyServerOfLongRangeInteractions(PlayerInteractEvent.EntityInteract event) {
		Entity entity = event.getEntity();
		Entity target = event.getTarget();
		if (!isUncaughtClientInteraction(entity, target))
			return;
		PlayerEntity player = (PlayerEntity) entity;
		if (isHoldingExtendoGrip(player))
			AllPackets.channel.sendToServer(new ExtendoGripInteractionPacket(target, event.getHand()));
	}

	@SubscribeEvent
	@OnlyIn(Dist.CLIENT)
	public static void notifyServerOfLongRangeSpecificInteractions(PlayerInteractEvent.EntityInteractSpecific event) {
		Entity entity = event.getEntity();
		Entity target = event.getTarget();
		if (!isUncaughtClientInteraction(entity, target))
			return;
		PlayerEntity player = (PlayerEntity) entity;
		if (isHoldingExtendoGrip(player))
			AllPackets.channel
				.sendToServer(new ExtendoGripInteractionPacket(target, event.getHand(), event.getLocalPos()));
	}

	public static boolean isHoldingExtendoGrip(PlayerEntity player) {
		boolean inOff = AllItems.EXTENDO_GRIP.isIn(player.getHeldItemOffhand());
		boolean inMain = AllItems.EXTENDO_GRIP.isIn(player.getHeldItemMainhand());
		boolean holdingGrip = inOff || inMain;
		return holdingGrip;
	}

}<|MERGE_RESOLUTION|>--- conflicted
+++ resolved
@@ -21,11 +21,8 @@
 import net.minecraft.item.Item;
 import net.minecraft.item.Rarity;
 import net.minecraft.nbt.CompoundNBT;
-<<<<<<< HEAD
 import net.minecraft.util.DamageSource;
 import net.minecraft.util.LazyValue;
-=======
->>>>>>> e4fa2de1
 import net.minecraft.util.math.AxisAlignedBB;
 import net.minecraft.util.math.EntityRayTraceResult;
 import net.minecraft.util.math.RayTraceResult.Type;
@@ -34,6 +31,7 @@
 import net.minecraftforge.api.distmarker.OnlyIn;
 import net.minecraftforge.client.event.InputEvent.ClickInputEvent;
 import net.minecraftforge.common.ForgeMod;
+import net.minecraftforge.event.entity.living.LivingAttackEvent;
 import net.minecraftforge.event.entity.living.LivingEvent.LivingUpdateEvent;
 import net.minecraftforge.event.entity.living.LivingKnockBackEvent;
 import net.minecraftforge.event.entity.player.AttackEntityEvent;
@@ -43,6 +41,7 @@
 
 @EventBusSubscriber
 public class ExtendoGripItem extends Item {
+	private static DamageSource lastActiveDamageSource;
 
 	static LazyValue<Multimap<Attribute, AttributeModifier>> rangeModifier = 
 		new LazyValue<Multimap<Attribute, AttributeModifier>>(() -> 
@@ -152,27 +151,20 @@
 	}
 
 	@SubscribeEvent
+	public static void bufferLivingAttackEvent(LivingAttackEvent event) {
+		// Workaround for removed patch to get the attacking entity. Tbf this is a hack and a half, but it should work.
+		lastActiveDamageSource = event.getSource();
+	}
+
+	@SubscribeEvent
 	public static void attacksByExtendoGripHaveMoreKnockback(LivingKnockBackEvent event) {
-		Entity entity = event.getAttacker();
+		Entity entity = lastActiveDamageSource.getTrueSource();
 		if (!(entity instanceof PlayerEntity))
 			return;
 		PlayerEntity player = (PlayerEntity) entity;
 		if (!isHoldingExtendoGrip(player))
 			return;
-<<<<<<< HEAD
-		Entity target = event.getTarget();
-		if (target instanceof ItemFrameEntity || !target.attackEntityFrom(DamageSource.causePlayerDamage(player), 0))
-			return;
-		int strength = 2;
-		float yaw = entity.rotationYaw * ((float) Math.PI / 180F);
-		if (target instanceof LivingEntity) {
-			((LivingEntity) target).takeKnockback(strength, MathHelper.sin(yaw), -MathHelper.cos(yaw));
-			return;
-		}
-		target.addVelocity(-MathHelper.sin(yaw) * strength, 0.1D, MathHelper.cos(yaw) * strength);
-=======
 		event.setStrength(event.getStrength() + 2);
->>>>>>> e4fa2de1
 	}
 
 	private static boolean isUncaughtClientInteraction(Entity entity, Entity target) {
