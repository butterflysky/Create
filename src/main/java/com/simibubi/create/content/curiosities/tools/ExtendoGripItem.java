--- conflicted
+++ resolved
@@ -48,21 +48,11 @@
 			AttributeModifier.Operation.ADDITION);
 
 	private static final Supplier<Multimap<Attribute, AttributeModifier>> rangeModifier = Suppliers.memoize(() ->
-<<<<<<< HEAD
-		// Holding an ExtendoGrip
-		ImmutableMultimap.of(ReachEntityAttributes.REACH, singleRangeAttributeModifier)
-	);
-	private static final Supplier<Multimap<Attribute, AttributeModifier>> doubleRangeModifier = Suppliers.memoize(() ->
-		// Holding two ExtendoGrips o.O
-		ImmutableMultimap.of(ReachEntityAttributes.REACH, doubleRangeAttributeModifier)
-	);
-=======
 	// Holding an ExtendoGrip
-	ImmutableMultimap.of(ForgeMod.REACH_DISTANCE.get(), singleRangeAttributeModifier));
+	ImmutableMultimap.of(ReachEntityAttributes.REACH, singleRangeAttributeModifier));
 	private static final Supplier<Multimap<Attribute, AttributeModifier>> doubleRangeModifier = Suppliers.memoize(() ->
 	// Holding two ExtendoGrips o.O
-	ImmutableMultimap.of(ForgeMod.REACH_DISTANCE.get(), doubleRangeAttributeModifier));
->>>>>>> 37a71aed
+	ImmutableMultimap.of(ReachEntityAttributes.REACH, doubleRangeAttributeModifier));
 
 	private static DamageSource lastActiveDamageSource;
 
@@ -224,19 +214,11 @@
 
 	public static float bufferLivingAttackEvent(DamageSource source, float amount) {
 		// Workaround for removed patch to get the attacking entity.
-<<<<<<< HEAD
 		lastActiveDamageSource = source;//event.getSource();
 
 //		DamageSource source = event.getSource();
 //		if (source == null)
 //			return;
-=======
-		lastActiveDamageSource = event.getSource();
-
-		DamageSource source = event.getSource();
-		if (source == null)
-			return;
->>>>>>> 37a71aed
 		Entity trueSource = source.getEntity();
 		if (trueSource instanceof Player)
 			findAndDamageExtendoGrip((Player) trueSource);
