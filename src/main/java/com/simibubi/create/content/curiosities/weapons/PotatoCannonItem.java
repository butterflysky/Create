--- conflicted
+++ resolved
@@ -221,38 +221,21 @@
 			String _reload = "potato_cannon.ammo.reload_ticks";
 			String _knockback = "potato_cannon.ammo.knockback";
 
-<<<<<<< HEAD
-			tooltip.add(Component.literal(""));
-			tooltip.add(Component.translatable(ammo.getDescriptionId()).append(Component.literal(":"))
-				.withStyle(ChatFormatting.GRAY));
-			PotatoCannonProjectileType type = PotatoProjectileTypeManager.getTypeForStack(ammo)
-				.get();
-			MutableComponent spacing = Component.literal(" ");
-=======
 			tooltip.add(Components.immutableEmpty());
 			tooltip.add(Components.translatable(ammo.getDescriptionId()).append(Components.literal(":"))
 				.withStyle(ChatFormatting.GRAY));
 			PotatoCannonProjectileType type = PotatoProjectileTypeManager.getTypeForStack(ammo)
 				.get();
 			MutableComponent spacing = Components.literal(" ");
->>>>>>> 9c8df2ff
 			ChatFormatting green = ChatFormatting.GREEN;
 			ChatFormatting darkGreen = ChatFormatting.DARK_GREEN;
 
 			float damageF = type.getDamage() * additionalDamageMult;
-<<<<<<< HEAD
-			MutableComponent damage = Component.literal(
-				damageF == Mth.floor(damageF) ? "" + Mth.floor(damageF) : "" + damageF);
-			MutableComponent reloadTicks = Component.literal("" + type.getReloadTicks());
-			MutableComponent knockback =
-				Component.literal("" + (type.getKnockback() + additionalKnockback));
-=======
 			MutableComponent damage = Components.literal(
 				damageF == Mth.floor(damageF) ? "" + Mth.floor(damageF) : "" + damageF);
 			MutableComponent reloadTicks = Components.literal("" + type.getReloadTicks());
 			MutableComponent knockback =
 				Components.literal("" + (type.getKnockback() + additionalKnockback));
->>>>>>> 9c8df2ff
 
 			damage = damage.withStyle(additionalDamageMult > 1 ? green : darkGreen);
 			knockback = knockback.withStyle(additionalKnockback > 0 ? green : darkGreen);
