package com.simibubi.create.content.curiosities.weapons;

import java.util.List;
import java.util.Optional;
import java.util.function.Predicate;

import com.simibubi.create.AllEntityTypes;
import com.simibubi.create.Create;
import com.simibubi.create.CreateClient;
import com.simibubi.create.content.curiosities.armor.BackTankUtil;
import com.simibubi.create.content.curiosities.zapper.ShootableGadgetItemMethods;
import com.simibubi.create.foundation.config.AllConfigs;
import com.simibubi.create.foundation.utility.AnimationTickHolder;
import com.simibubi.create.foundation.utility.Lang;
import com.simibubi.create.foundation.utility.VecHelper;
import com.simibubi.create.lib.extensions.ItemExtensions;
import com.simibubi.create.lib.item.CustomMaxCountItem;
import com.simibubi.create.lib.item.EntitySwingListenerItem;

import net.fabricmc.api.EnvType;
import net.fabricmc.api.Environment;
import net.minecraft.ChatFormatting;
import net.minecraft.client.Minecraft;
import net.minecraft.client.player.LocalPlayer;
import net.minecraft.core.BlockPos;
import net.minecraft.core.Direction.Axis;
import net.minecraft.network.chat.Component;
import net.minecraft.network.chat.MutableComponent;
import net.minecraft.network.chat.TextComponent;
import net.minecraft.network.chat.TranslatableComponent;
import net.minecraft.util.Mth;
import net.minecraft.world.InteractionHand;
import net.minecraft.world.InteractionResult;
import net.minecraft.world.InteractionResultHolder;
import net.minecraft.world.entity.LivingEntity;
import net.minecraft.world.entity.player.Player;
import net.minecraft.world.item.ItemStack;
import net.minecraft.world.item.ProjectileWeaponItem;
import net.minecraft.world.item.TooltipFlag;
import net.minecraft.world.item.UseAnim;
import net.minecraft.world.item.context.UseOnContext;
import net.minecraft.world.item.enchantment.Enchantment;
import net.minecraft.world.item.enchantment.EnchantmentHelper;
import net.minecraft.world.item.enchantment.Enchantments;
import net.minecraft.world.level.Level;
import net.minecraft.world.level.block.state.BlockState;
import net.minecraft.world.phys.Vec3;

public class PotatoCannonItem extends ProjectileWeaponItem implements CustomMaxCountItem, EntitySwingListenerItem, ItemExtensions {

	public static ItemStack CLIENT_CURRENT_AMMO = ItemStack.EMPTY;
	public static final int MAX_DAMAGE = 100;

	public PotatoCannonItem(Properties properties) {
<<<<<<< HEAD
		super(properties.durability(MAX_DAMAGE));
=======
		super(properties.defaultDurability(MAX_DAMAGE));
>>>>>>> 3c71e804
	}

	@Override
	public boolean canAttackBlock(BlockState state, Level world, BlockPos pos, Player player) {
		return false;
	}

//	@Override
//	public boolean canApplyAtEnchantingTable(ItemStack stack, Enchantment enchantment) {
//		if (enchantment == Enchantments.POWER_ARROWS)
//			return true;
//		if (enchantment == Enchantments.PUNCH_ARROWS)
//			return true;
//		if (enchantment == Enchantments.FLAMING_ARROWS)
//			return true;
//		if (enchantment == Enchantments.MOB_LOOTING)
//			return true;
//		if (enchantment == AllEnchantments.POTATO_RECOVERY.get())
//			return true;
//		return false;
		//return super.canApplyAtEnchantingTable(stack, enchantment);
//	}

	@Override
	public InteractionResult useOn(UseOnContext context) {
		return use(context.getLevel(), context.getPlayer(), context.getHand()).getResult();
	}

	@Override
	public boolean isBarVisible(ItemStack stack) {
		return BackTankUtil.isBarVisible(stack, maxUses());
	}

	@Override
	public int getBarWidth(ItemStack stack) {
		return BackTankUtil.getBarWidth(stack, maxUses());
	}

	@Override
	public int getBarColor(ItemStack stack) {
		return BackTankUtil.getBarColor(stack, maxUses());
	}

	private int maxUses() {
		return AllConfigs.SERVER.curiosities.maxPotatoCannonShots.get();
	}

	public boolean isCannon(ItemStack stack) {
		return stack.getItem() instanceof PotatoCannonItem;
	}

<<<<<<< HEAD
//	done in item properties instead
//	@Override
//	public int getMaxDamage(ItemStack stack) {
//		return MAX_DAMAGE;
//	}

=======
>>>>>>> 3c71e804
	@Override
	public InteractionResultHolder<ItemStack> use(Level world, Player player, InteractionHand hand) {
		ItemStack stack = player.getItemInHand(hand);
		return findAmmoInInventory(world, player, stack).map(itemStack -> {

			if (ShootableGadgetItemMethods.shouldSwap(player, stack, hand, this::isCannon))
				return InteractionResultHolder.fail(stack);

			if (world.isClientSide) {
				CreateClient.POTATO_CANNON_RENDER_HANDLER.dontAnimateItem(hand);
				return InteractionResultHolder.success(stack);
			}

			Vec3 barrelPos = ShootableGadgetItemMethods.getGunBarrelVec(player, hand == InteractionHand.MAIN_HAND,
				new Vec3(.75f, -0.15f, 1.5f));
			Vec3 correction =
				ShootableGadgetItemMethods.getGunBarrelVec(player, hand == InteractionHand.MAIN_HAND, new Vec3(-.05f, 0, 0))
					.subtract(player.position()
						.add(0, player.getEyeHeight(), 0));

			PotatoCannonProjectileType projectileType = PotatoProjectileTypeManager.getTypeForStack(itemStack)
				.orElse(BuiltinPotatoProjectileTypes.FALLBACK);
			Vec3 lookVec = player.getLookAngle();
			Vec3 motion = lookVec.add(correction)
				.normalize()
				.scale(projectileType.getVelocityMultiplier());

			float soundPitch = projectileType.getSoundPitch() + (Create.RANDOM.nextFloat() - .5f) / 4f;

			boolean spray = projectileType.getSplit() > 1;
			Vec3 sprayBase = VecHelper.rotate(new Vec3(0, 0.1, 0), 360 * Create.RANDOM.nextFloat(), Axis.Z);
			float sprayChange = 360f / projectileType.getSplit();

			for (int i = 0; i < projectileType.getSplit(); i++) {
				PotatoProjectileEntity projectile = AllEntityTypes.POTATO_PROJECTILE.create(world);
				projectile.setItem(itemStack);
				projectile.setEnchantmentEffectsFromCannon(stack);

				Vec3 splitMotion = motion;
				if (spray) {
					float imperfection = 40 * (Create.RANDOM.nextFloat() - 0.5f);
					Vec3 sprayOffset = VecHelper.rotate(sprayBase, i * sprayChange + imperfection, Axis.Z);
					splitMotion = splitMotion.add(VecHelper.lookAt(sprayOffset, motion));
				}

				if (i != 0)
					projectile.recoveryChance = 0;

				projectile.setPos(barrelPos.x, barrelPos.y, barrelPos.z);
				projectile.setDeltaMovement(splitMotion);
				projectile.setOwner(player);
				world.addFreshEntity(projectile);
			}

			if (!player.isCreative()) {
				itemStack.shrink(1);
				if (itemStack.isEmpty())
					player.getInventory().removeItem(itemStack);
			}

			if (!BackTankUtil.canAbsorbDamage(player, maxUses()))
				stack.hurtAndBreak(1, player, p -> p.broadcastBreakEvent(hand));

			Integer cooldown =
				findAmmoInInventory(world, player, stack).flatMap(PotatoProjectileTypeManager::getTypeForStack)
					.map(PotatoCannonProjectileType::getReloadTicks)
					.orElse(10);

			ShootableGadgetItemMethods.applyCooldown(player, stack, hand, this::isCannon, cooldown);
			ShootableGadgetItemMethods.sendPackets(player,
				b -> new PotatoCannonPacket(barrelPos, lookVec.normalize(), itemStack, hand, soundPitch, b));
			return InteractionResultHolder.success(stack);
		})
			.orElse(InteractionResultHolder.pass(stack));
	}

	@Override
	public boolean shouldCauseReequipAnimation(ItemStack oldStack, ItemStack newStack, boolean slotChanged) {
		return slotChanged || newStack.getItem() != oldStack.getItem();
	}

	private Optional<ItemStack> findAmmoInInventory(Level world, Player player, ItemStack held) {
		ItemStack findAmmo = player.getProjectile(held);
		return PotatoProjectileTypeManager.getTypeForStack(findAmmo)
			.map($ -> findAmmo);
	}

	@Environment(EnvType.CLIENT)
	public static Optional<ItemStack> getAmmoforPreview(ItemStack cannon) {
		if (AnimationTickHolder.getTicks() % 3 != 0)
			return Optional.of(CLIENT_CURRENT_AMMO)
				.filter(stack -> !stack.isEmpty());

		LocalPlayer player = Minecraft.getInstance().player;
		CLIENT_CURRENT_AMMO = ItemStack.EMPTY;
		if (player == null)
			return Optional.empty();
		ItemStack findAmmo = player.getProjectile(cannon);
		Optional<ItemStack> found = PotatoProjectileTypeManager.getTypeForStack(findAmmo)
			.map($ -> findAmmo);
		found.ifPresent(stack -> CLIENT_CURRENT_AMMO = stack);
		return found;
	}

	@Override
	@Environment(EnvType.CLIENT)
	public void appendHoverText(ItemStack stack, Level world, List<Component> tooltip, TooltipFlag flag) {
		int power = EnchantmentHelper.getItemEnchantmentLevel(Enchantments.POWER_ARROWS, stack);
		int punch = EnchantmentHelper.getItemEnchantmentLevel(Enchantments.PUNCH_ARROWS, stack);
		final float additionalDamageMult = 1 + power * .2f;
		final float additionalKnockback = punch * .5f;

		getAmmoforPreview(stack).ifPresent(ammo -> {
			String _attack = "potato_cannon.ammo.attack_damage";
			String _reload = "potato_cannon.ammo.reload_ticks";
			String _knockback = "potato_cannon.ammo.knockback";

			tooltip.add(new TextComponent(""));
			tooltip.add(new TranslatableComponent(ammo.getDescriptionId()).append(new TextComponent(":"))
				.withStyle(ChatFormatting.GRAY));
			PotatoCannonProjectileType type = PotatoProjectileTypeManager.getTypeForStack(ammo)
				.get();
			TextComponent spacing = new TextComponent(" ");
			ChatFormatting green = ChatFormatting.GREEN;
			ChatFormatting darkGreen = ChatFormatting.DARK_GREEN;

			float damageF = type.getDamage() * additionalDamageMult;
			MutableComponent damage = new TextComponent(
				damageF == Mth.floor(damageF) ? "" + Mth.floor(damageF) : "" + damageF);
			MutableComponent reloadTicks = new TextComponent("" + type.getReloadTicks());
			MutableComponent knockback =
				new TextComponent("" + (type.getKnockback() + additionalKnockback));

			damage = damage.withStyle(additionalDamageMult > 1 ? green : darkGreen);
			knockback = knockback.withStyle(additionalKnockback > 0 ? green : darkGreen);
			reloadTicks = reloadTicks.withStyle(darkGreen);

			tooltip.add(spacing.plainCopy()
				.append(Lang.translate(_attack, damage)
					.withStyle(darkGreen)));
			tooltip.add(spacing.plainCopy()
				.append(Lang.translate(_reload, reloadTicks)
					.withStyle(darkGreen)));
			tooltip.add(spacing.plainCopy()
				.append(Lang.translate(_knockback, knockback)
					.withStyle(darkGreen)));
		});
		super.appendHoverText(stack, world, tooltip, flag);
	}

	@Override
	public Predicate<ItemStack> getAllSupportedProjectiles() {
		return stack -> PotatoProjectileTypeManager.getTypeForStack(stack)
			.isPresent();
	}

	@Override
	public boolean onEntitySwing(ItemStack stack, LivingEntity entity) {
		return true;
	}

	@Override
	public UseAnim getUseAnimation(ItemStack stack) {
		return UseAnim.NONE;
	}

	@Override
	public int getDefaultProjectileRange() {
		return 15;
	}

//	@Override
//	@Environment(EnvType.CLIENT)
//	public void initializeClient(Consumer<IItemRenderProperties> consumer) {
//		consumer.accept(SimpleCustomRenderer.create(this, new PotatoCannonItemRenderer()));
//	}

}<|MERGE_RESOLUTION|>--- conflicted
+++ resolved
@@ -52,11 +52,7 @@
 	public static final int MAX_DAMAGE = 100;
 
 	public PotatoCannonItem(Properties properties) {
-<<<<<<< HEAD
-		super(properties.durability(MAX_DAMAGE));
-=======
 		super(properties.defaultDurability(MAX_DAMAGE));
->>>>>>> 3c71e804
 	}
 
 	@Override
@@ -108,15 +104,6 @@
 		return stack.getItem() instanceof PotatoCannonItem;
 	}
 
-<<<<<<< HEAD
-//	done in item properties instead
-//	@Override
-//	public int getMaxDamage(ItemStack stack) {
-//		return MAX_DAMAGE;
-//	}
-
-=======
->>>>>>> 3c71e804
 	@Override
 	public InteractionResultHolder<ItemStack> use(Level world, Player player, InteractionHand hand) {
 		ItemStack stack = player.getItemInHand(hand);
