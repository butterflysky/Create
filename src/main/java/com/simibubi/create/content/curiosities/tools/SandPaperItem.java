--- conflicted
+++ resolved
@@ -183,23 +183,12 @@
 		BlockPos pos = context.getClickedPos();
 		BlockState state = level.getBlockState(pos);
 
-<<<<<<< HEAD
-		Block newBlock = AxeItemAccessor.getStrippedBlocks().get(state.getBlock());
-		BlockState newState = newBlock == null ? null : newBlock.defaultBlockState();
-
-=======
 		BlockState newState = state.getToolModifiedState(context, ToolActions.AXE_SCRAPE, false);
->>>>>>> 6a1d2c18
 		if (newState != null) {
 			AllSoundEvents.SANDING_LONG.play(level, player, pos, 1, 1 + (level.random.nextFloat() * 0.5f - 1f) / 5f);
 			level.levelEvent(player, 3005, pos, 0); // Spawn particles
 		} else {
-<<<<<<< HEAD
-			newBlock = HoneycombItem.WAX_OFF_BY_BLOCK.get().get(state.getBlock());
-			newState = newBlock == null ? null : newBlock.defaultBlockState();
-=======
 			newState = state.getToolModifiedState(context, ToolActions.AXE_WAX_OFF, false);
->>>>>>> 6a1d2c18
 			if (newState != null) {
 				AllSoundEvents.SANDING_LONG.play(level, player, pos, 1,
 					1 + (level.random.nextFloat() * 0.5f - 1f) / 5f);
