--- conflicted
+++ resolved
@@ -48,11 +48,7 @@
 				if (!isReplaceable(toReplace))
 					return;
 				world.setBlockState(p, paintedState);
-<<<<<<< HEAD
-				ZapperItem.setTileData(world, p, paintedState, data);
-=======
 				ZapperItem.setTileData(world, p, paintedState, data, player);
->>>>>>> 2315625c
 			});
 			break;
 		case Flatten:
@@ -72,21 +68,13 @@
 				if (!isReplaceable(toReplace))
 					return;
 				world.setBlockState(p, paintedState);
-<<<<<<< HEAD
-				ZapperItem.setTileData(world, p, paintedState, data);
-=======
 				ZapperItem.setTileData(world, p, paintedState, data, player);
->>>>>>> 2315625c
 			});
 			break;
 		case Place:
 			targetPositions.forEach(p -> {
 				world.setBlockState(p, paintedState);
-<<<<<<< HEAD
-				ZapperItem.setTileData(world, p, paintedState, data);
-=======
 				ZapperItem.setTileData(world, p, paintedState, data, player);
->>>>>>> 2315625c
 			});
 			break;
 		case Replace:
@@ -95,11 +83,7 @@
 				if (isReplaceable(toReplace))
 					return;
 				world.setBlockState(p, paintedState);
-<<<<<<< HEAD
-				ZapperItem.setTileData(world, p, paintedState, data);
-=======
 				ZapperItem.setTileData(world, p, paintedState, data, player);
->>>>>>> 2315625c
 			});
 			break;
 		}
