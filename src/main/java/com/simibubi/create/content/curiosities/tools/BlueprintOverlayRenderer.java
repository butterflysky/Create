package com.simibubi.create.content.curiosities.tools;

import java.util.ArrayList;
import java.util.HashMap;
import java.util.IdentityHashMap;
import java.util.List;
import java.util.Map;
import java.util.Optional;

import com.mojang.blaze3d.platform.Window;
import com.mojang.blaze3d.systems.RenderSystem;
import com.mojang.blaze3d.vertex.PoseStack;
import com.simibubi.create.AllBlocks;
import com.simibubi.create.AllItems;
import com.simibubi.create.content.curiosities.tools.BlueprintEntity.BlueprintCraftingInventory;
import com.simibubi.create.content.curiosities.tools.BlueprintEntity.BlueprintSection;
import com.simibubi.create.content.logistics.item.filter.AttributeFilterContainer.WhitelistMode;
import com.simibubi.create.content.logistics.item.filter.FilterItem;
import com.simibubi.create.content.logistics.item.filter.ItemAttribute;
import com.simibubi.create.content.logistics.trains.track.TrackPlacement.PlacementInfo;
import com.simibubi.create.foundation.gui.AllGuiTextures;
import com.simibubi.create.foundation.gui.element.GuiGameElement;
import com.simibubi.create.foundation.utility.AnimationTickHolder;
import com.simibubi.create.foundation.utility.Pair;

import io.github.fabricators_of_create.porting_lib.transfer.TransferUtil;
import io.github.fabricators_of_create.porting_lib.transfer.item.ItemHandlerHelper;
import io.github.fabricators_of_create.porting_lib.transfer.item.ItemStackHandler;

import net.fabricmc.fabric.api.transfer.v1.item.ItemVariant;
import net.fabricmc.fabric.api.transfer.v1.item.PlayerInventoryStorage;
import net.fabricmc.fabric.api.transfer.v1.storage.StorageUtil;
import net.fabricmc.fabric.api.transfer.v1.storage.base.ResourceAmount;
import net.fabricmc.fabric.api.transfer.v1.transaction.Transaction;
import net.minecraft.ChatFormatting;
import net.minecraft.client.Minecraft;
import net.minecraft.core.Holder;
import net.minecraft.core.Registry;
import net.minecraft.nbt.CompoundTag;
import net.minecraft.nbt.ListTag;
import net.minecraft.world.inventory.CraftingContainer;
import net.minecraft.world.item.Item;
import net.minecraft.world.item.ItemStack;
import net.minecraft.world.item.Items;
import net.minecraft.world.item.crafting.CraftingRecipe;
import net.minecraft.world.item.crafting.Ingredient;
import net.minecraft.world.item.crafting.Recipe;
import net.minecraft.world.item.crafting.RecipeType;
import net.minecraft.world.phys.EntityHitResult;
import net.minecraft.world.phys.HitResult;
import net.minecraft.world.phys.HitResult.Type;

public class BlueprintOverlayRenderer {

	static boolean active;
	static boolean empty;
	static boolean noOutput;
	static boolean lastSneakState;
	static BlueprintSection lastTargetedSection;

	static Map<ItemStack, ItemStack[]> cachedRenderedFilters = new IdentityHashMap<>();
	static List<Pair<ItemStack, Boolean>> ingredients = new ArrayList<>();
	static ItemStack result = ItemStack.EMPTY;
	static boolean resultCraftable = false;

	public static void tick() {
		Minecraft mc = Minecraft.getInstance();
		HitResult mouseOver = mc.hitResult;
		BlueprintSection last = lastTargetedSection;
		boolean sneak = mc.player.isShiftKeyDown();
		lastTargetedSection = null;
		active = false;
		noOutput = false;

		if (mouseOver == null)
			return;
		if (mouseOver.getType() != Type.ENTITY)
			return;

		EntityHitResult entityRay = (EntityHitResult) mouseOver;
		if (!(entityRay.getEntity() instanceof BlueprintEntity))
			return;

		BlueprintEntity blueprintEntity = (BlueprintEntity) entityRay.getEntity();
		BlueprintSection sectionAt = blueprintEntity.getSectionAt(entityRay.getLocation()
			.subtract(blueprintEntity.position()));

		lastTargetedSection = last;
		active = true;

		if (sectionAt != lastTargetedSection || AnimationTickHolder.getTicks() % 10 == 0 || lastSneakState != sneak)
			rebuild(sectionAt, sneak);

		lastTargetedSection = sectionAt;
		lastSneakState = sneak;
	}

	public static void displayTrackRequirements(PlacementInfo info, ItemStack pavementItem) {
		if (active)
			return;

		active = true;
		empty = false;
		noOutput = true;
		ingredients.clear();

		int tracks = info.requiredTracks;
		while (tracks > 0) {
			ingredients.add(Pair.of(AllBlocks.TRACK.asStack(Math.min(64, tracks)), info.hasRequiredTracks));
			tracks -= 64;
		}

		int pavement = info.requiredPavement;
		while (pavement > 0) {
			ingredients.add(Pair.of(ItemHandlerHelper.copyStackWithSize(pavementItem, Math.min(64, pavement)),
				info.hasRequiredPavement));
			pavement -= 64;
		}
	}

	public static void rebuild(BlueprintSection sectionAt, boolean sneak) {
		cachedRenderedFilters.clear();
		ItemStackHandler items = sectionAt.getItems();
		boolean empty = true;
		for (int i = 0; i < 9; i++) {
			if (!items.getStackInSlot(i)
				.isEmpty()) {
				empty = false;
				break;
			}
		}

		BlueprintOverlayRenderer.empty = empty;
		BlueprintOverlayRenderer.result = ItemStack.EMPTY;

		if (empty)
			return;

		boolean firstPass = true;
		boolean success = true;
		Minecraft mc = Minecraft.getInstance();
		PlayerInventoryStorage playerInv = PlayerInventoryStorage.of(mc.player);

		int amountCrafted = 0;
		Optional<CraftingRecipe> recipe = Optional.empty();
		Map<Integer, ItemStack> craftingGrid = new HashMap<>();
		ingredients.clear();
		ItemStackHandler missingItems = new ItemStackHandler(64);
		ItemStackHandler availableItems = new ItemStackHandler(64);
		List<ItemStack> newlyAdded = new ArrayList<>();
		List<ItemStack> newlyMissing = new ArrayList<>();
		boolean invalid = false;

		try (Transaction t = TransferUtil.getTransaction()) {
			do {
				craftingGrid.clear();
				newlyAdded.clear();
				newlyMissing.clear();

				Search:
				for (int i = 0; i < 9; i++) {
					ItemStack requestedItem = items.getStackInSlot(i);
					if (requestedItem.isEmpty()) {
						craftingGrid.put(i, ItemStack.EMPTY);
						continue;
					}

					ResourceAmount<ItemVariant> resource = StorageUtil.findExtractableContent(
							playerInv, v -> FilterItem.test(mc.level, v.toStack(), requestedItem), t);
					if (resource != null) {
						ItemStack currentItem = resource.resource().toStack(1);
						craftingGrid.put(i, currentItem);
						newlyAdded.add(currentItem);
						continue Search;
					}

					success = false;
					newlyMissing.add(requestedItem);
				}

				if (success) {
					CraftingContainer craftingInventory = new BlueprintCraftingInventory(craftingGrid);
					if (!recipe.isPresent())
						recipe = mc.level.getRecipeManager()
								.getRecipeFor(RecipeType.CRAFTING, craftingInventory, mc.level);
					ItemStack resultFromRecipe = recipe.filter(r -> r.matches(craftingInventory, mc.level))
							.map(r -> r.assemble(craftingInventory))
							.orElse(ItemStack.EMPTY);

					if (resultFromRecipe.isEmpty()) {
						if (!recipe.isPresent())
							invalid = true;
						success = false;
					} else if (resultFromRecipe.getCount() + amountCrafted > 64) {
						success = false;
					} else {
						amountCrafted += resultFromRecipe.getCount();
						if (result.isEmpty())
							result = resultFromRecipe.copy();
						else
							result.grow(resultFromRecipe.getCount());
						resultCraftable = true;
						firstPass = false;
					}
				}

				if (success || firstPass) {
					newlyAdded.forEach(s -> availableItems.insert(ItemVariant.of(s), s.getCount(), t));
					newlyMissing.forEach(s -> missingItems.insert(ItemVariant.of(s), s.getCount(), t));
				}

				if (!success) {
					if (firstPass) {
						result = invalid ? ItemStack.EMPTY : items.getStackInSlot(9);
						resultCraftable = false;
					}
					break;
				}

				if (!sneak)
					break;

			} while (success);
			t.commit();
		}

		for (int i = 0; i < 9; i++) {
			ItemStack available = availableItems.getStackInSlot(i);
			if (available.isEmpty())
				continue;
			ingredients.add(Pair.of(available, true));
		}
		for (int i = 0; i < 9; i++) {
			ItemStack missing = missingItems.getStackInSlot(i);
			if (missing.isEmpty())
				continue;
			ingredients.add(Pair.of(missing, false));
		}
	}

	public static void renderOverlay(PoseStack poseStack, float partialTicks, Window window) {
		if (!active || empty)
			return;

		Minecraft mc = Minecraft.getInstance();
		int w = 21 * ingredients.size();

		if (!noOutput)
			w += 51;

<<<<<<< HEAD
		int x = (window.getGuiScaledWidth() - w) / 2;
		int y = (int) (window.getGuiScaledHeight() / 3f * 2);
=======
		int x = (width - w) / 2;
		int y = (int) (height - 100);
>>>>>>> 0399bc51

		for (Pair<ItemStack, Boolean> pair : ingredients) {
			RenderSystem.enableBlend();
			(pair.getSecond() ? AllGuiTextures.HOTSLOT_ACTIVE : AllGuiTextures.HOTSLOT).render(poseStack, x, y);
			ItemStack itemStack = pair.getFirst();
			String count = pair.getSecond() ? null : ChatFormatting.GOLD.toString() + itemStack.getCount();
			drawItemStack(poseStack, mc, x, y, itemStack, count);
			x += 21;
		}

		if (noOutput)
			return;

		x += 5;
		RenderSystem.enableBlend();
		AllGuiTextures.HOTSLOT_ARROW.render(poseStack, x, y + 4);
		x += 25;

		if (result.isEmpty()) {
			AllGuiTextures.HOTSLOT.render(poseStack, x, y);
			GuiGameElement.of(Items.BARRIER)
				.at(x + 3, y + 3)
				.render(poseStack);
		} else {
			(resultCraftable ? AllGuiTextures.HOTSLOT_SUPER_ACTIVE : AllGuiTextures.HOTSLOT).render(poseStack,
				resultCraftable ? x - 1 : x, resultCraftable ? y - 1 : y);
			drawItemStack(poseStack, mc, x, y, result, null);
		}
	}

	public static void drawItemStack(PoseStack ms, Minecraft mc, int x, int y, ItemStack itemStack, String count) {
		if (itemStack.getItem() instanceof FilterItem) {
			int step = AnimationTickHolder.getTicks(mc.level) / 10;
			ItemStack[] itemsMatchingFilter = getItemsMatchingFilter(itemStack);
			if (itemsMatchingFilter.length > 0)
				itemStack = itemsMatchingFilter[step % itemsMatchingFilter.length];
		}

		GuiGameElement.of(itemStack)
			.at(x + 3, y + 3)
			.render(ms);
		mc.getItemRenderer()
			.renderGuiItemDecorations(mc.font, itemStack, x + 3, y + 3, count);
	}

	private static ItemStack[] getItemsMatchingFilter(ItemStack filter) {
		return cachedRenderedFilters.computeIfAbsent(filter, itemStack -> {
			CompoundTag tag = itemStack.getOrCreateTag();

			if (AllItems.FILTER.isIn(itemStack) && !tag.getBoolean("Blacklist")) {
				ItemStackHandler filterItems = FilterItem.getFilterItems(itemStack);
				List<ItemStack> list = new ArrayList<>();
				for (int slot = 0; slot < filterItems.getSlots(); slot++) {
					ItemStack stackInSlot = filterItems.getStackInSlot(slot);
					if (!stackInSlot.isEmpty())
						list.add(stackInSlot);
				}
				return list.toArray(new ItemStack[list.size()]);
			}

			if (AllItems.ATTRIBUTE_FILTER.isIn(itemStack)) {
				WhitelistMode whitelistMode = WhitelistMode.values()[tag.getInt("WhitelistMode")];
				ListTag attributes = tag.getList("MatchedAttributes", net.minecraft.nbt.Tag.TAG_COMPOUND);
				if (whitelistMode == WhitelistMode.WHITELIST_DISJ && attributes.size() == 1) {
					ItemAttribute fromNBT = ItemAttribute.fromNBT((CompoundTag) attributes.get(0));
					if (fromNBT instanceof ItemAttribute.InTag inTag) {
						if (Registry.ITEM.isKnownTagName(inTag.tag)) {
							List<ItemStack> stacks = new ArrayList<>();
							for (Holder<Item> holder : Registry.ITEM.getTagOrEmpty(inTag.tag)) {
								stacks.add(new ItemStack(holder.value()));
							}
							return stacks.toArray(ItemStack[]::new);
						}
					}
				}
			}

			return new ItemStack[0];
		});
	}

}<|MERGE_RESOLUTION|>--- conflicted
+++ resolved
@@ -248,13 +248,8 @@
 		if (!noOutput)
 			w += 51;
 
-<<<<<<< HEAD
-		int x = (window.getGuiScaledWidth() - w) / 2;
-		int y = (int) (window.getGuiScaledHeight() / 3f * 2);
-=======
 		int x = (width - w) / 2;
 		int y = (int) (height - 100);
->>>>>>> 0399bc51
 
 		for (Pair<ItemStack, Boolean> pair : ingredients) {
 			RenderSystem.enableBlend();
