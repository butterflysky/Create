package com.simibubi.create.content.curiosities.zapper;

import java.util.Vector;

import com.mojang.blaze3d.matrix.MatrixStack;
import com.mojang.blaze3d.systems.RenderSystem;
import com.simibubi.create.foundation.gui.AbstractSimiScreen;
import com.simibubi.create.foundation.gui.AllGuiTextures;
import com.simibubi.create.foundation.gui.AllIcons;
import com.simibubi.create.foundation.gui.GuiGameElement;
import com.simibubi.create.foundation.gui.widgets.IconButton;
import com.simibubi.create.foundation.networking.AllPackets;
import com.simibubi.create.foundation.networking.NbtPacket;
import com.simibubi.create.foundation.utility.Lang;

import net.minecraft.block.BlockState;
import net.minecraft.block.Blocks;
import net.minecraft.client.Minecraft;
import net.minecraft.item.ItemStack;
import net.minecraft.nbt.CompoundNBT;
import net.minecraft.nbt.NBTUtil;
import net.minecraft.util.Hand;
import net.minecraft.util.math.vector.Quaternion;
import net.minecraft.util.text.ITextComponent;
import net.minecraft.util.text.StringTextComponent;

public class ZapperScreen extends AbstractSimiScreen {

	protected ItemStack zapper;
	protected boolean offhand;
	protected float animationProgress;
	protected AllGuiTextures background;
<<<<<<< HEAD

	protected final ITextComponent patternSection = Lang.translate("gui.blockzapper.patternSection");
=======
	private IconButton confirmButton;
	
	protected final String patternSection = Lang.translate("gui.blockzapper.patternSection");
>>>>>>> b14e9492

	protected ITextComponent title;
	protected Vector<IconButton> patternButtons;
	protected int brightColor;
	protected int fontColor;

	public ZapperScreen(AllGuiTextures background, ItemStack zapper, boolean offhand) {
		super();
		this.background = background;
		this.zapper = zapper;
		this.offhand = offhand;
<<<<<<< HEAD
		title = StringTextComponent.EMPTY;
		brightColor = 0xCCDDFF;
=======
		title = "";
		brightColor = 0xfefefe;
>>>>>>> b14e9492
		fontColor = AllGuiTextures.FONT_COLOR;
	}

	@Override
	protected void init() {
		animationProgress = 0;
		setWindowSize(background.width + 40, background.height);
		super.init();
		widgets.clear();
		
		confirmButton = new IconButton(guiLeft + background.width - 53, guiTop + background.height - 24, AllIcons.I_CONFIRM);
		widgets.add(confirmButton);

		int i = guiLeft - 20;
		int j = guiTop;
		CompoundNBT nbt = zapper.getOrCreateTag();

		patternButtons = new Vector<>(6);
		for (int row = 0; row <= 1; row++) {
			for (int col = 0; col <= 2; col++) {
				int id = patternButtons.size();
				PlacementPatterns pattern = PlacementPatterns.values()[id];
				patternButtons.add(new IconButton(i + background.width - 76 + col * 18, j + 19 + row * 18, pattern.icon));
				patternButtons.get(id)
					.setToolTip(Lang.translate("gui.blockzapper.pattern." + pattern.translationKey));
			}
		}

		if (nbt.contains("Pattern"))
			patternButtons.get(PlacementPatterns.valueOf(nbt.getString("Pattern"))
				.ordinal()).active = false;

		widgets.addAll(patternButtons);
	}

	@Override
	protected void renderWindow(MatrixStack matrixStack, int mouseX, int mouseY, float partialTicks) {
		int i = guiLeft - 20;
		int j = guiTop;

		background.draw(matrixStack, this, i, j);
		drawOnBackground(matrixStack, i, j);

<<<<<<< HEAD
		client.getTextureManager()
			.bindTexture(AtlasTexture.LOCATION_BLOCKS_TEXTURE);
		RenderSystem.enableBlend();

		renderBlock(matrixStack);
		renderZapper(matrixStack);
	}

	protected void drawOnBackground(MatrixStack matrixStack, int i, int j) {
		textRenderer.drawWithShadow(matrixStack, title, i + 8, j + 10, brightColor);
		textRenderer.draw(matrixStack, patternSection, i + 148, j + 11, fontColor);
=======
		renderBlock();
		renderZapper();
	}

	protected void drawOnBackground(int i, int j) {
		font.drawStringWithShadow(title, i + 11, j + 3, brightColor);
>>>>>>> b14e9492
	}

	@Override
	public void tick() {
		super.tick();
		animationProgress += 5;
	}

	@Override
	public void onClose() {
		CompoundNBT nbt = zapper.getTag();
		writeAdditionalOptions(nbt);
		AllPackets.channel.sendToServer(new NbtPacket(zapper, offhand ? Hand.OFF_HAND : Hand.MAIN_HAND));
		super.onClose();
	}

	@Override
	public boolean mouseClicked(double x, double y, int button) {
		CompoundNBT nbt = zapper.getTag();

		for (IconButton patternButton : patternButtons) {
			if (patternButton.isHovered()) {
				patternButtons.forEach(b -> b.active = true);
				patternButton.active = false;
				patternButton.playDownSound(Minecraft.getInstance()
					.getSoundHandler());
				nbt.putString("Pattern", PlacementPatterns.values()[patternButtons.indexOf(patternButton)].name());
			}
		}
		
		if (confirmButton.isHovered()) {
			Minecraft.getInstance().player.closeScreen();
			return true;
		}

		return super.mouseClicked(x, y, button);
	}

	protected void renderZapper(MatrixStack matrixStack) {
		GuiGameElement.of(zapper)
			.at((this.width - this.sWidth) / 2 + 220, this.height / 2 - this.sHeight / 4 + 30)
			.scale(4)
			.render(matrixStack);
	}

<<<<<<< HEAD
	protected void renderBlock(MatrixStack matrixStack) {
		matrixStack.push();
		matrixStack.translate(guiLeft + 1.7f, guiTop + 48, 120);
		matrixStack.multiply(new Quaternion( -30f, .5f, .9f, -.1f));
		matrixStack.scale(20, 20, 20);
=======
	protected void renderBlock() {
		RenderSystem.pushMatrix();
		RenderSystem.translated(guiLeft + 7f, guiTop + 43.5f, 120);
		RenderSystem.rotatef(-30f, .5f, .9f, -.1f);
		RenderSystem.scaled(20, 20, 20);
>>>>>>> b14e9492

		BlockState state = Blocks.AIR.getDefaultState();
		if (zapper.hasTag() && zapper.getTag()
			.contains("BlockUsed"))
			state = NBTUtil.readBlockState(zapper.getTag()
				.getCompound("BlockUsed"));

		GuiGameElement.of(state)
			.render(matrixStack);
		matrixStack.pop();
	}

	protected void writeAdditionalOptions(CompoundNBT nbt) {}

}<|MERGE_RESOLUTION|>--- conflicted
+++ resolved
@@ -30,14 +30,9 @@
 	protected boolean offhand;
 	protected float animationProgress;
 	protected AllGuiTextures background;
-<<<<<<< HEAD
-
-	protected final ITextComponent patternSection = Lang.translate("gui.blockzapper.patternSection");
-=======
 	private IconButton confirmButton;
 	
-	protected final String patternSection = Lang.translate("gui.blockzapper.patternSection");
->>>>>>> b14e9492
+	protected final ITextComponent patternSection = Lang.translate("gui.blockzapper.patternSection");
 
 	protected ITextComponent title;
 	protected Vector<IconButton> patternButtons;
@@ -49,13 +44,8 @@
 		this.background = background;
 		this.zapper = zapper;
 		this.offhand = offhand;
-<<<<<<< HEAD
 		title = StringTextComponent.EMPTY;
-		brightColor = 0xCCDDFF;
-=======
-		title = "";
 		brightColor = 0xfefefe;
->>>>>>> b14e9492
 		fontColor = AllGuiTextures.FONT_COLOR;
 	}
 
@@ -99,26 +89,12 @@
 		background.draw(matrixStack, this, i, j);
 		drawOnBackground(matrixStack, i, j);
 
-<<<<<<< HEAD
-		client.getTextureManager()
-			.bindTexture(AtlasTexture.LOCATION_BLOCKS_TEXTURE);
-		RenderSystem.enableBlend();
-
 		renderBlock(matrixStack);
 		renderZapper(matrixStack);
 	}
 
 	protected void drawOnBackground(MatrixStack matrixStack, int i, int j) {
-		textRenderer.drawWithShadow(matrixStack, title, i + 8, j + 10, brightColor);
-		textRenderer.draw(matrixStack, patternSection, i + 148, j + 11, fontColor);
-=======
-		renderBlock();
-		renderZapper();
-	}
-
-	protected void drawOnBackground(int i, int j) {
-		font.drawStringWithShadow(title, i + 11, j + 3, brightColor);
->>>>>>> b14e9492
+		textRenderer.drawWithShadow(matrixStack, title, i + 11, j + 3, brightColor);
 	}
 
 	@Override
@@ -164,19 +140,11 @@
 			.render(matrixStack);
 	}
 
-<<<<<<< HEAD
 	protected void renderBlock(MatrixStack matrixStack) {
 		matrixStack.push();
-		matrixStack.translate(guiLeft + 1.7f, guiTop + 48, 120);
+		matrixStack.translate(guiLeft + 7f, guiTop + 43.5f, 120);
 		matrixStack.multiply(new Quaternion( -30f, .5f, .9f, -.1f));
 		matrixStack.scale(20, 20, 20);
-=======
-	protected void renderBlock() {
-		RenderSystem.pushMatrix();
-		RenderSystem.translated(guiLeft + 7f, guiTop + 43.5f, 120);
-		RenderSystem.rotatef(-30f, .5f, .9f, -.1f);
-		RenderSystem.scaled(20, 20, 20);
->>>>>>> b14e9492
 
 		BlockState state = Blocks.AIR.getDefaultState();
 		if (zapper.hasTag() && zapper.getTag()
