package com.simibubi.create.content.curiosities.zapper;

import java.util.Vector;

import com.mojang.blaze3d.matrix.MatrixStack;
import com.simibubi.create.foundation.gui.AbstractSimiScreen;
import com.simibubi.create.foundation.gui.AllGuiTextures;
import com.simibubi.create.foundation.gui.AllIcons;
import com.simibubi.create.foundation.gui.GuiGameElement;
import com.simibubi.create.foundation.gui.widgets.IconButton;
import com.simibubi.create.foundation.networking.AllPackets;
import com.simibubi.create.foundation.networking.NbtPacket;
import com.simibubi.create.foundation.utility.Lang;

import net.minecraft.block.BlockState;
import net.minecraft.block.Blocks;
import net.minecraft.client.Minecraft;
import net.minecraft.item.ItemStack;
import net.minecraft.nbt.CompoundNBT;
import net.minecraft.nbt.NBTUtil;
import net.minecraft.util.Hand;
import net.minecraft.util.math.vector.Vector3f;
import net.minecraft.util.text.ITextComponent;
import net.minecraft.util.text.StringTextComponent;

public class ZapperScreen extends AbstractSimiScreen {

	protected ItemStack zapper;
	protected boolean offhand;
	protected float animationProgress;
	protected AllGuiTextures background;
	private IconButton confirmButton;

	protected final ITextComponent patternSection = Lang.translate("gui.terrainzapper.patternSection");

	protected ITextComponent title;
	protected Vector<IconButton> patternButtons;
	protected int brightColor;
	protected int fontColor;

	public ZapperScreen(AllGuiTextures background, ItemStack zapper, boolean offhand) {
		super();
		this.background = background;
		this.zapper = zapper;
		this.offhand = offhand;
		title = StringTextComponent.EMPTY;
		brightColor = 0xfefefe;
		fontColor = AllGuiTextures.FONT_COLOR;
	}

	@Override
	protected void init() {
		animationProgress = 0;
		setWindowSize(background.width, background.height);
		super.init();
		widgets.clear();

		confirmButton =
			new IconButton(guiLeft + background.width - 43, guiTop + background.height - 24, AllIcons.I_CONFIRM);
		widgets.add(confirmButton);

		int i = guiLeft - 10;
		int j = guiTop;
		CompoundNBT nbt = zapper.getOrCreateTag();

		patternButtons = new Vector<>(6);
		for (int row = 0; row <= 1; row++) {
			for (int col = 0; col <= 2; col++) {
				int id = patternButtons.size();
				PlacementPatterns pattern = PlacementPatterns.values()[id];
				patternButtons
					.add(new IconButton(i + background.width - 76 + col * 18, j + 21 + row * 18, pattern.icon));
				patternButtons.get(id)
					.setToolTip(Lang.translate("gui.terrainzapper.pattern." + pattern.translationKey));
			}
		}

		if (nbt.contains("Pattern"))
			patternButtons.get(PlacementPatterns.valueOf(nbt.getString("Pattern"))
				.ordinal()).active = false;

		widgets.addAll(patternButtons);
	}

	@Override
	protected void renderWindow(MatrixStack matrixStack, int mouseX, int mouseY, float partialTicks) {
		int i = guiLeft - 10;
		int j = guiTop;

		background.draw(matrixStack, this, i, j);
		drawOnBackground(matrixStack, i, j);

		renderBlock(matrixStack);
		renderZapper(matrixStack);
	}

	protected void drawOnBackground(MatrixStack matrixStack, int i, int j) {
		textRenderer.draw(matrixStack, title, i + 11, j + 4, 0x54214F);
	}

	@Override
	public void tick() {
		super.tick();
		animationProgress += 5;
	}

	@Override
	public void removed() {
		CompoundNBT nbt = zapper.getTag();
		writeAdditionalOptions(nbt);
		AllPackets.channel.sendToServer(new NbtPacket(zapper, offhand ? Hand.OFF_HAND : Hand.MAIN_HAND));
	}

	@Override
	public boolean mouseClicked(double x, double y, int button) {
		CompoundNBT nbt = zapper.getTag();

		for (IconButton patternButton : patternButtons) {
			if (patternButton.isHovered()) {
				patternButtons.forEach(b -> b.active = true);
				patternButton.active = false;
				patternButton.playDownSound(Minecraft.getInstance()
					.getSoundHandler());
				nbt.putString("Pattern", PlacementPatterns.values()[patternButtons.indexOf(patternButton)].name());
			}
		}

		if (confirmButton.isHovered()) {
			onClose();
			return true;
		}

		return super.mouseClicked(x, y, button);
	}

	protected void renderZapper(MatrixStack matrixStack) {
		GuiGameElement.of(zapper)
<<<<<<< HEAD
			.<GuiGameElement.GuiRenderBuilder>at((this.width - this.sWidth) / 2 + 200, this.height / 2 - this.sHeight / 4 + 25, -150)
=======
			.at((this.width - this.sWidth) / 2 + 220, this.height / 2 - this.sHeight / 4 + 27, -150)
>>>>>>> fd030d32
			.scale(4)
			.render(matrixStack);
	}

	protected void renderBlock(MatrixStack matrixStack) {
		matrixStack.push();
		matrixStack.translate(guiLeft + 22f, guiTop + 42f, 120);
		matrixStack.multiply(new Vector3f(1f, 0, 0).getDegreesQuaternion(-25f));
		matrixStack.multiply(new Vector3f(0, 1f, 0).getDegreesQuaternion(-45f));
		matrixStack.scale(20, 20, 20);

		BlockState state = Blocks.AIR.getDefaultState();
		if (zapper.hasTag() && zapper.getTag()
			.contains("BlockUsed"))
			state = NBTUtil.readBlockState(zapper.getTag()
				.getCompound("BlockUsed"));

		GuiGameElement.of(state)
			.render(matrixStack);
		matrixStack.pop();
	}

	protected void writeAdditionalOptions(CompoundNBT nbt) {}

}<|MERGE_RESOLUTION|>--- conflicted
+++ resolved
@@ -135,13 +135,9 @@
 
 	protected void renderZapper(MatrixStack matrixStack) {
 		GuiGameElement.of(zapper)
-<<<<<<< HEAD
-			.<GuiGameElement.GuiRenderBuilder>at((this.width - this.sWidth) / 2 + 200, this.height / 2 - this.sHeight / 4 + 25, -150)
-=======
-			.at((this.width - this.sWidth) / 2 + 220, this.height / 2 - this.sHeight / 4 + 27, -150)
->>>>>>> fd030d32
-			.scale(4)
-			.render(matrixStack);
+				.scale(4)
+				.at((this.width - this.sWidth) / 2 + 220, this.height / 2 - this.sHeight / 4 + 27, -150)
+				.render(matrixStack);
 	}
 
 	protected void renderBlock(MatrixStack matrixStack) {
