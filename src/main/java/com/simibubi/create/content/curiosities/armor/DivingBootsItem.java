package com.simibubi.create.content.curiosities.armor;

import org.jetbrains.annotations.Nullable;

import com.simibubi.create.foundation.utility.NBTHelper;

<<<<<<< HEAD
import io.github.fabricators_of_create.porting_lib.mixin.common.accessor.LivingEntityAccessor;
=======
import net.minecraft.resources.ResourceLocation;
import net.minecraft.world.entity.Entity;
>>>>>>> 03feeb71
import net.minecraft.world.entity.EquipmentSlot;
import net.minecraft.world.entity.LivingEntity;
import net.minecraft.world.entity.Pose;
import net.minecraft.world.entity.player.Player;
import net.minecraft.world.item.ArmorMaterial;
import net.minecraft.world.item.ItemStack;
import net.minecraft.world.phys.Vec3;

<<<<<<< HEAD
public class DivingBootsItem extends CopperArmorItem {
=======
@EventBusSubscriber
public class DivingBootsItem extends BaseArmorItem {
	public static final EquipmentSlot SLOT = EquipmentSlot.FEET;

	public DivingBootsItem(ArmorMaterial material, Properties properties, ResourceLocation textureLoc) {
		super(material, SLOT, properties, textureLoc);
	}

	public static boolean isWornBy(Entity entity) {
		ItemStack stack = getWornItem(entity);
		if (stack == null) {
			return false;
		}
		return stack.getItem() instanceof DivingBootsItem;
	}
>>>>>>> 03feeb71

	@Nullable
	public static ItemStack getWornItem(Entity entity) {
		if (!(entity instanceof LivingEntity livingEntity)) {
			return null;
		}
		return livingEntity.getItemBySlot(SLOT);
	}

	public static void accellerateDescentUnderwater(LivingEntity entity) {
//		LivingEntity entity = event.getEntityLiving();
		if (!affects(entity))
			return;

		Vec3 motion = entity.getDeltaMovement();
		boolean isJumping = ((LivingEntityAccessor) entity).port_lib$isJumping();
		entity.setOnGround(entity.isOnGround() || entity.verticalCollision);

		if (isJumping && entity.isOnGround()) {
			motion = motion.add(0, .5f, 0);
			entity.setOnGround(false);
		} else {
			motion = motion.add(0, -0.05f, 0);
		}

		float multiplier = 1.3f;
		if (motion.multiply(1, 0, 1)
			.length() < 0.145f && (entity.zza > 0 || entity.xxa != 0) && !entity.isShiftKeyDown())
			motion = motion.multiply(multiplier, 1, multiplier);
		entity.setDeltaMovement(motion);
	}

	protected static boolean affects(LivingEntity entity) {
<<<<<<< HEAD
		if (!AllItems.DIVING_BOOTS.get()
			.isWornBy(entity)) {
			entity.getExtraCustomData()
=======
		if (!isWornBy(entity)) {
			entity.getPersistentData()
>>>>>>> 03feeb71
				.remove("HeavyBoots");
			return false;
		}

		NBTHelper.putMarker(entity.getExtraCustomData(), "HeavyBoots");
		if (!entity.isInWater())
			return false;
		if (entity.getPose() == Pose.SWIMMING)
			return false;
		if (entity instanceof Player) {
			Player playerEntity = (Player) entity;
			if (playerEntity.getAbilities().flying)
				return false;
		}
		return true;
	}

	public static Vec3 getMovementMultiplier(Entity entity) {
		double yMotion = entity.getDeltaMovement().y;
		double vMultiplier = yMotion < 0 ? Math.max(0, 2.5 - Math.abs(yMotion) * 2) : 1;

		if (!entity.isOnGround()) {
			if (entity instanceof LivingEntity le && le.jumping && entity.getPersistentData()
				.contains("LavaGrounded")) {
				vMultiplier = yMotion == 0 ? 0 : 1 / yMotion;
			} else if (yMotion > 0)
				vMultiplier = 1.3;

			entity.getPersistentData()
				.remove("LavaGrounded");
			return new Vec3(1.75, vMultiplier, 1.75);
		}

		if (entity instanceof LivingEntity)
			entity.getPersistentData()
				.putBoolean("LavaGrounded", true);
		double hMultiplier = entity.isSprinting() ? 1.85 : 1.75;
		return new Vec3(hMultiplier, vMultiplier, hMultiplier);
	}

}<|MERGE_RESOLUTION|>--- conflicted
+++ resolved
@@ -4,12 +4,7 @@
 
 import com.simibubi.create.foundation.utility.NBTHelper;
 
-<<<<<<< HEAD
 import io.github.fabricators_of_create.porting_lib.mixin.common.accessor.LivingEntityAccessor;
-=======
-import net.minecraft.resources.ResourceLocation;
-import net.minecraft.world.entity.Entity;
->>>>>>> 03feeb71
 import net.minecraft.world.entity.EquipmentSlot;
 import net.minecraft.world.entity.LivingEntity;
 import net.minecraft.world.entity.Pose;
@@ -18,10 +13,6 @@
 import net.minecraft.world.item.ItemStack;
 import net.minecraft.world.phys.Vec3;
 
-<<<<<<< HEAD
-public class DivingBootsItem extends CopperArmorItem {
-=======
-@EventBusSubscriber
 public class DivingBootsItem extends BaseArmorItem {
 	public static final EquipmentSlot SLOT = EquipmentSlot.FEET;
 
@@ -36,7 +27,6 @@
 		}
 		return stack.getItem() instanceof DivingBootsItem;
 	}
->>>>>>> 03feeb71
 
 	@Nullable
 	public static ItemStack getWornItem(Entity entity) {
@@ -70,14 +60,8 @@
 	}
 
 	protected static boolean affects(LivingEntity entity) {
-<<<<<<< HEAD
-		if (!AllItems.DIVING_BOOTS.get()
-			.isWornBy(entity)) {
+		if (!isWornBy(entity)) {
 			entity.getExtraCustomData()
-=======
-		if (!isWornBy(entity)) {
-			entity.getPersistentData()
->>>>>>> 03feeb71
 				.remove("HeavyBoots");
 			return false;
 		}
