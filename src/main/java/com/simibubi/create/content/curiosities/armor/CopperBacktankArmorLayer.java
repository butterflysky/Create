--- conflicted
+++ resolved
@@ -129,11 +129,7 @@
 
 		poseStack.translate(width / 2 + 90, height - 53, 0);
 
-<<<<<<< HEAD
-		Component text = Component.literal(StringUtil.formatTickDuration(timeLeft * 20));
-=======
 		Component text = Components.literal(StringUtil.formatTickDuration(timeLeft * 20));
->>>>>>> 9c8df2ff
 		GuiGameElement.of(AllItems.COPPER_BACKTANK.asStack())
 			.at(0, 0)
 			.render(poseStack);
