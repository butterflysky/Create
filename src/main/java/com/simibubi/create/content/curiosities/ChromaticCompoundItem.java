package com.simibubi.create.content.curiosities;

import java.util.Random;

import com.simibubi.create.AllItems;
import com.simibubi.create.foundation.config.AllConfigs;
import com.simibubi.create.foundation.config.CRecipes;
import com.simibubi.create.foundation.utility.ColorHelper;
import com.simibubi.create.foundation.utility.VecHelper;

import net.minecraft.block.BlockState;
import net.minecraft.block.Blocks;
import net.minecraft.entity.item.ItemEntity;
import net.minecraft.item.Item;
import net.minecraft.item.ItemStack;
import net.minecraft.nbt.CompoundNBT;
import net.minecraft.particles.ParticleTypes;
import net.minecraft.tileentity.BeaconTileEntity;
import net.minecraft.tileentity.TileEntity;
import net.minecraft.util.Direction;
import net.minecraft.util.math.BlockPos;
import net.minecraft.util.math.MathHelper;
import net.minecraft.util.math.RayTraceContext;
import net.minecraft.util.math.RayTraceContext.BlockMode;
import net.minecraft.util.math.RayTraceContext.FluidMode;
import net.minecraft.util.math.vector.Vector3d;
import net.minecraft.world.World;
import net.minecraft.world.gen.Heightmap;

public class ChromaticCompoundItem extends Item {

	public ChromaticCompoundItem(Properties properties) {
		super(properties);
	}

	@Override
	public boolean shouldSyncTag() {
		return true;
	}

	@Override
	public double getDurabilityForDisplay(ItemStack stack) {
		int light = stack.getOrCreateTag()
			.getInt("CollectingLight");
		return 1 - light / (float) AllConfigs.SERVER.recipes.lightSourceCountForRefinedRadiance.get();
	}

	@Override
	public boolean showDurabilityBar(ItemStack stack) {
		int light = stack.getOrCreateTag()
			.getInt("CollectingLight");
		return light > 0;
	}

	@Override
	public int getRGBDurabilityForDisplay(ItemStack stack) {
		return ColorHelper.mixColors(0x413c69, 0xFFFFFF, (float) (1 - getDurabilityForDisplay(stack)));
	}

	@Override
	public int getItemStackLimit(ItemStack stack) {
		return showDurabilityBar(stack) ? 1 : 16;
	}

	@Override
	public boolean onEntityItemUpdate(ItemStack stack, ItemEntity entity) {
		double y = entity.getY();
		double yMotion = entity.getMotion().y;
		World world = entity.world;
		CompoundNBT data = entity.getPersistentData();
		CompoundNBT itemData = entity.getItem()
			.getOrCreateTag();

		Vector3d positionVec = entity.getPositionVec();
		CRecipes config = AllConfigs.SERVER.recipes;
		if (world.isRemote) {
			int light = itemData.getInt("CollectingLight");
			if (random.nextInt(config.lightSourceCountForRefinedRadiance.get() + 20) < light) {
				Vector3d start = VecHelper.offsetRandomly(positionVec, random, 3);
				Vector3d motion = positionVec.subtract(start)
					.normalize()
					.scale(.2f);
				world.addParticle(ParticleTypes.END_ROD, start.x, start.y, start.z, motion.x, motion.y, motion.z);
			}
			return false;
		}

		// Convert to Shadow steel if in void
		if (y < 0 && y - yMotion < -10 && config.enableShadowSteelRecipe.get()) {
			ItemStack newStack = AllItems.SHADOW_STEEL.asStack();
			newStack.setCount(stack.getCount());
			data.putBoolean("FromVoid", true);
			entity.setItem(newStack);
		}

		if (!config.enableRefinedRadianceRecipe.get())
			return false;

		// Convert to Refined Radiance if eaten enough light sources
		if (itemData.getInt("CollectingLight") >= config.lightSourceCountForRefinedRadiance.get()) {
			ItemStack newStack = AllItems.REFINED_RADIANCE.asStack();
			ItemEntity newEntity = new ItemEntity(world, entity.getX(), entity.getY(), entity.getZ(), newStack);
			newEntity.setMotion(entity.getMotion());
			newEntity.getPersistentData()
				.putBoolean("FromLight", true);
			itemData.remove("CollectingLight");
			world.addEntity(newEntity);

			stack.split(1);
			entity.setItem(stack);
			if (stack.isEmpty())
				entity.remove();
			return false;
		}

		// Is inside beacon beam?
		boolean isOverBeacon = false;
		int entityX = MathHelper.floor(entity.getX());
		int entityZ = MathHelper.floor(entity.getZ());
		int localWorldHeight = world.getHeight(Heightmap.Type.WORLD_SURFACE, entityX, entityZ);

		BlockPos.Mutable testPos = new BlockPos.Mutable(
				entityX,
				Math.min(MathHelper.floor(entity.getY()), localWorldHeight),
				entityZ);

		while (testPos.getY() > 0) {
			testPos.move(Direction.DOWN);
			BlockState state = world.getBlockState(testPos);
			if (state.getOpacity(world, testPos) >= 15 && state.getBlock() != Blocks.BEDROCK)
				break;
			if (state.getBlock() == Blocks.BEACON) {
				TileEntity te = world.getTileEntity(testPos);

				if (!(te instanceof BeaconTileEntity)) break;

				BeaconTileEntity bte = (BeaconTileEntity) te;

				if (bte.getLevels() != 0 && !bte.beamSegments.isEmpty()) isOverBeacon = true;

				break;
			}
		}

		if (isOverBeacon) {
			ItemStack newStack = AllItems.REFINED_RADIANCE.asStack();
			newStack.setCount(stack.getCount());
			data.putBoolean("FromLight", true);
			entity.setItem(newStack);

<<<<<<< HEAD
			List<ServerPlayerEntity> players =
				world.getEntitiesWithinAABB(ServerPlayerEntity.class, new AxisAlignedBB(entity.getBlockPos()).grow(8));
			players.forEach(AllTriggers.ABSORBED_LIGHT::trigger);

=======
>>>>>>> e84c6d3a
			return false;
		}

		// Find a light source and eat it.
		Random r = world.rand;
		int range = 3;
		float rate = 1 / 2f;
		if (r.nextFloat() > rate)
			return false;

		BlockPos randomOffset = new BlockPos(VecHelper.offsetRandomly(positionVec, r, range));
		BlockState state = world.getBlockState(randomOffset);
		if (state.getLightValue(world, randomOffset) == 0)
			return false;
		if (state.getBlockHardness(world, randomOffset) == -1)
			return false;
		if (state.getBlock() == Blocks.BEACON)
			return false;

		RayTraceContext context = new RayTraceContext(positionVec, VecHelper.getCenterOf(randomOffset),
			BlockMode.COLLIDER, FluidMode.NONE, entity);
		if (!randomOffset.equals(world.rayTraceBlocks(context)
			.getPos()))
			return false;

		world.destroyBlock(randomOffset, false);

		ItemStack newStack = stack.split(1);
		newStack.getOrCreateTag()
			.putInt("CollectingLight", itemData.getInt("CollectingLight") + 1);
		ItemEntity newEntity = new ItemEntity(world, entity.getX(), entity.getY(), entity.getZ(), newStack);
		newEntity.setMotion(entity.getMotion());
		newEntity.setDefaultPickupDelay();
		world.addEntity(newEntity);
		entity.lifespan = 6000;
		if (stack.isEmpty())
			entity.remove();

		return false;
	}

}<|MERGE_RESOLUTION|>--- conflicted
+++ resolved
@@ -147,14 +147,6 @@
 			newStack.setCount(stack.getCount());
 			data.putBoolean("FromLight", true);
 			entity.setItem(newStack);
-
-<<<<<<< HEAD
-			List<ServerPlayerEntity> players =
-				world.getEntitiesWithinAABB(ServerPlayerEntity.class, new AxisAlignedBB(entity.getBlockPos()).grow(8));
-			players.forEach(AllTriggers.ABSORBED_LIGHT::trigger);
-
-=======
->>>>>>> e84c6d3a
 			return false;
 		}
 
