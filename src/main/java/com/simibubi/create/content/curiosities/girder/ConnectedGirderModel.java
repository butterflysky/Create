package com.simibubi.create.content.curiosities.girder;

import java.util.Arrays;
import java.util.Random;
import java.util.function.Supplier;

import com.simibubi.create.AllPartialModels;
import com.simibubi.create.foundation.block.connected.CTModel;
import com.simibubi.create.foundation.utility.Iterate;

import net.fabricmc.fabric.api.renderer.v1.model.FabricBakedModel;
import net.fabricmc.fabric.api.renderer.v1.render.RenderContext;
import net.minecraft.client.resources.model.BakedModel;
import net.minecraft.core.BlockPos;
import net.minecraft.core.Direction;
import net.minecraft.world.level.BlockAndTintGetter;
import net.minecraft.world.level.block.state.BlockState;

public class ConnectedGirderModel extends CTModel {

<<<<<<< HEAD
=======
	protected static final ModelProperty<ConnectionData> CONNECTION_PROPERTY = new ModelProperty<>();

>>>>>>> 03feeb71
	public ConnectedGirderModel(BakedModel originalModel) {
		super(originalModel, new GirderCTBehaviour());
	}

	@Override
<<<<<<< HEAD
	public void emitBlockQuads(BlockAndTintGetter blockView, BlockState state, BlockPos pos, Supplier<Random> randomSupplier, RenderContext context) {
		ConnectionData data = new ConnectionData();
		for (Direction d : Iterate.horizontalDirections)
			data.setConnected(d, GirderBlock.isConnected(blockView, pos, state, d));

		super.emitBlockQuads(blockView, state, pos, randomSupplier, context);
=======
	protected void gatherModelData(Builder builder, BlockAndTintGetter world, BlockPos pos, BlockState state,
		IModelData blockEntityData) {
		super.gatherModelData(builder, world, pos, state, blockEntityData);
		ConnectionData connectionData = new ConnectionData();
		for (Direction d : Iterate.horizontalDirections)
			connectionData.setConnected(d, GirderBlock.isConnected(world, pos, state, d));
		builder.withInitial(CONNECTION_PROPERTY, connectionData);
	}
>>>>>>> 03feeb71

		for (Direction d : Iterate.horizontalDirections)
			if (data.isConnected(d))
<<<<<<< HEAD
				((FabricBakedModel) AllBlockPartials.METAL_GIRDER_BRACKETS.get(d)
					.get())
					.emitBlockQuads(blockView, state, pos, randomSupplier, context);
=======
				quads.addAll(AllPartialModels.METAL_GIRDER_BRACKETS.get(d)
					.get()
					.getQuads(state, side, rand, extraData));
		return quads;
>>>>>>> 03feeb71
	}

	private static class ConnectionData {
		boolean[] connectedFaces;

		public ConnectionData() {
			connectedFaces = new boolean[4];
			Arrays.fill(connectedFaces, false);
		}

		void setConnected(Direction face, boolean connected) {
			connectedFaces[face.get2DDataValue()] = connected;
		}

		boolean isConnected(Direction face) {
			return connectedFaces[face.get2DDataValue()];
		}
	}

}<|MERGE_RESOLUTION|>--- conflicted
+++ resolved
@@ -18,46 +18,24 @@
 
 public class ConnectedGirderModel extends CTModel {
 
-<<<<<<< HEAD
-=======
-	protected static final ModelProperty<ConnectionData> CONNECTION_PROPERTY = new ModelProperty<>();
-
->>>>>>> 03feeb71
 	public ConnectedGirderModel(BakedModel originalModel) {
 		super(originalModel, new GirderCTBehaviour());
 	}
 
+	// TODO PORT 0.5.1
 	@Override
-<<<<<<< HEAD
 	public void emitBlockQuads(BlockAndTintGetter blockView, BlockState state, BlockPos pos, Supplier<Random> randomSupplier, RenderContext context) {
 		ConnectionData data = new ConnectionData();
 		for (Direction d : Iterate.horizontalDirections)
 			data.setConnected(d, GirderBlock.isConnected(blockView, pos, state, d));
 
 		super.emitBlockQuads(blockView, state, pos, randomSupplier, context);
-=======
-	protected void gatherModelData(Builder builder, BlockAndTintGetter world, BlockPos pos, BlockState state,
-		IModelData blockEntityData) {
-		super.gatherModelData(builder, world, pos, state, blockEntityData);
-		ConnectionData connectionData = new ConnectionData();
-		for (Direction d : Iterate.horizontalDirections)
-			connectionData.setConnected(d, GirderBlock.isConnected(world, pos, state, d));
-		builder.withInitial(CONNECTION_PROPERTY, connectionData);
-	}
->>>>>>> 03feeb71
 
 		for (Direction d : Iterate.horizontalDirections)
 			if (data.isConnected(d))
-<<<<<<< HEAD
-				((FabricBakedModel) AllBlockPartials.METAL_GIRDER_BRACKETS.get(d)
+				((FabricBakedModel) AllPartialModels.METAL_GIRDER_BRACKETS.get(d)
 					.get())
 					.emitBlockQuads(blockView, state, pos, randomSupplier, context);
-=======
-				quads.addAll(AllPartialModels.METAL_GIRDER_BRACKETS.get(d)
-					.get()
-					.getQuads(state, side, rand, extraData));
-		return quads;
->>>>>>> 03feeb71
 	}
 
 	private static class ConnectionData {
