--- conflicted
+++ resolved
@@ -263,12 +263,7 @@
 			}
 		}
 
-<<<<<<< HEAD
-		AllPackets.channel.sendToClientsTrackingAndSelf(new SymmetryEffectPacket(to, targets), player);
-=======
-		AllPackets.getChannel().send(PacketDistributor.TRACKING_ENTITY_AND_SELF.with(() -> player),
-			new SymmetryEffectPacket(to, targets));
->>>>>>> 03feeb71
+		AllPackets.getChannel().sendToClientsTrackingAndSelf(new SymmetryEffectPacket(to, targets), player);
 	}
 
 	private static boolean isHoldingBlock(Player player, BlockState block) {
@@ -328,12 +323,8 @@
 			}
 		}
 
-<<<<<<< HEAD
-		AllPackets.channel.sendToClientsTrackingAndSelf(new SymmetryEffectPacket(to, targets), player);
-=======
 		AllPackets.getChannel().send(PacketDistributor.TRACKING_ENTITY_AND_SELF.with(() -> player),
-			new SymmetryEffectPacket(to, targets));
->>>>>>> 03feeb71
+				new SymmetryEffectPacket(to, targets));
 	}
 
 	/**
