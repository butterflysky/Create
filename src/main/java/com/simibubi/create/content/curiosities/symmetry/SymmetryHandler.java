--- conflicted
+++ resolved
@@ -124,15 +124,7 @@
 					player.world.getRandom(), MathHelper.getPositionRandom(pos), OverlayTexture.DEFAULT_UV,
 					EmptyModelData.INSTANCE);
 
-<<<<<<< HEAD
-			Minecraft.getInstance()
-				.getBufferBuilders()
-				.getEntityVertexConsumers()
-				.draw(Atlases.getEntityTranslucentCull());  // FIXME new equivalent of getEntityTranslucent() ?
-
-=======
 			buffer.draw();
->>>>>>> b14e9492
 			ms.pop();
 		}
 	}
