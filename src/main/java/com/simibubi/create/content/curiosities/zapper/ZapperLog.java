--- conflicted
+++ resolved
@@ -38,11 +38,7 @@
 
 		List<StructureBlockInfo> blocks = positions.stream().map(pos -> {
 			BlockEntity tileEntity = world.getBlockEntity(pos);
-<<<<<<< HEAD
-			return new StructureBlockInfo(pos, world.getBlockState(pos), tileEntity == null ? null : NBTSerializer.serializeNBT(tileEntity));
-=======
 			return new StructureBlockInfo(pos, world.getBlockState(pos), tileEntity == null ? null : tileEntity.saveWithFullMetadata());
->>>>>>> 080b048b
 		}).collect(Collectors.toList());
 
 		log.add(0, blocks);
