--- conflicted
+++ resolved
@@ -96,14 +96,14 @@
 		widgets.add(labelAlign);
 		widgets.add(areaType);
 		widgets.add(labelType);
-		
+
 		confirmButton = new IconButton(guiLeft + background.width - 33, guiTop + background.height - 24, AllIcons.I_CONFIRM);
 		widgets.add(confirmButton);
 
 	}
 
 	private void initAlign(SymmetryMirror element) {
-		if (areaAlign != null) 
+		if (areaAlign != null)
 			widgets.remove(areaAlign);
 
 		areaAlign = new SelectionScrollInput(guiLeft + 45, guiTop + 43, 109, 18).forOptions(element.getAlignToolTips())
@@ -121,14 +121,10 @@
 		textRenderer.draw(matrixStack, wand.getDisplayName(), guiLeft + 11, guiTop + 4, 0x6B3802);
 		renderBlock(matrixStack);
 		GuiGameElement.of(wand)
-<<<<<<< HEAD
-			.<GuiGameElement.GuiRenderBuilder>at(guiLeft + 190, guiTop + 420, -150)
-=======
-			.at(guiLeft + 170, guiTop + 490, -150)
->>>>>>> fd030d32
-			.scale(4)
-			.rotate(-70, 20, 20)
-			.render(matrixStack);
+				.scale(4)
+				.rotate(-70, 20, 20)
+				.at(guiLeft + 170, guiTop + 490, -150)
+				.render(matrixStack);
 	}
 
 	protected void renderBlock(MatrixStack ms) {
@@ -154,7 +150,7 @@
 		client.player.setHeldItem(hand, heldItem);
 		super.removed();
 	}
-	
+
 	@Override
 	public boolean mouseClicked(double x, double y, int button) {
 		if (confirmButton.isHovered()) {
