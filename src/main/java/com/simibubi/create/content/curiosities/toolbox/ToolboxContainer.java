package com.simibubi.create.content.curiosities.toolbox;

import static com.simibubi.create.content.curiosities.toolbox.ToolboxInventory.STACKS_PER_COMPARTMENT;

import com.simibubi.create.AllContainerTypes;
import com.simibubi.create.foundation.gui.container.ContainerBase;

import net.minecraft.client.Minecraft;
import net.minecraft.client.multiplayer.ClientLevel;
import net.minecraft.core.BlockPos;
import net.minecraft.nbt.CompoundTag;
import net.minecraft.network.FriendlyByteBuf;
import net.minecraft.world.entity.player.Inventory;
import net.minecraft.world.entity.player.Player;
import net.minecraft.world.inventory.ClickType;
import net.minecraft.world.inventory.MenuType;
import net.minecraft.world.inventory.Slot;
import net.minecraft.world.item.ItemStack;
import net.minecraft.world.level.block.entity.BlockEntity;
import com.simibubi.create.lib.transfer.item.SlotItemHandler;

public class ToolboxContainer extends ContainerBase<ToolboxTileEntity> {

	public ToolboxContainer(MenuType<?> type, int id, Inventory inv, FriendlyByteBuf extraData) {
		super(type, id, inv, extraData);
	}

	public ToolboxContainer(MenuType<?> type, int id, Inventory inv, ToolboxTileEntity te) {
		super(type, id, inv, te);
		te.startOpen(player);
	}

	public static ToolboxContainer create(int id, Inventory inv, ToolboxTileEntity te) {
		return new ToolboxContainer(AllContainerTypes.TOOLBOX.get(), id, inv, te);
	}

	@Override
	protected ToolboxTileEntity createOnClient(FriendlyByteBuf extraData) {
		BlockPos readBlockPos = extraData.readBlockPos();
		CompoundTag readNbt = extraData.readNbt();

		ClientLevel world = Minecraft.getInstance().level;
		BlockEntity tileEntity = world.getBlockEntity(readBlockPos);
		if (tileEntity instanceof ToolboxTileEntity) {
			ToolboxTileEntity toolbox = (ToolboxTileEntity) tileEntity;
<<<<<<< HEAD
			toolbox.load(readNbt);
=======
			toolbox.readClient(readNbt);
>>>>>>> 080b048b
			return toolbox;
		}

		return null;
	}

	@Override
	public ItemStack quickMoveStack(Player player, int index) {
		Slot clickedSlot = getSlot(index);
		if (!clickedSlot.hasItem())
			return ItemStack.EMPTY;

		ItemStack stack = clickedSlot.getItem();
		int size = contentHolder.inventory.getSlots();
		boolean success = false;
		if (index < size) {
			success = !moveItemStackTo(stack, size, slots.size(), false);
			contentHolder.inventory.onContentsChanged(index);
		} else
			success = !moveItemStackTo(stack, 0, size - 1, false);

		return success ? ItemStack.EMPTY : stack;
	}

	@Override
	protected void initAndReadInventory(ToolboxTileEntity contentHolder) {

	}

	@Override
	public void clicked(int index, int flags, ClickType type, Player player) {
		int size = contentHolder.inventory.getSlots();

		if (index >= 0 && index < size) {
			ItemStack itemInClickedSlot = getSlot(index).getItem();
			ItemStack carried = getCarried();

			if (type == ClickType.PICKUP && !carried.isEmpty() && !itemInClickedSlot.isEmpty()
				&& ToolboxInventory.canItemsShareCompartment(itemInClickedSlot, carried)) {
				int subIndex = index % STACKS_PER_COMPARTMENT;
				if (subIndex != STACKS_PER_COMPARTMENT - 1) {
					clicked(index - subIndex + STACKS_PER_COMPARTMENT - 1, flags, type, player);
					return;
				}
			}

			if (type == ClickType.PICKUP && carried.isEmpty() && itemInClickedSlot.isEmpty())
				if (!player.level.isClientSide) {
					contentHolder.inventory.filters.set(index / STACKS_PER_COMPARTMENT, ItemStack.EMPTY);
					contentHolder.sendData();
				}

		}
		super.clicked(index, flags, type, player);
	}

	@Override
	public boolean canDragTo(Slot slot) {
		return slot.index > contentHolder.inventory.getSlots() && super.canDragTo(slot);
	}

	public ItemStack getFilter(int compartment) {
		return contentHolder.inventory.filters.get(compartment);
	}

	public int totalCountInCompartment(int compartment) {
		int count = 0;
		int baseSlot = compartment * STACKS_PER_COMPARTMENT;
		for (int i = 0; i < STACKS_PER_COMPARTMENT; i++)
			count += getSlot(baseSlot + i).getItem()
				.getCount();
		return count;
	}

	public boolean renderPass;

	@Override
	protected void addSlots() {
		ToolboxInventory inventory = contentHolder.inventory;

		int x = 79;
		int y = 37;

		int[] xOffsets = { x, x + 33, x + 66, x + 66 + 6, x + 66, x + 33, x, x - 6 };
		int[] yOffsets = { y, y - 6, y, y + 33, y + 66, y + 66 + 6, y + 66, y + 33 };

		for (int compartment = 0; compartment < 8; compartment++) {
			int baseIndex = compartment * STACKS_PER_COMPARTMENT;

			// Representative Slots
			addSlot(new ToolboxSlot(this, inventory, baseIndex, xOffsets[compartment], yOffsets[compartment]));

			// Hidden Slots
			for (int i = 1; i < STACKS_PER_COMPARTMENT; i++)
				addSlot(new SlotItemHandler(inventory, baseIndex + i, -10000, -10000));
		}

		addPlayerSlots(8, 165);
	}

	@Override
	protected void saveData(ToolboxTileEntity contentHolder) {

	}

	@Override
	public void removed(Player playerIn) {
		super.removed(playerIn);
		if (!playerIn.level.isClientSide)
			contentHolder.stopOpen(playerIn);
	}

}<|MERGE_RESOLUTION|>--- conflicted
+++ resolved
@@ -43,11 +43,7 @@
 		BlockEntity tileEntity = world.getBlockEntity(readBlockPos);
 		if (tileEntity instanceof ToolboxTileEntity) {
 			ToolboxTileEntity toolbox = (ToolboxTileEntity) tileEntity;
-<<<<<<< HEAD
-			toolbox.load(readNbt);
-=======
 			toolbox.readClient(readNbt);
->>>>>>> 080b048b
 			return toolbox;
 		}
 
