package com.simibubi.create.content.curiosities.zapper;

import java.util.List;

import javax.annotation.Nonnull;

import com.simibubi.create.AllSoundEvents;
import com.simibubi.create.AllTags.AllBlockTags;
import com.simibubi.create.foundation.item.ItemDescription;
import com.simibubi.create.foundation.networking.AllPackets;
import com.simibubi.create.foundation.utility.BlockHelper;
import com.simibubi.create.foundation.utility.Lang;
import com.simibubi.create.foundation.utility.NBTProcessors;

import net.minecraft.block.BlockState;
import net.minecraft.block.Blocks;
import net.minecraft.client.util.ITooltipFlag;
import net.minecraft.entity.LivingEntity;
import net.minecraft.entity.player.PlayerEntity;
import net.minecraft.entity.player.ServerPlayerEntity;
import net.minecraft.item.Item;
import net.minecraft.item.ItemStack;
import net.minecraft.item.ItemUseContext;
import net.minecraft.item.Rarity;
import net.minecraft.item.UseAction;
import net.minecraft.nbt.CompoundNBT;
import net.minecraft.nbt.NBTUtil;
import net.minecraft.tileentity.TileEntity;
import net.minecraft.util.ActionResult;
import net.minecraft.util.ActionResultType;
import net.minecraft.util.Hand;
import net.minecraft.util.HandSide;
import net.minecraft.util.SoundCategory;
import net.minecraft.util.math.BlockPos;
import net.minecraft.util.math.BlockRayTraceResult;
import net.minecraft.util.math.RayTraceContext;
import net.minecraft.util.math.RayTraceContext.BlockMode;
import net.minecraft.util.math.RayTraceContext.FluidMode;
import net.minecraft.util.math.vector.Vector3d;
import net.minecraft.util.text.ITextComponent;
import net.minecraft.util.text.TextFormatting;
import net.minecraft.util.text.TranslationTextComponent;
import net.minecraft.world.World;
import net.minecraftforge.api.distmarker.Dist;
import net.minecraftforge.api.distmarker.OnlyIn;
import net.minecraftforge.common.util.Constants.NBT;
import net.minecraftforge.fml.DistExecutor;
import net.minecraftforge.fml.network.PacketDistributor;

public abstract class ZapperItem extends Item {

	public ZapperItem(Properties properties) {
		super(properties.maxStackSize(1)
			.rarity(Rarity.UNCOMMON));
	}

	@Override
	@OnlyIn(Dist.CLIENT)
	public void addInformation(ItemStack stack, World worldIn, List<ITextComponent> tooltip, ITooltipFlag flagIn) {
		if (stack.hasTag() && stack.getTag()
			.contains("BlockUsed")) {
			String usedblock = NBTUtil.readBlockState(stack.getTag()
				.getCompound("BlockUsed"))
				.getBlock()
				.getTranslationKey();
			ItemDescription.add(tooltip,
				Lang.translate("blockzapper.usingBlock",
					new TranslationTextComponent(usedblock).formatted(TextFormatting.GRAY))
					.formatted(TextFormatting.DARK_GRAY));
		}
	}

	@Override
	public boolean shouldCauseReequipAnimation(ItemStack oldStack, ItemStack newStack, boolean slotChanged) {
		boolean differentBlock = false;
		if (oldStack.hasTag() && newStack.hasTag() && oldStack.getTag()
			.contains("BlockUsed")
			&& newStack.getTag()
				.contains("BlockUsed"))
			differentBlock = NBTUtil.readBlockState(oldStack.getTag()
				.getCompound("BlockUsed")) != NBTUtil.readBlockState(
					newStack.getTag()
						.getCompound("BlockUsed"));
		return slotChanged || !isZapper(newStack) || differentBlock;
	}

	public boolean isZapper(ItemStack newStack) {
		return newStack.getItem() instanceof ZapperItem;
	}

	@Nonnull
	@Override
	public ActionResultType onItemUse(ItemUseContext context) {
		// Shift -> open GUI
		if (context.getPlayer() != null && context.getPlayer()
			.isSneaking()) {
			if (context.getWorld().isRemote) {
				DistExecutor.runWhenOn(Dist.CLIENT, () -> () -> {
					openHandgunGUI(context.getItem(), context.getHand() == Hand.OFF_HAND);
				});
				applyCooldown(context.getPlayer(), context.getItem(), false);
			}
			return ActionResultType.SUCCESS;
		}
		return super.onItemUse(context);
	}

	@Override
	public ActionResult<ItemStack> onItemRightClick(World world, PlayerEntity player, Hand hand) {
		ItemStack item = player.getHeldItem(hand);
		CompoundNBT nbt = item.getOrCreateTag();

		// Shift -> Open GUI
		if (player.isSneaking()) {
			if (world.isRemote) {
				DistExecutor.runWhenOn(Dist.CLIENT, () -> () -> {
					openHandgunGUI(item, hand == Hand.OFF_HAND);
				});
				applyCooldown(player, item, false);
			}
			return new ActionResult<>(ActionResultType.SUCCESS, item);
		}

		boolean mainHand = hand == Hand.MAIN_HAND;
		boolean isSwap = item.getTag()
			.contains("_Swap");
		boolean gunInOtherHand = isZapper(player.getHeldItem(mainHand ? Hand.OFF_HAND : Hand.MAIN_HAND));

		// Pass To Offhand
		if (mainHand && isSwap && gunInOtherHand)
			return new ActionResult<>(ActionResultType.FAIL, item);
		if (mainHand && !isSwap && gunInOtherHand)
			item.getTag()
				.putBoolean("_Swap", true);
		if (!mainHand && isSwap)
			item.getTag()
				.remove("_Swap");
		if (!mainHand && gunInOtherHand)
			player.getHeldItem(Hand.MAIN_HAND)
				.getTag()
				.remove("_Swap");
		player.setActiveHand(hand);

		// Check if can be used
		ITextComponent msg = validateUsage(item);
		if (msg != null) {
			world.playSound(player, player.getBlockPos(), AllSoundEvents.BLOCKZAPPER_DENY.get(), SoundCategory.BLOCKS,
				1f, 0.5f);
<<<<<<< HEAD
			player.sendStatusMessage(msg.copy().formatted(TextFormatting.RED), true);
			return new ActionResult<ItemStack>(ActionResultType.FAIL, item);
=======
			player.sendStatusMessage(msg.applyTextStyle(TextFormatting.RED), true);
			return new ActionResult<>(ActionResultType.FAIL, item);
>>>>>>> 2315625c
		}

		BlockState stateToUse = Blocks.AIR.getDefaultState();
		if (nbt.contains("BlockUsed"))
			stateToUse = NBTUtil.readBlockState(nbt.getCompound("BlockUsed"));
		stateToUse = BlockHelper.setZeroAge(stateToUse);
		CompoundNBT data = null;
		if (AllBlockTags.SAFE_NBT.matches(stateToUse) && nbt.contains("BlockData", NBT.TAG_COMPOUND)) {
			data = nbt.getCompound("BlockData");
		}

		// Raytrace - Find the target
		Vector3d start = player.getPositionVec()
			.add(0, player.getEyeHeight(), 0);
		Vector3d range = player.getLookVec()
			.scale(getZappingRange(item));
		BlockRayTraceResult raytrace = world
			.rayTraceBlocks(new RayTraceContext(start, start.add(range), BlockMode.OUTLINE, FluidMode.NONE, player));
		BlockPos pos = raytrace.getPos();
		BlockState stateReplaced = world.getBlockState(pos);

		// No target
		if (pos == null || stateReplaced.getBlock() == Blocks.AIR) {
			applyCooldown(player, item, gunInOtherHand);
			return new ActionResult<>(ActionResultType.SUCCESS, item);
		}

		// Find exact position of gun barrel for VFX
		float yaw = (float) ((player.rotationYaw) / -180 * Math.PI);
		float pitch = (float) ((player.rotationPitch) / -180 * Math.PI);
		Vector3d barrelPosNoTransform =
			new Vector3d(mainHand == (player.getPrimaryHand() == HandSide.RIGHT) ? -.35f : .35f, -0.1f, 1);
		Vector3d barrelPos = start.add(barrelPosNoTransform.rotatePitch(pitch)
			.rotateYaw(yaw));

		// Client side
		if (world.isRemote) {
			ZapperRenderHandler.dontAnimateItem(hand);
			return new ActionResult<>(ActionResultType.SUCCESS, item);
		}

		// Server side
		if (activate(world, player, item, stateToUse, raytrace, data)) {
			applyCooldown(player, item, gunInOtherHand);
			AllPackets.channel.send(PacketDistributor.TRACKING_ENTITY.with(() -> player),
				new ZapperBeamPacket(barrelPos, raytrace.getHitVec(), hand, false));
			AllPackets.channel.send(PacketDistributor.PLAYER.with(() -> (ServerPlayerEntity) player),
				new ZapperBeamPacket(barrelPos, raytrace.getHitVec(), hand, true));
		}

		return new ActionResult<>(ActionResultType.SUCCESS, item);
	}

	public ITextComponent validateUsage(ItemStack item) {
		CompoundNBT tag = item.getOrCreateTag();
		if (!canActivateWithoutSelectedBlock(item) && !tag.contains("BlockUsed"))
			return Lang.createTranslationTextComponent("blockzapper.leftClickToSet");
		return null;
	}

	protected abstract boolean activate(World world, PlayerEntity player, ItemStack item, BlockState stateToUse,
		BlockRayTraceResult raytrace, CompoundNBT data);

	@OnlyIn(Dist.CLIENT)
	protected abstract void openHandgunGUI(ItemStack item, boolean b);

	protected abstract int getCooldownDelay(ItemStack item);

	protected abstract int getZappingRange(ItemStack stack);

	protected boolean canActivateWithoutSelectedBlock(ItemStack stack) {
		return false;
	}

	protected void applyCooldown(PlayerEntity playerIn, ItemStack item, boolean dual) {
		int delay = getCooldownDelay(item);
		playerIn.getCooldownTracker()
			.setCooldown(item.getItem(), dual ? delay * 2 / 3 : delay);
	}

	@Override
	public boolean onEntitySwing(ItemStack stack, LivingEntity entity) {
		return true;
	}

	@Override
	public boolean canPlayerBreakBlockWhileHolding(BlockState state, World worldIn, BlockPos pos, PlayerEntity player) {
		return false;
	}

	@Override
	public UseAction getUseAction(ItemStack stack) {
		return UseAction.NONE;
	}

<<<<<<< HEAD
	public static void setTileData(World world, BlockPos pos, BlockState state, CompoundNBT data) {
		if (data != null) {
=======
	public static void setTileData(World world, BlockPos pos, BlockState state, CompoundNBT data, PlayerEntity player) {
		if (data != null && AllBlockTags.SAFE_NBT.matches(state)) {
>>>>>>> 2315625c
			TileEntity tile = world.getTileEntity(pos);
			if (tile != null) {
				data = NBTProcessors.process(tile, data, !player.isCreative());
				if (data == null)
					return;
				data.putInt("x", pos.getX());
				data.putInt("y", pos.getY());
				data.putInt("z", pos.getZ());
				tile.fromTag(state, data);
			}
		}
	}

}<|MERGE_RESOLUTION|>--- conflicted
+++ resolved
@@ -146,13 +146,8 @@
 		if (msg != null) {
 			world.playSound(player, player.getBlockPos(), AllSoundEvents.BLOCKZAPPER_DENY.get(), SoundCategory.BLOCKS,
 				1f, 0.5f);
-<<<<<<< HEAD
 			player.sendStatusMessage(msg.copy().formatted(TextFormatting.RED), true);
-			return new ActionResult<ItemStack>(ActionResultType.FAIL, item);
-=======
-			player.sendStatusMessage(msg.applyTextStyle(TextFormatting.RED), true);
 			return new ActionResult<>(ActionResultType.FAIL, item);
->>>>>>> 2315625c
 		}
 
 		BlockState stateToUse = Blocks.AIR.getDefaultState();
@@ -248,13 +243,8 @@
 		return UseAction.NONE;
 	}
 
-<<<<<<< HEAD
-	public static void setTileData(World world, BlockPos pos, BlockState state, CompoundNBT data) {
-		if (data != null) {
-=======
 	public static void setTileData(World world, BlockPos pos, BlockState state, CompoundNBT data, PlayerEntity player) {
 		if (data != null && AllBlockTags.SAFE_NBT.matches(state)) {
->>>>>>> 2315625c
 			TileEntity tile = world.getTileEntity(pos);
 			if (tile != null) {
 				data = NBTProcessors.process(tile, data, !player.isCreative());
