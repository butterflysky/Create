--- conflicted
+++ resolved
@@ -48,13 +48,8 @@
 	}
 
 	public void handle(Supplier<Context> context) {
-<<<<<<< HEAD
-		context.get().enqueueWork(() -> DistExecutor.runWhenOn(Dist.CLIENT, () -> () -> {
+		context.get().enqueueWork(() -> DistExecutor.unsafeRunWhenOn(Dist.CLIENT, () -> () -> {
 			if (Minecraft.getInstance().player.getPositionVec().distanceTo(start) > 100)
-=======
-		context.get().enqueueWork(() -> DistExecutor.unsafeRunWhenOn(Dist.CLIENT, () -> () -> {
-			if (Minecraft.getInstance().player.getPositionVector().distanceTo(start) > 100)
->>>>>>> d59fea10
 				return;
 			ZapperRenderHandler.addBeam(new LaserBeam(start, target).followPlayer(self, hand == Hand.MAIN_HAND));
 			
