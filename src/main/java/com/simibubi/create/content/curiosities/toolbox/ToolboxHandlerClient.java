package com.simibubi.create.content.curiosities.toolbox;

import static com.simibubi.create.foundation.gui.AllGuiTextures.TOOLBELT_HOTBAR_OFF;
import static com.simibubi.create.foundation.gui.AllGuiTextures.TOOLBELT_HOTBAR_ON;
import static com.simibubi.create.foundation.gui.AllGuiTextures.TOOLBELT_SELECTED_OFF;
import static com.simibubi.create.foundation.gui.AllGuiTextures.TOOLBELT_SELECTED_ON;

import java.util.Collections;
import java.util.List;

import com.google.common.collect.ImmutableList;
import com.mojang.blaze3d.platform.Window;
import com.mojang.blaze3d.systems.RenderSystem;
import com.mojang.blaze3d.vertex.PoseStack;
import com.simibubi.create.AllKeys;
import com.simibubi.create.foundation.gui.AllGuiTextures;
import com.simibubi.create.foundation.gui.ScreenOpener;
import com.simibubi.create.foundation.networking.AllPackets;

import com.simibubi.create.lib.helper.EntityHelper;

import net.fabricmc.fabric.api.block.BlockPickInteractionAware;
import net.fabricmc.fabric.api.entity.EntityPickInteractionAware;

import net.minecraft.client.Minecraft;
import net.minecraft.client.player.LocalPlayer;
import net.minecraft.client.renderer.MultiBufferSource;
import net.minecraft.core.BlockPos;
import net.minecraft.nbt.CompoundTag;
import net.minecraft.nbt.NbtUtils;
import net.minecraft.world.entity.Entity;
import net.minecraft.world.entity.player.Player;
import net.minecraft.world.item.ItemStack;
import net.minecraft.world.level.Level;
import net.minecraft.world.level.block.entity.BlockEntity;
import net.minecraft.world.level.block.state.BlockState;
import net.minecraft.world.level.material.Material;
import net.minecraft.world.phys.BlockHitResult;
import net.minecraft.world.phys.EntityHitResult;
import net.minecraft.world.phys.HitResult;

public class ToolboxHandlerClient {

	static int COOLDOWN = 0;

	public static void clientTick() {
		if (COOLDOWN > 0 && !AllKeys.TOOLBELT.isPressed())
			COOLDOWN--;
	}

	public static boolean onPickItem() {
		Minecraft mc = Minecraft.getInstance();
		LocalPlayer player = mc.player;
		if (player == null)
			return false;
		Level level = player.level;
		HitResult hitResult = mc.hitResult;

		if (hitResult == null || hitResult.getType() == HitResult.Type.MISS)
			return false;
		if (player.isCreative())
			return false;

		ItemStack result = ItemStack.EMPTY;
		List<ToolboxTileEntity> toolboxes = ToolboxHandler.getNearest(player.level, player, 8);

		if (toolboxes.isEmpty())
			return false;

		if (hitResult.getType() == HitResult.Type.BLOCK) {
			BlockPos pos = ((BlockHitResult) hitResult).getBlockPos();
			BlockState state = level.getBlockState(pos);
			if (state.getMaterial() == Material.AIR)
				return false;
			if (state.getBlock() instanceof BlockPickInteractionAware aware) {
				result = aware.getPickedStack(state, level, pos, player, hitResult);
			}

		} else if (hitResult.getType() == HitResult.Type.ENTITY) {
			Entity entity = ((EntityHitResult) hitResult).getEntity();
			if (entity instanceof EntityPickInteractionAware aware) {
				result = aware.getPickedStack(player, hitResult);
			}
		}

		if (result.isEmpty())
			return false;

		for (ToolboxTileEntity toolboxTileEntity : toolboxes) {
			ToolboxInventory inventory = toolboxTileEntity.inventory;
			for (int comp = 0; comp < 8; comp++) {
				ItemStack inSlot = inventory.takeFromCompartment(1, comp, true);
				if (inSlot.isEmpty())
					continue;
				if (inSlot.getItem() != result.getItem())
					continue;
				if (!ItemStack.tagMatches(inSlot, result))
					continue;

				AllPackets.channel.sendToServer(
					new ToolboxEquipPacket(toolboxTileEntity.getBlockPos(), comp, player.getInventory().selected));
				return true;
			}

		}

		return false;
	}

	public static void onKeyInput(int key, boolean pressed) {
		if (key != AllKeys.TOOLBELT.getBoundCode())
			return;
		if (COOLDOWN > 0)
			return;
		LocalPlayer player = Minecraft.getInstance().player;
		if (player == null)
			return;
		Level level = player.level;

		List<ToolboxTileEntity> toolboxes = ToolboxHandler.getNearest(player.level, player, 8);
<<<<<<< HEAD
		CompoundTag compound = EntityHelper.getExtraCustomData(player)
=======

		if (!toolboxes.isEmpty())
			Collections.sort(toolboxes, (te1, te2) -> te1.getUniqueId()
				.compareTo(te2.getUniqueId()));

		CompoundTag compound = player.getPersistentData()
>>>>>>> 569975bc
			.getCompound("CreateToolboxData");

		String slotKey = String.valueOf(player.getInventory().selected);
		boolean equipped = compound.contains(slotKey);

		if (equipped) {
			BlockPos pos = NbtUtils.readBlockPos(compound.getCompound(slotKey)
				.getCompound("Pos"));
			double max = ToolboxHandler.getMaxRange(player);
			boolean canReachToolbox = ToolboxHandler.distance(player.position(), pos) < max * max;

			if (canReachToolbox) {
				BlockEntity blockEntity = level.getBlockEntity(pos);
				if (blockEntity instanceof ToolboxTileEntity) {
					RadialToolboxMenu screen = new RadialToolboxMenu(toolboxes,
						RadialToolboxMenu.State.SELECT_ITEM_UNEQUIP, (ToolboxTileEntity) blockEntity);
					screen.prevSlot(compound.getCompound(slotKey)
						.getInt("Slot"));
					ScreenOpener.open(screen);
					return;
				}
			}

			ScreenOpener.open(new RadialToolboxMenu(ImmutableList.of(), RadialToolboxMenu.State.DETACH, null));
			return;
		}

		if (toolboxes.isEmpty())
			return;

		if (toolboxes.size() == 1)
			ScreenOpener.open(new RadialToolboxMenu(toolboxes, RadialToolboxMenu.State.SELECT_ITEM, toolboxes.get(0)));
		else
			ScreenOpener.open(new RadialToolboxMenu(toolboxes, RadialToolboxMenu.State.SELECT_BOX, null));
	}

	public static void renderOverlay(PoseStack ms, MultiBufferSource buffer, int light, int overlay,
		float partialTicks) {
		Window mainWindow = Minecraft.getInstance()
			.getWindow();
		int x = mainWindow.getGuiScaledWidth() / 2 - 90;
		int y = mainWindow.getGuiScaledHeight() - 23;
		RenderSystem.enableDepthTest();

		Player player = Minecraft.getInstance().player;
		CompoundTag persistentData = EntityHelper.getExtraCustomData(player);
		if (!persistentData.contains("CreateToolboxData"))
			return;

		CompoundTag compound = EntityHelper.getExtraCustomData(player)
			.getCompound("CreateToolboxData");

		if (compound.isEmpty())
			return;

		ms.pushPose();
		for (int slot = 0; slot < 9; slot++) {
			String key = String.valueOf(slot);
			if (!compound.contains(key))
				continue;
			BlockPos pos = NbtUtils.readBlockPos(compound.getCompound(key)
				.getCompound("Pos"));
			double max = ToolboxHandler.getMaxRange(player);
			boolean selected = player.getInventory().selected == slot;
			int offset = selected ? 1 : 0;
			AllGuiTextures texture = ToolboxHandler.distance(player.position(), pos) < max * max
				? selected ? TOOLBELT_SELECTED_ON : TOOLBELT_HOTBAR_ON
				: selected ? TOOLBELT_SELECTED_OFF : TOOLBELT_HOTBAR_OFF;
			texture.render(ms, x + 20 * slot - offset, y + offset);
		}
		ms.popPose();
	}

}<|MERGE_RESOLUTION|>--- conflicted
+++ resolved
@@ -118,16 +118,12 @@
 		Level level = player.level;
 
 		List<ToolboxTileEntity> toolboxes = ToolboxHandler.getNearest(player.level, player, 8);
-<<<<<<< HEAD
-		CompoundTag compound = EntityHelper.getExtraCustomData(player)
-=======
 
 		if (!toolboxes.isEmpty())
 			Collections.sort(toolboxes, (te1, te2) -> te1.getUniqueId()
 				.compareTo(te2.getUniqueId()));
 
-		CompoundTag compound = player.getPersistentData()
->>>>>>> 569975bc
+		CompoundTag compound = EntityHelper.getExtraCustomData(player)
 			.getCompound("CreateToolboxData");
 
 		String slotKey = String.valueOf(player.getInventory().selected);
