--- conflicted
+++ resolved
@@ -110,15 +110,11 @@
 	}
 
 	public static void onKeyInput(int key, boolean pressed) {
-<<<<<<< HEAD
-		if (key != AllKeys.TOOLBELT.getBoundCode() || !pressed)
-=======
 		Minecraft mc = Minecraft.getInstance();
 		if (mc.gameMode.getPlayerMode() == GameType.SPECTATOR)
 			return;
 
-		if (key != AllKeys.TOOLBELT.getBoundCode())
->>>>>>> 6a1d2c18
+		if (key != AllKeys.TOOLBELT.getBoundCode() || !pressed)
 			return;
 		if (COOLDOWN > 0)
 			return;
@@ -167,27 +163,17 @@
 			ScreenOpener.open(new RadialToolboxMenu(toolboxes, RadialToolboxMenu.State.SELECT_BOX, null));
 	}
 
-<<<<<<< HEAD
 	public static void renderOverlay(PoseStack poseStack, float partialTicks, Window window) {
+		Minecraft mc = Minecraft.getInstance();
+		if (mc.options.hideGui)
+			return;
+
 		int x = window.getGuiScaledWidth() / 2 - 90;
 		int y = window.getGuiScaledHeight() - 23;
 		RenderSystem.enableDepthTest();
 
-		Player player = Minecraft.getInstance().player;
+		Player player = mc.player;
 		CompoundTag persistentData = player.getExtraCustomData();
-=======
-	public static void renderOverlay(ForgeIngameGui gui, PoseStack poseStack, float partialTicks, int width, int height) {
-		Minecraft mc = Minecraft.getInstance();
-		if (mc.options.hideGui)
-			return;
-
-		int x = width / 2 - 90;
-		int y = height - 23;
-		RenderSystem.enableDepthTest();
-
-		Player player = mc.player;
-		CompoundTag persistentData = player.getPersistentData();
->>>>>>> 6a1d2c18
 		if (!persistentData.contains("CreateToolboxData"))
 			return;
 
