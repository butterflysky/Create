package com.simibubi.create.content.curiosities.toolbox;

import static net.minecraft.world.level.block.state.properties.BlockStateProperties.WATERLOGGED;

import java.util.Optional;

import com.simibubi.create.AllBlockEntityTypes;
import com.simibubi.create.AllBlocks;
import com.simibubi.create.AllShapes;
import com.simibubi.create.foundation.block.IBE;
import com.simibubi.create.foundation.utility.BlockHelper;

import net.minecraft.core.BlockPos;
import net.minecraft.core.Direction;
import net.minecraft.core.NonNullList;
import net.minecraft.nbt.CompoundTag;
import net.minecraft.server.level.ServerLevel;
import net.minecraft.server.level.ServerPlayer;
import net.minecraft.world.InteractionHand;
import net.minecraft.world.InteractionResult;
import net.minecraft.world.entity.LivingEntity;
import net.minecraft.world.entity.player.Player;
import net.minecraft.world.item.CreativeModeTab;
import net.minecraft.world.item.DyeColor;
import net.minecraft.world.item.ItemStack;
import net.minecraft.world.item.context.BlockPlaceContext;
import net.minecraft.world.item.crafting.Ingredient;
import net.minecraft.world.level.BlockGetter;
import net.minecraft.world.level.Level;
import net.minecraft.world.level.LevelAccessor;
import net.minecraft.world.level.block.Block;
import net.minecraft.world.level.block.HorizontalDirectionalBlock;
import net.minecraft.world.level.block.SimpleWaterloggedBlock;
import net.minecraft.world.level.block.entity.BlockEntityType;
import net.minecraft.world.level.block.state.BlockState;
import net.minecraft.world.level.block.state.StateDefinition.Builder;
import net.minecraft.world.level.block.state.properties.BlockStateProperties;
import net.minecraft.world.level.material.FluidState;
import net.minecraft.world.level.material.Fluids;
import net.minecraft.world.phys.BlockHitResult;
import net.minecraft.world.phys.shapes.CollisionContext;
import net.minecraft.world.phys.shapes.VoxelShape;
import net.minecraftforge.common.util.FakePlayer;
import net.minecraftforge.network.NetworkHooks;

public class ToolboxBlock extends HorizontalDirectionalBlock implements SimpleWaterloggedBlock, IBE<ToolboxBlockEntity> {

	protected final DyeColor color;

	public ToolboxBlock(Properties properties, DyeColor color) {
		super(properties);
		this.color = color;
		registerDefaultState(defaultBlockState().setValue(BlockStateProperties.WATERLOGGED, false));
	}

	@Override
	public void fillItemCategory(CreativeModeTab group, NonNullList<ItemStack> p_149666_2_) {
		if (group != CreativeModeTab.TAB_SEARCH && color != DyeColor.BROWN)
			return;
		super.fillItemCategory(group, p_149666_2_);
	}

	@Override
	public FluidState getFluidState(BlockState state) {
		return state.getValue(WATERLOGGED) ? Fluids.WATER.getSource(false) : Fluids.EMPTY.defaultFluidState();
	}

	@Override
	protected void createBlockStateDefinition(Builder<Block, BlockState> builder) {
		super.createBlockStateDefinition(builder.add(WATERLOGGED)
			.add(FACING));
	}

	@Override
	public void setPlacedBy(Level worldIn, BlockPos pos, BlockState state, LivingEntity placer, ItemStack stack) {
		super.setPlacedBy(worldIn, pos, state, placer, stack);
		if (worldIn.isClientSide)
			return;
		if (stack == null)
			return;
		withBlockEntityDo(worldIn, pos, be -> {
			CompoundTag orCreateTag = stack.getOrCreateTag();
			be.readInventory(orCreateTag.getCompound("Inventory"));
			if (orCreateTag.contains("UniqueId"))
				be.setUniqueId(orCreateTag.getUUID("UniqueId"));
			if (stack.hasCustomHoverName())
				be.setCustomName(stack.getHoverName());
		});
	}

	@Override
	public void onRemove(BlockState state, Level world, BlockPos pos, BlockState newState, boolean moving) {
		if (state.hasBlockEntity() && (!newState.hasBlockEntity() || !(newState.getBlock() instanceof ToolboxBlock)))
			world.removeBlockEntity(pos);
	}

	@Override
	public void attack(BlockState state, Level world, BlockPos pos, Player player) {
		if (player instanceof FakePlayer)
			return;
		if (world.isClientSide)
			return;
		withBlockEntityDo(world, pos, ToolboxBlockEntity::unequipTracked);
		if (world instanceof ServerLevel) {
			ItemStack cloneItemStack = getCloneItemStack(world, pos, state);
			world.destroyBlock(pos, false);
			if (world.getBlockState(pos) != state)
				player.getInventory().placeItemBackInInventory(cloneItemStack);
		}
	}

	@Override
	public ItemStack getCloneItemStack(BlockGetter world, BlockPos pos, BlockState state) {
		ItemStack item = new ItemStack(this);
		Optional<ToolboxBlockEntity> blockEntityOptional = getBlockEntityOptional(world, pos);
		CompoundTag tag = item.getOrCreateTag();

		CompoundTag inv = blockEntityOptional.map(tb -> tb.inventory.serializeNBT())
			.orElse(new CompoundTag());
		tag.put("Inventory", inv);

		blockEntityOptional.map(tb -> tb.getUniqueId())
			.ifPresent(uid -> tag.putUUID("UniqueId", uid));
		blockEntityOptional.map(ToolboxBlockEntity::getCustomName)
			.ifPresent(item::setHoverName);
		return item;
	}

	@Override
	public BlockState updateShape(BlockState state, Direction direction, BlockState neighbourState, LevelAccessor world,
		BlockPos pos, BlockPos neighbourPos) {
		if (state.getValue(WATERLOGGED))
			world.scheduleTick(pos, Fluids.WATER, Fluids.WATER.getTickDelay(world));
		return state;
	}

	@Override
	public VoxelShape getShape(BlockState state, BlockGetter world, BlockPos pos, CollisionContext context) {
		return AllShapes.TOOLBOX.get(state.getValue(FACING));
	}

	@Override
	public InteractionResult use(BlockState state, Level world, BlockPos pos, Player player, InteractionHand hand,
		BlockHitResult ray) {

		if (player == null || player.isCrouching())
			return InteractionResult.PASS;

		ItemStack stack = player.getItemInHand(hand);
		DyeColor color = DyeColor.getColor(stack);
		if (color != null && color != this.color) {
			if (world.isClientSide)
				return InteractionResult.SUCCESS;
			BlockState newState = BlockHelper.copyProperties(state, AllBlocks.TOOLBOXES.get(color)
				.getDefaultState());
			world.setBlockAndUpdate(pos, newState);
			return InteractionResult.SUCCESS;
		}

		if (player instanceof FakePlayer)
			return InteractionResult.PASS;
		if (world.isClientSide)
			return InteractionResult.SUCCESS;

<<<<<<< HEAD
		withTileEntityDo(world, pos,
			toolbox -> NetworkHooks.openScreen((ServerPlayer) player, toolbox, toolbox::sendToContainer));
=======
		withBlockEntityDo(world, pos,
			toolbox -> NetworkHooks.openGui((ServerPlayer) player, toolbox, toolbox::sendToMenu));
>>>>>>> 7e67a4a7
		return InteractionResult.SUCCESS;
	}

	@Override
	public BlockState getStateForPlacement(BlockPlaceContext context) {
		FluidState ifluidstate = context.getLevel()
			.getFluidState(context.getClickedPos());
		return super.getStateForPlacement(context).setValue(FACING, context.getHorizontalDirection()
			.getOpposite())
			.setValue(WATERLOGGED, Boolean.valueOf(ifluidstate.getType() == Fluids.WATER));
	}

	@Override
	public Class<ToolboxBlockEntity> getBlockEntityClass() {
		return ToolboxBlockEntity.class;
	}
	
	@Override
	public BlockEntityType<? extends ToolboxBlockEntity> getBlockEntityType() {
		return AllBlockEntityTypes.TOOLBOX.get();
	}

	public DyeColor getColor() {
		return color;
	}

	public static Ingredient getMainBox() {
		return Ingredient.of(AllBlocks.TOOLBOXES.get(DyeColor.BROWN)
			.get());
	}

}<|MERGE_RESOLUTION|>--- conflicted
+++ resolved
@@ -162,13 +162,8 @@
 		if (world.isClientSide)
 			return InteractionResult.SUCCESS;
 
-<<<<<<< HEAD
-		withTileEntityDo(world, pos,
-			toolbox -> NetworkHooks.openScreen((ServerPlayer) player, toolbox, toolbox::sendToContainer));
-=======
 		withBlockEntityDo(world, pos,
-			toolbox -> NetworkHooks.openGui((ServerPlayer) player, toolbox, toolbox::sendToMenu));
->>>>>>> 7e67a4a7
+			toolbox -> NetworkHooks.openScreen((ServerPlayer) player, toolbox, toolbox::sendToMenu));
 		return InteractionResult.SUCCESS;
 	}
 
