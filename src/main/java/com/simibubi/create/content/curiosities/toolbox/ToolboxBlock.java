package com.simibubi.create.content.curiosities.toolbox;

import static net.minecraft.world.level.block.state.properties.BlockStateProperties.WATERLOGGED;

import java.util.Optional;

import com.simibubi.create.AllBlockEntityTypes;
import com.simibubi.create.AllBlocks;
import com.simibubi.create.AllShapes;
import com.simibubi.create.foundation.block.IBE;
import com.simibubi.create.foundation.utility.BlockHelper;
import io.github.fabricators_of_create.porting_lib.util.NetworkUtil;
import io.github.fabricators_of_create.porting_lib.util.TagUtil;

import net.minecraft.core.BlockPos;
import net.minecraft.core.Direction;
import net.minecraft.core.NonNullList;
import net.minecraft.nbt.CompoundTag;
import net.minecraft.server.level.ServerLevel;
import net.minecraft.server.level.ServerPlayer;
import net.minecraft.world.InteractionHand;
import net.minecraft.world.InteractionResult;
import net.minecraft.world.entity.LivingEntity;
import net.minecraft.world.entity.player.Player;
import net.minecraft.world.item.CreativeModeTab;
import net.minecraft.world.item.DyeColor;
import net.minecraft.world.item.ItemStack;
import net.minecraft.world.item.context.BlockPlaceContext;
import net.minecraft.world.item.crafting.Ingredient;
import net.minecraft.world.level.BlockGetter;
import net.minecraft.world.level.Level;
import net.minecraft.world.level.LevelAccessor;
import net.minecraft.world.level.block.Block;
import net.minecraft.world.level.block.HorizontalDirectionalBlock;
import net.minecraft.world.level.block.SimpleWaterloggedBlock;
import net.minecraft.world.level.block.entity.BlockEntityType;
import net.minecraft.world.level.block.state.BlockState;
import net.minecraft.world.level.block.state.StateDefinition.Builder;
import net.minecraft.world.level.block.state.properties.BlockStateProperties;
import net.minecraft.world.level.material.FluidState;
import net.minecraft.world.level.material.Fluids;
import net.minecraft.world.phys.BlockHitResult;
import net.minecraft.world.phys.shapes.CollisionContext;
import net.minecraft.world.phys.shapes.VoxelShape;

public class ToolboxBlock extends HorizontalDirectionalBlock implements SimpleWaterloggedBlock, IBE<ToolboxBlockEntity> {

	protected final DyeColor color;

	public ToolboxBlock(Properties properties, DyeColor color) {
		super(properties);
		this.color = color;
		registerDefaultState(defaultBlockState().setValue(BlockStateProperties.WATERLOGGED, false));
	}

	@Override
	public void fillItemCategory(CreativeModeTab group, NonNullList<ItemStack> p_149666_2_) {
		if (group != CreativeModeTab.TAB_SEARCH && color != DyeColor.BROWN)
			return;
		super.fillItemCategory(group, p_149666_2_);
	}

	@Override
	public FluidState getFluidState(BlockState state) {
		return state.getValue(WATERLOGGED) ? Fluids.WATER.getSource(false) : Fluids.EMPTY.defaultFluidState();
	}

	@Override
	protected void createBlockStateDefinition(Builder<Block, BlockState> builder) {
		super.createBlockStateDefinition(builder.add(WATERLOGGED)
			.add(FACING));
	}

	@Override
	public void setPlacedBy(Level worldIn, BlockPos pos, BlockState state, LivingEntity placer, ItemStack stack) {
		super.setPlacedBy(worldIn, pos, state, placer, stack);
		if (worldIn.isClientSide)
			return;
		if (stack == null)
			return;
		withBlockEntityDo(worldIn, pos, be -> {
			CompoundTag orCreateTag = stack.getOrCreateTag();
			be.readInventory(orCreateTag.getCompound("Inventory"));
			if (orCreateTag.contains("UniqueId"))
				be.setUniqueId(orCreateTag.getUUID("UniqueId"));
			if (stack.hasCustomHoverName())
				be.setCustomName(stack.getHoverName());
		});
	}

	@Override
	public void onRemove(BlockState state, Level world, BlockPos pos, BlockState newState, boolean moving) {
		if (state.hasBlockEntity() && (!newState.hasBlockEntity() || !(newState.getBlock() instanceof ToolboxBlock)))
			world.removeBlockEntity(pos);
	}

	@Override
	public void attack(BlockState state, Level world, BlockPos pos, Player player) {
		if (player.isFake())
			return;
		if (world.isClientSide)
			return;
		withBlockEntityDo(world, pos, ToolboxBlockEntity::unequipTracked);
		if (world instanceof ServerLevel) {
			ItemStack cloneItemStack = getCloneItemStack(world, pos, state);
			world.destroyBlock(pos, false);
			if (world.getBlockState(pos) != state)
				player.getInventory().placeItemBackInInventory(cloneItemStack);
		}
	}

	@Override
	public ItemStack getCloneItemStack(BlockGetter world, BlockPos pos, BlockState state) {
		ItemStack item = new ItemStack(this);
		Optional<ToolboxBlockEntity> blockEntityOptional = getBlockEntityOptional(world, pos);
		CompoundTag tag = item.getOrCreateTag();

		CompoundTag inv = blockEntityOptional.map(tb -> tb.inventory.serializeNBT())
			.orElse(new CompoundTag());
		tag.put("Inventory", inv);

		blockEntityOptional.map(tb -> tb.getUniqueId())
			.ifPresent(uid -> tag.putUUID("UniqueId", uid));
		blockEntityOptional.map(ToolboxBlockEntity::getCustomName)
			.ifPresent(item::setHoverName);
		return item;
	}

	@Override
	public BlockState updateShape(BlockState state, Direction direction, BlockState neighbourState, LevelAccessor world,
		BlockPos pos, BlockPos neighbourPos) {
		if (state.getValue(WATERLOGGED))
			world.scheduleTick(pos, Fluids.WATER, Fluids.WATER.getTickDelay(world));
		return state;
	}

	@Override
	public VoxelShape getShape(BlockState state, BlockGetter world, BlockPos pos, CollisionContext context) {
		return AllShapes.TOOLBOX.get(state.getValue(FACING));
	}

	@Override
	public InteractionResult use(BlockState state, Level world, BlockPos pos, Player player, InteractionHand hand,
		BlockHitResult ray) {

		if (player == null || player.isCrouching())
			return InteractionResult.PASS;

		ItemStack stack = player.getItemInHand(hand);
		DyeColor color = TagUtil.getColorFromStack(stack);
		if (color != null && color != this.color) {
			if (world.isClientSide)
				return InteractionResult.SUCCESS;
			BlockState newState = BlockHelper.copyProperties(state, AllBlocks.TOOLBOXES.get(color)
				.getDefaultState());
			world.setBlockAndUpdate(pos, newState);
			return InteractionResult.SUCCESS;
		}

		if (player.isFake())
			return InteractionResult.PASS;
		if (world.isClientSide)
			return InteractionResult.SUCCESS;

<<<<<<< HEAD
		withTileEntityDo(world, pos,
			toolbox -> NetworkUtil.openGui((ServerPlayer) player, toolbox, toolbox::sendToContainer));
=======
		withBlockEntityDo(world, pos,
			toolbox -> NetworkHooks.openGui((ServerPlayer) player, toolbox, toolbox::sendToMenu));
>>>>>>> 03feeb71
		return InteractionResult.SUCCESS;
	}

	@Override
	public BlockState getStateForPlacement(BlockPlaceContext context) {
		FluidState ifluidstate = context.getLevel()
			.getFluidState(context.getClickedPos());
		return super.getStateForPlacement(context).setValue(FACING, context.getHorizontalDirection()
			.getOpposite())
			.setValue(WATERLOGGED, Boolean.valueOf(ifluidstate.getType() == Fluids.WATER));
	}

	@Override
	public Class<ToolboxBlockEntity> getBlockEntityClass() {
		return ToolboxBlockEntity.class;
	}

	@Override
	public BlockEntityType<? extends ToolboxBlockEntity> getBlockEntityType() {
		return AllBlockEntityTypes.TOOLBOX.get();
	}

	public DyeColor getColor() {
		return color;
	}

	public static Ingredient getMainBox() {
		return Ingredient.of(AllBlocks.TOOLBOXES.get(DyeColor.BROWN)
			.get());
	}

}<|MERGE_RESOLUTION|>--- conflicted
+++ resolved
@@ -162,13 +162,8 @@
 		if (world.isClientSide)
 			return InteractionResult.SUCCESS;
 
-<<<<<<< HEAD
-		withTileEntityDo(world, pos,
-			toolbox -> NetworkUtil.openGui((ServerPlayer) player, toolbox, toolbox::sendToContainer));
-=======
 		withBlockEntityDo(world, pos,
-			toolbox -> NetworkHooks.openGui((ServerPlayer) player, toolbox, toolbox::sendToMenu));
->>>>>>> 03feeb71
+			toolbox -> NetworkUtil.openGui((ServerPlayer) player, toolbox, toolbox::sendToMenu));
 		return InteractionResult.SUCCESS;
 	}
 
