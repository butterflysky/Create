package com.simibubi.create.content.curiosities.toolbox;

import com.simibubi.create.foundation.networking.SimplePacketBase;

import io.github.fabricators_of_create.porting_lib.transfer.TransferUtil;

import net.fabricmc.fabric.api.transfer.v1.item.ItemVariant;
import net.fabricmc.fabric.api.transfer.v1.transaction.Transaction;
import net.minecraft.core.BlockPos;
import net.minecraft.nbt.CompoundTag;
import net.minecraft.nbt.NbtUtils;
import net.minecraft.network.FriendlyByteBuf;
import net.minecraft.server.level.ServerPlayer;
import net.minecraft.world.item.ItemStack;
import net.minecraft.world.level.Level;
import net.minecraft.world.level.block.entity.BlockEntity;

public class ToolboxEquipPacket extends SimplePacketBase {

	private BlockPos toolboxPos;
	private int slot;
	private int hotbarSlot;

	public ToolboxEquipPacket(BlockPos toolboxPos, int slot, int hotbarSlot) {
		this.toolboxPos = toolboxPos;
		this.slot = slot;
		this.hotbarSlot = hotbarSlot;
	}

	public ToolboxEquipPacket(FriendlyByteBuf buffer) {
		if (buffer.readBoolean())
			toolboxPos = buffer.readBlockPos();
		slot = buffer.readVarInt();
		hotbarSlot = buffer.readVarInt();
	}

	@Override
	public void write(FriendlyByteBuf buffer) {
		buffer.writeBoolean(toolboxPos != null);
		if (toolboxPos != null)
			buffer.writeBlockPos(toolboxPos);
		buffer.writeVarInt(slot);
		buffer.writeVarInt(hotbarSlot);
	}

	@Override
	public boolean handle(Context context) {
		context.enqueueWork(() -> {
			ServerPlayer player = context.getSender();
			Level world = player.level;

			if (toolboxPos == null) {
				ToolboxHandler.unequip(player, hotbarSlot, false);
				ToolboxHandler.syncData(player);
				return;
			}

			BlockEntity blockEntity = world.getBlockEntity(toolboxPos);

			double maxRange = ToolboxHandler.getMaxRange(player);
			if (player.distanceToSqr(toolboxPos.getX() + 0.5, toolboxPos.getY(), toolboxPos.getZ() + 0.5) > maxRange
				* maxRange)
				return;
			if (!(blockEntity instanceof ToolboxBlockEntity))
				return;

			ToolboxHandler.unequip(player, hotbarSlot, false);

			if (slot < 0 || slot >= 8) {
				ToolboxHandler.syncData(player);
				return;
			}

			ToolboxBlockEntity toolboxBlockEntity = (ToolboxBlockEntity) blockEntity;

			ItemStack playerStack = player.getInventory().getItem(hotbarSlot);
			if (!playerStack.isEmpty() && !ToolboxInventory.canItemsShareCompartment(playerStack,
<<<<<<< HEAD
				toolboxTileEntity.inventory.filters.get(slot))) {
				toolboxTileEntity.inventory.inLimitedMode(inventory -> {
					try (Transaction t = TransferUtil.getTransaction()) {
						ItemVariant stack = ItemVariant.of(playerStack);
						long count = playerStack.getCount();
						long inserted = inventory.insert(stack, count, t);
						if (inserted != count)
							inserted += TransferUtil.insertToMainInv(player, stack, count - inserted);
						long remainder = count - inserted;
						if (remainder != count) {
							t.commit();
							ItemStack newStack = player.getSlot(hotbarSlot).get().copy();
							newStack.setCount((int) remainder);
							player.getInventory().setItem(hotbarSlot, newStack);
						}
					}
=======
				toolboxBlockEntity.inventory.filters.get(slot))) {
				toolboxBlockEntity.inventory.inLimitedMode(inventory -> {
					ItemStack remainder = ItemHandlerHelper.insertItemStacked(inventory, playerStack, false);
					if (!remainder.isEmpty())
						remainder = ItemHandlerHelper.insertItemStacked(new ItemReturnInvWrapper(player.getInventory()),
							remainder, false);
					if (remainder.getCount() != playerStack.getCount())
						player.getInventory().setItem(hotbarSlot, remainder);
>>>>>>> 03feeb71
				});
			}

			CompoundTag compound = player.getExtraCustomData()
				.getCompound("CreateToolboxData");
			String key = String.valueOf(hotbarSlot);

			CompoundTag data = new CompoundTag();
			data.putInt("Slot", slot);
			data.put("Pos", NbtUtils.writeBlockPos(toolboxPos));
			compound.put(key, data);

			player.getExtraCustomData()
				.put("CreateToolboxData", compound);

			toolboxBlockEntity.connectPlayer(slot, player, hotbarSlot);
			ToolboxHandler.syncData(player);
		});
		return true;
	}

}<|MERGE_RESOLUTION|>--- conflicted
+++ resolved
@@ -75,9 +75,8 @@
 
 			ItemStack playerStack = player.getInventory().getItem(hotbarSlot);
 			if (!playerStack.isEmpty() && !ToolboxInventory.canItemsShareCompartment(playerStack,
-<<<<<<< HEAD
-				toolboxTileEntity.inventory.filters.get(slot))) {
-				toolboxTileEntity.inventory.inLimitedMode(inventory -> {
+				toolboxBlockEntity.inventory.filters.get(slot))) {
+				toolboxBlockEntity.inventory.inLimitedMode(inventory -> {
 					try (Transaction t = TransferUtil.getTransaction()) {
 						ItemVariant stack = ItemVariant.of(playerStack);
 						long count = playerStack.getCount();
@@ -92,16 +91,6 @@
 							player.getInventory().setItem(hotbarSlot, newStack);
 						}
 					}
-=======
-				toolboxBlockEntity.inventory.filters.get(slot))) {
-				toolboxBlockEntity.inventory.inLimitedMode(inventory -> {
-					ItemStack remainder = ItemHandlerHelper.insertItemStacked(inventory, playerStack, false);
-					if (!remainder.isEmpty())
-						remainder = ItemHandlerHelper.insertItemStacked(new ItemReturnInvWrapper(player.getInventory()),
-							remainder, false);
-					if (remainder.getCount() != playerStack.getCount())
-						player.getInventory().setItem(hotbarSlot, remainder);
->>>>>>> 03feeb71
 				});
 			}
 
