--- conflicted
+++ resolved
@@ -59,14 +59,8 @@
 	}
 
 	public static void sendPulse(Level world, BlockPos pos, int distance, boolean canOverlap) {
-<<<<<<< HEAD
 //		LevelChunk chunk = world.getChunkAt(pos);
-		AllPackets.channel.sendToClientsTracking(new SoulPulseEffectPacket(pos, distance, canOverlap), (ServerLevel) world, pos);
-=======
-		LevelChunk chunk = world.getChunkAt(pos);
-		AllPackets.getChannel().send(PacketDistributor.TRACKING_CHUNK.with(() -> chunk),
-			new SoulPulseEffectPacket(pos, distance, canOverlap));
->>>>>>> 03feeb71
+		AllPackets.getChannel().sendToClientsTracking(new SoulPulseEffectPacket(pos, distance, canOverlap), (ServerLevel) world, pos);
 	}
 
 }