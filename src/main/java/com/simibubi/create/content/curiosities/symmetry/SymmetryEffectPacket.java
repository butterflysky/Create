--- conflicted
+++ resolved
@@ -42,13 +42,8 @@
 	}
 
 	public void handle(Supplier<Context> ctx) {
-<<<<<<< HEAD
-		ctx.get().enqueueWork(() -> DistExecutor.runWhenOn(Dist.CLIENT, () -> () -> {
+		ctx.get().enqueueWork(() -> DistExecutor.unsafeRunWhenOn(Dist.CLIENT, () -> () -> {
 			if (Minecraft.getInstance().player.getPositionVec().distanceTo(Vector3d.of(mirror)) > 100)
-=======
-		ctx.get().enqueueWork(() -> DistExecutor.unsafeRunWhenOn(Dist.CLIENT, () -> () -> {
-			if (Minecraft.getInstance().player.getPositionVector().distanceTo(new Vec3d(mirror)) > 100)
->>>>>>> d59fea10
 				return;
 			for (BlockPos to : positions)
 				SymmetryHandler.drawEffect(mirror, to);
