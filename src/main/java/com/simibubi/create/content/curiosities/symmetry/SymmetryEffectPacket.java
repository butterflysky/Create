package com.simibubi.create.content.curiosities.symmetry;

import java.util.ArrayList;
import java.util.List;

import com.simibubi.create.foundation.networking.SimplePacketBase;
import com.tterrag.registrate.fabric.EnvExecutor;

import net.fabricmc.api.EnvType;
import net.minecraft.client.Minecraft;
import net.minecraft.core.BlockPos;
import net.minecraft.network.FriendlyByteBuf;
import net.minecraft.world.phys.Vec3;


public class SymmetryEffectPacket extends SimplePacketBase {

	private BlockPos mirror;
	private List<BlockPos> positions;

	public SymmetryEffectPacket(BlockPos mirror, List<BlockPos> positions) {
		this.mirror = mirror;
		this.positions = positions;
	}

	public SymmetryEffectPacket(FriendlyByteBuf buffer) {
		mirror = buffer.readBlockPos();
		int amt = buffer.readInt();
		positions = new ArrayList<>(amt);
		for (int i = 0; i < amt; i++) {
			positions.add(buffer.readBlockPos());
		}
	}

	@Override
	public void write(FriendlyByteBuf buffer) {
		buffer.writeBlockPos(mirror);
		buffer.writeInt(positions.size());
		for (BlockPos blockPos : positions) {
			buffer.writeBlockPos(blockPos);
		}
	}

	@Override
<<<<<<< HEAD
	public void handle(Supplier<Context> ctx) {
		ctx.get().enqueueWork(() -> EnvExecutor.runWhenOn(EnvType.CLIENT, () -> () -> {
=======
	public boolean handle(Context context) {
		context.enqueueWork(() -> DistExecutor.unsafeRunWhenOn(Dist.CLIENT, () -> () -> {
>>>>>>> 03feeb71
			if (Minecraft.getInstance().player.position().distanceTo(Vec3.atLowerCornerOf(mirror)) > 100)
				return;
			for (BlockPos to : positions)
				SymmetryHandler.drawEffect(mirror, to);
		}));
		return true;
	}

}<|MERGE_RESOLUTION|>--- conflicted
+++ resolved
@@ -42,13 +42,8 @@
 	}
 
 	@Override
-<<<<<<< HEAD
-	public void handle(Supplier<Context> ctx) {
-		ctx.get().enqueueWork(() -> EnvExecutor.runWhenOn(EnvType.CLIENT, () -> () -> {
-=======
 	public boolean handle(Context context) {
-		context.enqueueWork(() -> DistExecutor.unsafeRunWhenOn(Dist.CLIENT, () -> () -> {
->>>>>>> 03feeb71
+		context.enqueueWork(() -> EnvExecutor.runWhenOn(EnvType.CLIENT, () -> () -> {
 			if (Minecraft.getInstance().player.position().distanceTo(Vec3.atLowerCornerOf(mirror)) > 100)
 				return;
 			for (BlockPos to : positions)
