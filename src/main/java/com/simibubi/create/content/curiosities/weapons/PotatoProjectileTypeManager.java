package com.simibubi.create.content.curiosities.weapons;

import java.util.HashMap;
<<<<<<< HEAD
import java.util.List;
=======
import java.util.IdentityHashMap;
>>>>>>> 9fbb71e4
import java.util.Map;
import java.util.Optional;
import java.util.function.Supplier;

import com.google.gson.Gson;
import com.google.gson.JsonElement;
import com.google.gson.JsonObject;
import com.simibubi.create.AllItems;
import com.simibubi.create.Create;
import com.simibubi.create.foundation.networking.AllPackets;
import com.simibubi.create.foundation.networking.SimplePacketBase;

import net.fabricmc.fabric.api.resource.IdentifiableResourceReloadListener;
import net.minecraft.network.FriendlyByteBuf;
import net.minecraft.resources.ResourceLocation;
import net.minecraft.server.level.ServerPlayer;
import net.minecraft.server.packs.resources.ResourceManager;
import net.minecraft.server.packs.resources.SimpleJsonResourceReloadListener;
import net.minecraft.util.profiling.ProfilerFiller;
import net.minecraft.world.item.Item;
import net.minecraft.world.item.ItemStack;
<<<<<<< HEAD
=======
import net.minecraftforge.network.NetworkEvent.Context;
import net.minecraftforge.network.PacketDistributor;
>>>>>>> 9fbb71e4

public class PotatoProjectileTypeManager {

	private static final Map<ResourceLocation, PotatoCannonProjectileType> BUILTIN_TYPE_MAP = new HashMap<>();
	private static final Map<ResourceLocation, PotatoCannonProjectileType> CUSTOM_TYPE_MAP = new HashMap<>();
<<<<<<< HEAD
	private static final Map<Item, PotatoCannonProjectileType> ITEM_TO_TYPE_MAP = new HashMap<>();
=======
	private static final Map<Item, PotatoCannonProjectileType> ITEM_TO_TYPE_MAP = new IdentityHashMap<>();
>>>>>>> 9fbb71e4

	public static void registerBuiltinType(ResourceLocation id, PotatoCannonProjectileType type) {
		synchronized (BUILTIN_TYPE_MAP) {
			BUILTIN_TYPE_MAP.put(id, type);
		}
	}

	public static PotatoCannonProjectileType getBuiltinType(ResourceLocation id) {
		return BUILTIN_TYPE_MAP.get(id);
	}

	public static PotatoCannonProjectileType getCustomType(ResourceLocation id) {
		return CUSTOM_TYPE_MAP.get(id);
	}

	public static PotatoCannonProjectileType getTypeForItem(Item item) {
		return ITEM_TO_TYPE_MAP.get(item);
	}

	public static Optional<PotatoCannonProjectileType> getTypeForStack(ItemStack item) {
		if (item.isEmpty())
			return Optional.empty();
		return Optional.ofNullable(getTypeForItem(item.getItem()));
	}

	public static void clear() {
		CUSTOM_TYPE_MAP.clear();
		ITEM_TO_TYPE_MAP.clear();
	}

	public static void fillItemMap() {
		for (Map.Entry<ResourceLocation, PotatoCannonProjectileType> entry : BUILTIN_TYPE_MAP.entrySet()) {
			PotatoCannonProjectileType type = entry.getValue();
<<<<<<< HEAD
			for (Item delegate : type.getItems()) {
				ITEM_TO_TYPE_MAP.put(delegate, type);
=======
			for (Supplier<Item> delegate : type.getItems()) {
				ITEM_TO_TYPE_MAP.put(delegate.get(), type);
>>>>>>> 9fbb71e4
			}
		}
		for (Map.Entry<ResourceLocation, PotatoCannonProjectileType> entry : CUSTOM_TYPE_MAP.entrySet()) {
			PotatoCannonProjectileType type = entry.getValue();
<<<<<<< HEAD
			for (Item delegate : type.getItems()) {
				ITEM_TO_TYPE_MAP.put(delegate, type);
=======
			for (Supplier<Item> delegate : type.getItems()) {
				ITEM_TO_TYPE_MAP.put(delegate.get(), type);
>>>>>>> 9fbb71e4
			}
		}
		ITEM_TO_TYPE_MAP.remove(AllItems.POTATO_CANNON.get());
	}

	public static void toBuffer(FriendlyByteBuf buffer) {
		buffer.writeVarInt(CUSTOM_TYPE_MAP.size());
		for (Map.Entry<ResourceLocation, PotatoCannonProjectileType> entry : CUSTOM_TYPE_MAP.entrySet()) {
			buffer.writeResourceLocation(entry.getKey());
			PotatoCannonProjectileType.toBuffer(entry.getValue(), buffer);
		}
	}

	public static void fromBuffer(FriendlyByteBuf buffer) {
		clear();

		int size = buffer.readVarInt();
		for (int i = 0; i < size; i++) {
			CUSTOM_TYPE_MAP.put(buffer.readResourceLocation(), PotatoCannonProjectileType.fromBuffer(buffer));
		}

		fillItemMap();
	}

	public static void syncTo(ServerPlayer player) {
		AllPackets.channel.sendToClient(new SyncPacket(), player);
	}

	public static void syncToAll(List<ServerPlayer> players) {
		AllPackets.channel.sendToClients(new SyncPacket(), players);
	}

	public static class ReloadListener extends SimpleJsonResourceReloadListener implements IdentifiableResourceReloadListener {

		private static final Gson GSON = new Gson();

		public static final ReloadListener INSTANCE = new ReloadListener();

		protected ReloadListener() {
			super(GSON, "potato_cannon_projectile_types");
		}

		@Override
		protected void apply(Map<ResourceLocation, JsonElement> map, ResourceManager resourceManager, ProfilerFiller profiler) {
			clear();

			for (Map.Entry<ResourceLocation, JsonElement> entry : map.entrySet()) {
				JsonElement element = entry.getValue();
				if (element.isJsonObject()) {
					ResourceLocation id = entry.getKey();
					JsonObject object = element.getAsJsonObject();
					PotatoCannonProjectileType type = PotatoCannonProjectileType.fromJson(object);
					CUSTOM_TYPE_MAP.put(id, type);
				}
			}

			fillItemMap();
		}

		@Override
		public ResourceLocation getFabricId() {
			return Create.asResource("potato_cannon_projectile_types");
		}
	}

	public static class SyncPacket extends SimplePacketBase {

		private FriendlyByteBuf buffer;

		public SyncPacket() {
		}

		public SyncPacket(FriendlyByteBuf buffer) {
			this.buffer = buffer;
		}

		@Override
		public void write(FriendlyByteBuf buffer) {
			toBuffer(buffer);
		}

		@Override
		public void handle(Supplier<Context> context) {
			fromBuffer(buffer);
			context.get().setPacketHandled(true);
		}

	}

}<|MERGE_RESOLUTION|>--- conflicted
+++ resolved
@@ -1,11 +1,7 @@
 package com.simibubi.create.content.curiosities.weapons;
 
 import java.util.HashMap;
-<<<<<<< HEAD
 import java.util.List;
-=======
-import java.util.IdentityHashMap;
->>>>>>> 9fbb71e4
 import java.util.Map;
 import java.util.Optional;
 import java.util.function.Supplier;
@@ -27,21 +23,12 @@
 import net.minecraft.util.profiling.ProfilerFiller;
 import net.minecraft.world.item.Item;
 import net.minecraft.world.item.ItemStack;
-<<<<<<< HEAD
-=======
-import net.minecraftforge.network.NetworkEvent.Context;
-import net.minecraftforge.network.PacketDistributor;
->>>>>>> 9fbb71e4
 
 public class PotatoProjectileTypeManager {
 
 	private static final Map<ResourceLocation, PotatoCannonProjectileType> BUILTIN_TYPE_MAP = new HashMap<>();
 	private static final Map<ResourceLocation, PotatoCannonProjectileType> CUSTOM_TYPE_MAP = new HashMap<>();
-<<<<<<< HEAD
-	private static final Map<Item, PotatoCannonProjectileType> ITEM_TO_TYPE_MAP = new HashMap<>();
-=======
 	private static final Map<Item, PotatoCannonProjectileType> ITEM_TO_TYPE_MAP = new IdentityHashMap<>();
->>>>>>> 9fbb71e4
 
 	public static void registerBuiltinType(ResourceLocation id, PotatoCannonProjectileType type) {
 		synchronized (BUILTIN_TYPE_MAP) {
@@ -75,24 +62,14 @@
 	public static void fillItemMap() {
 		for (Map.Entry<ResourceLocation, PotatoCannonProjectileType> entry : BUILTIN_TYPE_MAP.entrySet()) {
 			PotatoCannonProjectileType type = entry.getValue();
-<<<<<<< HEAD
-			for (Item delegate : type.getItems()) {
-				ITEM_TO_TYPE_MAP.put(delegate, type);
-=======
 			for (Supplier<Item> delegate : type.getItems()) {
 				ITEM_TO_TYPE_MAP.put(delegate.get(), type);
->>>>>>> 9fbb71e4
 			}
 		}
 		for (Map.Entry<ResourceLocation, PotatoCannonProjectileType> entry : CUSTOM_TYPE_MAP.entrySet()) {
 			PotatoCannonProjectileType type = entry.getValue();
-<<<<<<< HEAD
-			for (Item delegate : type.getItems()) {
-				ITEM_TO_TYPE_MAP.put(delegate, type);
-=======
 			for (Supplier<Item> delegate : type.getItems()) {
 				ITEM_TO_TYPE_MAP.put(delegate.get(), type);
->>>>>>> 9fbb71e4
 			}
 		}
 		ITEM_TO_TYPE_MAP.remove(AllItems.POTATO_CANNON.get());
