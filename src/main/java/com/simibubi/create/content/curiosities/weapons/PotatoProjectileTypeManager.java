package com.simibubi.create.content.curiosities.weapons;

import java.util.HashMap;
import java.util.IdentityHashMap;
import java.util.List;
import java.util.Map;
import java.util.Optional;
import java.util.function.Supplier;

import com.google.gson.Gson;
import com.google.gson.JsonElement;
import com.google.gson.JsonObject;
import com.simibubi.create.AllItems;
import com.simibubi.create.Create;
import com.simibubi.create.foundation.networking.AllPackets;
import com.simibubi.create.foundation.networking.SimplePacketBase;

import net.fabricmc.fabric.api.resource.IdentifiableResourceReloadListener;
import net.minecraft.network.FriendlyByteBuf;
import net.minecraft.resources.ResourceLocation;
import net.minecraft.server.level.ServerPlayer;
import net.minecraft.server.packs.resources.ResourceManager;
import net.minecraft.server.packs.resources.SimpleJsonResourceReloadListener;
import net.minecraft.util.profiling.ProfilerFiller;
import net.minecraft.world.item.Item;
import net.minecraft.world.item.ItemStack;

public class PotatoProjectileTypeManager {

	private static final Map<ResourceLocation, PotatoCannonProjectileType> BUILTIN_TYPE_MAP = new HashMap<>();
	private static final Map<ResourceLocation, PotatoCannonProjectileType> CUSTOM_TYPE_MAP = new HashMap<>();
	private static final Map<Item, PotatoCannonProjectileType> ITEM_TO_TYPE_MAP = new IdentityHashMap<>();

	public static void registerBuiltinType(ResourceLocation id, PotatoCannonProjectileType type) {
		synchronized (BUILTIN_TYPE_MAP) {
			BUILTIN_TYPE_MAP.put(id, type);
		}
	}

	public static PotatoCannonProjectileType getBuiltinType(ResourceLocation id) {
		return BUILTIN_TYPE_MAP.get(id);
	}

	public static PotatoCannonProjectileType getCustomType(ResourceLocation id) {
		return CUSTOM_TYPE_MAP.get(id);
	}

	public static PotatoCannonProjectileType getTypeForItem(Item item) {
		return ITEM_TO_TYPE_MAP.get(item);
	}

	public static Optional<PotatoCannonProjectileType> getTypeForStack(ItemStack item) {
		if (item.isEmpty())
			return Optional.empty();
		return Optional.ofNullable(getTypeForItem(item.getItem()));
	}

	public static void clear() {
		CUSTOM_TYPE_MAP.clear();
		ITEM_TO_TYPE_MAP.clear();
	}

	public static void fillItemMap() {
		for (Map.Entry<ResourceLocation, PotatoCannonProjectileType> entry : BUILTIN_TYPE_MAP.entrySet()) {
			PotatoCannonProjectileType type = entry.getValue();
			for (Supplier<Item> delegate : type.getItems()) {
				ITEM_TO_TYPE_MAP.put(delegate.get(), type);
			}
		}
		for (Map.Entry<ResourceLocation, PotatoCannonProjectileType> entry : CUSTOM_TYPE_MAP.entrySet()) {
			PotatoCannonProjectileType type = entry.getValue();
			for (Supplier<Item> delegate : type.getItems()) {
				ITEM_TO_TYPE_MAP.put(delegate.get(), type);
			}
		}
		ITEM_TO_TYPE_MAP.remove(AllItems.POTATO_CANNON.get());
	}

	public static void toBuffer(FriendlyByteBuf buffer) {
		buffer.writeVarInt(CUSTOM_TYPE_MAP.size());
		for (Map.Entry<ResourceLocation, PotatoCannonProjectileType> entry : CUSTOM_TYPE_MAP.entrySet()) {
			buffer.writeResourceLocation(entry.getKey());
			PotatoCannonProjectileType.toBuffer(entry.getValue(), buffer);
		}
	}

	public static void fromBuffer(FriendlyByteBuf buffer) {
		clear();

		int size = buffer.readVarInt();
		for (int i = 0; i < size; i++) {
			CUSTOM_TYPE_MAP.put(buffer.readResourceLocation(), PotatoCannonProjectileType.fromBuffer(buffer));
		}

		fillItemMap();
	}

	public static void syncTo(ServerPlayer player) {
<<<<<<< HEAD
		AllPackets.channel.sendToClient(new SyncPacket(), player);
	}

	public static void syncToAll(List<ServerPlayer> players) {
		AllPackets.channel.sendToClients(new SyncPacket(), players);
=======
		AllPackets.getChannel().send(PacketDistributor.PLAYER.with(() -> player), new SyncPacket());
	}

	public static void syncToAll() {
		AllPackets.getChannel().send(PacketDistributor.ALL.noArg(), new SyncPacket());
>>>>>>> 03feeb71
	}

	public static class ReloadListener extends SimpleJsonResourceReloadListener implements IdentifiableResourceReloadListener {

		private static final Gson GSON = new Gson();

		public static final ReloadListener INSTANCE = new ReloadListener();

		protected ReloadListener() {
			super(GSON, "potato_cannon_projectile_types");
		}

		@Override
		protected void apply(Map<ResourceLocation, JsonElement> map, ResourceManager resourceManager, ProfilerFiller profiler) {
			clear();

			for (Map.Entry<ResourceLocation, JsonElement> entry : map.entrySet()) {
				JsonElement element = entry.getValue();
				if (element.isJsonObject()) {
					ResourceLocation id = entry.getKey();
					JsonObject object = element.getAsJsonObject();
					PotatoCannonProjectileType type = PotatoCannonProjectileType.fromJson(object);
					CUSTOM_TYPE_MAP.put(id, type);
				}
			}

			fillItemMap();
		}

		@Override
		public ResourceLocation getFabricId() {
			return Create.asResource("potato_cannon_projectile_types");
		}
	}

	public static class SyncPacket extends SimplePacketBase {

		private FriendlyByteBuf buffer;

		public SyncPacket() {
		}

		public SyncPacket(FriendlyByteBuf buffer) {
			this.buffer = buffer;
		}

		@Override
		public void write(FriendlyByteBuf buffer) {
			toBuffer(buffer);
		}

		@Override
<<<<<<< HEAD
		public void handle(Supplier<Context> context) {
			fromBuffer(buffer);
			context.get().setPacketHandled(true);
=======
		public boolean handle(Context context) {
			context.enqueueWork(() -> {
				fromBuffer(buffer);
			});
			return true;
>>>>>>> 03feeb71
		}

	}

}<|MERGE_RESOLUTION|>--- conflicted
+++ resolved
@@ -96,19 +96,11 @@
 	}
 
 	public static void syncTo(ServerPlayer player) {
-<<<<<<< HEAD
-		AllPackets.channel.sendToClient(new SyncPacket(), player);
+		AllPackets.getChannel().sendToClient(new SyncPacket(), player);
 	}
 
 	public static void syncToAll(List<ServerPlayer> players) {
-		AllPackets.channel.sendToClients(new SyncPacket(), players);
-=======
-		AllPackets.getChannel().send(PacketDistributor.PLAYER.with(() -> player), new SyncPacket());
-	}
-
-	public static void syncToAll() {
-		AllPackets.getChannel().send(PacketDistributor.ALL.noArg(), new SyncPacket());
->>>>>>> 03feeb71
+		AllPackets.getChannel().sendToClients(new SyncPacket(), players);
 	}
 
 	public static class ReloadListener extends SimpleJsonResourceReloadListener implements IdentifiableResourceReloadListener {
@@ -161,17 +153,11 @@
 		}
 
 		@Override
-<<<<<<< HEAD
-		public void handle(Supplier<Context> context) {
-			fromBuffer(buffer);
-			context.get().setPacketHandled(true);
-=======
 		public boolean handle(Context context) {
 			context.enqueueWork(() -> {
 				fromBuffer(buffer);
 			});
 			return true;
->>>>>>> 03feeb71
 		}
 
 	}
