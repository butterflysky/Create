package com.simibubi.create.content.curiosities;

import net.minecraft.entity.item.ItemEntity;
import net.minecraft.item.ItemStack;
<<<<<<< HEAD
import net.minecraft.particles.ParticleTypes;
import net.minecraft.util.math.MathHelper;
import net.minecraft.util.math.vector.Vector3d;
import net.minecraft.world.World;
=======
import net.minecraft.nbt.CompoundNBT;
>>>>>>> 0afb29f9

public class RefinedRadianceItem extends NoGravMagicalDohickyItem {

	public RefinedRadianceItem(Properties properties) {
		super(properties);
	}

	@Override
	public boolean hasEffect(ItemStack stack) {
		return true;
	}

	@Override
<<<<<<< HEAD
	public boolean onEntityItemUpdate(ItemStack stack, ItemEntity entity) {
		World world = entity.world;
		Vector3d pos = entity.getPositionVec();

		if (world.isRemote && entity.hasNoGravity()) {
			if (world.rand.nextFloat() < MathHelper.clamp(entity.getItem().getCount() - 10, 1, 100) / 64f) {
				Vector3d ppos = VecHelper.offsetRandomly(pos, world.rand, .5f);
				world.addParticle(ParticleTypes.END_ROD, ppos.x, pos.y, ppos.z, 0, -.1f, 0);
			}

			if (!entity.getPersistentData().contains("ClientAnimationPlayed")) {
				Vector3d basemotion = new Vector3d(0, 1, 0);
				world.addParticle(ParticleTypes.FLASH, pos.x, pos.y, pos.z, 0, 0, 0);
				for (int i = 0; i < 20; i++) {
					Vector3d motion = VecHelper.offsetRandomly(basemotion, world.rand, 1);
					world.addParticle(ParticleTypes.WITCH, pos.x, pos.y, pos.z, motion.x, motion.y, motion.z);
					world.addParticle(ParticleTypes.END_ROD, pos.x, pos.y, pos.z, motion.x, motion.y, motion.z);
				}
				entity.getPersistentData().putBoolean("ClientAnimationPlayed", true);
			}

			return false;
		}

		if (!entity.getPersistentData().contains("FromLight"))
			return false;

		entity.lifespan = 6000;
		entity.setNoGravity(true);
		entity.setMotion(entity.getMotion().add(0, .15f, 0));
		entity.getPersistentData().remove("FromLight");
		return false;
=======
	protected void onCreated(ItemEntity entity, CompoundNBT persistentData) {
		super.onCreated(entity, persistentData);
		entity.setMotion(entity.getMotion()
			.add(0, .15f, 0));
>>>>>>> 0afb29f9
	}

}<|MERGE_RESOLUTION|>--- conflicted
+++ resolved
@@ -2,14 +2,7 @@
 
 import net.minecraft.entity.item.ItemEntity;
 import net.minecraft.item.ItemStack;
-<<<<<<< HEAD
-import net.minecraft.particles.ParticleTypes;
-import net.minecraft.util.math.MathHelper;
-import net.minecraft.util.math.vector.Vector3d;
-import net.minecraft.world.World;
-=======
 import net.minecraft.nbt.CompoundNBT;
->>>>>>> 0afb29f9
 
 public class RefinedRadianceItem extends NoGravMagicalDohickyItem {
 
@@ -23,45 +16,10 @@
 	}
 
 	@Override
-<<<<<<< HEAD
-	public boolean onEntityItemUpdate(ItemStack stack, ItemEntity entity) {
-		World world = entity.world;
-		Vector3d pos = entity.getPositionVec();
-
-		if (world.isRemote && entity.hasNoGravity()) {
-			if (world.rand.nextFloat() < MathHelper.clamp(entity.getItem().getCount() - 10, 1, 100) / 64f) {
-				Vector3d ppos = VecHelper.offsetRandomly(pos, world.rand, .5f);
-				world.addParticle(ParticleTypes.END_ROD, ppos.x, pos.y, ppos.z, 0, -.1f, 0);
-			}
-
-			if (!entity.getPersistentData().contains("ClientAnimationPlayed")) {
-				Vector3d basemotion = new Vector3d(0, 1, 0);
-				world.addParticle(ParticleTypes.FLASH, pos.x, pos.y, pos.z, 0, 0, 0);
-				for (int i = 0; i < 20; i++) {
-					Vector3d motion = VecHelper.offsetRandomly(basemotion, world.rand, 1);
-					world.addParticle(ParticleTypes.WITCH, pos.x, pos.y, pos.z, motion.x, motion.y, motion.z);
-					world.addParticle(ParticleTypes.END_ROD, pos.x, pos.y, pos.z, motion.x, motion.y, motion.z);
-				}
-				entity.getPersistentData().putBoolean("ClientAnimationPlayed", true);
-			}
-
-			return false;
-		}
-
-		if (!entity.getPersistentData().contains("FromLight"))
-			return false;
-
-		entity.lifespan = 6000;
-		entity.setNoGravity(true);
-		entity.setMotion(entity.getMotion().add(0, .15f, 0));
-		entity.getPersistentData().remove("FromLight");
-		return false;
-=======
 	protected void onCreated(ItemEntity entity, CompoundNBT persistentData) {
 		super.onCreated(entity, persistentData);
 		entity.setMotion(entity.getMotion()
 			.add(0, .15f, 0));
->>>>>>> 0afb29f9
 	}
 
 }