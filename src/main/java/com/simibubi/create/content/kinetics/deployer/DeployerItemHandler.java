package com.simibubi.create.content.kinetics.deployer;

import java.util.Iterator;
import java.util.function.Consumer;
import java.util.function.Predicate;
import java.util.function.Supplier;

import com.simibubi.create.foundation.blockEntity.behaviour.filtering.FilteringBehaviour;
import com.simibubi.create.foundation.item.ItemHelper;

import io.github.fabricators_of_create.porting_lib.transfer.item.ItemHandlerHelper;
import net.fabricmc.fabric.api.transfer.v1.item.ItemVariant;
import net.fabricmc.fabric.api.transfer.v1.storage.Storage;
import net.fabricmc.fabric.api.transfer.v1.storage.StorageView;
import net.fabricmc.fabric.api.transfer.v1.transaction.TransactionContext;
import net.fabricmc.fabric.api.transfer.v1.transaction.base.SnapshotParticipant;
import net.minecraft.util.Unit;
import net.minecraft.world.InteractionHand;
import net.minecraft.world.item.ItemStack;

public class DeployerItemHandler extends SnapshotParticipant<Unit> implements Storage<ItemVariant> {

	private DeployerBlockEntity be;
	private DeployerFakePlayer player;

	public DeployerItemHandler(DeployerBlockEntity be) {
		this.be = be;
		this.player = be.player;
	}

	public ItemStack getHeld() {
		if (player == null)
			return ItemStack.EMPTY;
		return player.getMainHandItem();
	}

	public void set(ItemStack stack) {
		if (player == null)
			return;
		if (be.getLevel().isClientSide)
			return;
		player.setItemInHand(InteractionHand.MAIN_HAND, stack);
	}

	@Override
	public long insert(ItemVariant resource, long maxAmount, TransactionContext transaction) {
		int maxInsert = Math.min((int) maxAmount, resource.getItem().getMaxStackSize());
		ItemStack stack = resource.toStack(maxInsert);
		if (!isItemValid(stack))
			return 0;

		ItemStack held = getHeld();
		if (held.isEmpty()) {
<<<<<<< HEAD
			be.snapshotParticipant.updateSnapshots(transaction);
			set(stack);
			return maxInsert;
=======
			ItemStack remainder = ItemHelper.limitCountToMaxStackSize(stack, simulate);
			if (!simulate)
				set(stack);
			return remainder;
>>>>>>> 2828c88d
		}

		if (!ItemHandlerHelper.canItemStacksStack(held, stack))
			return 0;

		int space = held.getMaxStackSize() - held.getCount();
		if (space == 0)
			return 0;

		int toInsert = Math.min(maxInsert, space);
		ItemStack newStack = held.copy();
		newStack.grow(toInsert);
		be.snapshotParticipant.updateSnapshots(transaction);
		set(newStack);
		return toInsert;
	}

	@Override
	public long extract(ItemVariant resource, long maxAmount, TransactionContext transaction) {
		long extracted = extractFromOverflow(resource, maxAmount, transaction);
		if (extracted == maxAmount)
			return extracted;
		extracted += extractFromHeld(resource, maxAmount - extracted, transaction);
		return extracted;
	}

	/**
	 * @return number of items extracted from the TE's overflow slots
	 */
	public long extractFromOverflow(ItemVariant resource, long maxAmount, TransactionContext transaction) {
		long extracted = 0;
		for (int i = 0; i < be.overflowItems.size(); i++) {
			ItemStack itemStack = be.overflowItems.get(i);
			if (itemStack.isEmpty())
				continue;
			if (!resource.matches(itemStack))
				continue;
			int toExtract = (int) Math.min(maxAmount - extracted, itemStack.getCount());
			if (extracted == 0)
				be.snapshotParticipant.updateSnapshots(transaction);
			extracted += toExtract;
			ItemStack newStack = itemStack.copy();
			newStack.shrink(toExtract);
			be.overflowItems.set(i, newStack);
		}
		return extracted;
	}

	/**
	 * @return the number of items extracted from the TE's held stack
	 */
	public long extractFromHeld(ItemVariant resource, long maxAmount, TransactionContext transaction) {
		ItemStack held = getHeld();
		if (held.isEmpty() || !resource.matches(held))
			return 0;
		if (!be.filtering.getFilter().isEmpty() && be.filtering.test(held))
			return 0;
		int toExtract = (int) Math.min(maxAmount, held.getCount());
		be.snapshotParticipant.updateSnapshots(transaction);
		ItemStack newStack = held.copy();
		newStack.shrink(toExtract);
		set(newStack);
		return toExtract;
	}

	@Override
	protected Unit createSnapshot() {
		return Unit.INSTANCE;
	}

	@Override
	protected void readSnapshot(Unit snapshot) {
	}

	@Override
	protected void onFinalCommit() {
		super.onFinalCommit();
		be.setChanged();
		be.sendData();
	}

	@Override
	public Iterator<? extends StorageView<ItemVariant>> iterator(TransactionContext transaction) {
		return new DeployerItemHandlerIterator(transaction);
	}

	public boolean isItemValid(ItemStack stack) {
		FilteringBehaviour filteringBehaviour = be.getBehaviour(FilteringBehaviour.TYPE);
		return filteringBehaviour == null || filteringBehaviour.test(stack);
	}

	public class DeployerItemHandlerIterator implements Iterator<StorageView<ItemVariant>> {
		private boolean open = true;
		private int index; // -1 means held

		public DeployerItemHandlerIterator(TransactionContext transaction) {
			transaction.addCloseCallback((t, r) -> open = false);
			this.index = be.overflowItems.size() != 0 ? 0 : -1;
		}

		@Override
		public boolean hasNext() {
			return open && index < be.overflowItems.size();
		}

		@Override
		public StorageView<ItemVariant> next() {
			final int indexFinal = this.index;
			Supplier<ItemStack> heldGetter = () -> be.overflowItems.get(indexFinal);
			Consumer<ItemStack> heldSetter = (stack) -> be.overflowItems.set(indexFinal, stack);
			Predicate<ItemStack> mayExtract = stack -> true;
			if (index == -1) {
				heldGetter = player::getMainHandItem;
				heldSetter = s -> player.setItemInHand(InteractionHand.MAIN_HAND, s);
				mayExtract = s -> be.filtering.getFilter().isEmpty() || !be.filtering.test(s);
				index = be.overflowItems.size(); // hasNext will be false now
			}
			index++;
			if (index == be.overflowItems.size())
				index = -1;
			return new DeployerSlotView(heldGetter, heldSetter, mayExtract);
		}

	}

	public class DeployerSlotView extends SnapshotParticipant<Unit> implements StorageView<ItemVariant> {
		public final Supplier<ItemStack> heldGetter;
		public final Consumer<ItemStack> heldSetter;
		public final Predicate<ItemStack> mayExtract;

		public DeployerSlotView(Supplier<ItemStack> heldGetter, Consumer<ItemStack> heldSetter, Predicate<ItemStack> mayExtract) {
			this.heldGetter = heldGetter;
			this.heldSetter = heldSetter;
			this.mayExtract = mayExtract;
		}

		@Override
		public long extract(ItemVariant resource, long maxAmount, TransactionContext transaction) {
			ItemStack stack = getStack();
			if (stack.isEmpty() || !resource.matches(stack) || !mayExtract.test(stack))
				return 0;
			int toExtract = (int) Math.min(maxAmount, stack.getCount());
			updateSnapshots(transaction);
			ItemStack newStack = ItemHandlerHelper.copyStackWithSize(stack, stack.getCount() - toExtract);
			heldSetter.accept(newStack);
			return toExtract;
		}

		@Override
		public boolean isResourceBlank() {
			return getResource().isBlank();
		}

		@Override
		public ItemVariant getResource() {
			ItemStack stack = getStack();
			return stack.isEmpty() ? ItemVariant.blank() : ItemVariant.of(stack);
		}

		@Override
		public long getAmount() {
			return getStack().getCount();
		}

		@Override
		public long getCapacity() {
			return getStack().getMaxStackSize();
		}

		public ItemStack getStack() {
			return heldGetter.get();
		}

		@Override
		public void updateSnapshots(TransactionContext transaction) {
			super.updateSnapshots(transaction);
			be.snapshotParticipant.updateSnapshots(transaction);
		}

		@Override
		protected Unit createSnapshot() {
			return Unit.INSTANCE;
		}

		@Override
		protected void readSnapshot(Unit snapshot) {
		}

		@Override
		protected void onFinalCommit() {
			super.onFinalCommit();
			DeployerItemHandler.this.onFinalCommit();
		}
	}
}<|MERGE_RESOLUTION|>--- conflicted
+++ resolved
@@ -51,16 +51,9 @@
 
 		ItemStack held = getHeld();
 		if (held.isEmpty()) {
-<<<<<<< HEAD
 			be.snapshotParticipant.updateSnapshots(transaction);
 			set(stack);
 			return maxInsert;
-=======
-			ItemStack remainder = ItemHelper.limitCountToMaxStackSize(stack, simulate);
-			if (!simulate)
-				set(stack);
-			return remainder;
->>>>>>> 2828c88d
 		}
 
 		if (!ItemHandlerHelper.canItemStacksStack(held, stack))
