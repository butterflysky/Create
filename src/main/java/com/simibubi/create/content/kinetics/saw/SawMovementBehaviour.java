package com.simibubi.create.content.kinetics.saw;

import java.util.Optional;

import com.simibubi.create.content.contraptions.behaviour.MovementContext;
import com.simibubi.create.content.contraptions.render.ContraptionMatrices;
import com.simibubi.create.content.kinetics.base.BlockBreakingMovementBehaviour;
import com.simibubi.create.foundation.damageTypes.CreateDamageSources;
import com.simibubi.create.foundation.utility.AbstractBlockBreakQueue;
import com.simibubi.create.foundation.utility.TreeCutter;
import com.simibubi.create.foundation.utility.VecHelper;
import com.simibubi.create.foundation.virtualWorld.VirtualRenderWorld;

import io.github.fabricators_of_create.porting_lib.transfer.TransferUtil;
import io.github.fabricators_of_create.porting_lib.transfer.item.ItemHandlerHelper;

import net.fabricmc.api.EnvType;
import net.fabricmc.api.Environment;
import net.minecraft.client.renderer.MultiBufferSource;
import net.minecraft.core.BlockPos;
import net.minecraft.core.Direction;
import net.minecraft.tags.BlockTags;
import net.minecraft.world.damagesource.DamageSource;
import net.minecraft.world.entity.item.ItemEntity;
import net.minecraft.world.item.ItemStack;
import net.minecraft.world.level.Level;
import net.minecraft.world.level.block.state.BlockState;
import net.minecraft.world.phys.Vec3;

public class SawMovementBehaviour extends BlockBreakingMovementBehaviour {

	@Override
	public boolean isActive(MovementContext context) {
		return super.isActive(context)
			&& !VecHelper.isVecPointingTowards(context.relativeMotion, context.state.getValue(SawBlock.FACING)
				.getOpposite());
	}

	@Override
	public Vec3 getActiveAreaOffset(MovementContext context) {
		return Vec3.atLowerCornerOf(context.state.getValue(SawBlock.FACING)
			.getNormal())
			.scale(.65f);
	}

	@Override
	public void visitNewPosition(MovementContext context, BlockPos pos) {
		super.visitNewPosition(context, pos);
		Vec3 facingVec = Vec3.atLowerCornerOf(context.state.getValue(SawBlock.FACING)
			.getNormal());
		facingVec = context.rotation.apply(facingVec);

		Direction closestToFacing = Direction.getNearest(facingVec.x, facingVec.y, facingVec.z);
		if (closestToFacing.getAxis()
			.isVertical() && context.data.contains("BreakingPos")) {
			context.data.remove("BreakingPos");
			context.stall = false;
		}
	}

	@Override
	public boolean canBreak(Level world, BlockPos breakingPos, BlockState state) {
		return super.canBreak(world, breakingPos, state) && SawBlockEntity.isSawable(state);
	}

	@Override
	protected void onBlockBroken(MovementContext context, BlockPos pos, BlockState brokenState) {
		if (brokenState.is(BlockTags.LEAVES))
			return;

		Optional<AbstractBlockBreakQueue> dynamicTree = TreeCutter.findDynamicTree(brokenState.getBlock(), pos);
		if (dynamicTree.isPresent()) {
			dynamicTree.get()
				.destroyBlocks(context.world, null, (stack, dropPos) -> dropItemFromCutTree(context, stack, dropPos));
			return;
		}

		TreeCutter.findTree(context.world, pos, brokenState)
			.destroyBlocks(context.world, null, (stack, dropPos) -> dropItemFromCutTree(context, stack, dropPos));
	}

	public void dropItemFromCutTree(MovementContext context, BlockPos pos, ItemStack stack) {
		long inserted = TransferUtil.insertItem(context.contraption.getSharedInventory(), stack);
		if (inserted == stack.getCount())
			return;
		long remaining = stack.getCount() - inserted;
		ItemStack remainder = stack.copy();
		remainder.setCount((int) remaining);

		Level world = context.world;
		Vec3 dropPos = VecHelper.getCenterOf(pos);
		float distance = context.position == null ? 1 : (float) dropPos.distanceTo(context.position);
		ItemEntity entity = new ItemEntity(world, dropPos.x, dropPos.y, dropPos.z, remainder);
		entity.setDeltaMovement(context.relativeMotion.scale(distance / 20f));
		world.addFreshEntity(entity);
	}

	@Override
<<<<<<< HEAD
	@Environment(value = EnvType.CLIENT)
=======
	public boolean disableBlockEntityRendering() {
		return true;
	}

	@Override
	@OnlyIn(value = Dist.CLIENT)
>>>>>>> eae8cd46
	public void renderInContraption(MovementContext context, VirtualRenderWorld renderWorld,
		ContraptionMatrices matrices, MultiBufferSource buffer) {
		SawRenderer.renderInContraption(context, renderWorld, matrices, buffer);
	}

	@Override
	protected boolean shouldDestroyStartBlock(BlockState stateToBreak) {
		return !TreeCutter.canDynamicTreeCutFrom(stateToBreak.getBlock());
	}

	@Override
	protected DamageSource getDamageSource(Level level) {
		return CreateDamageSources.saw(level);
	}
}<|MERGE_RESOLUTION|>--- conflicted
+++ resolved
@@ -96,16 +96,12 @@
 	}
 
 	@Override
-<<<<<<< HEAD
-	@Environment(value = EnvType.CLIENT)
-=======
 	public boolean disableBlockEntityRendering() {
 		return true;
 	}
 
 	@Override
-	@OnlyIn(value = Dist.CLIENT)
->>>>>>> eae8cd46
+	@Environment(value = EnvType.CLIENT)
 	public void renderInContraption(MovementContext context, VirtualRenderWorld renderWorld,
 		ContraptionMatrices matrices, MultiBufferSource buffer) {
 		SawRenderer.renderInContraption(context, renderWorld, matrices, buffer);
