package com.simibubi.create.content.kinetics.fan;

import javax.annotation.Nonnull;

<<<<<<< HEAD
import com.simibubi.create.foundation.utility.Color;
=======
import com.simibubi.create.content.kinetics.fan.processing.AllFanProcessingTypes;
import com.simibubi.create.content.kinetics.fan.processing.FanProcessingType;
>>>>>>> c5e7ad62
import com.simibubi.create.foundation.utility.VecHelper;

import net.minecraft.client.multiplayer.ClientLevel;
import net.minecraft.client.particle.Particle;
import net.minecraft.client.particle.ParticleProvider;
import net.minecraft.client.particle.ParticleRenderType;
import net.minecraft.client.particle.SimpleAnimatedParticle;
import net.minecraft.client.particle.SpriteSet;
import net.minecraft.client.renderer.LevelRenderer;
import net.minecraft.core.BlockPos;
import net.minecraft.core.particles.ParticleOptions;
import net.minecraft.util.Mth;
import net.minecraft.world.level.block.entity.BlockEntity;
import net.minecraft.world.phys.Vec3;

public class AirFlowParticle extends SimpleAnimatedParticle {

	private final IAirCurrentSource source;
	private final Access access = new Access();

	protected AirFlowParticle(ClientLevel world, IAirCurrentSource source, double x, double y, double z,
							  SpriteSet sprite) {
		super(world, x, y, z, sprite, world.random.nextFloat() * .5f);
		this.source = source;
		this.quadSize *= 0.75F;
		this.lifetime = 40;
		hasPhysics = false;
		selectSprite(7);
<<<<<<< HEAD
		Vec3 offset = VecHelper.offsetRandomly(Vec3.ZERO, world.random, .25f);
=======
		Vec3 offset = VecHelper.offsetRandomly(Vec3.ZERO, random, .25f);
>>>>>>> c5e7ad62
		this.setPos(x + offset.x, y + offset.y, z + offset.z);
		this.xo = x;
		this.yo = y;
		this.zo = z;
		setColor(0xEEEEEE);
		setAlpha(.25f);
	}

	@Nonnull
	public ParticleRenderType getRenderType() {
		return ParticleRenderType.PARTICLE_SHEET_TRANSLUCENT;
	}

	@Override
	public void tick() {
		if (source == null || source.isSourceRemoved()) {
			remove();
			return;
		}
		this.xo = this.x;
		this.yo = this.y;
		this.zo = this.z;
		if (this.age++ >= this.lifetime) {
			remove();
		} else {
			AirCurrent airCurrent = source.getAirCurrent();
			if (airCurrent == null || !airCurrent.bounds.inflate(.25f).contains(x, y, z)) {
				remove();
				return;
			}

			Vec3 directionVec = Vec3.atLowerCornerOf(airCurrent.direction.getNormal());
			Vec3 motion = directionVec.scale(1 / 8f);
			if (!source.getAirCurrent().pushing)
				motion = motion.scale(-1);

			double distance = new Vec3(x, y, z).subtract(VecHelper.getCenterOf(source.getAirCurrentPos()))
					.multiply(directionVec).length() - .5f;
			if (distance > airCurrent.maxDistance + 1 || distance < -.25f) {
				remove();
				return;
			}
			motion = motion.scale(airCurrent.maxDistance - (distance - 1f)).scale(.5f);

			FanProcessingType type = getType(distance);
			if (type == AllFanProcessingTypes.NONE) {
				setColor(0xEEEEEE);
				setAlpha(.25f);
				selectSprite((int) Mth.clamp((distance / airCurrent.maxDistance) * 8 + random.nextInt(4),
						0, 7));
			} else {
				type.morphAirFlow(access, random);
				selectSprite(random.nextInt(3));
			}

			xd = motion.x;
			yd = motion.y;
			zd = motion.z;

			if (this.onGround) {
				this.xd *= 0.7;
				this.zd *= 0.7;
			}
			this.move(this.xd, this.yd, this.zd);

		}

	}

	private FanProcessingType getType(double distance) {
		if (source.getAirCurrent() == null)
			return AllFanProcessingTypes.NONE;
		return source.getAirCurrent().getSegmentAt((float) distance);
	}

	public int getLightColor(float partialTick) {
		BlockPos blockpos = new BlockPos(this.x, this.y, this.z);
		return this.level.isLoaded(blockpos) ? LevelRenderer.getLightColor(level, blockpos) : 0;
	}

	private void selectSprite(int index) {
		setSprite(sprites.get(index, 8));
	}

	public static class Factory implements ParticleProvider<AirFlowParticleData> {
		private final SpriteSet spriteSet;

		public Factory(SpriteSet animatedSprite) {
			this.spriteSet = animatedSprite;
		}

		public Particle createParticle(AirFlowParticleData data, ClientLevel worldIn, double x, double y, double z,
									   double xSpeed, double ySpeed, double zSpeed) {
			BlockEntity be = worldIn.getBlockEntity(new BlockPos(data.posX, data.posY, data.posZ));
			if (!(be instanceof IAirCurrentSource))
				be = null;
			return new AirFlowParticle(worldIn, (IAirCurrentSource) be, x, y, z, this.spriteSet);
		}
	}

	private class Access implements FanProcessingType.AirFlowParticleAccess {
		@Override
		public void setColor(int color) {
			AirFlowParticle.this.setColor(color);
		}

		@Override
		public void setAlpha(float alpha) {
			AirFlowParticle.this.setAlpha(alpha);
		}

		@Override
		public void spawnExtraParticle(ParticleOptions options, float speedMultiplier) {
			level.addParticle(options, x, y, z, xd * speedMultiplier, yd * speedMultiplier, zd * speedMultiplier);
		}
	}

}<|MERGE_RESOLUTION|>--- conflicted
+++ resolved
@@ -2,12 +2,8 @@
 
 import javax.annotation.Nonnull;
 
-<<<<<<< HEAD
-import com.simibubi.create.foundation.utility.Color;
-=======
 import com.simibubi.create.content.kinetics.fan.processing.AllFanProcessingTypes;
 import com.simibubi.create.content.kinetics.fan.processing.FanProcessingType;
->>>>>>> c5e7ad62
 import com.simibubi.create.foundation.utility.VecHelper;
 
 import net.minecraft.client.multiplayer.ClientLevel;
@@ -36,11 +32,7 @@
 		this.lifetime = 40;
 		hasPhysics = false;
 		selectSprite(7);
-<<<<<<< HEAD
-		Vec3 offset = VecHelper.offsetRandomly(Vec3.ZERO, world.random, .25f);
-=======
 		Vec3 offset = VecHelper.offsetRandomly(Vec3.ZERO, random, .25f);
->>>>>>> c5e7ad62
 		this.setPos(x + offset.x, y + offset.y, z + offset.z);
 		this.xo = x;
 		this.yo = y;
