package com.simibubi.create.content.kinetics.crank;

import javax.annotation.ParametersAreNonnullByDefault;

import com.simibubi.create.AllBlockEntityTypes;
import com.simibubi.create.AllBlocks;
import com.simibubi.create.AllItems;
import com.simibubi.create.AllShapes;
import com.simibubi.create.foundation.utility.BlockHelper;
import com.simibubi.create.foundation.utility.Couple;

import io.github.fabricators_of_create.porting_lib.util.TagUtil;
import net.fabricmc.api.EnvType;
import net.fabricmc.api.Environment;
import net.minecraft.core.BlockPos;
import net.minecraft.core.NonNullList;
import net.minecraft.world.InteractionHand;
import net.minecraft.world.InteractionResult;
import net.minecraft.world.entity.player.Player;
import net.minecraft.world.item.CreativeModeTab;
import net.minecraft.world.item.DyeColor;
import net.minecraft.world.item.ItemStack;
import net.minecraft.world.level.BlockGetter;
import net.minecraft.world.level.Level;
import net.minecraft.world.level.block.entity.BlockEntityType;
import net.minecraft.world.level.block.state.BlockState;
import net.minecraft.world.phys.BlockHitResult;
import net.minecraft.world.phys.shapes.CollisionContext;
import net.minecraft.world.phys.shapes.VoxelShape;

@ParametersAreNonnullByDefault
public class ValveHandleBlock extends HandCrankBlock {

	private final DyeColor color;
	private final boolean inCreativeTab;

	public static ValveHandleBlock copper(Properties properties) {
		return new ValveHandleBlock(properties, null, true);
	}

	public static ValveHandleBlock dyed(Properties properties, DyeColor color) {
		return new ValveHandleBlock(properties, color, false);
	}

	private ValveHandleBlock(Properties properties, DyeColor color, boolean inCreativeTab) {
		super(properties);
		this.color = color;
		this.inCreativeTab = inCreativeTab;
	}

	@Override
	public VoxelShape getShape(BlockState pState, BlockGetter worldIn, BlockPos pos, CollisionContext context) {
		return AllShapes.VALVE_HANDLE.get(pState.getValue(FACING));
	}

	public static InteractionResult onBlockActivated(Player player, Level level, InteractionHand hand, BlockHitResult hit) {
		BlockPos pos = hit.getBlockPos();
		BlockState blockState = level.getBlockState(pos);

		if (!(blockState.getBlock() instanceof ValveHandleBlock vhb))
<<<<<<< HEAD
			return InteractionResult.PASS;
		if (!player.mayBuild())
			return InteractionResult.PASS;
		if (AllItems.WRENCH.isIn(player.getItemInHand(hand)) && player.isShiftKeyDown())
			return InteractionResult.PASS;

		if (vhb.clicked(level, pos, blockState, player, hand)) {
			return InteractionResult.SUCCESS;
=======
			return;
		if (!player.mayBuild())
			return;
		if (AllItems.WRENCH.isIn(player.getItemInHand(event.getHand())) && player.isShiftKeyDown())
			return;

		if (vhb.clicked(level, pos, blockState, player, event.getHand())) {
			event.setCanceled(true);
			event.setCancellationResult(InteractionResult.SUCCESS);
>>>>>>> 2201d87d
		}
		return InteractionResult.PASS;
	}

	@Override
	public void onRemove(BlockState pState, Level pLevel, BlockPos pPos, BlockState pNewState, boolean pIsMoving) {
		if (!(pNewState.getBlock() instanceof ValveHandleBlock))
			super.onRemove(pState, pLevel, pPos, pNewState, pIsMoving);
	}

	public boolean clicked(Level level, BlockPos pos, BlockState blockState, Player player, InteractionHand hand) {
		ItemStack heldItem = player.getItemInHand(hand);
		DyeColor color = TagUtil.getColorFromStack(heldItem);
		if (color != null && color != this.color) {
			if (!level.isClientSide)
				level.setBlockAndUpdate(pos,
					BlockHelper.copyProperties(blockState, AllBlocks.DYED_VALVE_HANDLES.get(color)
						.getDefaultState()));
			return true;
		}

		onBlockEntityUse(level, pos,
			hcbe -> (hcbe instanceof ValveHandleBlockEntity vhbe) && vhbe.activate(player.isShiftKeyDown())
				? InteractionResult.SUCCESS
				: InteractionResult.PASS);
		return true;
	}

	@Override
	public InteractionResult use(BlockState state, Level world, BlockPos pos, Player player, InteractionHand hand,
		BlockHitResult hit) {
		return InteractionResult.PASS;
	}

	@Override
	public void fillItemCategory(CreativeModeTab group, NonNullList<ItemStack> p_149666_2_) {
		if (group != CreativeModeTab.TAB_SEARCH && !inCreativeTab)
			return;
		super.fillItemCategory(group, p_149666_2_);
	}

	@Override
	public BlockEntityType<? extends HandCrankBlockEntity> getBlockEntityType() {
		return AllBlockEntityTypes.VALVE_HANDLE.get();
	}

	@Override
	public int getRotationSpeed() {
		return 32;
	}

	public static Couple<Integer> getSpeedRange() {
		return Couple.create(32, 32);
	}

}<|MERGE_RESOLUTION|>--- conflicted
+++ resolved
@@ -58,7 +58,8 @@
 		BlockState blockState = level.getBlockState(pos);
 
 		if (!(blockState.getBlock() instanceof ValveHandleBlock vhb))
-<<<<<<< HEAD
+			return;
+		if (!player.mayBuild())
 			return InteractionResult.PASS;
 		if (!player.mayBuild())
 			return InteractionResult.PASS;
@@ -67,17 +68,6 @@
 
 		if (vhb.clicked(level, pos, blockState, player, hand)) {
 			return InteractionResult.SUCCESS;
-=======
-			return;
-		if (!player.mayBuild())
-			return;
-		if (AllItems.WRENCH.isIn(player.getItemInHand(event.getHand())) && player.isShiftKeyDown())
-			return;
-
-		if (vhb.clicked(level, pos, blockState, player, event.getHand())) {
-			event.setCanceled(true);
-			event.setCancellationResult(InteractionResult.SUCCESS);
->>>>>>> 2201d87d
 		}
 		return InteractionResult.PASS;
 	}
