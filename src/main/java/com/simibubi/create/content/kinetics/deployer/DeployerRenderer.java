--- conflicted
+++ resolved
@@ -89,14 +89,8 @@
 			.getItemRenderer();
 
 		ItemDisplayContext transform = ItemDisplayContext.NONE;
-<<<<<<< HEAD
-		boolean isBlockItem = (be.heldItem.getItem() instanceof BlockItem)
-			&& itemRenderer.getModel(be.heldItem, be.getLevel(), null, 0)
-				.isGui3d();
-=======
 		BakedModel bakedModel = itemRenderer.getModel(be.heldItem, be.getLevel(), null, 0);
 		boolean isBlockItem = (be.heldItem.getItem() instanceof BlockItem) && bakedModel.isGui3d();
->>>>>>> 47764352
 
 		if (displayMode) {
 			float scale = isBlockItem ? 1.25f : 1;
@@ -111,11 +105,7 @@
 			transform = punching ? ItemDisplayContext.THIRD_PERSON_RIGHT_HAND : ItemDisplayContext.FIXED;
 		}
 
-<<<<<<< HEAD
-		itemRenderer.renderStatic(be.heldItem, transform, light, overlay, ms, buffer, be.getLevel(), 0);
-=======
 		itemRenderer.render(be.heldItem, transform, false, ms, buffer, light, overlay, bakedModel);
->>>>>>> 47764352
 		ms.popPose();
 	}
 
