--- conflicted
+++ resolved
@@ -147,7 +147,6 @@
 		ItemStack contextStack = requiredItems.isEmpty() ? ItemStack.EMPTY : requiredItems.get(0).stack;
 
 		if (!context.contraption.hasUniversalCreativeCrate) {
-<<<<<<< HEAD
 			Storage<ItemVariant> itemHandler = context.contraption.getSharedInventory();
 			try (Transaction t = TransferUtil.getTransaction()) {
 				for (ItemRequirement.StackRequirement required : requiredItems) {
@@ -158,31 +157,17 @@
 				}
 				// if we get here all requirements were met
 				t.commit();
-=======
-			IItemHandler itemHandler = context.contraption.getSharedInventory();
-			for (ItemRequirement.StackRequirement required : requiredItems) {
-				ItemStack stack = ItemHelper
-					.extract(itemHandler, required::matches, ExtractionCountMode.EXACTLY,
-						required.stack.getCount(), true);
-				if (stack.isEmpty())
-					return;
->>>>>>> e40b844a
 			}
 		}
 
 		CompoundTag data = BlockHelper.prepareBlockEntityData(blockState, schematicWorld.getBlockEntity(pos));
 //		BlockSnapshot blocksnapshot = BlockSnapshot.create(world.dimension(), world, pos);
 		BlockHelper.placeSchematicBlock(world, blockState, pos, contextStack, data);
-<<<<<<< HEAD
+
 //		if (ForgeEventFactory.onBlockPlace(player, blocksnapshot, Direction.UP))
 //			blocksnapshot.restore(true, false);
-=======
-
-		if (ForgeEventFactory.onBlockPlace(player, blocksnapshot, Direction.UP))
-			blocksnapshot.restore(true, false);
 		else if (AllBlocks.TRACK.has(blockState))
 			player.placedTracks = true;
->>>>>>> e40b844a
 	}
 
 	@Override
