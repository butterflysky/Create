package com.simibubi.create.content.kinetics.mechanicalArm;

import java.util.ArrayList;
import java.util.List;

import javax.annotation.Nullable;

import com.jozufozu.flywheel.backend.instancing.InstancedRenderDispatcher;
import com.simibubi.create.Create;
import com.simibubi.create.content.contraptions.ITransformableBlockEntity;
import com.simibubi.create.content.contraptions.StructureTransform;
import com.simibubi.create.content.kinetics.base.KineticBlockEntity;
import com.simibubi.create.content.kinetics.mechanicalArm.AllArmInteractionPointTypes.JukeboxPoint;
import com.simibubi.create.content.kinetics.mechanicalArm.ArmInteractionPoint.Mode;
import com.simibubi.create.foundation.advancement.AllAdvancements;
import com.simibubi.create.foundation.blockEntity.behaviour.BlockEntityBehaviour;
import com.simibubi.create.foundation.blockEntity.behaviour.CenteredSideValueBoxTransform;
import com.simibubi.create.foundation.blockEntity.behaviour.scrollValue.INamedIconOptions;
import com.simibubi.create.foundation.blockEntity.behaviour.scrollValue.ScrollOptionBehaviour;
import com.simibubi.create.foundation.gui.AllIcons;
import com.simibubi.create.foundation.item.TooltipHelper;
import com.simibubi.create.foundation.utility.AngleHelper;
import com.simibubi.create.foundation.utility.Lang;
import com.simibubi.create.foundation.utility.NBTHelper;
import com.simibubi.create.foundation.utility.VecHelper;
import com.simibubi.create.foundation.utility.animation.LerpedFloat;
import com.simibubi.create.infrastructure.config.AllConfigs;

import io.github.fabricators_of_create.porting_lib.transfer.TransferUtil;
import io.github.fabricators_of_create.porting_lib.util.EnvExecutor;
import io.github.fabricators_of_create.porting_lib.util.ItemStackUtil;
import io.github.fabricators_of_create.porting_lib.util.NBTSerializer;

import net.fabricmc.api.EnvType;
import net.fabricmc.fabric.api.transfer.v1.transaction.Transaction;
import net.minecraft.core.BlockPos;
import net.minecraft.core.Direction;
import net.minecraft.core.SectionPos;
import net.minecraft.nbt.CompoundTag;
import net.minecraft.nbt.ListTag;
import net.minecraft.nbt.Tag;
import net.minecraft.network.chat.Component;
import net.minecraft.sounds.SoundEvents;
import net.minecraft.sounds.SoundSource;
import net.minecraft.util.Mth;
import net.minecraft.world.item.ItemStack;
import net.minecraft.world.level.Level;
import net.minecraft.world.level.block.Block;
import net.minecraft.world.level.block.JukeboxBlock;
import net.minecraft.world.level.block.entity.BlockEntityType;
import net.minecraft.world.level.block.state.BlockState;
import net.minecraft.world.level.chunk.ChunkSource;
import net.minecraft.world.phys.AABB;
import net.minecraft.world.phys.Vec3;

public class ArmBlockEntity extends KineticBlockEntity implements ITransformableBlockEntity {

	// Server
	List<ArmInteractionPoint> inputs;
	List<ArmInteractionPoint> outputs;
	ListTag interactionPointTag;

	// Both
	float chasedPointProgress;
	int chasedPointIndex;
	ItemStack heldItem;
	Phase phase;
	boolean goggles;

	// Client
	ArmAngleTarget previousTarget;
	LerpedFloat lowerArmAngle;
	LerpedFloat upperArmAngle;
	LerpedFloat baseAngle;
	LerpedFloat headAngle;
	LerpedFloat clawAngle;
	float previousBaseAngle;
	boolean updateInteractionPoints;
	int tooltipWarmup;

	//
	protected ScrollOptionBehaviour<SelectionMode> selectionMode;
	protected int lastInputIndex = -1;
	protected int lastOutputIndex = -1;
	protected boolean redstoneLocked;

	public enum Phase {
		SEARCH_INPUTS, MOVE_TO_INPUT, SEARCH_OUTPUTS, MOVE_TO_OUTPUT, DANCING
	}

	public ArmBlockEntity(BlockEntityType<?> typeIn, BlockPos pos, BlockState state) {
		super(typeIn, pos, state);
		inputs = new ArrayList<>();
		outputs = new ArrayList<>();
		interactionPointTag = null;
		heldItem = ItemStack.EMPTY;
		phase = Phase.SEARCH_INPUTS;
		previousTarget = ArmAngleTarget.NO_TARGET;
		baseAngle = LerpedFloat.angular();
		baseAngle.startWithValue(previousTarget.baseAngle);
		lowerArmAngle = LerpedFloat.angular();
		lowerArmAngle.startWithValue(previousTarget.lowerArmAngle);
		upperArmAngle = LerpedFloat.angular();
		upperArmAngle.startWithValue(previousTarget.upperArmAngle);
		headAngle = LerpedFloat.angular();
		headAngle.startWithValue(previousTarget.headAngle);
		clawAngle = LerpedFloat.angular();
		previousBaseAngle = previousTarget.baseAngle;
		updateInteractionPoints = true;
		redstoneLocked = false;
		tooltipWarmup = 15;
		goggles = false;
	}

	@Override
	public void addBehaviours(List<BlockEntityBehaviour> behaviours) {
		super.addBehaviours(behaviours);

		selectionMode = new ScrollOptionBehaviour<SelectionMode>(SelectionMode.class,
				Lang.translateDirect("logistics.when_multiple_outputs_available"), this, new SelectionModeValueBox());
		behaviours.add(selectionMode);

		registerAwardables(behaviours, AllAdvancements.ARM_BLAZE_BURNER, AllAdvancements.ARM_MANY_TARGETS,
				AllAdvancements.MECHANICAL_ARM, AllAdvancements.MUSICAL_ARM);
	}

	@Override
	public void tick() {
		super.tick();
		initInteractionPoints();
		boolean targetReached = tickMovementProgress();

		if (tooltipWarmup > 0)
			tooltipWarmup--;
		if (chasedPointProgress < 1) {
			if (phase == Phase.MOVE_TO_INPUT) {
				ArmInteractionPoint point = getTargetedInteractionPoint();
				if (point != null)
					point.keepAlive();
			}
			return;
		}
		if (level.isClientSide)
			return;

		if (phase == Phase.MOVE_TO_INPUT)
			collectItem();
		else if (phase == Phase.MOVE_TO_OUTPUT)
			depositItem();
		else if (phase == Phase.SEARCH_INPUTS || phase == Phase.DANCING)
			searchForItem();

		if (targetReached)
			lazyTick();
	}

	@Override
	public void lazyTick() {
		super.lazyTick();

		if (level.isClientSide)
			return;
		if (chasedPointProgress < .5f)
			return;
		if (phase == Phase.SEARCH_INPUTS || phase == Phase.DANCING)
			checkForMusic();
		if (phase == Phase.SEARCH_OUTPUTS)
			searchForDestination();
	}

	private void checkForMusic() {
		boolean hasMusic = checkForMusicAmong(inputs) || checkForMusicAmong(outputs);
		if (hasMusic != (phase == Phase.DANCING)) {
			phase = hasMusic ? Phase.DANCING : Phase.SEARCH_INPUTS;
			setChanged();
			sendData();
		}
	}

	@Override
	protected AABB createRenderBoundingBox() {
		return super.createRenderBoundingBox().inflate(3);
	}

	private boolean checkForMusicAmong(List<ArmInteractionPoint> list) {
		for (ArmInteractionPoint armInteractionPoint : list) {
			if (!(armInteractionPoint instanceof AllArmInteractionPointTypes.JukeboxPoint))
				continue;
			BlockState state = level.getBlockState(armInteractionPoint.getPos());
			if (state.getOptionalValue(JukeboxBlock.HAS_RECORD)
					.orElse(false))
				return true;
		}
		return false;
	}

	private boolean tickMovementProgress() {
		boolean targetReachedPreviously = chasedPointProgress >= 1;
		chasedPointProgress += Math.min(256, Math.abs(getSpeed())) / 1024f;
		if (chasedPointProgress > 1)
			chasedPointProgress = 1;
		if (!level.isClientSide)
			return !targetReachedPreviously && chasedPointProgress >= 1;

		ArmInteractionPoint targetedInteractionPoint = getTargetedInteractionPoint();
		ArmAngleTarget previousTarget = this.previousTarget;
		ArmAngleTarget target = targetedInteractionPoint == null ? ArmAngleTarget.NO_TARGET
				: targetedInteractionPoint.getTargetAngles(worldPosition, isOnCeiling());

		baseAngle.setValue(AngleHelper.angleLerp(chasedPointProgress, previousBaseAngle,
				target == ArmAngleTarget.NO_TARGET ? previousBaseAngle : target.baseAngle));

		// Arm's angles first backup to resting position and then continue
		if (chasedPointProgress < .5f)
			target = ArmAngleTarget.NO_TARGET;
		else
			previousTarget = ArmAngleTarget.NO_TARGET;
		float progress = chasedPointProgress == 1 ? 1 : (chasedPointProgress % .5f) * 2;

		lowerArmAngle.setValue(Mth.lerp(progress, previousTarget.lowerArmAngle, target.lowerArmAngle));
		upperArmAngle.setValue(Mth.lerp(progress, previousTarget.upperArmAngle, target.upperArmAngle));
		headAngle.setValue(AngleHelper.angleLerp(progress, previousTarget.headAngle % 360, target.headAngle % 360));

		return false;
	}

	protected boolean isOnCeiling() {
		BlockState state = getBlockState();
		return hasLevel() && state.getOptionalValue(ArmBlock.CEILING)
				.orElse(false);
	}

	@Override
	public void destroy() {
		super.destroy();
		if (!heldItem.isEmpty())
			Block.popResource(level, worldPosition, heldItem);
	}

	@Nullable
	private ArmInteractionPoint getTargetedInteractionPoint() {
		if (chasedPointIndex == -1)
			return null;
		if (phase == Phase.MOVE_TO_INPUT && chasedPointIndex < inputs.size())
			return inputs.get(chasedPointIndex);
		if (phase == Phase.MOVE_TO_OUTPUT && chasedPointIndex < outputs.size())
			return outputs.get(chasedPointIndex);
		return null;
	}

	protected void searchForItem() {
		if (redstoneLocked)
			return;

		boolean foundInput = false;
		// for round robin, we start looking after the last used index, for default we
		// start at 0;
		int startIndex = selectionMode.get() == SelectionMode.PREFER_FIRST ? 0 : lastInputIndex + 1;

		// if we enforce round robin, only look at the next input in the list,
		// otherwise, look at all inputs
		int scanRange = selectionMode.get() == SelectionMode.FORCED_ROUND_ROBIN ? lastInputIndex + 2 : inputs.size();
		if (scanRange > inputs.size())
			scanRange = inputs.size();

		InteractionPoints:
		for (int i = startIndex; i < scanRange; i++) {
			ArmInteractionPoint armInteractionPoint = inputs.get(i);
			if (!armInteractionPoint.isValid())
				continue;

			if (getDistributableAmount(armInteractionPoint) == 0)
				continue;

			selectIndex(true, i);
			foundInput = true;
			break InteractionPoints;
		}
		if (!foundInput && selectionMode.get() == SelectionMode.ROUND_ROBIN) {
			// if we didn't find an input, but don't want to enforce round robin, reset the
			// last index
			lastInputIndex = -1;
		}
		if (lastInputIndex == inputs.size() - 1) {
			// if we reached the last input in the list, reset the last index
			lastInputIndex = -1;
		}
	}

	protected void searchForDestination() {
		ItemStack held = heldItem.copy();

		boolean foundOutput = false;
		// for round robin, we start looking after the last used index, for default we
		// start at 0;
		int startIndex = selectionMode.get() == SelectionMode.PREFER_FIRST ? 0 : lastOutputIndex + 1;

		// if we enforce round robin, only look at the next index in the list,
		// otherwise, look at all
		int scanRange = selectionMode.get() == SelectionMode.FORCED_ROUND_ROBIN ? lastOutputIndex + 2 : outputs.size();
		if (scanRange > outputs.size())
			scanRange = outputs.size();

		try (Transaction t = TransferUtil.getTransaction()) {
			for (int i = startIndex; i < scanRange; i++) {
				ArmInteractionPoint armInteractionPoint = outputs.get(i);
				if (!armInteractionPoint.isValid())
					continue;

				ItemStack remainder = armInteractionPoint.insert(held, t);
				if (ItemStackUtil.equals(remainder, heldItem, false))
					continue;

				selectIndex(false, i);
				foundOutput = true;
				break;
			}
		}

		if (!foundOutput && selectionMode.get() == SelectionMode.ROUND_ROBIN) {
			// if we didn't find an input, but don't want to enforce round robin, reset the
			// last index
			lastOutputIndex = -1;
		}
		if (lastOutputIndex == outputs.size() - 1) {
			// if we reached the last input in the list, reset the last index
			lastOutputIndex = -1;
		}
	}

	// input == true => select input, false => select output
	private void selectIndex(boolean input, int index) {
		phase = input ? Phase.MOVE_TO_INPUT : Phase.MOVE_TO_OUTPUT;
		chasedPointIndex = index;
		chasedPointProgress = 0;
		if (input)
			lastInputIndex = index;
		else
			lastOutputIndex = index;
		sendData();
		setChanged();
	}

<<<<<<< HEAD
	protected int getDistributableAmount(ArmInteractionPoint armInteractionPoint) {
		try (Transaction t = TransferUtil.getTransaction()) {
			ItemStack stack = armInteractionPoint.extract(t);

			ItemStack remainder = stack.isEmpty() ? stack : simulateInsertion(stack);
			if (stack.sameItem(remainder)) {
				return stack.getCount() - remainder.getCount();
			} else {
				return stack.getCount();
			}
=======
	protected int getDistributableAmount(ArmInteractionPoint armInteractionPoint, int i) {
		ItemStack stack = armInteractionPoint.extract(i, true);
		ItemStack remainder = simulateInsertion(stack);
		if (ItemStack.isSameItem(stack, remainder)) {
			return stack.getCount() - remainder.getCount();
		} else {
			return stack.getCount();
>>>>>>> e6759d8e
		}
	}

	private ItemStack simulateInsertion(ItemStack stack) {
		try (Transaction t = TransferUtil.getTransaction()) {
			for (ArmInteractionPoint armInteractionPoint : outputs) {
				if (armInteractionPoint.isValid())
					stack = armInteractionPoint.insert(stack, t);
				if (stack.isEmpty())
					break;
			}
			return stack;
		}
	}

	protected void depositItem() {
		ArmInteractionPoint armInteractionPoint = getTargetedInteractionPoint();
		if (armInteractionPoint != null && armInteractionPoint.isValid()) {
			ItemStack toInsert = heldItem.copy();
			try (Transaction t = TransferUtil.getTransaction()) {
				ItemStack remainder = armInteractionPoint.insert(toInsert, t);
				t.commit();
				heldItem = remainder;

				if (armInteractionPoint instanceof JukeboxPoint && remainder.isEmpty())
					award(AllAdvancements.MUSICAL_ARM);
			}
		}

		phase = heldItem.isEmpty() ? Phase.SEARCH_INPUTS : Phase.SEARCH_OUTPUTS;
		chasedPointProgress = 0;
		chasedPointIndex = -1;
		sendData();
		setChanged();

		if (!level.isClientSide)
			award(AllAdvancements.MECHANICAL_ARM);
	}

	protected void collectItem() {
		ArmInteractionPoint armInteractionPoint = getTargetedInteractionPoint();
		if (armInteractionPoint != null && armInteractionPoint.isValid()) {
			try (Transaction t = TransferUtil.getTransaction()) {
				int amountExtracted = getDistributableAmount(armInteractionPoint);
				if (amountExtracted == 0)
					return;
				ItemStack prevHeld = heldItem;
				heldItem = armInteractionPoint.extract(amountExtracted, t);
				phase = Phase.SEARCH_OUTPUTS;
				chasedPointProgress = 0;
				chasedPointIndex = -1;
				sendData();
				setChanged();

				if (!ItemStack.isSameItem(heldItem, prevHeld))
					level.playSound(null, worldPosition, SoundEvents.ITEM_PICKUP, SoundSource.BLOCKS, .125f,
							.5f + Create.RANDOM.nextFloat() * .25f);
				t.commit();
				return;
			}
		}

		phase = Phase.SEARCH_INPUTS;
		chasedPointProgress = 0;
		chasedPointIndex = -1;
		sendData();
		setChanged();
	}

	public void redstoneUpdate() {
		if (level.isClientSide)
			return;
		boolean blockPowered = level.hasNeighborSignal(worldPosition);
		if (blockPowered == redstoneLocked)
			return;
		redstoneLocked = blockPowered;
		sendData();
		if (!redstoneLocked)
			searchForItem();
	}

	@Override
	public void transform(StructureTransform transform) {
		if (interactionPointTag == null)
			return;

		for (Tag tag : interactionPointTag) {
			ArmInteractionPoint.transformPos((CompoundTag) tag, transform);
		}

		notifyUpdate();
	}

	// ClientLevel#hasChunk (and consequently #isAreaLoaded) always returns true,
	// so manually check the ChunkSource to avoid weird behavior on the client side
	protected boolean isAreaActuallyLoaded(BlockPos center, int range) {
		if (!level.hasChunksAt(center.offset(-range, -range, -range), center.offset(range, range, range))) {
			return false;
		}
		if (level.isClientSide) {
			int minY = center.getY() - range;
			int maxY = center.getY() + range;
			if (maxY < level.getMinBuildHeight() || minY >= level.getMaxBuildHeight()) {
				return false;
			}

			int minX = center.getX() - range;
			int minZ = center.getZ() - range;
			int maxX = center.getX() + range;
			int maxZ = center.getZ() + range;

			int minChunkX = SectionPos.blockToSectionCoord(minX);
			int maxChunkX = SectionPos.blockToSectionCoord(maxX);
			int minChunkZ = SectionPos.blockToSectionCoord(minZ);
			int maxChunkZ = SectionPos.blockToSectionCoord(maxZ);

			ChunkSource chunkSource = level.getChunkSource();
			for (int chunkX = minChunkX; chunkX <= maxChunkX; ++chunkX) {
				for (int chunkZ = minChunkZ; chunkZ <= maxChunkZ; ++chunkZ) {
					if (!chunkSource.hasChunk(chunkX, chunkZ)) {
						return false;
					}
				}
			}
		}
		return true;
	}

	protected void initInteractionPoints() {
		if (!updateInteractionPoints || interactionPointTag == null)
			return;
		if (!isAreaActuallyLoaded(worldPosition, getRange() + 1))
			return;
		inputs.clear();
		outputs.clear();

		boolean hasBlazeBurner = false;
		for (Tag tag : interactionPointTag) {
			ArmInteractionPoint point = ArmInteractionPoint.deserialize((CompoundTag) tag, level, worldPosition);
			if (point == null)
				continue;
			if (point.getMode() == Mode.DEPOSIT)
				outputs.add(point);
			else if (point.getMode() == Mode.TAKE)
				inputs.add(point);
			hasBlazeBurner |= point instanceof AllArmInteractionPointTypes.BlazeBurnerPoint;
		}

		if (!level.isClientSide) {
			if (outputs.size() >= 10)
				award(AllAdvancements.ARM_MANY_TARGETS);
			if (hasBlazeBurner)
				award(AllAdvancements.ARM_BLAZE_BURNER);
		}

		updateInteractionPoints = false;
		sendData();
		setChanged();
	}

	public void writeInteractionPoints(CompoundTag compound) {
		if (updateInteractionPoints && interactionPointTag != null) {
			compound.put("InteractionPoints", interactionPointTag);
		} else {
			ListTag pointsNBT = new ListTag();
			inputs.stream()
					.map(aip -> aip.serialize(worldPosition))
					.forEach(pointsNBT::add);
			outputs.stream()
					.map(aip -> aip.serialize(worldPosition))
					.forEach(pointsNBT::add);
			compound.put("InteractionPoints", pointsNBT);
		}
	}

	@Override
	public void write(CompoundTag compound, boolean clientPacket) {
		super.write(compound, clientPacket);

		writeInteractionPoints(compound);

		NBTHelper.writeEnum(compound, "Phase", phase);
		compound.putBoolean("Powered", redstoneLocked);
		compound.putBoolean("Goggles", goggles);
		compound.put("HeldItem", NBTSerializer.serializeNBT(heldItem));
		compound.putInt("TargetPointIndex", chasedPointIndex);
		compound.putFloat("MovementProgress", chasedPointProgress);
	}

	@Override
	public void writeSafe(CompoundTag compound) {
		super.writeSafe(compound);

		writeInteractionPoints(compound);
	}

	@Override
	protected void read(CompoundTag compound, boolean clientPacket) {
		int previousIndex = chasedPointIndex;
		Phase previousPhase = phase;
		ListTag interactionPointTagBefore = interactionPointTag;

		super.read(compound, clientPacket);
		heldItem = ItemStack.of(compound.getCompound("HeldItem"));
		phase = NBTHelper.readEnum(compound, "Phase", Phase.class);
		chasedPointIndex = compound.getInt("TargetPointIndex");
		chasedPointProgress = compound.getFloat("MovementProgress");
		interactionPointTag = compound.getList("InteractionPoints", Tag.TAG_COMPOUND);
		redstoneLocked = compound.getBoolean("Powered");

		boolean hadGoggles = goggles;
		goggles = compound.getBoolean("Goggles");

		if (!clientPacket)
			return;

		if (hadGoggles != goggles)
			EnvExecutor.runWhenOn(EnvType.CLIENT, () -> () -> InstancedRenderDispatcher.enqueueUpdate(this));

		boolean ceiling = isOnCeiling();
		if (interactionPointTagBefore == null || interactionPointTagBefore.size() != interactionPointTag.size())
			updateInteractionPoints = true;
		if (previousIndex != chasedPointIndex || (previousPhase != phase)) {
			ArmInteractionPoint previousPoint = null;
			if (previousPhase == Phase.MOVE_TO_INPUT && previousIndex < inputs.size())
				previousPoint = inputs.get(previousIndex);
			if (previousPhase == Phase.MOVE_TO_OUTPUT && previousIndex < outputs.size())
				previousPoint = outputs.get(previousIndex);
			previousTarget = previousPoint == null ? ArmAngleTarget.NO_TARGET
					: previousPoint.getTargetAngles(worldPosition, ceiling);
			if (previousPoint != null)
				previousBaseAngle = previousTarget.baseAngle;

			ArmInteractionPoint targetedPoint = getTargetedInteractionPoint();
			if (targetedPoint != null)
				targetedPoint.updateCachedState();
		}
	}

	public static int getRange() {
		return AllConfigs.server().logistics.mechanicalArmRange.get();
	}

	@Override
	public boolean addToTooltip(List<Component> tooltip, boolean isPlayerSneaking) {
		if (super.addToTooltip(tooltip, isPlayerSneaking))
			return true;
		if (isPlayerSneaking)
			return false;
		if (tooltipWarmup > 0)
			return false;
		if (!inputs.isEmpty())
			return false;
		if (!outputs.isEmpty())
			return false;

		TooltipHelper.addHint(tooltip, "hint.mechanical_arm_no_targets");
		return true;
	}

	public void setLevel(Level level) {
		super.setLevel(level);
		for (ArmInteractionPoint input : inputs) {
			input.setLevel(level);
		}
		for (ArmInteractionPoint output : outputs) {
			output.setLevel(level);
		}
	}

	private class SelectionModeValueBox extends CenteredSideValueBoxTransform {

		public SelectionModeValueBox() {
			super((blockState, direction) -> !direction.getAxis()
					.isVertical());
		}

		@Override
		public Vec3 getLocalOffset(BlockState state) {
			int yPos = state.getValue(ArmBlock.CEILING) ? 16 - 3 : 3;
			Vec3 location = VecHelper.voxelSpace(8, yPos, 15.5);
			location = VecHelper.rotateCentered(location, AngleHelper.horizontalAngle(getSide()), Direction.Axis.Y);
			return location;
		}

		@Override
		public float getScale() {
			return super.getScale();
		}

	}

	public enum SelectionMode implements INamedIconOptions {
		ROUND_ROBIN(AllIcons.I_ARM_ROUND_ROBIN),
		FORCED_ROUND_ROBIN(AllIcons.I_ARM_FORCED_ROUND_ROBIN),
		PREFER_FIRST(AllIcons.I_ARM_PREFER_FIRST),

		;

		private final String translationKey;
		private final AllIcons icon;

		SelectionMode(AllIcons icon) {
			this.icon = icon;
			this.translationKey = "mechanical_arm.selection_mode." + Lang.asId(name());
		}

		@Override
		public AllIcons getIcon() {
			return icon;
		}

		@Override
		public String getTranslationKey() {
			return translationKey;
		}
	}

}<|MERGE_RESOLUTION|>--- conflicted
+++ resolved
@@ -341,26 +341,16 @@
 		setChanged();
 	}
 
-<<<<<<< HEAD
 	protected int getDistributableAmount(ArmInteractionPoint armInteractionPoint) {
 		try (Transaction t = TransferUtil.getTransaction()) {
 			ItemStack stack = armInteractionPoint.extract(t);
 
 			ItemStack remainder = stack.isEmpty() ? stack : simulateInsertion(stack);
-			if (stack.sameItem(remainder)) {
+			if (ItemStack.isSameItem(stack, remainder)) {
 				return stack.getCount() - remainder.getCount();
 			} else {
 				return stack.getCount();
 			}
-=======
-	protected int getDistributableAmount(ArmInteractionPoint armInteractionPoint, int i) {
-		ItemStack stack = armInteractionPoint.extract(i, true);
-		ItemStack remainder = simulateInsertion(stack);
-		if (ItemStack.isSameItem(stack, remainder)) {
-			return stack.getCount() - remainder.getCount();
-		} else {
-			return stack.getCount();
->>>>>>> e6759d8e
 		}
 	}
 
