package com.simibubi.create.content.kinetics.belt;

import java.util.Random;
import java.util.function.Supplier;

import com.jozufozu.flywheel.backend.Backend;
import com.jozufozu.flywheel.core.PartialModel;
import com.jozufozu.flywheel.util.transform.TransformStack;
import com.mojang.blaze3d.vertex.PoseStack;
import com.mojang.blaze3d.vertex.VertexConsumer;
import com.mojang.math.Vector3f;
import com.simibubi.create.AllBlocks;
import com.simibubi.create.AllPartialModels;
import com.simibubi.create.AllSpriteShifts;
import com.simibubi.create.content.kinetics.base.KineticBlockEntityRenderer;
import com.simibubi.create.content.kinetics.belt.transport.TransportedItemStack;
import com.simibubi.create.foundation.block.render.SpriteShiftEntry;
import com.simibubi.create.foundation.blockEntity.renderer.SafeBlockEntityRenderer;
import com.simibubi.create.foundation.render.CachedBufferer;
import com.simibubi.create.foundation.render.ShadowRenderHelper;
import com.simibubi.create.foundation.render.SuperByteBuffer;
import com.simibubi.create.foundation.utility.AngleHelper;
import com.simibubi.create.foundation.utility.AnimationTickHolder;
import com.simibubi.create.foundation.utility.Iterate;
import com.simibubi.create.foundation.utility.worldWrappers.WrappedWorld;

import net.minecraft.client.Minecraft;
import net.minecraft.client.renderer.MultiBufferSource;
import net.minecraft.client.renderer.RenderType;
import net.minecraft.client.renderer.block.model.ItemTransforms.TransformType;
import net.minecraft.client.renderer.blockentity.BlockEntityRendererProvider;
import net.minecraft.client.renderer.entity.ItemRenderer;
import net.minecraft.client.resources.model.BakedModel;
import net.minecraft.core.Direction;
import net.minecraft.core.Direction.Axis;
import net.minecraft.core.Direction.AxisDirection;
import net.minecraft.core.Vec3i;
import net.minecraft.util.Mth;
import net.minecraft.world.entity.Entity;
import net.minecraft.world.item.DyeColor;
import net.minecraft.world.level.block.state.BlockState;
import net.minecraft.world.phys.Vec3;

public class BeltRenderer extends SafeBlockEntityRenderer<BeltBlockEntity> {

	public BeltRenderer(BlockEntityRendererProvider.Context context) {
	}

	@Override
	public boolean shouldRenderOffScreen(BeltBlockEntity be) {
		return be.isController();
	}

	@Override
	protected void renderSafe(BeltBlockEntity be, float partialTicks, PoseStack ms, MultiBufferSource buffer,
		int light, int overlay) {

		if (!Backend.canUseInstancing(be.getLevel())) {

			BlockState blockState = be.getBlockState();
			if (!AllBlocks.BELT.has(blockState)) return;

			BeltSlope beltSlope = blockState.getValue(BeltBlock.SLOPE);
			BeltPart part = blockState.getValue(BeltBlock.PART);
			Direction facing = blockState.getValue(BeltBlock.HORIZONTAL_FACING);
			AxisDirection axisDirection = facing.getAxisDirection();

			boolean downward = beltSlope == BeltSlope.DOWNWARD;
			boolean upward = beltSlope == BeltSlope.UPWARD;
			boolean diagonal = downward || upward;
			boolean start = part == BeltPart.START;
			boolean end = part == BeltPart.END;
			boolean sideways = beltSlope == BeltSlope.SIDEWAYS;
			boolean alongX = facing.getAxis() == Axis.X;

			PoseStack localTransforms = new PoseStack();
            TransformStack msr = TransformStack.cast(localTransforms);
			VertexConsumer vb = buffer.getBuffer(RenderType.solid());
			float renderTick = AnimationTickHolder.getRenderTime(be.getLevel());

			msr.centre()
					.rotateY(AngleHelper.horizontalAngle(facing) + (upward ? 180 : 0) + (sideways ? 270 : 0))
					.rotateZ(sideways ? 90 : 0)
					.rotateX(!diagonal && beltSlope != BeltSlope.HORIZONTAL ? 90 : 0)
					.unCentre();

			if (downward || beltSlope == BeltSlope.VERTICAL && axisDirection == AxisDirection.POSITIVE) {
				boolean b = start;
				start = end;
				end = b;
			}

			DyeColor color = be.color.orElse(null);

			for (boolean bottom : Iterate.trueAndFalse) {

				PartialModel beltPartial = getBeltPartial(diagonal, start, end, bottom);

				SuperByteBuffer beltBuffer = CachedBufferer.partial(beltPartial, blockState)
						.light(light);

				SpriteShiftEntry spriteShift = getSpriteShiftEntry(color, diagonal, bottom);

				// UV shift
				float speed = be.getSpeed();
				if (speed != 0 || be.color.isPresent()) {
					float time = renderTick * axisDirection.getStep();
					if (diagonal && (downward ^ alongX) || !sideways && !diagonal && alongX || sideways && axisDirection == AxisDirection.NEGATIVE)
						speed = -speed;

					float scrollMult = diagonal ? 3f / 8f : 0.5f;

					float spriteSize = spriteShift.getTarget().getV1() - spriteShift.getTarget().getV0();

					double scroll = speed * time / (31.5 * 16) + (bottom ? 0.5 : 0.0);
					scroll = scroll - Math.floor(scroll);
					scroll = scroll * spriteSize * scrollMult;

					beltBuffer.shiftUVScrolling(spriteShift, (float) scroll);
				}

				beltBuffer
						.transform(localTransforms)
						.renderInto(ms, vb);

				// Diagonal belt do not have a separate bottom model
				if (diagonal) break;
			}

			if (be.hasPulley()) {
				Direction dir = sideways ? Direction.UP : blockState.getValue(BeltBlock.HORIZONTAL_FACING).getClockWise();

				Supplier<PoseStack> matrixStackSupplier = () -> {
					PoseStack stack = new PoseStack();
                    TransformStack stacker = TransformStack.cast(stack);
					stacker.centre();
					if (dir.getAxis() == Axis.X) stacker.rotateY(90);
					if (dir.getAxis() == Axis.Y) stacker.rotateX(90);
					stacker.rotateX(90);
					stacker.unCentre();
					return stack;
				};

				SuperByteBuffer superBuffer = CachedBufferer.partialDirectional(AllPartialModels.BELT_PULLEY, blockState, dir, matrixStackSupplier);
				KineticBlockEntityRenderer.standardKineticRotationTransform(superBuffer, be, light).renderInto(ms, vb);
			}
		}

		renderItems(be, partialTicks, ms, buffer, light, overlay);
	}

	public static SpriteShiftEntry getSpriteShiftEntry(DyeColor color, boolean diagonal, boolean bottom) {
		if (color != null) {
			return (diagonal ? AllSpriteShifts.DYED_DIAGONAL_BELTS
					: bottom ? AllSpriteShifts.DYED_OFFSET_BELTS : AllSpriteShifts.DYED_BELTS).get(color);
		} else
			return diagonal ? AllSpriteShifts.BELT_DIAGONAL
					: bottom ? AllSpriteShifts.BELT_OFFSET : AllSpriteShifts.BELT;
	}

	public static PartialModel getBeltPartial(boolean diagonal, boolean start, boolean end, boolean bottom) {
		if (diagonal) {
			if (start) return AllPartialModels.BELT_DIAGONAL_START;
			if (end) return AllPartialModels.BELT_DIAGONAL_END;
			return AllPartialModels.BELT_DIAGONAL_MIDDLE;
		} else if (bottom) {
			if (start) return AllPartialModels.BELT_START_BOTTOM;
			if (end) return AllPartialModels.BELT_END_BOTTOM;
			return AllPartialModels.BELT_MIDDLE_BOTTOM;
		} else {
			if (start) return AllPartialModels.BELT_START;
			if (end) return AllPartialModels.BELT_END;
			return AllPartialModels.BELT_MIDDLE;
		}
	}

	protected void renderItems(BeltBlockEntity be, float partialTicks, PoseStack ms, MultiBufferSource buffer,
		int light, int overlay) {
		if (!be.isController())
			return;
		if (be.beltLength == 0)
			return;

		ms.pushPose();

		Direction beltFacing = be.getBeltFacing();
		Vec3i directionVec = beltFacing
							   .getNormal();
		Vec3 beltStartOffset = Vec3.atLowerCornerOf(directionVec).scale(-.5)
			.add(.5, 15 / 16f, .5);
		ms.translate(beltStartOffset.x, beltStartOffset.y, beltStartOffset.z);
		BeltSlope slope = be.getBlockState()
			.getValue(BeltBlock.SLOPE);
		int verticality = slope == BeltSlope.DOWNWARD ? -1 : slope == BeltSlope.UPWARD ? 1 : 0;
		boolean slopeAlongX = beltFacing
								.getAxis() == Axis.X;

		ItemRenderer itemRenderer = Minecraft.getInstance().getItemRenderer();
		boolean onContraption = be.getLevel() instanceof WrappedWorld;

		for (TransportedItemStack transported : be.getInventory()
			.getTransportedItems()) {
			float offset;
			float sideOffset;
			float verticalMovement;

			if (be.getSpeed() == 0) {
				offset = transported.beltPosition;
				sideOffset = transported.sideOffset;
			} else {
				offset = Mth.lerp(partialTicks, transported.prevBeltPosition, transported.beltPosition);
				sideOffset = Mth.lerp(partialTicks, transported.prevSideOffset, transported.sideOffset);
			}

			if (offset < .5)
				verticalMovement = 0;
			else
				verticalMovement = verticality * (Math.min(offset, be.beltLength - .5f) - .5f);
			Vec3 offsetVec = Vec3.atLowerCornerOf(directionVec).scale(offset);
			if (verticalMovement != 0)
				offsetVec = offsetVec.add(0, verticalMovement, 0);
			boolean onSlope =
				slope != BeltSlope.HORIZONTAL && Mth.clamp(offset, .5f, be.beltLength - .5f) == offset;
			boolean tiltForward = (slope == BeltSlope.DOWNWARD ^ beltFacing
																   .getAxisDirection() == AxisDirection.POSITIVE) == (beltFacing
																														.getAxis() == Axis.Z);
			float slopeAngle = onSlope ? tiltForward ? -45 : 45 : 0;

			Vec3 itemPos = beltStartOffset.add(
					be.getBlockPos().getX(),
					be.getBlockPos().getY(),
					be.getBlockPos().getZ())
				.add(offsetVec);

			if (this.shouldCullItem(itemPos)) {
				continue;
			}

			ms.pushPose();
			TransformStack.cast(ms).nudge(transported.angle);
			ms.translate(offsetVec.x, offsetVec.y, offsetVec.z);

			boolean alongX = beltFacing
							   .getClockWise()
							   .getAxis() == Axis.X;
			if (!alongX)
				sideOffset *= -1;
			ms.translate(alongX ? sideOffset : 0, 0, alongX ? 0 : sideOffset);

			int stackLight = onContraption ? light : getPackedLight(be, offset);

			boolean renderUpright = BeltHelper.isItemUpright(transported.stack);
<<<<<<< HEAD
			BakedModel bakedModel = itemRenderer.getModel(transported.stack, be.getLevel(), null, 0);
			boolean blockItem = bakedModel.isGui3d();
			int count = (int) (Mth.log2((int) (transported.stack.getCount()))) / 2;
=======
			boolean blockItem = itemRenderer.getModel(transported.stack, be.getLevel(), null, 0)
				.isGui3d();


			int count = 0;
			if (Minecraft.getInstance().player.getEyePosition(1.0F).distanceTo(itemPos) < 16) {
				count = (int) (Mth.log2((int) (transported.stack.getCount()))) / 2;
			}

>>>>>>> 03973c4d
			Random r = new Random(transported.angle);

			boolean slopeShadowOnly = renderUpright && onSlope;
			float slopeOffset = 1 / 8f;
			if (slopeShadowOnly)
				ms.pushPose();
			if (!renderUpright || slopeShadowOnly)
				ms.mulPose(new Vector3f(slopeAlongX ? 0 : 1, 0, slopeAlongX ? 1 : 0).rotationDegrees(slopeAngle));
			if (onSlope)
				ms.translate(0, slopeOffset, 0);
			ms.pushPose();
			ms.translate(0, -1 / 8f + 0.005f, 0);
			ShadowRenderHelper.renderShadow(ms, buffer, .75f, .2f);
			ms.popPose();
			if (slopeShadowOnly) {
				ms.popPose();
				ms.translate(0, slopeOffset, 0);
			}

			if (renderUpright) {
				Entity renderViewEntity = Minecraft.getInstance().cameraEntity;
				if (renderViewEntity != null) {
					Vec3 positionVec = renderViewEntity.position();
					Vec3 vectorForOffset = BeltHelper.getVectorForOffset(be, offset);
					Vec3 diff = vectorForOffset.subtract(positionVec);
					float yRot = (float) (Mth.atan2(diff.x, diff.z) + Math.PI);
					ms.mulPose(Vector3f.YP.rotation(yRot));
				}
				ms.translate(0, 3 / 32d, 1 / 16f);
			}

			for (int i = 0; i <= count; i++) {
				ms.pushPose();

				ms.mulPose(Vector3f.YP.rotationDegrees(transported.angle));
				if (!blockItem && !renderUpright) {
					ms.translate(0, -.09375, 0);
					ms.mulPose(Vector3f.XP.rotationDegrees(90));
				}

				if (blockItem) {
					ms.translate(r.nextFloat() * .0625f * i, 0, r.nextFloat() * .0625f * i);
				}

				ms.scale(.5f, .5f, .5f);
				itemRenderer.render(transported.stack, TransformType.FIXED, false, ms, buffer, stackLight, overlay, bakedModel);
				ms.popPose();

				if (!renderUpright) {
					if (!blockItem)
						ms.mulPose(Vector3f.YP.rotationDegrees(10));
					ms.translate(0, blockItem ? 1 / 64d : 1 / 16d, 0);
				} else
					ms.translate(0, 0, -1 / 16f);

			}

			ms.popPose();
		}
		ms.popPose();
	}

	protected int getPackedLight(BeltBlockEntity controller, float beltPos) {
		int segment = (int) Math.floor(beltPos);
		if (controller.lighter == null || segment >= controller.lighter.lightSegments() || segment < 0)
			return 0;

		return controller.lighter.getPackedLight(segment);
	}

}<|MERGE_RESOLUTION|>--- conflicted
+++ resolved
@@ -195,7 +195,8 @@
 		boolean slopeAlongX = beltFacing
 								.getAxis() == Axis.X;
 
-		ItemRenderer itemRenderer = Minecraft.getInstance().getItemRenderer();
+		Minecraft mc = Minecraft.getInstance();
+		ItemRenderer itemRenderer = mc.getItemRenderer();
 		boolean onContraption = be.getLevel() instanceof WrappedWorld;
 
 		for (TransportedItemStack transported : be.getInventory()
@@ -250,21 +251,13 @@
 			int stackLight = onContraption ? light : getPackedLight(be, offset);
 
 			boolean renderUpright = BeltHelper.isItemUpright(transported.stack);
-<<<<<<< HEAD
 			BakedModel bakedModel = itemRenderer.getModel(transported.stack, be.getLevel(), null, 0);
 			boolean blockItem = bakedModel.isGui3d();
-			int count = (int) (Mth.log2((int) (transported.stack.getCount()))) / 2;
-=======
-			boolean blockItem = itemRenderer.getModel(transported.stack, be.getLevel(), null, 0)
-				.isGui3d();
-
 
 			int count = 0;
-			if (Minecraft.getInstance().player.getEyePosition(1.0F).distanceTo(itemPos) < 16) {
+			if (mc.player.getEyePosition(1.0F).distanceTo(itemPos) < 16)
 				count = (int) (Mth.log2((int) (transported.stack.getCount()))) / 2;
-			}
-
->>>>>>> 03973c4d
+
 			Random r = new Random(transported.angle);
 
 			boolean slopeShadowOnly = renderUpright && onSlope;
@@ -285,7 +278,7 @@
 			}
 
 			if (renderUpright) {
-				Entity renderViewEntity = Minecraft.getInstance().cameraEntity;
+				Entity renderViewEntity = mc.cameraEntity;
 				if (renderViewEntity != null) {
 					Vec3 positionVec = renderViewEntity.position();
 					Vec3 vectorForOffset = BeltHelper.getVectorForOffset(be, offset);
