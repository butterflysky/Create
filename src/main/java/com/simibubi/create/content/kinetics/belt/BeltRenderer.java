--- conflicted
+++ resolved
@@ -24,24 +24,18 @@
 import com.simibubi.create.foundation.utility.Iterate;
 import com.simibubi.create.foundation.utility.worldWrappers.WrappedWorld;
 
-<<<<<<< HEAD
-import io.github.foundationgames.sandwichable.items.ItemsRegistry;
-=======
 import dev.engine_room.flywheel.api.visualization.VisualizationManager;
 import dev.engine_room.flywheel.lib.model.baked.PartialModel;
 import dev.engine_room.flywheel.lib.transform.TransformStack;
->>>>>>> eae8cd46
+import io.github.foundationgames.sandwichable.items.ItemsRegistry;
 import net.minecraft.client.Minecraft;
 import net.minecraft.client.renderer.LevelRenderer;
 import net.minecraft.client.renderer.MultiBufferSource;
 import net.minecraft.client.renderer.RenderType;
 import net.minecraft.client.renderer.blockentity.BlockEntityRendererProvider;
 import net.minecraft.client.renderer.entity.ItemRenderer;
-<<<<<<< HEAD
+import net.minecraft.core.BlockPos.MutableBlockPos;
 import net.minecraft.client.resources.model.BakedModel;
-=======
-import net.minecraft.core.BlockPos.MutableBlockPos;
->>>>>>> eae8cd46
 import net.minecraft.core.Direction;
 import net.minecraft.core.Direction.AxisDirection;
 import net.minecraft.core.Vec3i;
@@ -213,13 +207,7 @@
 
 		for (TransportedItemStack transported : be.getInventory()
 			.getTransportedItems()) {
-<<<<<<< HEAD
-=======
-			ms.pushPose();
-            TransformStack.of(ms)
-				.nudge(transported.angle);
-
->>>>>>> eae8cd46
+
 			float offset;
 			float sideOffset;
 			float verticalMovement;
@@ -267,10 +255,6 @@
 				sideOffset *= -1;
 			ms.translate(alongX ? sideOffset : 0, 0, alongX ? 0 : sideOffset);
 
-<<<<<<< HEAD
-			int stackLight = onContraption ? light : getPackedLight(be, offset);
-
-=======
 			int stackLight;
 			if (onContraption) {
 				stackLight = light;
@@ -280,9 +264,6 @@
 				stackLight = LevelRenderer.getLightColor(be.getLevel(), mutablePos);
 			}
 
-			ItemRenderer itemRenderer = Minecraft.getInstance()
-				.getItemRenderer();
->>>>>>> eae8cd46
 			boolean renderUpright = BeltHelper.isItemUpright(transported.stack);
 			BakedModel bakedModel = itemRenderer.getModel(transported.stack, be.getLevel(), null, 0);
 			boolean blockItem = bakedModel.isGui3d();
