--- conflicted
+++ resolved
@@ -32,11 +32,6 @@
 import net.minecraft.world.level.block.Block;
 import net.minecraft.world.level.block.Blocks;
 import net.minecraft.world.level.block.state.BlockState;
-<<<<<<< HEAD
-=======
-import net.minecraftforge.client.model.data.ModelData;
-import net.minecraftforge.registries.ForgeRegistries;
->>>>>>> 3f72ce0a
 
 public class WaterWheelRenderer<T extends WaterWheelBlockEntity> extends KineticBlockEntityRenderer<T> {
 	public static final Compartment<WaterWheelModelKey> WATER_WHEEL = new Compartment<>();
@@ -135,24 +130,15 @@
 			.getBlockModel(state);
 		if (model == null)
 			return null;
-<<<<<<< HEAD
-		Random random = new Random(42L);
-		List<BakedQuad> quads = model.getQuads(state, side, random);
-=======
 		RandomSource random = RandomSource.create();
 		random.setSeed(42L);
-		List<BakedQuad> quads = model.getQuads(state, side, random, ModelData.EMPTY, null);
->>>>>>> 3f72ce0a
+		List<BakedQuad> quads = model.getQuads(state, side, random);
 		if (!quads.isEmpty()) {
 			return quads.get(0)
 				.getSprite();
 		}
 		random.setSeed(42L);
-<<<<<<< HEAD
 		quads = model.getQuads(state, null, random);
-=======
-		quads = model.getQuads(state, null, random, ModelData.EMPTY, null);
->>>>>>> 3f72ce0a
 		if (!quads.isEmpty()) {
 			for (BakedQuad quad : quads) {
 				if (quad.getDirection() == side) {
@@ -160,11 +146,7 @@
 				}
 			}
 		}
-<<<<<<< HEAD
 		return model.getParticleIcon();
-=======
-		return model.getParticleIcon(ModelData.EMPTY);
->>>>>>> 3f72ce0a
 	}
 
 }