--- conflicted
+++ resolved
@@ -3,11 +3,8 @@
 import java.util.List;
 import java.util.Map;
 import java.util.Optional;
-<<<<<<< HEAD
-=======
 
 import javax.annotation.Nullable;
->>>>>>> 47764352
 
 import com.jozufozu.flywheel.core.StitchedSprite;
 import com.mojang.blaze3d.vertex.PoseStack;
@@ -47,11 +44,6 @@
 	public static final StitchedSprite OAK_LOG_TEMPLATE = new StitchedSprite(new ResourceLocation("block/oak_log"));
 	public static final StitchedSprite OAK_LOG_TOP_TEMPLATE = new StitchedSprite(new ResourceLocation("block/oak_log_top"));
 
-<<<<<<< HEAD
-	private static final String[] LOG_SUFFIXES = new String[] { "_log", "_stem", "_block" };
-
-=======
->>>>>>> 47764352
 	protected final boolean large;
 
 	public WaterWheelRenderer(Context context, boolean large) {
@@ -145,11 +137,7 @@
 	private static BlockState getLogBlockState(String namespace, String wood) {
 		for (String location : LOG_LOCATIONS) {
 			Optional<BlockState> state =
-<<<<<<< HEAD
-				BuiltInRegistries.BLOCK.getHolder(ResourceKey.create(Registries.BLOCK, new ResourceLocation(namespace, wood + suffix)))
-=======
 				BuiltInRegistries.BLOCK.getHolder(ResourceKey.create(Registries.BLOCK, new ResourceLocation(namespace, location.replace("x", wood))))
->>>>>>> 47764352
 					.map(Holder::value)
 					.map(Block::defaultBlockState);
 			if (state.isPresent())
