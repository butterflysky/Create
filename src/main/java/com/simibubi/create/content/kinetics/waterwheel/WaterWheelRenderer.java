--- conflicted
+++ resolved
@@ -4,12 +4,6 @@
 import java.util.Map;
 import java.util.Optional;
 
-<<<<<<< HEAD
-import javax.annotation.Nullable;
-
-import com.jozufozu.flywheel.core.StitchedSprite;
-=======
->>>>>>> eae8cd46
 import com.mojang.blaze3d.vertex.PoseStack;
 import com.simibubi.create.AllPartialModels;
 import com.simibubi.create.CreateClient;
@@ -122,26 +116,11 @@
 		ResourceLocation id = RegisteredObjects.getKeyOrThrow(planksBlock);
 		String path = id.getPath();
 
-<<<<<<< HEAD
 		if (path.endsWith("_planks")) // Covers most wood types
 			return path.substring(0, path.length() - 7);
 
 		if (path.contains("wood/planks/")) // TerraFirmaCraft
 			return path.substring(12);
-=======
-		if (path.endsWith("_planks")) {
-			String namespace = id.getNamespace();
-			String wood = path.substring(0, path.length() - 7);
-			BlockState logBlockState = getLogBlockState(namespace, wood);
-
-			Map<TextureAtlasSprite, TextureAtlasSprite> map = new Reference2ReferenceOpenHashMap<>();
-			map.put(OAK_PLANKS_TEMPLATE.get(), getSpriteOnSide(planksBlockState, Direction.UP));
-			map.put(OAK_LOG_TEMPLATE.get(), getSpriteOnSide(logBlockState, Direction.SOUTH));
-			map.put(OAK_LOG_TOP_TEMPLATE.get(), getSpriteOnSide(logBlockState, Direction.UP));
-
-			return BakedModelHelper.generateModel(template, map::get);
-		}
->>>>>>> eae8cd46
 
 		return null;
 	}
