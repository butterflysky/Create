--- conflicted
+++ resolved
@@ -12,11 +12,8 @@
 
 import net.minecraft.core.BlockPos;
 import net.minecraft.core.Direction;
-<<<<<<< HEAD
 import net.minecraft.world.damagesource.DamageSource;
 import net.minecraft.world.entity.LivingEntity;
-=======
->>>>>>> e6759d8e
 import net.minecraft.world.entity.item.ItemEntity;
 import net.minecraft.world.level.block.entity.BlockEntityType;
 import net.minecraft.world.level.block.state.BlockState;
@@ -24,13 +21,6 @@
 import net.minecraft.world.phys.Vec3;
 
 public class CrushingWheelBlockEntity extends KineticBlockEntity {
-<<<<<<< HEAD
-
-	public static final DamageSource DAMAGE_SOURCE = DamageSourceHelper.port_lib$createArmorBypassingDamageSource("create.crush")
-			.setScalesWithDifficulty();
-
-=======
->>>>>>> e6759d8e
 	public CrushingWheelBlockEntity(BlockEntityType<?> type, BlockPos pos, BlockState state) {
 		super(type, pos, state);
 		setLazyTickRate(20);
@@ -65,29 +55,15 @@
 		fixControllers();
 	}
 
-<<<<<<< HEAD
 	public static int crushingIsFortunate(DamageSource source, LivingEntity target, int currentLevel, boolean recentlyHit) {
-		if (source != DAMAGE_SOURCE)
+		if (!AllDamageTypes.CRUSH.is(event.getDamageSource()))
 			return 0;
 		return 2;		//This does not currently increase mob drops. It seems like this only works for damage done by an entity.
 	}
 
 	public static boolean handleCrushedMobDrops(LivingEntity target, DamageSource source, Collection<ItemEntity> drops, int lootingLevel, boolean recentlyHit) {
-		if (source != CrushingWheelBlockEntity.DAMAGE_SOURCE)
+		if (!AllDamageTypes.CRUSH.is(event.getSource()))
 			return false;
-=======
-	@SubscribeEvent
-	public static void crushingIsFortunate(LootingLevelEvent event) {
-		if (!AllDamageTypes.CRUSH.is(event.getDamageSource()))
-			return;
-		event.setLootingLevel(2);		//This does not currently increase mob drops. It seems like this only works for damage done by an entity.
-	}
-
-	@SubscribeEvent
-	public static void handleCrushedMobDrops(LivingDropsEvent event) {
-		if (!AllDamageTypes.CRUSH.is(event.getSource()))
-			return;
->>>>>>> e6759d8e
 		Vec3 outSpeed = Vec3.ZERO;
 		for (ItemEntity outputItem : drops) {
 			outputItem.setDeltaMovement(outSpeed);
