package com.simibubi.create.content.kinetics.belt.transport;

import com.simibubi.create.content.kinetics.belt.BeltHelper;
import com.simibubi.create.content.logistics.funnel.BeltFunnelBlock;
import com.simibubi.create.content.logistics.funnel.BeltFunnelBlock.Shape;
import com.simibubi.create.content.logistics.funnel.FunnelBlockEntity;
import com.simibubi.create.foundation.blockEntity.behaviour.filtering.FilteringBehaviour;
import com.simibubi.create.foundation.blockEntity.behaviour.inventory.InvManipulationBehaviour;
import com.simibubi.create.foundation.item.ItemHelper.ExtractionCountMode;

import io.github.fabricators_of_create.porting_lib.transfer.item.ItemHandlerHelper;
import io.github.fabricators_of_create.porting_lib.util.ItemStackUtil;
import net.minecraft.core.BlockPos;
import net.minecraft.core.Direction;
import net.minecraft.util.Mth;
import net.minecraft.world.item.ItemStack;
import net.minecraft.world.level.Level;
import net.minecraft.world.level.block.entity.BlockEntity;
import net.minecraft.world.level.block.state.BlockState;

public class BeltFunnelInteractionHandler {

	public static boolean checkForFunnels(BeltInventory beltInventory, TransportedItemStack currentItem,
		float nextOffset) {
		boolean beltMovementPositive = beltInventory.beltMovementPositive;
		int firstUpcomingSegment = (int) Math.floor(currentItem.beltPosition);
		int step = beltMovementPositive ? 1 : -1;
		firstUpcomingSegment = Mth.clamp(firstUpcomingSegment, 0, beltInventory.belt.beltLength - 1);

		for (int segment = firstUpcomingSegment; beltMovementPositive ? segment <= nextOffset
			: segment + 1 >= nextOffset; segment += step) {
			BlockPos funnelPos = BeltHelper.getPositionForOffset(beltInventory.belt, segment)
				.above();
			Level world = beltInventory.belt.getLevel();
			BlockState funnelState = world.getBlockState(funnelPos);
			if (!(funnelState.getBlock() instanceof BeltFunnelBlock))
				continue;
			Direction funnelFacing = funnelState.getValue(BeltFunnelBlock.HORIZONTAL_FACING);
			Direction movementFacing = beltInventory.belt.getMovementFacing();
			boolean blocking = funnelFacing == movementFacing.getOpposite();
			if (funnelFacing == movementFacing)
				continue;
			if (funnelState.getValue(BeltFunnelBlock.SHAPE) == Shape.PUSHING)
				continue;

			float funnelEntry = segment + .5f;
			if (funnelState.getValue(BeltFunnelBlock.SHAPE) == Shape.EXTENDED)
				funnelEntry += .499f * (beltMovementPositive ? -1 : 1);
<<<<<<< HEAD

=======
>>>>>>> a37acd5b
			boolean hasCrossed = nextOffset > funnelEntry && beltMovementPositive
				|| nextOffset < funnelEntry && !beltMovementPositive;
			if (!hasCrossed)
				return false;
			if (blocking)
				currentItem.beltPosition = funnelEntry;

			if (world.isClientSide || funnelState.getOptionalValue(BeltFunnelBlock.POWERED).orElse(false))
				if (blocking)
					return true;
				else
					continue;

			BlockEntity be = world.getBlockEntity(funnelPos);
			if (!(be instanceof FunnelBlockEntity))
				return true;

			FunnelBlockEntity funnelBE = (FunnelBlockEntity) be;
			InvManipulationBehaviour inserting = funnelBE.getBehaviour(InvManipulationBehaviour.TYPE);
			FilteringBehaviour filtering = funnelBE.getBehaviour(FilteringBehaviour.TYPE);

			if (inserting == null || filtering != null && !filtering.test(currentItem.stack))
				if (blocking)
					return true;
				else
					continue;

			if(beltInventory.belt.invVersionTracker.stillWaiting(inserting))
				continue;

			int amountToExtract = funnelBE.getAmountToExtract();
			ExtractionCountMode modeToExtract = funnelBE.getModeToExtract();

			ItemStack toInsert = currentItem.stack.copy();
			if (amountToExtract > toInsert.getCount() && modeToExtract != ExtractionCountMode.UPTO)
				if (blocking)
					return true;
				else
					continue;

			if (amountToExtract != -1 && modeToExtract != ExtractionCountMode.UPTO) {
				toInsert.setCount(Math.min(amountToExtract, toInsert.getCount()));
				ItemStack remainder = inserting.simulate()
					.insert(toInsert);
				if (!remainder.isEmpty())
					if (blocking)
						return true;
					else
						continue;
				else
					beltInventory.belt.invVersionTracker.awaitNewVersion(inserting);
			}

			ItemStack remainder = inserting.insert(toInsert);
<<<<<<< HEAD
			if (ItemStackUtil.equals(remainder, toInsert, false))
=======
			if (toInsert.equals(remainder, false)) {
				beltInventory.belt.invVersionTracker.awaitNewVersion(inserting);
>>>>>>> a37acd5b
				if (blocking)
					return true;
				else
					continue;
			}

			int notFilled = currentItem.stack.getCount() - toInsert.getCount();
			if (!remainder.isEmpty()) {
				remainder.grow(notFilled);
			} else if (notFilled > 0)
				remainder = ItemHandlerHelper.copyStackWithSize(currentItem.stack, notFilled);

			funnelBE.flap(true);
			funnelBE.onTransfer(toInsert);
			currentItem.stack = remainder;
			beltInventory.belt.sendData();
			// fabric: fully inserted, early exit to avoid inserting an empty stack on next loop
			if (remainder.isEmpty()) {
				return false;
			}
			if (blocking)
				return true;
		}

		return false;
	}

}<|MERGE_RESOLUTION|>--- conflicted
+++ resolved
@@ -46,10 +46,6 @@
 			float funnelEntry = segment + .5f;
 			if (funnelState.getValue(BeltFunnelBlock.SHAPE) == Shape.EXTENDED)
 				funnelEntry += .499f * (beltMovementPositive ? -1 : 1);
-<<<<<<< HEAD
-
-=======
->>>>>>> a37acd5b
 			boolean hasCrossed = nextOffset > funnelEntry && beltMovementPositive
 				|| nextOffset < funnelEntry && !beltMovementPositive;
 			if (!hasCrossed)
@@ -104,12 +100,8 @@
 			}
 
 			ItemStack remainder = inserting.insert(toInsert);
-<<<<<<< HEAD
-			if (ItemStackUtil.equals(remainder, toInsert, false))
-=======
-			if (toInsert.equals(remainder, false)) {
+			if (ItemStackUtil.equals(remainder, toInsert, false)) {
 				beltInventory.belt.invVersionTracker.awaitNewVersion(inserting);
->>>>>>> a37acd5b
 				if (blocking)
 					return true;
 				else
