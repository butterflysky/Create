package com.simibubi.create.content.kinetics.belt.transport;

import com.simibubi.create.content.kinetics.belt.BeltHelper;
import com.simibubi.create.content.logistics.funnel.BeltFunnelBlock;
import com.simibubi.create.content.logistics.funnel.BeltFunnelBlock.Shape;
import com.simibubi.create.content.logistics.funnel.FunnelBlockEntity;
import com.simibubi.create.foundation.blockEntity.behaviour.filtering.FilteringBehaviour;
import com.simibubi.create.foundation.blockEntity.behaviour.inventory.InvManipulationBehaviour;
import com.simibubi.create.foundation.item.ItemHelper.ExtractionCountMode;

import io.github.fabricators_of_create.porting_lib.transfer.item.ItemHandlerHelper;
import io.github.fabricators_of_create.porting_lib.util.ItemStackUtil;
import net.minecraft.core.BlockPos;
import net.minecraft.core.Direction;
import net.minecraft.util.Mth;
import net.minecraft.world.item.ItemStack;
import net.minecraft.world.level.Level;
import net.minecraft.world.level.block.entity.BlockEntity;
import net.minecraft.world.level.block.state.BlockState;

public class BeltFunnelInteractionHandler {

	public static boolean checkForFunnels(BeltInventory beltInventory, TransportedItemStack currentItem,
		float nextOffset) {
		boolean beltMovementPositive = beltInventory.beltMovementPositive;
		int firstUpcomingSegment = (int) Math.floor(currentItem.beltPosition);
		int step = beltMovementPositive ? 1 : -1;
		firstUpcomingSegment = Mth.clamp(firstUpcomingSegment, 0, beltInventory.belt.beltLength - 1);

		for (int segment = firstUpcomingSegment; beltMovementPositive ? segment <= nextOffset
			: segment + 1 >= nextOffset; segment += step) {
			BlockPos funnelPos = BeltHelper.getPositionForOffset(beltInventory.belt, segment)
				.above();
			Level world = beltInventory.belt.getLevel();
			BlockState funnelState = world.getBlockState(funnelPos);
			if (!(funnelState.getBlock() instanceof BeltFunnelBlock))
				continue;
			Direction funnelFacing = funnelState.getValue(BeltFunnelBlock.HORIZONTAL_FACING);
			Direction movementFacing = beltInventory.belt.getMovementFacing();
			boolean blocking = funnelFacing == movementFacing.getOpposite();
			if (funnelFacing == movementFacing)
				continue;
			if (funnelState.getValue(BeltFunnelBlock.SHAPE) == Shape.PUSHING)
				continue;

			float funnelEntry = segment + .5f;
			if (funnelState.getValue(BeltFunnelBlock.SHAPE) == Shape.EXTENDED)
				funnelEntry += .499f * (beltMovementPositive ? -1 : 1);
			boolean hasCrossed = nextOffset > funnelEntry && beltMovementPositive
				|| nextOffset < funnelEntry && !beltMovementPositive;
			if (!hasCrossed)
				return false;
			if (blocking)
				currentItem.beltPosition = funnelEntry;

			if (world.isClientSide || funnelState.getOptionalValue(BeltFunnelBlock.POWERED).orElse(false))
				if (blocking)
					return true;
				else
					continue;

			BlockEntity be = world.getBlockEntity(funnelPos);
			if (!(be instanceof FunnelBlockEntity))
				return true;

			FunnelBlockEntity funnelBE = (FunnelBlockEntity) be;
			InvManipulationBehaviour inserting = funnelBE.getBehaviour(InvManipulationBehaviour.TYPE);
			FilteringBehaviour filtering = funnelBE.getBehaviour(FilteringBehaviour.TYPE);

			if (inserting == null || filtering != null && !filtering.test(currentItem.stack))
				if (blocking)
					return true;
				else
					continue;

			if(beltInventory.belt.invVersionTracker.stillWaiting(inserting))
				continue;

			int amountToExtract = funnelBE.getAmountToExtract();
			ExtractionCountMode modeToExtract = funnelBE.getModeToExtract();

			ItemStack toInsert = currentItem.stack.copy();
			if (amountToExtract > toInsert.getCount() && modeToExtract != ExtractionCountMode.UPTO)
				if (blocking)
					return true;
				else
					continue;

			if (amountToExtract != -1 && modeToExtract != ExtractionCountMode.UPTO) {
				toInsert.setCount(Math.min(amountToExtract, toInsert.getCount()));
				ItemStack remainder = inserting.simulate()
					.insert(toInsert);
				if (!remainder.isEmpty())
					if (blocking)
						return true;
					else
						continue;
				else
					beltInventory.belt.invVersionTracker.awaitNewVersion(inserting);
			}

			ItemStack remainder = inserting.insert(toInsert);
<<<<<<< HEAD
			if (ItemStack.matches(remainder, toInsert))
=======
			if (ItemStack.matches(remainder, toInsert)) {
				beltInventory.belt.invVersionTracker.awaitNewVersion(inserting);
>>>>>>> 47764352
				if (blocking)
					return true;
				else
					continue;
			}

			int notFilled = currentItem.stack.getCount() - toInsert.getCount();
			if (!remainder.isEmpty()) {
				remainder.grow(notFilled);
			} else if (notFilled > 0)
				remainder = ItemHandlerHelper.copyStackWithSize(currentItem.stack, notFilled);

			funnelBE.flap(true);
			funnelBE.onTransfer(toInsert);
			currentItem.stack = remainder;
			beltInventory.belt.sendData();
			// fabric: fully inserted, early exit to avoid inserting an empty stack on next loop
			if (remainder.isEmpty()) {
				return false;
			}
			if (blocking)
				return true;
		}

		return false;
	}

}<|MERGE_RESOLUTION|>--- conflicted
+++ resolved
@@ -100,12 +100,8 @@
 			}
 
 			ItemStack remainder = inserting.insert(toInsert);
-<<<<<<< HEAD
-			if (ItemStack.matches(remainder, toInsert))
-=======
 			if (ItemStack.matches(remainder, toInsert)) {
 				beltInventory.belt.invVersionTracker.awaitNewVersion(inserting);
->>>>>>> 47764352
 				if (blocking)
 					return true;
 				else
