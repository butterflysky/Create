--- conflicted
+++ resolved
@@ -186,17 +186,10 @@
 
 	@Nullable
 	@Override
-<<<<<<< HEAD
 	public Storage<ItemVariant> getItemStorage(@Nullable Direction direction) {
-		if (!isRemoved() && itemHandler == null)
-=======
-	public <T> LazyOptional<T> getCapability(Capability<T> cap, Direction side) {
-		if (!isItemHandlerCap(cap))
-			return super.getCapability(cap, side);
 		if (!BeltBlock.canTransportObjects(getBlockState()))
 			return super.getCapability(cap, side);
-		if (!isRemoved() && !itemHandler.isPresent())
->>>>>>> e40b844a
+		if (!isRemoved() && itemHandler == null)
 			initializeItemHandler();
 		return itemHandler;
 	}
