package com.simibubi.create.content.kinetics.belt;

import static com.simibubi.create.content.kinetics.belt.BeltPart.MIDDLE;
import static com.simibubi.create.content.kinetics.belt.BeltSlope.HORIZONTAL;
import static net.minecraft.core.Direction.AxisDirection.NEGATIVE;
import static net.minecraft.core.Direction.AxisDirection.POSITIVE;

import java.util.ArrayList;
import java.util.HashMap;
import java.util.List;
import java.util.Map;
import java.util.Optional;
import java.util.function.Function;

import org.jetbrains.annotations.Nullable;

import com.jozufozu.flywheel.light.LightListener;
import com.jozufozu.flywheel.light.LightUpdater;
import com.jozufozu.flywheel.util.box.GridAlignedBB;
import com.jozufozu.flywheel.util.box.ImmutableBox;
import com.simibubi.create.AllBlocks;
import com.simibubi.create.content.kinetics.base.IRotate;
import com.simibubi.create.content.kinetics.base.KineticBlockEntity;
import com.simibubi.create.content.kinetics.belt.behaviour.DirectBeltInputBehaviour;
import com.simibubi.create.content.kinetics.belt.behaviour.TransportedItemStackHandlerBehaviour;
import com.simibubi.create.content.kinetics.belt.behaviour.TransportedItemStackHandlerBehaviour.TransportedResult;
import com.simibubi.create.content.kinetics.belt.transport.BeltInventory;
import com.simibubi.create.content.kinetics.belt.transport.BeltMovementHandler;
import com.simibubi.create.content.kinetics.belt.transport.BeltMovementHandler.TransportedEntityInfo;
import com.simibubi.create.content.kinetics.belt.transport.BeltTunnelInteractionHandler;
import com.simibubi.create.content.kinetics.belt.transport.ItemHandlerBeltSegment;
import com.simibubi.create.content.kinetics.belt.transport.TransportedItemStack;
import com.simibubi.create.content.logistics.tunnel.BrassTunnelBlockEntity;
import com.simibubi.create.foundation.blockEntity.behaviour.BlockEntityBehaviour;
import com.simibubi.create.foundation.blockEntity.behaviour.inventory.VersionedInventoryTrackerBehaviour;
import com.simibubi.create.foundation.utility.NBTHelper;
import com.tterrag.registrate.fabric.EnvExecutor;

import io.github.fabricators_of_create.porting_lib.transfer.item.ItemTransferable;
import net.fabricmc.api.EnvType;
import net.fabricmc.api.Environment;
import net.fabricmc.fabric.api.rendering.data.v1.RenderAttachmentBlockEntity;
import net.fabricmc.fabric.api.transfer.v1.item.ItemVariant;
import net.fabricmc.fabric.api.transfer.v1.storage.Storage;
import net.minecraft.client.renderer.LightTexture;
import net.minecraft.core.BlockPos;
import net.minecraft.core.BlockPos.MutableBlockPos;
import net.minecraft.core.Direction;
import net.minecraft.core.Direction.Axis;
import net.minecraft.core.Vec3i;
import net.minecraft.nbt.CompoundTag;
import net.minecraft.nbt.NbtUtils;
import net.minecraft.world.entity.Entity;
import net.minecraft.world.item.DyeColor;
import net.minecraft.world.item.ItemStack;
import net.minecraft.world.level.LightLayer;
import net.minecraft.world.level.block.Block;
import net.minecraft.world.level.block.entity.BlockEntity;
import net.minecraft.world.level.block.entity.BlockEntityType;
import net.minecraft.world.level.block.state.BlockState;
import net.minecraft.world.level.block.state.properties.BlockStateProperties;
import net.minecraft.world.phys.AABB;
import net.minecraft.world.phys.Vec3;

public class BeltBlockEntity extends KineticBlockEntity implements ItemTransferable, RenderAttachmentBlockEntity {

	public Map<Entity, TransportedEntityInfo> passengers;
	public Optional<DyeColor> color;
	public int beltLength;
	public int index;
	public Direction lastInsert;
	public CasingType casing;
	public boolean covered;

	protected BlockPos controller;
	protected BeltInventory inventory;
<<<<<<< HEAD
	protected Storage<ItemVariant> itemHandler;
=======
	protected LazyOptional<IItemHandler> itemHandler;
	public VersionedInventoryTrackerBehaviour invVersionTracker;
>>>>>>> a37acd5b

	public CompoundTag trackerUpdateTag;

	@Environment(EnvType.CLIENT)
	public BeltLighter lighter;

	public static enum CasingType {
		NONE, ANDESITE, BRASS;
	}

	public BeltBlockEntity(BlockEntityType<?> type, BlockPos pos, BlockState state) {
		super(type, pos, state);
		controller = BlockPos.ZERO;
		itemHandler = null;
		casing = CasingType.NONE;
		color = Optional.empty();
	}

	@Override
	public void addBehaviours(List<BlockEntityBehaviour> behaviours) {
		super.addBehaviours(behaviours);
		behaviours.add(new DirectBeltInputBehaviour(this).onlyInsertWhen(this::canInsertFrom)
			.setInsertionHandler(this::tryInsertingFromSide).considerOccupiedWhen(this::isOccupied));
		behaviours.add(new TransportedItemStackHandlerBehaviour(this, this::applyToAllItems)
			.withStackPlacement(this::getWorldPositionOf));
		behaviours.add(invVersionTracker = new VersionedInventoryTrackerBehaviour(this));
	}

	@Override
	public void tick() {
		// Init belt
		if (beltLength == 0)
			BeltBlock.initBelt(level, worldPosition);

		super.tick();

		if (!AllBlocks.BELT.has(level.getBlockState(worldPosition)))
			return;

		initializeItemHandler();

		// Move Items
		if (!isController())
			return;

		EnvExecutor.runWhenOn(EnvType.CLIENT, () -> () -> {
			if (beltLength > 0 && lighter == null) {
				lighter = new BeltLighter();
			}
		});
		invalidateRenderBoundingBox();

		getInventory().tick();

		if (getSpeed() == 0)
			return;

		// Move Entities
		if (passengers == null)
			passengers = new HashMap<>();

		List<Entity> toRemove = new ArrayList<>();
		passengers.forEach((entity, info) -> {
			boolean canBeTransported = BeltMovementHandler.canBeTransported(entity);
			boolean leftTheBelt =
				info.getTicksSinceLastCollision() > ((getBlockState().getValue(BeltBlock.SLOPE) != HORIZONTAL) ? 3 : 1);
			if (!canBeTransported || leftTheBelt) {
				toRemove.add(entity);
				return;
			}

			info.tick();
			BeltMovementHandler.transportEntity(this, entity, info);
		});
		toRemove.forEach(passengers::remove);
	}

	@Override
	public float calculateStressApplied() {
		if (!isController())
			return 0;
		return super.calculateStressApplied();
	}

	@Override
	public AABB createRenderBoundingBox() {
		if (!isController())
			return super.createRenderBoundingBox();
		else
			return super.createRenderBoundingBox().inflate(beltLength + 1);
	}

	protected void initializeItemHandler() {
		if (level.isClientSide || itemHandler != null)
			return;
		if (beltLength == 0 || controller == null)
			return;
		if (!level.isLoaded(controller))
			return;
		BlockEntity be = level.getBlockEntity(controller);
		if (be == null || !(be instanceof BeltBlockEntity))
			return;
		BeltInventory inventory = ((BeltBlockEntity) be).getInventory();
		if (inventory == null)
			return;
		itemHandler = new ItemHandlerBeltSegment(inventory, index);
	}

	@Nullable
	@Override
	public Storage<ItemVariant> getItemStorage(@Nullable Direction direction) {
		if (!isRemoved() && itemHandler == null)
			initializeItemHandler();
		return itemHandler;
	}

	@Override
	public void destroy() {
		super.destroy();
		if (isController())
			getInventory().ejectAll();
	}

	@Override
	public void invalidate() {
		super.invalidate();
		itemHandler = null;
	}

	@Override
	public void write(CompoundTag compound, boolean clientPacket) {
		if (controller != null)
			compound.put("Controller", NbtUtils.writeBlockPos(controller));
		compound.putBoolean("IsController", isController());
		compound.putInt("Length", beltLength);
		compound.putInt("Index", index);
		NBTHelper.writeEnum(compound, "Casing", casing);
		compound.putBoolean("Covered", covered);

		if (color.isPresent())
			NBTHelper.writeEnum(compound, "Dye", color.get());

		if (isController())
			compound.put("Inventory", getInventory().write());
		super.write(compound, clientPacket);
	}

	@Override
	protected void read(CompoundTag compound, boolean clientPacket) {
		int prevBeltLength = beltLength;
		super.read(compound, clientPacket);

		if (compound.getBoolean("IsController"))
			controller = worldPosition;

		color = compound.contains("Dye") ? Optional.of(NBTHelper.readEnum(compound, "Dye", DyeColor.class))
			: Optional.empty();

		if (!wasMoved) {
			if (!isController())
				controller = NbtUtils.readBlockPos(compound.getCompound("Controller"));
			trackerUpdateTag = compound;
			index = compound.getInt("Index");
			beltLength = compound.getInt("Length");
			if (prevBeltLength != beltLength) {
				EnvExecutor.runWhenOn(EnvType.CLIENT, () -> () -> {
					if (lighter != null) {
						lighter.initializeLight();
					}
				});
			}
		}

		if (isController())
			getInventory().read(compound.getCompound("Inventory"));

		CasingType casingBefore = casing;
		boolean coverBefore = covered;
		casing = NBTHelper.readEnum(compound, "Casing", CasingType.class);
		covered = compound.getBoolean("Covered");

		if (!clientPacket)
			return;

		if (casingBefore == casing && coverBefore == covered)
			return;
		if (!isVirtual())
			requestModelDataUpdate();
		if (hasLevel())
			level.sendBlockUpdated(getBlockPos(), getBlockState(), getBlockState(), 16);
	}

	@Override
	public void clearKineticInformation() {
		super.clearKineticInformation();
		beltLength = 0;
		index = 0;
		controller = null;
		trackerUpdateTag = new CompoundTag();
	}

	public boolean applyColor(DyeColor colorIn) {
		if (colorIn == null) {
			if (!color.isPresent())
				return false;
		} else if (color.isPresent() && color.get() == colorIn)
			return false;
		if (level.isClientSide())
			return true;

		for (BlockPos blockPos : BeltBlock.getBeltChain(level, getController())) {
			BeltBlockEntity belt = BeltHelper.getSegmentBE(level, blockPos);
			if (belt == null)
				continue;
			belt.color = Optional.ofNullable(colorIn);
			belt.setChanged();
			belt.sendData();
		}

		return true;
	}

	public BeltBlockEntity getControllerBE() {
		if (controller == null)
			return null;
		if (!level.isLoaded(controller))
			return null;
		BlockEntity be = level.getBlockEntity(controller);
		if (be == null || !(be instanceof BeltBlockEntity))
			return null;
		return (BeltBlockEntity) be;
	}

	public void setController(BlockPos controller) {
		this.controller = controller;
	}

	public BlockPos getController() {
		return controller == null ? worldPosition : controller;
	}

	public boolean isController() {
		return controller != null && worldPosition.getX() == controller.getX()
			&& worldPosition.getY() == controller.getY() && worldPosition.getZ() == controller.getZ();
	}

	public float getBeltMovementSpeed() {
		return getSpeed() / 480f;
	}

	public float getDirectionAwareBeltMovementSpeed() {
		int offset = getBeltFacing().getAxisDirection()
			.getStep();
		if (getBeltFacing().getAxis() == Axis.X)
			offset *= -1;
		return getBeltMovementSpeed() * offset;
	}

	public boolean hasPulley() {
		if (!AllBlocks.BELT.has(getBlockState()))
			return false;
		return getBlockState().getValue(BeltBlock.PART) != MIDDLE;
	}

	protected boolean isLastBelt() {
		if (getSpeed() == 0)
			return false;

		Direction direction = getBeltFacing();
		if (getBlockState().getValue(BeltBlock.SLOPE) == BeltSlope.VERTICAL)
			return false;

		BeltPart part = getBlockState().getValue(BeltBlock.PART);
		if (part == MIDDLE)
			return false;

		boolean movingPositively = (getSpeed() > 0 == (direction.getAxisDirection()
			.getStep() == 1)) ^ direction.getAxis() == Axis.X;
		return part == BeltPart.START ^ movingPositively;
	}

	public Vec3i getMovementDirection(boolean firstHalf) {
		return this.getMovementDirection(firstHalf, false);
	}

	public Vec3i getBeltChainDirection() {
		return this.getMovementDirection(true, true);
	}

	protected Vec3i getMovementDirection(boolean firstHalf, boolean ignoreHalves) {
		if (getSpeed() == 0)
			return BlockPos.ZERO;

		final BlockState blockState = getBlockState();
		final Direction beltFacing = blockState.getValue(BlockStateProperties.HORIZONTAL_FACING);
		final BeltSlope slope = blockState.getValue(BeltBlock.SLOPE);
		final BeltPart part = blockState.getValue(BeltBlock.PART);
		final Axis axis = beltFacing.getAxis();

		Direction movementFacing = Direction.get(axis == Axis.X ? NEGATIVE : POSITIVE, axis);
		boolean notHorizontal = blockState.getValue(BeltBlock.SLOPE) != HORIZONTAL;
		if (getSpeed() < 0)
			movementFacing = movementFacing.getOpposite();
		Vec3i movement = movementFacing.getNormal();

		boolean slopeBeforeHalf = (part == BeltPart.END) == (beltFacing.getAxisDirection() == POSITIVE);
		boolean onSlope = notHorizontal && (part == MIDDLE || slopeBeforeHalf == firstHalf || ignoreHalves);
		boolean movingUp = onSlope && slope == (movementFacing == beltFacing ? BeltSlope.UPWARD : BeltSlope.DOWNWARD);

		if (!onSlope)
			return movement;

		return new Vec3i(movement.getX(), movingUp ? 1 : -1, movement.getZ());
	}

	public Direction getMovementFacing() {
		Axis axis = getBeltFacing().getAxis();
		return Direction.fromAxisAndDirection(axis, getBeltMovementSpeed() < 0 ^ axis == Axis.X ? NEGATIVE : POSITIVE);
	}

	protected Direction getBeltFacing() {
		return getBlockState().getValue(BlockStateProperties.HORIZONTAL_FACING);
	}

	public BeltInventory getInventory() {
		if (!isController()) {
			BeltBlockEntity controllerBE = getControllerBE();
			if (controllerBE != null)
				return controllerBE.getInventory();
			return null;
		}
		if (inventory == null) {
			inventory = new BeltInventory(this);
		}
		return inventory;
	}

	private void applyToAllItems(float maxDistanceFromCenter,
		Function<TransportedItemStack, TransportedResult> processFunction) {
		BeltBlockEntity controller = getControllerBE();
		if (controller == null)
			return;
		BeltInventory inventory = controller.getInventory();
		if (inventory != null)
			inventory.applyToEachWithin(index + .5f, maxDistanceFromCenter, processFunction);
	}

	private Vec3 getWorldPositionOf(TransportedItemStack transported) {
		BeltBlockEntity controllerBE = getControllerBE();
		if (controllerBE == null)
			return Vec3.ZERO;
		return BeltHelper.getVectorForOffset(controllerBE, transported.beltPosition);
	}

	public void setCasingType(CasingType type) {
		if (casing == type)
			return;

		BlockState blockState = getBlockState();
		boolean shouldBlockHaveCasing = type != CasingType.NONE;

		if (level.isClientSide) {
			casing = type;
			level.setBlock(worldPosition, blockState.setValue(BeltBlock.CASING, shouldBlockHaveCasing), 0);
			requestModelDataUpdate();
			level.sendBlockUpdated(worldPosition, getBlockState(), getBlockState(), 16);
			return;
		}

		if (casing != CasingType.NONE)
			level.levelEvent(2001, worldPosition,
				Block.getId(casing == CasingType.ANDESITE ? AllBlocks.ANDESITE_CASING.getDefaultState()
					: AllBlocks.BRASS_CASING.getDefaultState()));
		if (blockState.getValue(BeltBlock.CASING) != shouldBlockHaveCasing)
			KineticBlockEntity.switchToBlockState(level, worldPosition,
				blockState.setValue(BeltBlock.CASING, shouldBlockHaveCasing));
		casing = type;
		setChanged();
		sendData();
	}

	private boolean canInsertFrom(Direction side) {
		if (getSpeed() == 0)
			return false;
		BlockState state = getBlockState();
		if (state.hasProperty(BeltBlock.SLOPE) && (state.getValue(BeltBlock.SLOPE) == BeltSlope.SIDEWAYS
			|| state.getValue(BeltBlock.SLOPE) == BeltSlope.VERTICAL))
			return false;
		return getMovementFacing() != side.getOpposite();
	}
	
	private boolean isOccupied(Direction side) {
		BeltBlockEntity nextBeltController = getControllerBE();
		if (nextBeltController == null)
			return true;
		BeltInventory nextInventory = nextBeltController.getInventory();
		if (nextInventory == null)
			return true;
		if (getSpeed() == 0)
			return true;
		if (getMovementFacing() == side.getOpposite())
			return true;
		if (!nextInventory.canInsertAtFromSide(index, side))
			return true;
		return false;
	}

	private ItemStack tryInsertingFromSide(TransportedItemStack transportedStack, Direction side, boolean simulate) {
		BeltBlockEntity nextBeltController = getControllerBE();
		ItemStack inserted = transportedStack.stack;
		ItemStack empty = ItemStack.EMPTY;

		if (nextBeltController == null)
			return inserted;
		BeltInventory nextInventory = nextBeltController.getInventory();
		if (nextInventory == null)
			return inserted;

		BlockEntity teAbove = level.getBlockEntity(worldPosition.above());
		if (teAbove instanceof BrassTunnelBlockEntity) {
			BrassTunnelBlockEntity tunnelBE = (BrassTunnelBlockEntity) teAbove;
			if (tunnelBE.hasDistributionBehaviour()) {
				if (!tunnelBE.getStackToDistribute()
					.isEmpty())
					return inserted;
				if (!tunnelBE.testFlapFilter(side.getOpposite(), inserted))
					return inserted;
				if (!simulate) {
					BeltTunnelInteractionHandler.flapTunnel(nextInventory, index, side.getOpposite(), true);
					tunnelBE.setStackToDistribute(inserted, side.getOpposite(), null);
				}
				return empty;
			}
		}

		if (isOccupied(side))
			return inserted;
		if (simulate)
			return empty;

		transportedStack = transportedStack.copy();
		transportedStack.beltPosition = index + .5f - Math.signum(getDirectionAwareBeltMovementSpeed()) / 16f;

		Direction movementFacing = getMovementFacing();
		if (!side.getAxis()
			.isVertical()) {
			if (movementFacing != side) {
				transportedStack.sideOffset = side.getAxisDirection()
					.getStep() * .35f;
				if (side.getAxis() == Axis.X)
					transportedStack.sideOffset *= -1;
			} else
				transportedStack.beltPosition = getDirectionAwareBeltMovementSpeed() > 0 ? index : index + 1;
		}

		transportedStack.prevSideOffset = transportedStack.sideOffset;
		transportedStack.insertedAt = index;
		transportedStack.insertedFrom = side;
		transportedStack.prevBeltPosition = transportedStack.beltPosition;

		BeltTunnelInteractionHandler.flapTunnel(nextInventory, index, side.getOpposite(), true);

		nextInventory.addItem(transportedStack);
		nextBeltController.setChanged();
		nextBeltController.sendData();
		return empty;
	}

	@Override
	public RenderData getRenderAttachmentData() {
		return new RenderData(casing, covered);
	}

	@Override
	protected boolean canPropagateDiagonally(IRotate block, BlockState state) {
		return state.hasProperty(BeltBlock.SLOPE) && (state.getValue(BeltBlock.SLOPE) == BeltSlope.UPWARD
			|| state.getValue(BeltBlock.SLOPE) == BeltSlope.DOWNWARD);
	}

	@Override
	public float propagateRotationTo(KineticBlockEntity target, BlockState stateFrom, BlockState stateTo, BlockPos diff,
		boolean connectedViaAxes, boolean connectedViaCogs) {
		if (target instanceof BeltBlockEntity && !connectedViaAxes)
			return getController().equals(((BeltBlockEntity) target).getController()) ? 1 : 0;
		return 0;
	}

	public void invalidateItemHandler() {
		itemHandler = null;
	}

	public boolean shouldRenderNormally() {
		if (level == null)
			return isController();
		BlockState state = getBlockState();
		return state != null && state.hasProperty(BeltBlock.PART) && state.getValue(BeltBlock.PART) == BeltPart.START;
	}

	/**
	 * Hide this behavior in an inner class to avoid loading LightListener on servers.
	 */
	@Environment(EnvType.CLIENT)
	class BeltLighter implements LightListener {
		private byte[] light;

		public BeltLighter() {
			initializeLight();
			LightUpdater.get(level)
					.addListener(this);
		}

		/**
		 * Get the number of belt segments represented by the lighter.
		 * @return The number of segments.
		 */
		public int lightSegments() {
			return light == null ? 0 : light.length / 2;
		}

		/**
		 * Get the light value for a given segment.
		 * @param segment The segment to get the light value for.
		 * @return The light value.
		 */
		public int getPackedLight(int segment) {
			return light == null ? 0 : LightTexture.pack(light[segment * 2], light[segment * 2 + 1]);
		}

		@Override
		public GridAlignedBB getVolume() {
			BlockPos endPos = BeltHelper.getPositionForOffset(BeltBlockEntity.this, beltLength - 1);
			GridAlignedBB bb = GridAlignedBB.from(worldPosition, endPos);
			bb.fixMinMax();
			return bb;
		}

		@Override
		public boolean isListenerInvalid() {
			return remove;
		}

		@Override
		public void onLightUpdate(LightLayer type, ImmutableBox changed) {
			if (remove)
				return;
			if (level == null)
				return;

			GridAlignedBB beltVolume = getVolume();

			if (beltVolume.intersects(changed)) {
				if (type == LightLayer.BLOCK)
					updateBlockLight();

				if (type == LightLayer.SKY)
					updateSkyLight();
			}
		}

		private void initializeLight() {
			light = new byte[beltLength * 2];

			Vec3i vec = getBeltFacing().getNormal();
			BeltSlope slope = getBlockState().getValue(BeltBlock.SLOPE);
			int verticality = slope == BeltSlope.DOWNWARD ? -1 : slope == BeltSlope.UPWARD ? 1 : 0;

			MutableBlockPos pos = new MutableBlockPos(controller.getX(), controller.getY(), controller.getZ());
			for (int i = 0; i < beltLength * 2; i += 2) {
				light[i] = (byte) level.getBrightness(LightLayer.BLOCK, pos);
				light[i + 1] = (byte) level.getBrightness(LightLayer.SKY, pos);
				pos.move(vec.getX(), verticality, vec.getZ());
			}
		}

		private void updateBlockLight() {
			Vec3i vec = getBeltFacing().getNormal();
			BeltSlope slope = getBlockState().getValue(BeltBlock.SLOPE);
			int verticality = slope == BeltSlope.DOWNWARD ? -1 : slope == BeltSlope.UPWARD ? 1 : 0;

			MutableBlockPos pos = new MutableBlockPos(controller.getX(), controller.getY(), controller.getZ());
			for (int i = 0; i < beltLength * 2; i += 2) {
				light[i] = (byte) level.getBrightness(LightLayer.BLOCK, pos);

				pos.move(vec.getX(), verticality, vec.getZ());
			}
		}

		private void updateSkyLight() {
			Vec3i vec = getBeltFacing().getNormal();
			BeltSlope slope = getBlockState().getValue(BeltBlock.SLOPE);
			int verticality = slope == BeltSlope.DOWNWARD ? -1 : slope == BeltSlope.UPWARD ? 1 : 0;

			MutableBlockPos pos = new MutableBlockPos(controller.getX(), controller.getY(), controller.getZ());
			for (int i = 1; i < beltLength * 2; i += 2) {
				light[i] = (byte) level.getBrightness(LightLayer.SKY, pos);

				pos.move(vec.getX(), verticality, vec.getZ());
			}
		}
	}

	public void setCovered(boolean blockCoveringBelt) {
		if (blockCoveringBelt == covered)
			return;
		covered = blockCoveringBelt;
		notifyUpdate();
	}

	public record RenderData(CasingType casingType, boolean covered) {
	}
}<|MERGE_RESOLUTION|>--- conflicted
+++ resolved
@@ -74,12 +74,8 @@
 
 	protected BlockPos controller;
 	protected BeltInventory inventory;
-<<<<<<< HEAD
 	protected Storage<ItemVariant> itemHandler;
-=======
-	protected LazyOptional<IItemHandler> itemHandler;
 	public VersionedInventoryTrackerBehaviour invVersionTracker;
->>>>>>> a37acd5b
 
 	public CompoundTag trackerUpdateTag;
 
@@ -470,7 +466,7 @@
 			return false;
 		return getMovementFacing() != side.getOpposite();
 	}
-	
+
 	private boolean isOccupied(Direction side) {
 		BeltBlockEntity nextBeltController = getControllerBE();
 		if (nextBeltController == null)
