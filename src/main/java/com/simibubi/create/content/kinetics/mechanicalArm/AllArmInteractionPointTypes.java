--- conflicted
+++ resolved
@@ -643,16 +643,10 @@
 				return stack;
 			ItemStack remainder = stack.copy();
 			ItemStack toInsert = remainder.split(1);
-<<<<<<< HEAD
 			level.updateSnapshots(ctx);
 			level.setBlock(pos, cachedState.setValue(JukeboxBlock.HAS_RECORD, true), 2);
 			TransactionCallback.onSuccess(ctx, () -> {
-				jukeboxBE.setRecord(toInsert);
-=======
-			if (!simulate) {
 				jukeboxBE.setFirstItem(toInsert);
-				level.setBlock(pos, cachedState.setValue(JukeboxBlock.HAS_RECORD, true), 2);
->>>>>>> e6759d8e
 				level.levelEvent(null, 1010, pos, Item.getId(item));
 			});
 			return remainder;
@@ -697,12 +691,7 @@
 			if (cachedState.getOptionalValue(RespawnAnchorBlock.CHARGE)
 				.orElse(4) == 4)
 				return stack;
-<<<<<<< HEAD
-			TransactionCallback.onSuccess(ctx, () -> RespawnAnchorBlock.charge(level, pos, cachedState));
-=======
-			if (!simulate)
-				RespawnAnchorBlock.charge(null, level, pos, cachedState);
->>>>>>> e6759d8e
+			TransactionCallback.onSuccess(ctx, () -> RespawnAnchorBlock.charge(null, level, pos, cachedState));
 			ItemStack remainder = stack.copy();
 			remainder.shrink(1);
 			return remainder;
