package com.simibubi.create.content.kinetics.mechanicalArm;

import com.mojang.blaze3d.vertex.PoseStack;
import com.mojang.blaze3d.vertex.VertexConsumer;
import com.simibubi.create.AllPartialModels;
import com.simibubi.create.content.kinetics.base.KineticBlockEntityRenderer;
import com.simibubi.create.content.kinetics.mechanicalArm.ArmBlockEntity.Phase;
import com.simibubi.create.foundation.render.CachedBufferer;
import com.simibubi.create.foundation.render.SuperByteBuffer;
import com.simibubi.create.foundation.utility.AnimationTickHolder;
import com.simibubi.create.foundation.utility.Color;
import com.simibubi.create.foundation.utility.Iterate;

import dev.engine_room.flywheel.api.visualization.VisualizationManager;
import dev.engine_room.flywheel.lib.transform.TransformStack;
import net.minecraft.client.Minecraft;
import net.minecraft.client.renderer.MultiBufferSource;
import net.minecraft.client.renderer.RenderType;
import net.minecraft.client.renderer.blockentity.BlockEntityRendererProvider;
import net.minecraft.client.renderer.entity.ItemRenderer;
import net.minecraft.client.resources.model.BakedModel;
import net.minecraft.util.Mth;
import net.minecraft.world.item.BlockItem;
import net.minecraft.world.item.ItemDisplayContext;
import net.minecraft.world.item.ItemStack;
import net.minecraft.world.level.block.state.BlockState;

public class ArmRenderer extends KineticBlockEntityRenderer<ArmBlockEntity> {

	public ArmRenderer(BlockEntityRendererProvider.Context context) {
		super(context);
	}

	@Override
	protected void renderSafe(ArmBlockEntity be, float pt, PoseStack ms, MultiBufferSource buffer, int light,
		int overlay) {
		super.renderSafe(be, pt, ms, buffer, light, overlay);

		ItemStack item = be.heldItem;
		boolean hasItem = !item.isEmpty();
		boolean usingFlywheel = VisualizationManager.supportsVisualization(be.getLevel());

		if (usingFlywheel && !hasItem)
			return;

		ItemRenderer itemRenderer = Minecraft.getInstance()
			.getItemRenderer();

		BakedModel bakedModel = itemRenderer.getModel(item, be.getLevel(), null, 0);
		boolean isBlockItem = hasItem && (item.getItem() instanceof BlockItem) && bakedModel.isGui3d();

		VertexConsumer builder = buffer.getBuffer(be.goggles ? RenderType.cutout() : RenderType.solid());
		BlockState blockState = be.getBlockState();

		PoseStack msLocal = new PoseStack();
		var msr = TransformStack.of(msLocal);

		float baseAngle;
		float lowerArmAngle;
		float upperArmAngle;
		float headAngle;
		int color;
		boolean inverted = blockState.getValue(ArmBlock.CEILING);

		boolean rave = be.phase == Phase.DANCING && be.getSpeed() != 0;
		if (rave) {
			float renderTick = AnimationTickHolder.getRenderTime(be.getLevel()) + (be.hashCode() % 64);
			baseAngle = (renderTick * 10) % 360;
			lowerArmAngle = Mth.lerp((Mth.sin(renderTick / 4) + 1) / 2, -45, 15);
			upperArmAngle = Mth.lerp((Mth.sin(renderTick / 8) + 1) / 4, -45, 95);
			headAngle = -lowerArmAngle;
			color = Color.rainbowColor(AnimationTickHolder.getTicks() * 100)
				.getRGB();
		} else {
			baseAngle = be.baseAngle.getValue(pt);
			lowerArmAngle = be.lowerArmAngle.getValue(pt) - 135;
			upperArmAngle = be.upperArmAngle.getValue(pt) - 90;
			headAngle = be.headAngle.getValue(pt);
			color = 0xFFFFFF;
		}

		msr.center();

		if (inverted)
			msr.rotateXDegrees(180);

		if (usingFlywheel)
			doItemTransforms(msr, baseAngle, lowerArmAngle, upperArmAngle, headAngle);
		else
			renderArm(builder, ms, msLocal, msr, blockState, color, baseAngle, lowerArmAngle, upperArmAngle, headAngle,
				be.goggles, inverted && be.goggles, hasItem, isBlockItem, light);

		if (hasItem) {
			ms.pushPose();
			float itemScale = isBlockItem ? .5f : .625f;
			msr.rotateXDegrees(90);
			msLocal.translate(0, isBlockItem ? -9 / 16f : -10 / 16f, 0);
			msLocal.scale(itemScale, itemScale, itemScale);

			ms.last()
				.pose()
				.mul(msLocal.last()
					.pose());

			itemRenderer.render(item, ItemDisplayContext.FIXED, false, ms, buffer, light, overlay, bakedModel);
			ms.popPose();
		}

	}

	private void renderArm(VertexConsumer builder, PoseStack ms, PoseStack msLocal, TransformStack msr,
		BlockState blockState, int color, float baseAngle, float lowerArmAngle, float upperArmAngle, float headAngle,
		boolean goggles, boolean inverted, boolean hasItem, boolean isBlockItem, int light) {
		SuperByteBuffer base = CachedBufferer.partial(AllPartialModels.ARM_BASE, blockState)
			.light(light);
		SuperByteBuffer lowerBody = CachedBufferer.partial(AllPartialModels.ARM_LOWER_BODY, blockState)
			.light(light);
		SuperByteBuffer upperBody = CachedBufferer.partial(AllPartialModels.ARM_UPPER_BODY, blockState)
			.light(light);
		SuperByteBuffer claw = CachedBufferer
			.partial(goggles ? AllPartialModels.ARM_CLAW_BASE_GOGGLES : AllPartialModels.ARM_CLAW_BASE, blockState)
			.light(light);
		SuperByteBuffer upperClawGrip = CachedBufferer.partial(AllPartialModels.ARM_CLAW_GRIP_UPPER,
			blockState)
			.light(light);
		SuperByteBuffer lowerClawGrip = CachedBufferer.partial(AllPartialModels.ARM_CLAW_GRIP_LOWER, blockState)
			.light(light);

		transformBase(msr, baseAngle);
		base.transform(msLocal)
			.renderInto(ms, builder);

		transformLowerArm(msr, lowerArmAngle);
		lowerBody.color(color)
			.transform(msLocal)
			.renderInto(ms, builder);

		transformUpperArm(msr, upperArmAngle);
		upperBody.color(color)
			.transform(msLocal)
			.renderInto(ms, builder);

		transformHead(msr, headAngle);

		if (inverted)
<<<<<<< HEAD
			msr.rotateZ(180);
=======
			msr.rotateZDegrees(180);
>>>>>>> eae8cd46

		claw.transform(msLocal)
			.renderInto(ms, builder);

		if (inverted)
			msr.rotateZDegrees(180);

		for (int flip : Iterate.positiveAndNegative) {
			msLocal.pushPose();
			transformClawHalf(msr, hasItem, isBlockItem, flip);
			(flip > 0 ? lowerClawGrip : upperClawGrip).transform(msLocal)
				.renderInto(ms, builder);
			msLocal.popPose();
		}
	}

	private void doItemTransforms(TransformStack msr, float baseAngle, float lowerArmAngle, float upperArmAngle,
		float headAngle) {

		transformBase(msr, baseAngle);
		transformLowerArm(msr, lowerArmAngle);
		transformUpperArm(msr, upperArmAngle);
		transformHead(msr, headAngle);
	}

	public static void transformClawHalf(TransformStack msr, boolean hasItem, boolean isBlockItem, int flip) {
		msr.translate(0, -flip * (hasItem ? isBlockItem ? 3 / 16f : 5 / 64f : 1 / 16f), -6 / 16d);
	}

	public static void transformHead(TransformStack msr, float headAngle) {
		msr.translate(0, 0, -15 / 16d);
		msr.rotateXDegrees(headAngle - 45f);
	}

	public static void transformUpperArm(TransformStack msr, float upperArmAngle) {
		msr.translate(0, 0, -14 / 16d);
		msr.rotateXDegrees(upperArmAngle - 90);
	}

	public static void transformLowerArm(TransformStack msr, float lowerArmAngle) {
		msr.translate(0, 2 / 16d, 0);
		msr.rotateXDegrees(lowerArmAngle + 135);
	}

	public static void transformBase(TransformStack msr, float baseAngle) {
		msr.translate(0, 4 / 16d, 0);
		msr.rotateYDegrees(baseAngle);
	}

	@Override
	public boolean shouldRenderOffScreen(ArmBlockEntity be) {
		return true;
	}

	@Override
	protected SuperByteBuffer getRotatedModel(ArmBlockEntity be, BlockState state) {
		return CachedBufferer.partial(AllPartialModels.ARM_COG, state);
	}

}<|MERGE_RESOLUTION|>--- conflicted
+++ resolved
@@ -143,12 +143,7 @@
 		transformHead(msr, headAngle);
 
 		if (inverted)
-<<<<<<< HEAD
-			msr.rotateZ(180);
-=======
 			msr.rotateZDegrees(180);
->>>>>>> eae8cd46
-
 		claw.transform(msLocal)
 			.renderInto(ms, builder);
 
