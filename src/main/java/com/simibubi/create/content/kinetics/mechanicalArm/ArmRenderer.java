package com.simibubi.create.content.kinetics.mechanicalArm;

import com.jozufozu.flywheel.backend.Backend;
import com.jozufozu.flywheel.util.transform.TransformStack;
import com.mojang.blaze3d.vertex.PoseStack;
import com.mojang.blaze3d.vertex.VertexConsumer;
import com.simibubi.create.AllPartialModels;
import com.simibubi.create.content.kinetics.base.KineticBlockEntityRenderer;
import com.simibubi.create.content.kinetics.mechanicalArm.ArmBlockEntity.Phase;
import com.simibubi.create.foundation.render.CachedBufferer;
import com.simibubi.create.foundation.render.SuperByteBuffer;
import com.simibubi.create.foundation.utility.AnimationTickHolder;
import com.simibubi.create.foundation.utility.Color;
import com.simibubi.create.foundation.utility.Iterate;

import net.minecraft.client.Minecraft;
import net.minecraft.client.renderer.MultiBufferSource;
import net.minecraft.client.renderer.RenderType;
import net.minecraft.client.renderer.blockentity.BlockEntityRendererProvider;
import net.minecraft.client.renderer.entity.ItemRenderer;
import net.minecraft.client.resources.model.BakedModel;
import net.minecraft.util.Mth;
import net.minecraft.world.item.BlockItem;
import net.minecraft.world.item.ItemDisplayContext;
import net.minecraft.world.item.ItemStack;
import net.minecraft.world.level.block.state.BlockState;

public class ArmRenderer extends KineticBlockEntityRenderer<ArmBlockEntity> {

	public ArmRenderer(BlockEntityRendererProvider.Context context) {
		super(context);
	}

	@Override
	protected void renderSafe(ArmBlockEntity be, float pt, PoseStack ms, MultiBufferSource buffer, int light,
		int overlay) {
		super.renderSafe(be, pt, ms, buffer, light, overlay);

		ItemStack item = be.heldItem;
		boolean hasItem = !item.isEmpty();
		boolean usingFlywheel = Backend.canUseInstancing(be.getLevel());

		if (usingFlywheel && !hasItem)
			return;

		ItemRenderer itemRenderer = Minecraft.getInstance()
			.getItemRenderer();

		BakedModel bakedModel = itemRenderer.getModel(item, be.getLevel(), null, 0);
		boolean isBlockItem = hasItem && (item.getItem() instanceof BlockItem) && bakedModel.isGui3d();

		VertexConsumer builder = buffer.getBuffer(be.goggles ? RenderType.cutout() : RenderType.solid());
		BlockState blockState = be.getBlockState();

		PoseStack msLocal = new PoseStack();
		TransformStack msr = TransformStack.cast(msLocal);

		float baseAngle;
		float lowerArmAngle;
		float upperArmAngle;
		float headAngle;
		int color;
		boolean inverted = blockState.getValue(ArmBlock.CEILING);

		boolean rave = be.phase == Phase.DANCING && be.getSpeed() != 0;
		if (rave) {
			float renderTick = AnimationTickHolder.getRenderTime(be.getLevel()) + (be.hashCode() % 64);
			baseAngle = (renderTick * 10) % 360;
			lowerArmAngle = Mth.lerp((Mth.sin(renderTick / 4) + 1) / 2, -45, 15);
			upperArmAngle = Mth.lerp((Mth.sin(renderTick / 8) + 1) / 4, -45, 95);
			headAngle = -lowerArmAngle;
			color = Color.rainbowColor(AnimationTickHolder.getTicks() * 100)
				.getRGB();
		} else {
			baseAngle = be.baseAngle.getValue(pt);
			lowerArmAngle = be.lowerArmAngle.getValue(pt) - 135;
			upperArmAngle = be.upperArmAngle.getValue(pt) - 90;
			headAngle = be.headAngle.getValue(pt);
			color = 0xFFFFFF;
		}

		msr.centre();

		if (inverted)
			msr.rotateX(180);

		if (usingFlywheel)
			doItemTransforms(msr, baseAngle, lowerArmAngle, upperArmAngle, headAngle);
		else
			renderArm(builder, ms, msLocal, msr, blockState, color, baseAngle, lowerArmAngle, upperArmAngle, headAngle,
				be.goggles, inverted && be.goggles, hasItem, isBlockItem, light);

		if (hasItem) {
			ms.pushPose();
			float itemScale = isBlockItem ? .5f : .625f;
			msr.rotateX(90);
			msLocal.translate(0, isBlockItem ? -9 / 16f : -10 / 16f, 0);
			msLocal.scale(itemScale, itemScale, itemScale);

			ms.last()
				.pose()
				.mul(msLocal.last()
					.pose());

<<<<<<< HEAD
			itemRenderer.renderStatic(item, ItemDisplayContext.FIXED, light, overlay, ms, buffer, be.getLevel(), 0);
=======
			itemRenderer.render(item, TransformType.FIXED, false, ms, buffer, light, overlay, bakedModel);
>>>>>>> 52960a4a
			ms.popPose();
		}

	}

	private void renderArm(VertexConsumer builder, PoseStack ms, PoseStack msLocal, TransformStack msr,
		BlockState blockState, int color, float baseAngle, float lowerArmAngle, float upperArmAngle, float headAngle,
		boolean goggles, boolean inverted, boolean hasItem, boolean isBlockItem, int light) {
		SuperByteBuffer base = CachedBufferer.partial(AllPartialModels.ARM_BASE, blockState)
			.light(light);
		SuperByteBuffer lowerBody = CachedBufferer.partial(AllPartialModels.ARM_LOWER_BODY, blockState)
			.light(light);
		SuperByteBuffer upperBody = CachedBufferer.partial(AllPartialModels.ARM_UPPER_BODY, blockState)
			.light(light);
		SuperByteBuffer claw = CachedBufferer
			.partial(goggles ? AllPartialModels.ARM_CLAW_BASE_GOGGLES : AllPartialModels.ARM_CLAW_BASE, blockState)
			.light(light);
		SuperByteBuffer upperClawGrip = CachedBufferer.partial(AllPartialModels.ARM_CLAW_GRIP_UPPER,
			blockState)
			.light(light);
		SuperByteBuffer lowerClawGrip = CachedBufferer.partial(AllPartialModels.ARM_CLAW_GRIP_LOWER, blockState)
			.light(light);

		transformBase(msr, baseAngle);
		base.transform(msLocal)
			.renderInto(ms, builder);

		transformLowerArm(msr, lowerArmAngle);
		lowerBody.color(color)
			.transform(msLocal)
			.renderInto(ms, builder);

		transformUpperArm(msr, upperArmAngle);
		upperBody.color(color)
			.transform(msLocal)
			.renderInto(ms, builder);

		transformHead(msr, headAngle);

		if (inverted)
			msr.rotateZ(180);

		claw.transform(msLocal)
			.renderInto(ms, builder);

		if (inverted)
			msr.rotateZ(180);

		for (int flip : Iterate.positiveAndNegative) {
			msLocal.pushPose();
			transformClawHalf(msr, hasItem, isBlockItem, flip);
			(flip > 0 ? lowerClawGrip : upperClawGrip).transform(msLocal)
				.renderInto(ms, builder);
			msLocal.popPose();
		}
	}

	private void doItemTransforms(TransformStack msr, float baseAngle, float lowerArmAngle, float upperArmAngle,
		float headAngle) {

		transformBase(msr, baseAngle);
		transformLowerArm(msr, lowerArmAngle);
		transformUpperArm(msr, upperArmAngle);
		transformHead(msr, headAngle);
	}

	public static void transformClawHalf(TransformStack msr, boolean hasItem, boolean isBlockItem, int flip) {
		msr.translate(0, -flip * (hasItem ? isBlockItem ? 3 / 16f : 5 / 64f : 1 / 16f), -6 / 16d);
	}

	public static void transformHead(TransformStack msr, float headAngle) {
		msr.translate(0, 0, -15 / 16d);
		msr.rotateX(headAngle - 45f);
	}

	public static void transformUpperArm(TransformStack msr, float upperArmAngle) {
		msr.translate(0, 0, -14 / 16d);
		msr.rotateX(upperArmAngle - 90);
	}

	public static void transformLowerArm(TransformStack msr, float lowerArmAngle) {
		msr.translate(0, 2 / 16d, 0);
		msr.rotateX(lowerArmAngle + 135);
	}

	public static void transformBase(TransformStack msr, float baseAngle) {
		msr.translate(0, 4 / 16d, 0);
		msr.rotateY(baseAngle);
	}

	@Override
	public boolean shouldRenderOffScreen(ArmBlockEntity be) {
		return true;
	}

	@Override
	protected SuperByteBuffer getRotatedModel(ArmBlockEntity be, BlockState state) {
		return CachedBufferer.partial(AllPartialModels.ARM_COG, state);
	}

}<|MERGE_RESOLUTION|>--- conflicted
+++ resolved
@@ -102,11 +102,7 @@
 				.mul(msLocal.last()
 					.pose());
 
-<<<<<<< HEAD
-			itemRenderer.renderStatic(item, ItemDisplayContext.FIXED, light, overlay, ms, buffer, be.getLevel(), 0);
-=======
 			itemRenderer.render(item, TransformType.FIXED, false, ms, buffer, light, overlay, bakedModel);
->>>>>>> 52960a4a
 			ms.popPose();
 		}
 
