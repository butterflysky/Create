package com.simibubi.create.content.kinetics.crusher;

import com.simibubi.create.AllBlockEntityTypes;
import com.simibubi.create.AllBlocks;
import com.simibubi.create.AllShapes;
import com.simibubi.create.foundation.advancement.AllAdvancements;
import com.simibubi.create.foundation.block.IBE;
import com.simibubi.create.foundation.item.ItemHelper;
import com.simibubi.create.foundation.utility.Iterate;

import io.github.fabricators_of_create.porting_lib.block.CustomRunningEffectsBlock;
import net.minecraft.core.BlockPos;
import net.minecraft.core.Direction;
import net.minecraft.core.Direction.Axis;
import net.minecraft.core.particles.ParticleTypes;
import net.minecraft.nbt.CompoundTag;
import net.minecraft.nbt.NbtUtils;
import net.minecraft.util.RandomSource;
import net.minecraft.world.Difficulty;
import net.minecraft.world.entity.Entity;
import net.minecraft.world.entity.player.Player;
import net.minecraft.world.item.context.BlockPlaceContext;
import net.minecraft.world.level.BlockGetter;
import net.minecraft.world.level.Level;
import net.minecraft.world.level.LevelAccessor;
import net.minecraft.world.level.block.Block;
import net.minecraft.world.level.block.DirectionalBlock;
import net.minecraft.world.level.block.entity.BlockEntity;
import net.minecraft.world.level.block.entity.BlockEntityType;
import net.minecraft.world.level.block.state.BlockState;
import net.minecraft.world.level.block.state.StateDefinition.Builder;
import net.minecraft.world.level.block.state.properties.BlockStateProperties;
import net.minecraft.world.level.block.state.properties.BooleanProperty;
import net.minecraft.world.level.pathfinder.PathComputationType;
import net.minecraft.world.phys.Vec3;
import net.minecraft.world.phys.shapes.CollisionContext;
import net.minecraft.world.phys.shapes.EntityCollisionContext;
import net.minecraft.world.phys.shapes.Shapes;
import net.minecraft.world.phys.shapes.VoxelShape;

public class CrushingWheelControllerBlock extends DirectionalBlock implements IBE<CrushingWheelControllerBlockEntity>, CustomRunningEffectsBlock {

	public CrushingWheelControllerBlock(Properties p_i48440_1_) {
		super(p_i48440_1_);
	}

	public static final BooleanProperty VALID = BooleanProperty.create("valid");

	@Override
	public boolean canBeReplaced(BlockState state, BlockPlaceContext useContext) {
		return false;
	}

	@Override
	public boolean addRunningEffects(BlockState state, Level world, BlockPos pos, Entity entity) {
		return true;
	}

	@Override
	protected void createBlockStateDefinition(Builder<Block, BlockState> builder) {
		builder.add(VALID);
		builder.add(FACING);
		super.createBlockStateDefinition(builder);
	}

	public void entityInside(BlockState state, Level worldIn, BlockPos pos, Entity entityIn) {
		if (!state.getValue(VALID))
			return;

		Direction facing = state.getValue(FACING);
		Axis axis = facing.getAxis();

		checkEntityForProcessing(worldIn, pos, entityIn);

		withBlockEntityDo(worldIn, pos, be -> {
			if (be.processingEntity == entityIn)

				entityIn.makeStuckInBlock(state, new Vec3(axis == Axis.X ? (double) 0.05F : 0.25D,
					axis == Axis.Y ? (double) 0.05F : 0.25D, axis == Axis.Z ? (double) 0.05F : 0.25D));
		});
	}

	public void checkEntityForProcessing(Level worldIn, BlockPos pos, Entity entityIn) {
		CrushingWheelControllerBlockEntity be = getBlockEntity(worldIn, pos);
		if (be == null)
			return;
		if (be.crushingspeed == 0)
			return;
//		if (entityIn instanceof ItemEntity)
//			((ItemEntity) entityIn).setPickUpDelay(10);
		CompoundTag data = entityIn.getExtraCustomData();
		if (data.contains("BypassCrushingWheel")) {
			if (pos.equals(NbtUtils.readBlockPos(data.getCompound("BypassCrushingWheel"))))
				return;
		}
		if (be.isOccupied())
			return;
		boolean isPlayer = entityIn instanceof Player;
		if (isPlayer && ((Player) entityIn).isCreative())
			return;
		if (isPlayer && entityIn.level.getDifficulty() == Difficulty.PEACEFUL)
			return;

		be.startCrushing(entityIn);
	}

	@Override
	public void updateEntityAfterFallOn(BlockGetter worldIn, Entity entityIn) {
		super.updateEntityAfterFallOn(worldIn, entityIn);
		// Moved to onEntityCollision to allow for omnidirectional input
	}

	@Override
	public void animateTick(BlockState stateIn, Level worldIn, BlockPos pos, RandomSource rand) {
		if (!stateIn.getValue(VALID))
			return;
		if (rand.nextInt(1) != 0)
			return;
		double d0 = (double) ((float) pos.getX() + rand.nextFloat());
		double d1 = (double) ((float) pos.getY() + rand.nextFloat());
		double d2 = (double) ((float) pos.getZ() + rand.nextFloat());
		worldIn.addParticle(ParticleTypes.CRIT, d0, d1, d2, 0.0D, 0.0D, 0.0D);
	}

	@Override
	public BlockState updateShape(BlockState stateIn, Direction facing, BlockState facingState, LevelAccessor worldIn,
		BlockPos currentPos, BlockPos facingPos) {
		updateSpeed(stateIn, worldIn, currentPos);
		return stateIn;
	}

	public void updateSpeed(BlockState state, LevelAccessor world, BlockPos pos) {
		withBlockEntityDo(world, pos, be -> {
			if (!state.getValue(VALID)) {
				if (be.crushingspeed != 0) {
					be.crushingspeed = 0;
					be.sendData();
				}
				return;
			}

			for (Direction d : Iterate.directions) {
				BlockState neighbour = world.getBlockState(pos.relative(d));
				if (!AllBlocks.CRUSHING_WHEEL.has(neighbour))
					continue;
				if (neighbour.getValue(BlockStateProperties.AXIS) == d.getAxis())
					continue;
				BlockEntity adjBE = world.getBlockEntity(pos.relative(d));
				if (!(adjBE instanceof CrushingWheelBlockEntity cwbe))
					continue;
				be.crushingspeed = Math.abs(cwbe.getSpeed() / 50f);
				be.sendData();
<<<<<<< HEAD
=======

>>>>>>> 17fc012b
				cwbe.award(AllAdvancements.CRUSHING_WHEEL);
				if (cwbe.getSpeed() > 255)
					cwbe.award(AllAdvancements.CRUSHER_MAXED);
				break;
			}
		});
	}

	@Override
	public VoxelShape getCollisionShape(BlockState state, BlockGetter worldIn, BlockPos pos, CollisionContext context) {
		VoxelShape standardShape = AllShapes.CRUSHING_WHEEL_CONTROLLER_COLLISION.get(state.getValue(FACING));

		if (!state.getValue(VALID))
			return standardShape;
		if (!(context instanceof EntityCollisionContext))
			return standardShape;
		Entity entity = ((EntityCollisionContext) context).getEntity();
		if (entity == null)
			return standardShape;

		CompoundTag data = entity.getExtraCustomData();
		if (data.contains("BypassCrushingWheel"))
			if (pos.equals(NbtUtils.readBlockPos(data.getCompound("BypassCrushingWheel"))))
				if (state.getValue(FACING) != Direction.UP) // Allow output items to land on top of the block rather
															// than falling back through.
					return Shapes.empty();

		CrushingWheelControllerBlockEntity be = getBlockEntity(worldIn, pos);
		if (be != null && be.processingEntity == entity)
			return Shapes.empty();

		return standardShape;
	}

	@Override
	public void onRemove(BlockState state, Level worldIn, BlockPos pos, BlockState newState, boolean isMoving) {
		if (!state.hasBlockEntity() || state.getBlock() == newState.getBlock())
			return;

		withBlockEntityDo(worldIn, pos, be -> ItemHelper.dropContents(worldIn, pos, be.inventory));
		worldIn.removeBlockEntity(pos);
	}

	@Override
	public Class<CrushingWheelControllerBlockEntity> getBlockEntityClass() {
		return CrushingWheelControllerBlockEntity.class;
	}

	@Override
	public BlockEntityType<? extends CrushingWheelControllerBlockEntity> getBlockEntityType() {
		return AllBlockEntityTypes.CRUSHING_WHEEL_CONTROLLER.get();
	}

	@Override
	public boolean isPathfindable(BlockState state, BlockGetter reader, BlockPos pos, PathComputationType type) {
		return false;
	}

}<|MERGE_RESOLUTION|>--- conflicted
+++ resolved
@@ -150,10 +150,7 @@
 					continue;
 				be.crushingspeed = Math.abs(cwbe.getSpeed() / 50f);
 				be.sendData();
-<<<<<<< HEAD
-=======
-
->>>>>>> 17fc012b
+
 				cwbe.award(AllAdvancements.CRUSHING_WHEEL);
 				if (cwbe.getSpeed() > 255)
 					cwbe.award(AllAdvancements.CRUSHER_MAXED);
