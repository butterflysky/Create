--- conflicted
+++ resolved
@@ -40,12 +40,6 @@
 import net.minecraft.world.level.material.PushReaction;
 import net.minecraft.world.phys.BlockHitResult;
 import net.minecraft.world.phys.HitResult;
-<<<<<<< HEAD
-=======
-import net.minecraftforge.api.distmarker.Dist;
-import net.minecraftforge.api.distmarker.OnlyIn;
-import net.minecraftforge.client.extensions.common.IClientBlockExtensions;
->>>>>>> 3f72ce0a
 
 public class WaterWheelStructuralBlock extends DirectionalBlock implements IWrenchable, IProxyHoveringInformation, MultiPosDestructionHandler, CustomLandingEffectsBlock, CustomDestroyEffectsBlock, CustomHitEffectsBlock {
 
@@ -167,28 +161,16 @@
 			pLevel.setBlockAndUpdate(pPos, Blocks.AIR.defaultBlockState());
 	}
 
-<<<<<<< HEAD
-=======
-	@OnlyIn(Dist.CLIENT)
-	public void initializeClient(Consumer<IClientBlockExtensions> consumer) {
-		consumer.accept(new RenderProperties());
-	}
-
->>>>>>> 3f72ce0a
 	@Override
 	public boolean addLandingEffects(BlockState state1, ServerLevel level, BlockPos pos, BlockState state2,
 		LivingEntity entity, int numberOfParticles) {
 		return true;
 	}
 
-<<<<<<< HEAD
 	@Override
 	public boolean applyCustomDestroyEffects(BlockState state, ClientLevel Level, BlockPos pos, ParticleEngine manager) {
 		return true;
 	}
-=======
-	public static class RenderProperties implements IClientBlockExtensions, MultiPosDestructionHandler {
->>>>>>> 3f72ce0a
 
 	@Override
 	@Environment(EnvType.CLIENT)
@@ -203,7 +185,6 @@
 		return false;
 	}
 
-<<<<<<< HEAD
 	@Override
 	@Nullable
 	@Environment(EnvType.CLIENT)
@@ -214,30 +195,6 @@
 		HashSet<BlockPos> set = new HashSet<>();
 		set.add(WaterWheelStructuralBlock.getMaster(level, pos, blockState));
 		return set;
-=======
-		@Override
-		public boolean addHitEffects(BlockState state, Level level, HitResult target, ParticleEngine manager) {
-			if (target instanceof BlockHitResult bhr) {
-				BlockPos targetPos = bhr.getBlockPos();
-				WaterWheelStructuralBlock waterWheelStructuralBlock = AllBlocks.WATER_WHEEL_STRUCTURAL.get();
-				if (waterWheelStructuralBlock.stillValid(level, targetPos, state, false))
-					manager.crack(WaterWheelStructuralBlock.getMaster(level, targetPos, state), bhr.getDirection());
-				return true;
-			}
-			return IClientBlockExtensions.super.addHitEffects(state, level, target, manager);
-		}
-
-		@Override
-		@Nullable
-		public Set<BlockPos> getExtraPositions(ClientLevel level, BlockPos pos, BlockState blockState, int progress) {
-			WaterWheelStructuralBlock waterWheelStructuralBlock = AllBlocks.WATER_WHEEL_STRUCTURAL.get();
-			if (!waterWheelStructuralBlock.stillValid(level, pos, blockState, false))
-				return null;
-			HashSet<BlockPos> set = new HashSet<>();
-			set.add(WaterWheelStructuralBlock.getMaster(level, pos, blockState));
-			return set;
-		}
->>>>>>> 3f72ce0a
 	}
 
 	@Override
