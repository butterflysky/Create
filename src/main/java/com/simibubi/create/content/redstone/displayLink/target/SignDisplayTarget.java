--- conflicted
+++ resolved
@@ -26,11 +26,7 @@
 			if (i > 0 && isReserved(i + line, sign, context))
 				break;
 
-<<<<<<< HEAD
-			signText.setMessage(i + line, text.get(i));
-=======
 			signText = signText.setMessage(i + line, text.get(i));
->>>>>>> b8a329d0
 			changed = true;
 		}
 
