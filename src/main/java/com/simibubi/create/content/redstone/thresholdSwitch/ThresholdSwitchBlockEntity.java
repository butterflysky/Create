package com.simibubi.create.content.redstone.thresholdSwitch;

import java.util.List;

import com.simibubi.create.content.redstone.DirectedDirectionalBlock;
import com.simibubi.create.content.redstone.FilteredDetectorFilterSlot;
import com.simibubi.create.content.redstone.displayLink.DisplayLinkBlock;
import com.simibubi.create.foundation.blockEntity.SmartBlockEntity;
import com.simibubi.create.foundation.blockEntity.behaviour.BlockEntityBehaviour;
import com.simibubi.create.foundation.blockEntity.behaviour.filtering.FilteringBehaviour;
import com.simibubi.create.foundation.blockEntity.behaviour.inventory.CapManipulationBehaviourBase.InterfaceProvider;
import com.simibubi.create.foundation.blockEntity.behaviour.inventory.InvManipulationBehaviour;
import com.simibubi.create.foundation.blockEntity.behaviour.inventory.TankManipulationBehaviour;
import com.simibubi.create.foundation.blockEntity.behaviour.inventory.VersionedInventoryTrackerBehaviour;
import com.simibubi.create.foundation.utility.BlockFace;

import io.github.fabricators_of_create.porting_lib.transfer.TransferUtil;
import io.github.fabricators_of_create.porting_lib.fluids.FluidStack;
import net.fabricmc.fabric.api.transfer.v1.fluid.FluidVariant;
import net.fabricmc.fabric.api.transfer.v1.item.ItemVariant;
import net.fabricmc.fabric.api.transfer.v1.storage.Storage;
import net.fabricmc.fabric.api.transfer.v1.storage.StorageView;
import net.fabricmc.fabric.api.transfer.v1.transaction.Transaction;
import net.minecraft.core.BlockPos;
import net.minecraft.nbt.CompoundTag;
import net.minecraft.util.Mth;
import net.minecraft.world.level.block.Block;
import net.minecraft.world.level.block.entity.BlockEntity;
import net.minecraft.world.level.block.entity.BlockEntityType;
import net.minecraft.world.level.block.state.BlockState;
import net.minecraft.world.ticks.TickPriority;

public class ThresholdSwitchBlockEntity extends SmartBlockEntity {

	public float onWhenAbove;
	public float offWhenBelow;
	public float currentLevel;
	private boolean redstoneState;
	private boolean inverted;
	private boolean poweredAfterDelay;

	private FilteringBehaviour filtering;
	private InvManipulationBehaviour observedInventory;
	private TankManipulationBehaviour observedTank;
	private VersionedInventoryTrackerBehaviour invVersionTracker;

	public ThresholdSwitchBlockEntity(BlockEntityType<?> type, BlockPos pos, BlockState state) {
		super(type, pos, state);
		onWhenAbove = .75f;
		offWhenBelow = .25f;
		currentLevel = -1;
		redstoneState = false;
		inverted = false;
		poweredAfterDelay = false;
		setLazyTickRate(10);
	}

	@Override
	protected void read(CompoundTag compound, boolean clientPacket) {
		onWhenAbove = compound.getFloat("OnAbove");
		offWhenBelow = compound.getFloat("OffBelow");
		currentLevel = compound.getFloat("Current");
		redstoneState = compound.getBoolean("Powered");
		inverted = compound.getBoolean("Inverted");
		poweredAfterDelay = compound.getBoolean("PoweredAfterDelay");
		super.read(compound, clientPacket);
	}

	protected void writeCommon(CompoundTag compound) {
		compound.putFloat("OnAbove", onWhenAbove);
		compound.putFloat("OffBelow", offWhenBelow);
		compound.putBoolean("Inverted", inverted);
	}

	@Override
	public void write(CompoundTag compound, boolean clientPacket) {
		writeCommon(compound);
		compound.putFloat("Current", currentLevel);
		compound.putBoolean("Powered", redstoneState);
		compound.putBoolean("PoweredAfterDelay", poweredAfterDelay);
		super.write(compound, clientPacket);
	}

	@Override
	public void writeSafe(CompoundTag compound) {
		writeCommon(compound);
		super.writeSafe(compound);
	}

	public float getStockLevel() {
		return currentLevel;
	}

	public void updateCurrentLevel() {
		if (Transaction.isOpen()) {
			// can't do this during close callbacks.
			// lazyTick should catch any updates we miss.
			return;
		}
		boolean changed = false;
		float occupied = 0;
		float totalSpace = 0;
		float prevLevel = currentLevel;

		BlockPos target = worldPosition.relative(ThresholdSwitchBlock.getTargetDirection(getBlockState()));
		BlockEntity targetBlockEntity = level.getBlockEntity(target);

		if (targetBlockEntity instanceof ThresholdSwitchObservable observable) {
			currentLevel = observable.getPercent() / 100f;

//		} else if (StorageDrawers.isDrawer(targetBlockEntity) && observedInventory.hasInventory()) {
//			currentLevel = StorageDrawers.getTrueFillLevel(observedInventory.getInventory(), filtering);

		} else if (observedInventory.hasInventory() || observedTank.hasInventory()) {
			if (observedInventory.hasInventory()) {

				// Item inventory
<<<<<<< HEAD
				try (Transaction t = TransferUtil.getTransaction()) {
					Storage<ItemVariant> inv = observedInventory.getInventory();
					if (invVersionTracker.stillWaiting(inv)) {
						occupied = prevLevel;
						totalSpace = 1f;

					} else {
						invVersionTracker.awaitNewVersion(inv);
						for (StorageView<ItemVariant> view : inv) {
							long space = view.getCapacity();
							long count = view.getAmount();
							if (space == 0)
								continue;

							totalSpace += 1;
							if (filtering.test(view.getResource().toStack()))
								occupied += count * (1f / space);
						}
=======
				Storage<ItemVariant> inv = observedInventory.getInventory();
				if (invVersionTracker.stillWaiting(inv)) {
					occupied = prevLevel;
					totalSpace = 1f;

				} else {
					invVersionTracker.awaitNewVersion(inv);
					for (StorageView<ItemVariant> view : inv) {
						long space = view.getCapacity();
						long count = view.getAmount();
						if (space == 0)
							continue;

						totalSpace += 1;
						if (filtering.test(view.getResource().toStack()))
							occupied += count * (1f / space);
>>>>>>> 502bd5e7
					}
				}
			}

			if (observedTank.hasInventory()) {
				// Fluid inventory
				try (Transaction t = TransferUtil.getTransaction()) {
					Storage<FluidVariant> tank = observedTank.getInventory();
					for (StorageView<FluidVariant> view : tank) {
						long space = view.getCapacity();
						long count = view.getAmount();
						if (space == 0)
							continue;

						totalSpace += 1;
						if (filtering.test(new FluidStack(view)))
							occupied += count * (1f / space);
					}
				}
			}

			currentLevel = occupied / totalSpace;

			// fabric: since fluid amounts are 81x larger, we lose floating point precision. Let's just round a little.
			if (currentLevel > 0.999) {
				currentLevel = 1;
			} else if (currentLevel < 0.001) {
				currentLevel = 0;
			}

		} else {
			// No compatible inventories found
			if (currentLevel == -1)
				return;
			level.setBlock(worldPosition, getBlockState().setValue(ThresholdSwitchBlock.LEVEL, 0), 3);
			currentLevel = -1;
			redstoneState = false;
			sendData();
			scheduleBlockTick();
			return;
		}

		currentLevel = Mth.clamp(currentLevel, 0, 1);
		changed = currentLevel != prevLevel;

		boolean previouslyPowered = redstoneState;
		if (redstoneState && currentLevel <= offWhenBelow)
			redstoneState = false;
		else if (!redstoneState && currentLevel >= onWhenAbove)
			redstoneState = true;
		boolean update = previouslyPowered != redstoneState;

		int displayLevel = 0;
		if (currentLevel > 0)
			displayLevel = (int) (1 + currentLevel * 4);
		level.setBlock(worldPosition, getBlockState().setValue(ThresholdSwitchBlock.LEVEL, displayLevel),
			update ? 3 : 2);

		if (update)
			scheduleBlockTick();

		if (changed || update) {
			DisplayLinkBlock.notifyGatherers(level, worldPosition);
			notifyUpdate();
		}
	}

	protected void scheduleBlockTick() {
		Block block = getBlockState().getBlock();
		if (!level.getBlockTicks()
			.willTickThisTick(worldPosition, block))
			level.scheduleTick(worldPosition, block, 2, TickPriority.NORMAL);
	}

	@Override
	public void lazyTick() {
		super.lazyTick();
		if (level.isClientSide)
			return;
		updateCurrentLevel();
	}

	@Override
	public void addBehaviours(List<BlockEntityBehaviour> behaviours) {
		behaviours.add(filtering = new FilteringBehaviour(this, new FilteredDetectorFilterSlot(true))
			.withCallback($ -> {
				this.updateCurrentLevel();
				invVersionTracker.reset();
			}));

		behaviours.add(invVersionTracker = new VersionedInventoryTrackerBehaviour(this));

		InterfaceProvider towardBlockFacing =
			(w, p, s) -> new BlockFace(p, DirectedDirectionalBlock.getTargetDirection(s));

		behaviours.add(observedInventory = new InvManipulationBehaviour(this, towardBlockFacing).bypassSidedness());
		behaviours.add(observedTank = new TankManipulationBehaviour(this, towardBlockFacing).bypassSidedness());
	}

	public float getLevelForDisplay() {
		return currentLevel == -1 ? 0 : currentLevel;
	}

	public boolean getState() {
		return redstoneState;
	}

	public boolean shouldBePowered() {
		return inverted != redstoneState;
	}

	public void updatePowerAfterDelay() {
		poweredAfterDelay = shouldBePowered();
		level.blockUpdated(worldPosition, getBlockState().getBlock());
	}

	public boolean isPowered() {
		return poweredAfterDelay;
	}

	public boolean isInverted() {
		return inverted;
	}

	public void setInverted(boolean inverted) {
		if (inverted == this.inverted)
			return;
		this.inverted = inverted;
		updatePowerAfterDelay();
	}
}<|MERGE_RESOLUTION|>--- conflicted
+++ resolved
@@ -115,9 +115,13 @@
 			if (observedInventory.hasInventory()) {
 
 				// Item inventory
-<<<<<<< HEAD
-				try (Transaction t = TransferUtil.getTransaction()) {
-					Storage<ItemVariant> inv = observedInventory.getInventory();
+				Storage<ItemVariant> inv = observedInventory.getInventory();
+				if (invVersionTracker.stillWaiting(inv)) {
+					occupied = prevLevel;
+					totalSpace = 1f;
+
+				} else {
+					invVersionTracker.awaitNewVersion(inv);
 					if (invVersionTracker.stillWaiting(inv)) {
 						occupied = prevLevel;
 						totalSpace = 1f;
@@ -134,24 +138,6 @@
 							if (filtering.test(view.getResource().toStack()))
 								occupied += count * (1f / space);
 						}
-=======
-				Storage<ItemVariant> inv = observedInventory.getInventory();
-				if (invVersionTracker.stillWaiting(inv)) {
-					occupied = prevLevel;
-					totalSpace = 1f;
-
-				} else {
-					invVersionTracker.awaitNewVersion(inv);
-					for (StorageView<ItemVariant> view : inv) {
-						long space = view.getCapacity();
-						long count = view.getAmount();
-						if (space == 0)
-							continue;
-
-						totalSpace += 1;
-						if (filtering.test(view.getResource().toStack()))
-							occupied += count * (1f / space);
->>>>>>> 502bd5e7
 					}
 				}
 			}
