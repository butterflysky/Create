--- conflicted
+++ resolved
@@ -172,11 +172,8 @@
 
 	public static boolean playerInRange(Player player, Level world, BlockPos pos) {
 		//double modifier = world.isRemote ? 0 : 1.0;
-<<<<<<< HEAD
+		// TODO PORT 1.20
 		double reach = 0.4*ReachEntityAttributes.getReachDistance(player, player.isCreative() ? 5 : 4.5);// + modifier;
-=======
-		double reach = 0.4*player.getAttributeValue(ForgeMod.BLOCK_REACH.get());// + modifier;
->>>>>>> e6759d8e
 		return player.distanceToSqr(Vec3.atCenterOf(pos)) < reach*reach;
 	}
 
