--- conflicted
+++ resolved
@@ -95,24 +95,12 @@
 			super.renderTooltip(graphics, x, y);
 			return;
 		}
-<<<<<<< HEAD
-		renderComponentTooltip(ms, addToTooltip(new LinkedList<>(), ((SlotAccessor) hoveredSlot).port_lib$getSlotIndex()), x, y/*, font*/);
-	}
-
-	@Override
-	public List<Component> getTooltipFromItem(ItemStack stack) {
-		List<Component> list = super.getTooltipFromItem(stack);
-		if (hoveredSlot.container == menu.playerInventory)
-			return list;
-		return hoveredSlot != null ? addToTooltip(list, ((SlotAccessor)hoveredSlot).port_lib$getSlotIndex()) : list;
-=======
 
 		List<Component> list = new LinkedList<>();
 		if (hoveredSlot.hasItem())
 			list = getTooltipFromContainerItem(hoveredSlot.getItem());
 
-		graphics.renderComponentTooltip(font, addToTooltip(list, hoveredSlot.getSlotIndex()), x, y);
->>>>>>> e6759d8e
+		graphics.renderComponentTooltip(font, addToTooltip(list, ((SlotAccessor)hoveredSlot).port_lib$getSlotIndex()), x, y);
 	}
 
 	private List<Component> addToTooltip(List<Component> list, int slot) {
