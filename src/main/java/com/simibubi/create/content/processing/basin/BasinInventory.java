--- conflicted
+++ resolved
@@ -41,16 +41,11 @@
 	}
 
 	@Override
-<<<<<<< HEAD
-	protected void onContentsChanged(int slot) {
-		blockEntity.notifyChangeOfContents();
-=======
 	public long extract(ItemVariant resource, long maxAmount, TransactionContext transaction) {
 		long extractedAmount = super.extract(resource, maxAmount, transaction);
 		if (extractedAmount != 0)
 			blockEntity.notifyChangeOfContents();
 		return extractedAmount;
->>>>>>> 52960a4a
 	}
 
 }