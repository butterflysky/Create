--- conflicted
+++ resolved
@@ -90,12 +90,8 @@
 		NonNullList<ItemStack> consumedItems = NonNullList.create();
 
 		try (Transaction t = TransferUtil.getTransaction()) {
-<<<<<<< HEAD
-			Ingredients: for (Ingredient ingredient : ingredients) {
-=======
 			Ingredients:
 			for (Ingredient ingredient : ingredients) {
->>>>>>> 1b2d8ad6
 				for (StorageView<ItemVariant> view : TransferUtil.getNonEmpty(availableItems)) {
 					ItemVariant var = view.getResource();
 					ItemStack stack = var.toStack();
@@ -114,14 +110,9 @@
 			}
 
 			boolean fluidsAffected = false;
-<<<<<<< HEAD
-			FluidIngredients: for (FluidIngredient fluidIngredient : fluidIngredients) {
-			long amountRequired = fluidIngredient.getRequiredAmount();
-=======
 			FluidIngredients:
 			for (FluidIngredient fluidIngredient : fluidIngredients) {
 				long amountRequired = fluidIngredient.getRequiredAmount();
->>>>>>> 1b2d8ad6
 				for (StorageView<FluidVariant> view : TransferUtil.getNonEmpty(availableFluids)) {
 					FluidStack fluidStack = new FluidStack(view);
 					if (!fluidIngredient.test(fluidStack)) continue;
