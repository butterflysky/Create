--- conflicted
+++ resolved
@@ -113,16 +113,12 @@
 	}
 
 	@Override
-<<<<<<< HEAD
-	@Environment(EnvType.CLIENT)
-=======
 	public boolean disableBlockEntityRendering() {
 		return true;
 	}
 
 	@Override
-	@OnlyIn(Dist.CLIENT)
->>>>>>> eae8cd46
+	@Environment(EnvType.CLIENT)
 	public void renderInContraption(MovementContext context, VirtualRenderWorld renderWorld,
 		ContraptionMatrices matrices, MultiBufferSource buffer) {
 		if (!shouldRender(context))
