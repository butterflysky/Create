package com.simibubi.create.content.processing.basin;

import java.util.ArrayList;
import java.util.Collections;
import java.util.Iterator;
import java.util.List;
import java.util.Optional;

import javax.annotation.Nonnull;

import com.google.common.collect.ImmutableList;
import com.simibubi.create.AllParticleTypes;
import com.simibubi.create.AllTags;
import com.simibubi.create.content.equipment.goggles.IHaveGoggleInformation;
import com.simibubi.create.content.fluids.FluidFX;
import com.simibubi.create.content.fluids.particle.FluidParticleData;
import com.simibubi.create.content.kinetics.belt.behaviour.DirectBeltInputBehaviour;
import com.simibubi.create.content.kinetics.mixer.MechanicalMixerBlockEntity;
import com.simibubi.create.content.processing.burner.BlazeBurnerBlock;
import com.simibubi.create.content.processing.burner.BlazeBurnerBlock.HeatLevel;
import com.simibubi.create.foundation.blockEntity.SmartBlockEntity;
import com.simibubi.create.foundation.blockEntity.behaviour.BlockEntityBehaviour;
import com.simibubi.create.foundation.blockEntity.behaviour.ValueBoxTransform;
import com.simibubi.create.foundation.blockEntity.behaviour.filtering.FilteringBehaviour;
import com.simibubi.create.foundation.blockEntity.behaviour.fluid.SmartFluidTankBehaviour;
import com.simibubi.create.foundation.blockEntity.behaviour.fluid.SmartFluidTankBehaviour.TankSegment;
import com.simibubi.create.foundation.blockEntity.behaviour.inventory.InvManipulationBehaviour;
import com.simibubi.create.foundation.fluid.CombinedTankWrapper;
import com.simibubi.create.foundation.item.ItemHelper;
import com.simibubi.create.foundation.item.SmartInventory;
import com.simibubi.create.foundation.utility.AnimationTickHolder;
import com.simibubi.create.foundation.utility.Components;
import com.simibubi.create.foundation.utility.Couple;
import com.simibubi.create.foundation.utility.IntAttached;
import com.simibubi.create.foundation.utility.Iterate;
import com.simibubi.create.foundation.utility.Lang;
import com.simibubi.create.foundation.utility.LangBuilder;
import com.simibubi.create.foundation.utility.NBTHelper;
import com.simibubi.create.foundation.utility.VecHelper;
import com.simibubi.create.foundation.utility.animation.LerpedFloat;
import com.simibubi.create.foundation.utility.animation.LerpedFloat.Chaser;

import net.minecraft.ChatFormatting;
import net.minecraft.core.BlockPos;
import net.minecraft.core.Direction;
import net.minecraft.core.Direction.Axis;
import net.minecraft.core.particles.ParticleOptions;
import net.minecraft.nbt.CompoundTag;
import net.minecraft.nbt.ListTag;
import net.minecraft.nbt.StringTag;
import net.minecraft.nbt.Tag;
import net.minecraft.network.chat.Component;
import net.minecraft.util.Mth;
import net.minecraft.util.RandomSource;
import net.minecraft.world.item.ItemStack;
import net.minecraft.world.level.block.Block;
import net.minecraft.world.level.block.entity.BlockEntity;
import net.minecraft.world.level.block.entity.BlockEntityType;
import net.minecraft.world.level.block.state.BlockState;
import net.minecraft.world.phys.Vec3;
import net.minecraftforge.common.capabilities.Capability;
import net.minecraftforge.common.util.LazyOptional;
import net.minecraftforge.fluids.FluidStack;
import net.minecraftforge.fluids.capability.CapabilityFluidHandler;
import net.minecraftforge.fluids.capability.IFluidHandler;
import net.minecraftforge.fluids.capability.IFluidHandler.FluidAction;
import net.minecraftforge.fluids.capability.templates.FluidTank;
import net.minecraftforge.items.CapabilityItemHandler;
import net.minecraftforge.items.IItemHandler;
import net.minecraftforge.items.IItemHandlerModifiable;
import net.minecraftforge.items.ItemHandlerHelper;
import net.minecraftforge.items.ItemStackHandler;
import net.minecraftforge.items.wrapper.CombinedInvWrapper;

public class BasinBlockEntity extends SmartBlockEntity implements IHaveGoggleInformation {

	private boolean areFluidsMoving;
	LerpedFloat ingredientRotationSpeed;
	LerpedFloat ingredientRotation;

	public BasinInventory inputInventory;
	public SmartFluidTankBehaviour inputTank;
	protected SmartInventory outputInventory;
	protected SmartFluidTankBehaviour outputTank;
	private FilteringBehaviour filtering;
	private boolean contentsChanged;

	private Couple<SmartInventory> invs;
	private Couple<SmartFluidTankBehaviour> tanks;

	protected LazyOptional<IItemHandlerModifiable> itemCapability;
	protected LazyOptional<IFluidHandler> fluidCapability;

	List<Direction> disabledSpoutputs;
	Direction preferredSpoutput;
	protected List<ItemStack> spoutputBuffer;
	protected List<FluidStack> spoutputFluidBuffer;
	int recipeBackupCheck;

	public static final int OUTPUT_ANIMATION_TIME = 10;
	List<IntAttached<ItemStack>> visualizedOutputItems;
	List<IntAttached<FluidStack>> visualizedOutputFluids;

	public BasinBlockEntity(BlockEntityType<?> type, BlockPos pos, BlockState state) {
		super(type, pos, state);
		inputInventory = new BasinInventory(9, this);
		inputInventory.whenContentsChanged($ -> contentsChanged = true);
		outputInventory = new BasinInventory(9, this).forbidInsertion()
			.withMaxStackSize(64);
		areFluidsMoving = false;
		itemCapability = LazyOptional.of(() -> new CombinedInvWrapper(inputInventory, outputInventory));
		contentsChanged = true;
		ingredientRotation = LerpedFloat.angular()
			.startWithValue(0);
		ingredientRotationSpeed = LerpedFloat.linear()
			.startWithValue(0);

		invs = Couple.create(inputInventory, outputInventory);
		tanks = Couple.create(inputTank, outputTank);
		visualizedOutputItems = Collections.synchronizedList(new ArrayList<>());
		visualizedOutputFluids = Collections.synchronizedList(new ArrayList<>());
		disabledSpoutputs = new ArrayList<>();
		preferredSpoutput = null;
		spoutputBuffer = new ArrayList<>();
		spoutputFluidBuffer = new ArrayList<>();
		recipeBackupCheck = 20;
	}

	@Override
	public void addBehaviours(List<BlockEntityBehaviour> behaviours) {
		behaviours.add(new DirectBeltInputBehaviour(this));
		filtering = new FilteringBehaviour(this, new BasinValueBox()).withCallback(newFilter -> contentsChanged = true)
			.forRecipes();
		behaviours.add(filtering);

		inputTank = new SmartFluidTankBehaviour(SmartFluidTankBehaviour.INPUT, this, 2, 1000, true)
			.whenFluidUpdates(() -> contentsChanged = true);
		outputTank = new SmartFluidTankBehaviour(SmartFluidTankBehaviour.OUTPUT, this, 2, 1000, true)
			.whenFluidUpdates(() -> contentsChanged = true)
			.forbidInsertion();
		behaviours.add(inputTank);
		behaviours.add(outputTank);

		fluidCapability = LazyOptional.of(() -> {
			LazyOptional<? extends IFluidHandler> inputCap = inputTank.getCapability();
			LazyOptional<? extends IFluidHandler> outputCap = outputTank.getCapability();
			return new CombinedTankWrapper(outputCap.orElse(null), inputCap.orElse(null));
		});
	}

	@Override
	protected void read(CompoundTag compound, boolean clientPacket) {
		super.read(compound, clientPacket);
		inputInventory.deserializeNBT(compound.getCompound("InputItems"));
		outputInventory.deserializeNBT(compound.getCompound("OutputItems"));

		preferredSpoutput = null;
		if (compound.contains("PreferredSpoutput"))
			preferredSpoutput = NBTHelper.readEnum(compound, "PreferredSpoutput", Direction.class);
		disabledSpoutputs.clear();
		ListTag disabledList = compound.getList("DisabledSpoutput", Tag.TAG_STRING);
		disabledList.forEach(d -> disabledSpoutputs.add(Direction.valueOf(((StringTag) d).getAsString())));
		spoutputBuffer = NBTHelper.readItemList(compound.getList("Overflow", Tag.TAG_COMPOUND));
		spoutputFluidBuffer = NBTHelper.readCompoundList(compound.getList("FluidOverflow", Tag.TAG_COMPOUND),
			FluidStack::loadFluidStackFromNBT);

		if (!clientPacket)
			return;

		NBTHelper.iterateCompoundList(compound.getList("VisualizedItems", Tag.TAG_COMPOUND),
			c -> visualizedOutputItems.add(IntAttached.with(OUTPUT_ANIMATION_TIME, ItemStack.of(c))));
		NBTHelper.iterateCompoundList(compound.getList("VisualizedFluids", Tag.TAG_COMPOUND),
			c -> visualizedOutputFluids
				.add(IntAttached.with(OUTPUT_ANIMATION_TIME, FluidStack.loadFluidStackFromNBT(c))));
	}

	@Override
	public void write(CompoundTag compound, boolean clientPacket) {
		super.write(compound, clientPacket);
		compound.put("InputItems", inputInventory.serializeNBT());
		compound.put("OutputItems", outputInventory.serializeNBT());

		if (preferredSpoutput != null)
			NBTHelper.writeEnum(compound, "PreferredSpoutput", preferredSpoutput);
		ListTag disabledList = new ListTag();
		disabledSpoutputs.forEach(d -> disabledList.add(StringTag.valueOf(d.name())));
		compound.put("DisabledSpoutput", disabledList);
		compound.put("Overflow", NBTHelper.writeItemList(spoutputBuffer));
		compound.put("FluidOverflow",
			NBTHelper.writeCompoundList(spoutputFluidBuffer, fs -> fs.writeToNBT(new CompoundTag())));

		if (!clientPacket)
			return;

		compound.put("VisualizedItems", NBTHelper.writeCompoundList(visualizedOutputItems, ia -> ia.getValue()
			.serializeNBT()));
		compound.put("VisualizedFluids", NBTHelper.writeCompoundList(visualizedOutputFluids, ia -> ia.getValue()
			.writeToNBT(new CompoundTag())));
		visualizedOutputItems.clear();
		visualizedOutputFluids.clear();
	}

	@Override
	public void destroy() {
		super.destroy();
		ItemHelper.dropContents(level, worldPosition, inputInventory);
		ItemHelper.dropContents(level, worldPosition, outputInventory);
		spoutputBuffer.forEach(is -> Block.popResource(level, worldPosition, is));
	}

	@Override
	public void remove() {
		super.remove();
		onEmptied();
	}

	public void onEmptied() {
		getOperator().ifPresent(be -> be.basinRemoved = true);
	}

	@Override
	public void invalidate() {
		super.invalidate();
		itemCapability.invalidate();
		fluidCapability.invalidate();
	}

	@Nonnull
	@Override
	public <T> LazyOptional<T> getCapability(@Nonnull Capability<T> cap, Direction side) {
		if (cap == CapabilityItemHandler.ITEM_HANDLER_CAPABILITY)
			return itemCapability.cast();
		if (cap == CapabilityFluidHandler.FLUID_HANDLER_CAPABILITY)
			return fluidCapability.cast();
		return super.getCapability(cap, side);
	}

	@Override
	public void notifyUpdate() {
		super.notifyUpdate();
	}

	@Override
	public void lazyTick() {
		super.lazyTick();

		if (!level.isClientSide) {
			updateSpoutput();
			if (recipeBackupCheck-- > 0)
				return;
			recipeBackupCheck = 20;
			if (isEmpty())
				return;
			notifyChangeOfContents();
			return;
		}

		BlockEntity blockEntity = level.getBlockEntity(worldPosition.above(2));
		if (!(blockEntity instanceof MechanicalMixerBlockEntity)) {
			setAreFluidsMoving(false);
			return;
		}

		MechanicalMixerBlockEntity mixer = (MechanicalMixerBlockEntity) blockEntity;
		setAreFluidsMoving(mixer.running && mixer.runningTicks <= 20);
	}

	public boolean isEmpty() {
		return inputInventory.isEmpty() && outputInventory.isEmpty() && inputTank.isEmpty() && outputTank.isEmpty();
	}

	public void onWrenched(Direction face) {
		BlockState blockState = getBlockState();
		Direction currentFacing = blockState.getValue(BasinBlock.FACING);

		disabledSpoutputs.remove(face);
		if (currentFacing == face) {
			if (preferredSpoutput == face)
				preferredSpoutput = null;
			disabledSpoutputs.add(face);
		} else
			preferredSpoutput = face;

		updateSpoutput();
	}

	private void updateSpoutput() {
		BlockState blockState = getBlockState();
		Direction currentFacing = blockState.getValue(BasinBlock.FACING);
		Direction newFacing = Direction.DOWN;
		for (Direction test : Iterate.horizontalDirections) {
			boolean canOutputTo = BasinBlock.canOutputTo(level, worldPosition, test);
			if (canOutputTo && !disabledSpoutputs.contains(test))
				newFacing = test;
		}

		if (preferredSpoutput != null && BasinBlock.canOutputTo(level, worldPosition, preferredSpoutput)
			&& preferredSpoutput != Direction.UP)
			newFacing = preferredSpoutput;

		if (newFacing == currentFacing)
			return;

		level.setBlockAndUpdate(worldPosition, blockState.setValue(BasinBlock.FACING, newFacing));

		if (newFacing.getAxis()
			.isVertical())
			return;

		for (int slot = 0; slot < outputInventory.getSlots(); slot++) {
			ItemStack extractItem = outputInventory.extractItem(slot, 64, true);
			if (extractItem.isEmpty())
				continue;
			if (acceptOutputs(ImmutableList.of(extractItem), Collections.emptyList(), true))
				acceptOutputs(ImmutableList.of(outputInventory.extractItem(slot, 64, false)), Collections.emptyList(),
					false);
		}

		IFluidHandler handler = outputTank.getCapability()
			.orElse(null);
		for (int slot = 0; slot < handler.getTanks(); slot++) {
			FluidStack fs = handler.getFluidInTank(slot)
				.copy();
			if (fs.isEmpty())
				continue;
			if (acceptOutputs(Collections.emptyList(), ImmutableList.of(fs), true)) {
				handler.drain(fs, FluidAction.EXECUTE);
				acceptOutputs(Collections.emptyList(), ImmutableList.of(fs), false);
			}
		}

		notifyChangeOfContents();
		notifyUpdate();
	}

	@Override
	public void tick() {
		super.tick();
		if (level.isClientSide) {
			createFluidParticles();
			tickVisualizedOutputs();
			ingredientRotationSpeed.tickChaser();
			ingredientRotation.setValue(ingredientRotation.getValue() + ingredientRotationSpeed.getValue());
		}

		if ((!spoutputBuffer.isEmpty() || !spoutputFluidBuffer.isEmpty()) && !level.isClientSide)
			tryClearingSpoutputOverflow();
		if (!contentsChanged)
			return;

		contentsChanged = false;
		getOperator().ifPresent(be -> be.basinChecker.scheduleUpdate());

		for (Direction offset : Iterate.horizontalDirections) {
			BlockPos toUpdate = worldPosition.above()
				.relative(offset);
			BlockState stateToUpdate = level.getBlockState(toUpdate);
			if (stateToUpdate.getBlock() instanceof BasinBlock
				&& stateToUpdate.getValue(BasinBlock.FACING) == offset.getOpposite()) {
				BlockEntity be = level.getBlockEntity(toUpdate);
				if (be instanceof BasinBlockEntity)
					((BasinBlockEntity) be).contentsChanged = true;
			}
		}
	}

	private void tryClearingSpoutputOverflow() {
		BlockState blockState = getBlockState();
		if (!(blockState.getBlock() instanceof BasinBlock))
			return;
		Direction direction = blockState.getValue(BasinBlock.FACING);
		BlockEntity be = level.getBlockEntity(worldPosition.below()
			.relative(direction));

		FilteringBehaviour filter = null;
		InvManipulationBehaviour inserter = null;
		if (be != null) {
			filter = BlockEntityBehaviour.get(level, be.getBlockPos(), FilteringBehaviour.TYPE);
			inserter = BlockEntityBehaviour.get(level, be.getBlockPos(), InvManipulationBehaviour.TYPE);
		}

		IItemHandler targetInv = be == null ? null
			: be.getCapability(CapabilityItemHandler.ITEM_HANDLER_CAPABILITY, direction.getOpposite())
				.orElse(inserter == null ? null : inserter.getInventory());

		IFluidHandler targetTank = be == null ? null
			: be.getCapability(CapabilityFluidHandler.FLUID_HANDLER_CAPABILITY, direction.getOpposite())
				.orElse(null);

		boolean update = false;

		for (Iterator<ItemStack> iterator = spoutputBuffer.iterator(); iterator.hasNext();) {
			ItemStack itemStack = iterator.next();

			if (direction == Direction.DOWN) {
				Block.popResource(level, worldPosition, itemStack);
				iterator.remove();
				update = true;
				continue;
			}

			if (targetInv == null)
				break;
			if (!ItemHandlerHelper.insertItemStacked(targetInv, itemStack, true)
				.isEmpty())
				continue;
			if (filter != null && !filter.test(itemStack))
				continue;

			update = true;
			ItemHandlerHelper.insertItemStacked(targetInv, itemStack.copy(), false);
			iterator.remove();
			visualizedOutputItems.add(IntAttached.withZero(itemStack));
		}

		for (Iterator<FluidStack> iterator = spoutputFluidBuffer.iterator(); iterator.hasNext();) {
			FluidStack fluidStack = iterator.next();

			if (direction == Direction.DOWN) {
				iterator.remove();
				update = true;
				continue;
			}

			if (targetTank == null)
				break;

			for (boolean simulate : Iterate.trueAndFalse) {
				FluidAction action = simulate ? FluidAction.SIMULATE : FluidAction.EXECUTE;
				int fill = targetTank instanceof SmartFluidTankBehaviour.InternalFluidHandler
					? ((SmartFluidTankBehaviour.InternalFluidHandler) targetTank).forceFill(fluidStack.copy(), action)
					: targetTank.fill(fluidStack.copy(), action);
				if (fill != fluidStack.getAmount())
					break;
				if (simulate)
					continue;

				update = true;
				iterator.remove();
				visualizedOutputFluids.add(IntAttached.withZero(fluidStack));
			}
		}

		if (update) {
			notifyChangeOfContents();
			sendData();
		}
	}

	public float getTotalFluidUnits(float partialTicks) {
		int renderedFluids = 0;
		float totalUnits = 0;

		for (SmartFluidTankBehaviour behaviour : getTanks()) {
			if (behaviour == null)
				continue;
			for (TankSegment tankSegment : behaviour.getTanks()) {
				if (tankSegment.getRenderedFluid()
					.isEmpty())
					continue;
				float units = tankSegment.getTotalUnits(partialTicks);
				if (units < 1)
					continue;
				totalUnits += units;
				renderedFluids++;
			}
		}

		if (renderedFluids == 0)
			return 0;
		if (totalUnits < 1)
			return 0;
		return totalUnits;
	}

	private Optional<BasinOperatingBlockEntity> getOperator() {
		if (level == null)
			return Optional.empty();
		BlockEntity be = level.getBlockEntity(worldPosition.above(2));
		if (be instanceof BasinOperatingBlockEntity)
			return Optional.of((BasinOperatingBlockEntity) be);
		return Optional.empty();
	}

	public FilteringBehaviour getFilter() {
		return filtering;
	}

	public void notifyChangeOfContents() {
		contentsChanged = true;
	}

	public SmartInventory getInputInventory() {
		return inputInventory;
	}

	public SmartInventory getOutputInventory() {
		return outputInventory;
	}

	public boolean canContinueProcessing() {
		return spoutputBuffer.isEmpty() && spoutputFluidBuffer.isEmpty();
	}

	public boolean acceptOutputs(List<ItemStack> outputItems, List<FluidStack> outputFluids, boolean simulate) {
		outputInventory.allowInsertion();
		outputTank.allowInsertion();
		boolean acceptOutputsInner = acceptOutputsInner(outputItems, outputFluids, simulate);
		outputInventory.forbidInsertion();
		outputTank.forbidInsertion();
		return acceptOutputsInner;
	}

	private boolean acceptOutputsInner(List<ItemStack> outputItems, List<FluidStack> outputFluids, boolean simulate) {
		BlockState blockState = getBlockState();
		if (!(blockState.getBlock() instanceof BasinBlock))
			return false;

		Direction direction = blockState.getValue(BasinBlock.FACING);
		if (direction != Direction.DOWN) {

			BlockEntity be = level.getBlockEntity(worldPosition.below()
				.relative(direction));

			InvManipulationBehaviour inserter =
				be == null ? null : BlockEntityBehaviour.get(level, be.getBlockPos(), InvManipulationBehaviour.TYPE);
			IItemHandler targetInv = be == null ? null
				: be.getCapability(CapabilityItemHandler.ITEM_HANDLER_CAPABILITY, direction.getOpposite())
					.orElse(inserter == null ? null : inserter.getInventory());
			IFluidHandler targetTank = be == null ? null
				: be.getCapability(CapabilityFluidHandler.FLUID_HANDLER_CAPABILITY, direction.getOpposite())
					.orElse(null);
			boolean externalTankNotPresent = targetTank == null;

			if (!outputItems.isEmpty() && targetInv == null)
				return false;
			if (!outputFluids.isEmpty() && externalTankNotPresent) {
				// Special case - fluid outputs but output only accepts items
				targetTank = outputTank.getCapability()
					.orElse(null);
				if (targetTank == null)
					return false;
				if (!acceptFluidOutputsIntoBasin(outputFluids, simulate, targetTank))
					return false;
			}

			if (simulate)
				return true;
			for (ItemStack itemStack : outputItems) {
<<<<<<< HEAD
				if (itemStack.hasCraftingRemainingItem() && itemStack.getCraftingRemainingItem()
					.sameItem(itemStack))
					continue;
=======
>>>>>>> 6819fc1c
				spoutputBuffer.add(itemStack.copy());
			}
			if (!externalTankNotPresent)
				for (FluidStack fluidStack : outputFluids)
					spoutputFluidBuffer.add(fluidStack.copy());
			return true;
		}

		IItemHandler targetInv = outputInventory;
		IFluidHandler targetTank = outputTank.getCapability()
			.orElse(null);

		if (targetInv == null && !outputItems.isEmpty())
			return false;
		if (!acceptItemOutputsIntoBasin(outputItems, simulate, targetInv))
			return false;
		if (outputFluids.isEmpty())
			return true;
		if (targetTank == null)
			return false;
		if (!acceptFluidOutputsIntoBasin(outputFluids, simulate, targetTank))
			return false;

		return true;
	}

	private boolean acceptFluidOutputsIntoBasin(List<FluidStack> outputFluids, boolean simulate,
		IFluidHandler targetTank) {
		for (FluidStack fluidStack : outputFluids) {
			FluidAction action = simulate ? FluidAction.SIMULATE : FluidAction.EXECUTE;
			int fill = targetTank instanceof SmartFluidTankBehaviour.InternalFluidHandler
				? ((SmartFluidTankBehaviour.InternalFluidHandler) targetTank).forceFill(fluidStack.copy(), action)
				: targetTank.fill(fluidStack.copy(), action);
			if (fill != fluidStack.getAmount())
				return false;
		}
		return true;
	}

	private boolean acceptItemOutputsIntoBasin(List<ItemStack> outputItems, boolean simulate, IItemHandler targetInv) {
		for (ItemStack itemStack : outputItems) {
<<<<<<< HEAD
			// Catalyst items are never consumed
			if (itemStack.hasCraftingRemainingItem() && itemStack.getCraftingRemainingItem()
				.sameItem(itemStack))
				continue;
=======
>>>>>>> 6819fc1c
			if (!ItemHandlerHelper.insertItemStacked(targetInv, itemStack.copy(), simulate)
				.isEmpty())
				return false;
		}
		return true;
	}

	public void readOnlyItems(CompoundTag compound) {
		inputInventory.deserializeNBT(compound.getCompound("InputItems"));
		outputInventory.deserializeNBT(compound.getCompound("OutputItems"));
	}

	public static HeatLevel getHeatLevelOf(BlockState state) {
		if (state.hasProperty(BlazeBurnerBlock.HEAT_LEVEL))
			return state.getValue(BlazeBurnerBlock.HEAT_LEVEL);
		return AllTags.AllBlockTags.PASSIVE_BOILER_HEATERS.matches(state) ? HeatLevel.SMOULDERING : HeatLevel.NONE;
	}

	public Couple<SmartFluidTankBehaviour> getTanks() {
		return tanks;
	}

	public Couple<SmartInventory> getInvs() {
		return invs;
	}

	// client things

	private void tickVisualizedOutputs() {
		visualizedOutputFluids.forEach(IntAttached::decrement);
		visualizedOutputItems.forEach(IntAttached::decrement);
		visualizedOutputFluids.removeIf(IntAttached::isOrBelowZero);
		visualizedOutputItems.removeIf(IntAttached::isOrBelowZero);
	}

	private void createFluidParticles() {
		RandomSource r = level.random;

		if (!visualizedOutputFluids.isEmpty())
			createOutputFluidParticles(r);

		if (!areFluidsMoving && r.nextFloat() > 1 / 8f)
			return;

		int segments = 0;
		for (SmartFluidTankBehaviour behaviour : getTanks()) {
			if (behaviour == null)
				continue;
			for (TankSegment tankSegment : behaviour.getTanks())
				if (!tankSegment.isEmpty(0))
					segments++;
		}
		if (segments < 2)
			return;

		float totalUnits = getTotalFluidUnits(0);
		if (totalUnits == 0)
			return;
		float fluidLevel = Mth.clamp(totalUnits / 2000, 0, 1);
		float rim = 2 / 16f;
		float space = 12 / 16f;
		float surface = worldPosition.getY() + rim + space * fluidLevel + 1 / 32f;

		if (areFluidsMoving) {
			createMovingFluidParticles(surface, segments);
			return;
		}

		for (SmartFluidTankBehaviour behaviour : getTanks()) {
			if (behaviour == null)
				continue;
			for (TankSegment tankSegment : behaviour.getTanks()) {
				if (tankSegment.isEmpty(0))
					continue;
				float x = worldPosition.getX() + rim + space * r.nextFloat();
				float z = worldPosition.getZ() + rim + space * r.nextFloat();
				level.addAlwaysVisibleParticle(
					new FluidParticleData(AllParticleTypes.BASIN_FLUID.get(), tankSegment.getRenderedFluid()), x,
					surface, z, 0, 0, 0);
			}
		}
	}

	private void createOutputFluidParticles(RandomSource r) {
		BlockState blockState = getBlockState();
		if (!(blockState.getBlock() instanceof BasinBlock))
			return;
		Direction direction = blockState.getValue(BasinBlock.FACING);
		if (direction == Direction.DOWN)
			return;
		Vec3 directionVec = Vec3.atLowerCornerOf(direction.getNormal());
		Vec3 outVec = VecHelper.getCenterOf(worldPosition)
			.add(directionVec.scale(.65)
				.subtract(0, 1 / 4f, 0));
		Vec3 outMotion = directionVec.scale(1 / 16f)
			.add(0, -1 / 16f, 0);

		for (int i = 0; i < 2; i++) {
			visualizedOutputFluids.forEach(ia -> {
				FluidStack fluidStack = ia.getValue();
				ParticleOptions fluidParticle = FluidFX.getFluidParticle(fluidStack);
				Vec3 m = VecHelper.offsetRandomly(outMotion, r, 1 / 16f);
				level.addAlwaysVisibleParticle(fluidParticle, outVec.x, outVec.y, outVec.z, m.x, m.y, m.z);
			});
		}
	}

	private void createMovingFluidParticles(float surface, int segments) {
		Vec3 pointer = new Vec3(1, 0, 0).scale(1 / 16f);
		float interval = 360f / segments;
		Vec3 centerOf = VecHelper.getCenterOf(worldPosition);
		float intervalOffset = (AnimationTickHolder.getTicks() * 18) % 360;

		int currentSegment = 0;
		for (SmartFluidTankBehaviour behaviour : getTanks()) {
			if (behaviour == null)
				continue;
			for (TankSegment tankSegment : behaviour.getTanks()) {
				if (tankSegment.isEmpty(0))
					continue;
				float angle = interval * (1 + currentSegment) + intervalOffset;
				Vec3 vec = centerOf.add(VecHelper.rotate(pointer, angle, Axis.Y));
				level.addAlwaysVisibleParticle(
					new FluidParticleData(AllParticleTypes.BASIN_FLUID.get(), tankSegment.getRenderedFluid()), vec.x(),
					surface, vec.z(), 1, 0, 0);
				currentSegment++;
			}
		}
	}

	public boolean areFluidsMoving() {
		return areFluidsMoving;
	}

	public boolean setAreFluidsMoving(boolean areFluidsMoving) {
		this.areFluidsMoving = areFluidsMoving;
		ingredientRotationSpeed.chase(areFluidsMoving ? 20 : 0, .1f, Chaser.EXP);
		return areFluidsMoving;
	}

	@Override
	public boolean addToGoggleTooltip(List<Component> tooltip, boolean isPlayerSneaking) {
		Lang.translate("gui.goggles.basin_contents")
			.forGoggles(tooltip);

		IItemHandlerModifiable items = itemCapability.orElse(new ItemStackHandler());
		IFluidHandler fluids = fluidCapability.orElse(new FluidTank(0));
		boolean isEmpty = true;

		for (int i = 0; i < items.getSlots(); i++) {
			ItemStack stackInSlot = items.getStackInSlot(i);
			if (stackInSlot.isEmpty())
				continue;
			Lang.text("")
				.add(Components.translatable(stackInSlot.getDescriptionId())
					.withStyle(ChatFormatting.GRAY))
				.add(Lang.text(" x" + stackInSlot.getCount())
					.style(ChatFormatting.GREEN))
				.forGoggles(tooltip, 1);
			isEmpty = false;
		}

		LangBuilder mb = Lang.translate("generic.unit.millibuckets");
		for (int i = 0; i < fluids.getTanks(); i++) {
			FluidStack fluidStack = fluids.getFluidInTank(i);
			if (fluidStack.isEmpty())
				continue;
			Lang.text("")
				.add(Lang.fluidName(fluidStack)
					.add(Lang.text(" "))
					.style(ChatFormatting.GRAY)
					.add(Lang.number(fluidStack.getAmount())
						.add(mb)
						.style(ChatFormatting.BLUE)))
				.forGoggles(tooltip, 1);
			isEmpty = false;
		}

		if (isEmpty)
			tooltip.remove(0);

		return true;
	}

	class BasinValueBox extends ValueBoxTransform.Sided {

		@Override
		protected Vec3 getSouthLocation() {
			return VecHelper.voxelSpace(8, 12, 16.05);
		}

		@Override
		protected boolean isSideActive(BlockState state, Direction direction) {
			return direction.getAxis()
				.isHorizontal();
		}

	}
}<|MERGE_RESOLUTION|>--- conflicted
+++ resolved
@@ -547,12 +547,6 @@
 			if (simulate)
 				return true;
 			for (ItemStack itemStack : outputItems) {
-<<<<<<< HEAD
-				if (itemStack.hasCraftingRemainingItem() && itemStack.getCraftingRemainingItem()
-					.sameItem(itemStack))
-					continue;
-=======
->>>>>>> 6819fc1c
 				spoutputBuffer.add(itemStack.copy());
 			}
 			if (!externalTankNotPresent)
@@ -594,13 +588,6 @@
 
 	private boolean acceptItemOutputsIntoBasin(List<ItemStack> outputItems, boolean simulate, IItemHandler targetInv) {
 		for (ItemStack itemStack : outputItems) {
-<<<<<<< HEAD
-			// Catalyst items are never consumed
-			if (itemStack.hasCraftingRemainingItem() && itemStack.getCraftingRemainingItem()
-				.sameItem(itemStack))
-				continue;
-=======
->>>>>>> 6819fc1c
 			if (!ItemHandlerHelper.insertItemStacked(targetInv, itemStack.copy(), simulate)
 				.isEmpty())
 				return false;
