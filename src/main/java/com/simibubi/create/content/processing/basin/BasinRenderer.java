--- conflicted
+++ resolved
@@ -1,12 +1,9 @@
 package com.simibubi.create.content.processing.basin;
 
-<<<<<<< HEAD
 import java.util.List;
 import java.util.Random;
 
 import com.jozufozu.flywheel.util.transform.TransformStack;
-=======
->>>>>>> eae8cd46
 import com.mojang.blaze3d.vertex.PoseStack;
 import com.simibubi.create.foundation.blockEntity.behaviour.fluid.SmartFluidTankBehaviour;
 import com.simibubi.create.foundation.blockEntity.behaviour.fluid.SmartFluidTankBehaviour.TankSegment;
@@ -17,16 +14,12 @@
 import com.simibubi.create.foundation.utility.LongAttached;
 import com.simibubi.create.foundation.utility.VecHelper;
 
-<<<<<<< HEAD
 import io.github.fabricators_of_create.porting_lib.transfer.TransferUtil;
 import io.github.fabricators_of_create.porting_lib.fluids.FluidStack;
 
 import net.fabricmc.fabric.api.transfer.v1.fluid.FluidConstants;
 import net.fabricmc.fabric.api.transfer.v1.item.ItemVariant;
 import net.fabricmc.fabric.api.transfer.v1.storage.Storage;
-=======
-import dev.engine_room.flywheel.lib.transform.TransformStack;
->>>>>>> eae8cd46
 import net.minecraft.client.Minecraft;
 import net.minecraft.client.renderer.MultiBufferSource;
 import net.minecraft.client.renderer.blockentity.BlockEntityRendererProvider;
@@ -76,16 +69,6 @@
 			float anglePartition = 360f / itemCount;
 			for (ItemStack stack : stacks) {
 
-<<<<<<< HEAD
-=======
-			Vec3 itemPosition = VecHelper.rotate(baseVector, anglePartition * itemCount, Axis.Y);
-			ms.translate(itemPosition.x, itemPosition.y, itemPosition.z);
-            TransformStack.of(ms)
-				.rotateYDegrees(anglePartition * itemCount + 35)
-				.rotateXDegrees(65);
-
-			for (int i = 0; i <= stack.getCount() / 8; i++) {
->>>>>>> eae8cd46
 				ms.pushPose();
 
 				if (fluidLevel > 0) {
@@ -98,9 +81,9 @@
 
 				Vec3 itemPosition = VecHelper.rotate(baseVector, anglePartition * itemCount, Axis.Y);
 				ms.translate(itemPosition.x, itemPosition.y, itemPosition.z);
-				TransformStack.cast(ms)
-						.rotateY(anglePartition * itemCount + 35)
-						.rotateX(65);
+				TransformStack.of(ms)
+						.rotateYDegrees(anglePartition * itemCount + 35)
+						.rotateXDegrees(65);
 
 				for (int i = 0; i <= stack.getCount() / 8; i++) {
 					ms.pushPose();
@@ -145,15 +128,9 @@
 				.translate(outVec)
 				.translate(new Vec3(0, Math.max(-.55f, -(progress * progress * 2)), 0))
 				.translate(directionVec.scale(progress * .5f))
-<<<<<<< HEAD
-				.rotateY(AngleHelper.horizontalAngle(direction))
-				.rotateX(progress * 180);
-			renderItem(ms, buffer, light, overlay, LongAttached.getValue());
-=======
 				.rotateYDegrees(AngleHelper.horizontalAngle(direction))
 				.rotateXDegrees(progress * 180);
-			renderItem(ms, buffer, light, overlay, intAttached.getValue());
->>>>>>> eae8cd46
+			renderItem(ms, buffer, light, overlay, LongAttached.getValue());
 			ms.popPose();
 		}
 	}
