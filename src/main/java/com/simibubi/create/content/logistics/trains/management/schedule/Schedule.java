package com.simibubi.create.content.logistics.trains.management.schedule;

import java.util.ArrayList;
import java.util.List;
import java.util.function.Supplier;

import com.simibubi.create.Create;
import com.simibubi.create.content.logistics.trains.management.schedule.condition.FluidThresholdCondition;
import com.simibubi.create.content.logistics.trains.management.schedule.condition.IdleCargoCondition;
import com.simibubi.create.content.logistics.trains.management.schedule.condition.ItemThresholdCondition;
import com.simibubi.create.content.logistics.trains.management.schedule.condition.PlayerPassengerCondition;
import com.simibubi.create.content.logistics.trains.management.schedule.condition.RedstoneLinkCondition;
import com.simibubi.create.content.logistics.trains.management.schedule.condition.ScheduleWaitCondition;
import com.simibubi.create.content.logistics.trains.management.schedule.condition.ScheduledDelay;
import com.simibubi.create.content.logistics.trains.management.schedule.condition.StationPoweredCondition;
import com.simibubi.create.content.logistics.trains.management.schedule.condition.StationUnloadedCondition;
import com.simibubi.create.content.logistics.trains.management.schedule.condition.TimeOfDayCondition;
import com.simibubi.create.content.logistics.trains.management.schedule.destination.ChangeThrottleInstruction;
import com.simibubi.create.content.logistics.trains.management.schedule.destination.ChangeTitleInstruction;
import com.simibubi.create.content.logistics.trains.management.schedule.destination.DestinationInstruction;
import com.simibubi.create.content.logistics.trains.management.schedule.destination.ScheduleInstruction;
import com.simibubi.create.foundation.utility.Components;
import com.simibubi.create.foundation.utility.NBTHelper;
import com.simibubi.create.foundation.utility.Pair;

import net.minecraft.nbt.CompoundTag;
import net.minecraft.nbt.ListTag;
import net.minecraft.nbt.Tag;
import net.minecraft.network.chat.Component;
import net.minecraft.resources.ResourceLocation;

public class Schedule {

	public static List<Pair<ResourceLocation, Supplier<? extends ScheduleInstruction>>> INSTRUCTION_TYPES =
		new ArrayList<>();
	public static List<Pair<ResourceLocation, Supplier<? extends ScheduleWaitCondition>>> CONDITION_TYPES =
		new ArrayList<>();

	static {
		registerInstruction("destination", DestinationInstruction::new);
		registerInstruction("rename", ChangeTitleInstruction::new);
		registerInstruction("throttle", ChangeThrottleInstruction::new);
		registerCondition("delay", ScheduledDelay::new);
		registerCondition("time_of_day", TimeOfDayCondition::new);
		registerCondition("fluid_threshold", FluidThresholdCondition::new);
		registerCondition("item_threshold", ItemThresholdCondition::new);
		registerCondition("redstone_link", RedstoneLinkCondition::new);
		registerCondition("player_count", PlayerPassengerCondition::new);
		registerCondition("idle", IdleCargoCondition::new);
		registerCondition("unloaded", StationUnloadedCondition::new);
		registerCondition("powered", StationPoweredCondition::new);
	}

	private static void registerInstruction(String name, Supplier<? extends ScheduleInstruction> factory) {
		INSTRUCTION_TYPES.add(Pair.of(Create.asResource(name), factory));
	}

	private static void registerCondition(String name, Supplier<? extends ScheduleWaitCondition> factory) {
		CONDITION_TYPES.add(Pair.of(Create.asResource(name), factory));
	}

	public static <T> List<? extends Component> getTypeOptions(List<Pair<ResourceLocation, T>> list) {
		String langSection = list.equals(INSTRUCTION_TYPES) ? "instruction." : "condition.";
		return list.stream()
			.map(Pair::getFirst)
			.map(rl -> rl.getNamespace() + ".schedule." + langSection + rl.getPath())
<<<<<<< HEAD
			.map(Component::translatable)
=======
			.map(Components::translatable)
>>>>>>> 9c8df2ff
			.toList();
	}

	public List<ScheduleEntry> entries;
	public boolean cyclic;
	public int savedProgress;

	public Schedule() {
		entries = new ArrayList<>();
		cyclic = true;
		savedProgress = 0;
	}

	public CompoundTag write() {
		CompoundTag tag = new CompoundTag();
		ListTag list = NBTHelper.writeCompoundList(entries, ScheduleEntry::write);
		tag.put("Entries", list);
		tag.putBoolean("Cyclic", cyclic);
		if (savedProgress > 0)
			tag.putInt("Progress", savedProgress);
		return tag;
	}

	public static Schedule fromTag(CompoundTag tag) {
		Schedule schedule = new Schedule();
		schedule.entries = NBTHelper.readCompoundList(tag.getList("Entries", Tag.TAG_COMPOUND), ScheduleEntry::fromTag);
		schedule.cyclic = tag.getBoolean("Cyclic");
		if (tag.contains("Progress"))
			schedule.savedProgress = tag.getInt("Progress");
		return schedule;
	}

}<|MERGE_RESOLUTION|>--- conflicted
+++ resolved
@@ -64,11 +64,7 @@
 		return list.stream()
 			.map(Pair::getFirst)
 			.map(rl -> rl.getNamespace() + ".schedule." + langSection + rl.getPath())
-<<<<<<< HEAD
-			.map(Component::translatable)
-=======
 			.map(Components::translatable)
->>>>>>> 9c8df2ff
 			.toList();
 	}
 
