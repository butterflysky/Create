--- conflicted
+++ resolved
@@ -20,7 +20,6 @@
 import com.simibubi.create.foundation.utility.IntAttached;
 import com.simibubi.create.foundation.utility.Lang;
 
-import net.minecraft.network.chat.Component;
 import net.minecraft.network.chat.MutableComponent;
 import net.minecraft.world.level.block.entity.LecternBlockEntity;
 import net.minecraftforge.api.distmarker.Dist;
@@ -64,11 +63,7 @@
 				current = atIndex;
 				continue;
 			}
-<<<<<<< HEAD
-			current.append(Component.literal("\n"))
-=======
 			current.append(Components.literal("\n"))
->>>>>>> 9c8df2ff
 				.append(atIndex);
 			if ((i + 1) % ENTRIES_PER_PAGE == 0) {
 				condensed.add(current);
@@ -104,11 +99,7 @@
 				: Arrays.asList(name, shortened.getFirst(), shortened.getSecond());
 		}
 
-<<<<<<< HEAD
-		MutableComponent formattedNumber = Component.literal(String.valueOf(number)).append(WHITESPACE);
-=======
 		MutableComponent formattedNumber = Components.literal(String.valueOf(number)).append(WHITESPACE);
->>>>>>> 9c8df2ff
 		return valueFirst() ? Arrays.asList(formattedNumber, name) : Arrays.asList(name, formattedNumber);
 	}
 
@@ -146,16 +137,6 @@
 
 	private Couple<MutableComponent> shorten(int number) {
 		if (number >= 1000000)
-<<<<<<< HEAD
-			return Couple.create(Component.literal(String.valueOf(number / 1000000)),
-				Lang.translateDirect("display_source.value_list.million")
-					.append(WHITESPACE));
-		if (number >= 1000)
-			return Couple.create(Component.literal(String.valueOf(number / 1000)),
-				Lang.translateDirect("display_source.value_list.thousand")
-					.append(WHITESPACE));
-		return Couple.create(Component.literal(String.valueOf(number)), WHITESPACE);
-=======
 			return Couple.create(Components.literal(String.valueOf(number / 1000000)),
 				Lang.translateDirect("display_source.value_list.million")
 					.append(WHITESPACE));
@@ -164,7 +145,6 @@
 				Lang.translateDirect("display_source.value_list.thousand")
 					.append(WHITESPACE));
 		return Couple.create(Components.literal(String.valueOf(number)), WHITESPACE);
->>>>>>> 9c8df2ff
 	}
 
 	protected boolean shortenNumbers(DisplayLinkContext context) {
