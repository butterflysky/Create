package com.simibubi.create.content.logistics.trains.track;

<<<<<<< HEAD
import java.util.EnumSet;

import com.jozufozu.flywheel.api.MaterialManager;
import com.mojang.blaze3d.vertex.PoseStack;
import com.mojang.blaze3d.vertex.VertexConsumer;
import com.mojang.math.Vector3f;
import com.simibubi.create.AllBlockEntityTypes;
import com.simibubi.create.AllBlocks;
import com.simibubi.create.AllPartialModels;
import com.simibubi.create.content.contraptions.relays.elementary.ShaftBlock;
import com.simibubi.create.content.logistics.trains.IBogeyBlock;
import com.simibubi.create.content.logistics.trains.entity.BogeyInstance;
import com.simibubi.create.content.logistics.trains.entity.CarriageBogey;
import com.simibubi.create.content.schematics.ISpecialBlockItemRequirement;
import com.simibubi.create.content.schematics.ItemRequirement;
import com.simibubi.create.content.schematics.ItemRequirement.ItemUseType;
import com.simibubi.create.foundation.block.IBE;
=======
import com.simibubi.create.AllBlocks;
import com.simibubi.create.AllBogeyStyles;
import com.simibubi.create.AllTileEntities;
import com.simibubi.create.content.logistics.trains.AbstractBogeyBlock;
import com.simibubi.create.content.logistics.trains.BogeySizes;
import com.simibubi.create.content.logistics.trains.TrackMaterial;
import com.simibubi.create.content.logistics.trains.entity.BogeyStyle;
import com.simibubi.create.content.schematics.ISpecialBlockItemRequirement;
import com.simibubi.create.foundation.block.ITE;
>>>>>>> e5c6ca15
import com.simibubi.create.foundation.block.ProperWaterloggedBlock;

import net.minecraft.core.BlockPos;
import net.minecraft.world.entity.player.Player;
import net.minecraft.world.item.ItemStack;
import net.minecraft.world.level.BlockGetter;
import net.minecraft.world.level.block.entity.BlockEntityType;
import net.minecraft.world.level.block.state.BlockState;
import net.minecraft.world.phys.HitResult;
import net.minecraft.world.phys.Vec3;
<<<<<<< HEAD
import net.minecraftforge.api.distmarker.Dist;
import net.minecraftforge.api.distmarker.OnlyIn;

public class StandardBogeyBlock extends Block
	implements IBogeyBlock, IBE<StandardBogeyBlockEntity>, ProperWaterloggedBlock, ISpecialBlockItemRequirement {
=======
>>>>>>> e5c6ca15

public class StandardBogeyBlock extends AbstractBogeyBlock<StandardBogeyTileEntity> implements ITE<StandardBogeyTileEntity>, ProperWaterloggedBlock, ISpecialBlockItemRequirement {

	public StandardBogeyBlock(Properties props, BogeySizes.BogeySize size) {
		super(props, size);
		registerDefaultState(defaultBlockState().setValue(WATERLOGGED, false));
	}

	@Override
	public TrackMaterial.TrackType getTrackType(BogeyStyle style) {
		return TrackMaterial.TrackType.STANDARD;
	}

	@Override
	public double getWheelPointSpacing() {
		return 2;
	}

	@Override
	public double getWheelRadius() {
		return (size == BogeySizes.LARGE ? 12.5 : 6.5) / 16d;
	}

	@Override
	public Vec3 getConnectorAnchorOffset() {
		return new Vec3(0, 7 / 32f, 1);
	}

	@Override
<<<<<<< HEAD
	public boolean allowsSingleBogeyCarriage() {
		return true;
	}

	@Override
	public BlockState getMatchingBogey(Direction upDirection, boolean axisAlongFirst) {
		if (upDirection != Direction.UP)
			return null;
		return defaultBlockState().setValue(AXIS, axisAlongFirst ? Axis.X : Axis.Z);
	}

	@Override
	public boolean isTrackAxisAlongFirstCoordinate(BlockState state) {
		return state.getValue(AXIS) == Axis.X;
	}

	@Override
	@OnlyIn(Dist.CLIENT)
	public void render(BlockState state, float wheelAngle, PoseStack ms, float partialTicks, MultiBufferSource buffers,
		int light, int overlay) {
		if (state != null) {
			ms.translate(.5f, .5f, .5f);
			if (state.getValue(AXIS) == Axis.X)
				ms.mulPose(Vector3f.YP.rotationDegrees(90));
		}

		ms.translate(0, -1.5 - 1 / 128f, 0);

		VertexConsumer vb = buffers.getBuffer(RenderType.cutoutMipped());
		BlockState air = Blocks.AIR.defaultBlockState();

		for (int i : Iterate.zeroAndOne)
			CachedBufferer.block(AllBlocks.SHAFT.getDefaultState()
				.setValue(ShaftBlock.AXIS, Axis.Z))
				.translate(-.5f, .25f, i * -1)
				.centre()
				.rotateZ(wheelAngle)
				.unCentre()
				.light(light)
				.renderInto(ms, vb);

		if (large) {
			renderLargeBogey(wheelAngle, ms, light, vb, air);
		} else {
			renderBogey(wheelAngle, ms, light, vb, air);
		}
	}

	private void renderBogey(float wheelAngle, PoseStack ms, int light, VertexConsumer vb, BlockState air) {
		CachedBufferer.partial(AllPartialModels.BOGEY_FRAME, air)
			.scale(1 - 1 / 512f)
			.light(light)
			.renderInto(ms, vb);

		for (int side : Iterate.positiveAndNegative) {
			ms.pushPose();
			CachedBufferer.partial(AllPartialModels.SMALL_BOGEY_WHEELS, air)
				.translate(0, 12 / 16f, side)
				.rotateX(wheelAngle)
				.light(light)
				.renderInto(ms, vb);
			ms.popPose();
		}
	}

	private void renderLargeBogey(float wheelAngle, PoseStack ms, int light, VertexConsumer vb, BlockState air) {
		for (int i : Iterate.zeroAndOne)
			CachedBufferer.block(AllBlocks.SHAFT.getDefaultState()
				.setValue(ShaftBlock.AXIS, Axis.X))
				.translate(-.5f, .25f, .5f + i * -2)
				.centre()
				.rotateX(wheelAngle)
				.unCentre()
				.light(light)
				.renderInto(ms, vb);

		CachedBufferer.partial(AllPartialModels.BOGEY_DRIVE, air)
			.scale(1 - 1 / 512f)
			.light(light)
			.renderInto(ms, vb);
		CachedBufferer.partial(AllPartialModels.BOGEY_PISTON, air)
			.translate(0, 0, 1 / 4f * Math.sin(AngleHelper.rad(wheelAngle)))
			.light(light)
			.renderInto(ms, vb);

		ms.pushPose();
		CachedBufferer.partial(AllPartialModels.LARGE_BOGEY_WHEELS, air)
			.translate(0, 1, 0)
			.rotateX(wheelAngle)
			.light(light)
			.renderInto(ms, vb);
		CachedBufferer.partial(AllPartialModels.BOGEY_PIN, air)
			.translate(0, 1, 0)
			.rotateX(wheelAngle)
			.translate(0, 1 / 4f, 0)
			.rotateX(-wheelAngle)
			.light(light)
			.renderInto(ms, vb);
		ms.popPose();
	}

	@Override
	public BogeyInstance createInstance(MaterialManager materialManager, CarriageBogey bogey) {
		if (large) {
			return new BogeyInstance.Drive(bogey, materialManager);
		} else {
			return new BogeyInstance.Frame(bogey, materialManager);
		}
	}

	@Override
	public BlockState rotate(BlockState pState, Rotation pRotation) {
		return switch (pRotation) {
		case COUNTERCLOCKWISE_90, CLOCKWISE_90 -> pState.cycle(AXIS);
		default -> pState;
		};
=======
	public BogeyStyle getDefaultStyle() {
		return AllBogeyStyles.STANDARD;
>>>>>>> e5c6ca15
	}

	@Override
	public ItemStack getCloneItemStack(BlockState state, HitResult target, BlockGetter level, BlockPos pos,
		Player player) {
		return AllBlocks.RAILWAY_CASING.asStack();
	}

	@Override
	public Class<StandardBogeyBlockEntity> getBlockEntityClass() {
		return StandardBogeyBlockEntity.class;
	}

	@Override
	public BlockEntityType<? extends StandardBogeyBlockEntity> getBlockEntityType() {
		return AllBlockEntityTypes.BOGEY.get();
	}
<<<<<<< HEAD

	@Override
	public ItemRequirement getRequiredItems(BlockState state, BlockEntity be) {
		return new ItemRequirement(ItemUseType.CONSUME, AllBlocks.RAILWAY_CASING.asStack());
	}

=======
>>>>>>> e5c6ca15
}<|MERGE_RESOLUTION|>--- conflicted
+++ resolved
@@ -1,34 +1,14 @@
 package com.simibubi.create.content.logistics.trains.track;
 
-<<<<<<< HEAD
-import java.util.EnumSet;
-
-import com.jozufozu.flywheel.api.MaterialManager;
-import com.mojang.blaze3d.vertex.PoseStack;
-import com.mojang.blaze3d.vertex.VertexConsumer;
-import com.mojang.math.Vector3f;
 import com.simibubi.create.AllBlockEntityTypes;
 import com.simibubi.create.AllBlocks;
-import com.simibubi.create.AllPartialModels;
-import com.simibubi.create.content.contraptions.relays.elementary.ShaftBlock;
-import com.simibubi.create.content.logistics.trains.IBogeyBlock;
-import com.simibubi.create.content.logistics.trains.entity.BogeyInstance;
-import com.simibubi.create.content.logistics.trains.entity.CarriageBogey;
-import com.simibubi.create.content.schematics.ISpecialBlockItemRequirement;
-import com.simibubi.create.content.schematics.ItemRequirement;
-import com.simibubi.create.content.schematics.ItemRequirement.ItemUseType;
-import com.simibubi.create.foundation.block.IBE;
-=======
-import com.simibubi.create.AllBlocks;
 import com.simibubi.create.AllBogeyStyles;
-import com.simibubi.create.AllTileEntities;
 import com.simibubi.create.content.logistics.trains.AbstractBogeyBlock;
 import com.simibubi.create.content.logistics.trains.BogeySizes;
 import com.simibubi.create.content.logistics.trains.TrackMaterial;
 import com.simibubi.create.content.logistics.trains.entity.BogeyStyle;
 import com.simibubi.create.content.schematics.ISpecialBlockItemRequirement;
-import com.simibubi.create.foundation.block.ITE;
->>>>>>> e5c6ca15
+import com.simibubi.create.foundation.block.IBE;
 import com.simibubi.create.foundation.block.ProperWaterloggedBlock;
 
 import net.minecraft.core.BlockPos;
@@ -39,16 +19,9 @@
 import net.minecraft.world.level.block.state.BlockState;
 import net.minecraft.world.phys.HitResult;
 import net.minecraft.world.phys.Vec3;
-<<<<<<< HEAD
-import net.minecraftforge.api.distmarker.Dist;
-import net.minecraftforge.api.distmarker.OnlyIn;
 
-public class StandardBogeyBlock extends Block
-	implements IBogeyBlock, IBE<StandardBogeyBlockEntity>, ProperWaterloggedBlock, ISpecialBlockItemRequirement {
-=======
->>>>>>> e5c6ca15
-
-public class StandardBogeyBlock extends AbstractBogeyBlock<StandardBogeyTileEntity> implements ITE<StandardBogeyTileEntity>, ProperWaterloggedBlock, ISpecialBlockItemRequirement {
+public class StandardBogeyBlock extends AbstractBogeyBlock<StandardBogeyBlockEntity>
+	implements IBE<StandardBogeyBlockEntity>, ProperWaterloggedBlock, ISpecialBlockItemRequirement {
 
 	public StandardBogeyBlock(Properties props, BogeySizes.BogeySize size) {
 		super(props, size);
@@ -76,127 +49,8 @@
 	}
 
 	@Override
-<<<<<<< HEAD
-	public boolean allowsSingleBogeyCarriage() {
-		return true;
-	}
-
-	@Override
-	public BlockState getMatchingBogey(Direction upDirection, boolean axisAlongFirst) {
-		if (upDirection != Direction.UP)
-			return null;
-		return defaultBlockState().setValue(AXIS, axisAlongFirst ? Axis.X : Axis.Z);
-	}
-
-	@Override
-	public boolean isTrackAxisAlongFirstCoordinate(BlockState state) {
-		return state.getValue(AXIS) == Axis.X;
-	}
-
-	@Override
-	@OnlyIn(Dist.CLIENT)
-	public void render(BlockState state, float wheelAngle, PoseStack ms, float partialTicks, MultiBufferSource buffers,
-		int light, int overlay) {
-		if (state != null) {
-			ms.translate(.5f, .5f, .5f);
-			if (state.getValue(AXIS) == Axis.X)
-				ms.mulPose(Vector3f.YP.rotationDegrees(90));
-		}
-
-		ms.translate(0, -1.5 - 1 / 128f, 0);
-
-		VertexConsumer vb = buffers.getBuffer(RenderType.cutoutMipped());
-		BlockState air = Blocks.AIR.defaultBlockState();
-
-		for (int i : Iterate.zeroAndOne)
-			CachedBufferer.block(AllBlocks.SHAFT.getDefaultState()
-				.setValue(ShaftBlock.AXIS, Axis.Z))
-				.translate(-.5f, .25f, i * -1)
-				.centre()
-				.rotateZ(wheelAngle)
-				.unCentre()
-				.light(light)
-				.renderInto(ms, vb);
-
-		if (large) {
-			renderLargeBogey(wheelAngle, ms, light, vb, air);
-		} else {
-			renderBogey(wheelAngle, ms, light, vb, air);
-		}
-	}
-
-	private void renderBogey(float wheelAngle, PoseStack ms, int light, VertexConsumer vb, BlockState air) {
-		CachedBufferer.partial(AllPartialModels.BOGEY_FRAME, air)
-			.scale(1 - 1 / 512f)
-			.light(light)
-			.renderInto(ms, vb);
-
-		for (int side : Iterate.positiveAndNegative) {
-			ms.pushPose();
-			CachedBufferer.partial(AllPartialModels.SMALL_BOGEY_WHEELS, air)
-				.translate(0, 12 / 16f, side)
-				.rotateX(wheelAngle)
-				.light(light)
-				.renderInto(ms, vb);
-			ms.popPose();
-		}
-	}
-
-	private void renderLargeBogey(float wheelAngle, PoseStack ms, int light, VertexConsumer vb, BlockState air) {
-		for (int i : Iterate.zeroAndOne)
-			CachedBufferer.block(AllBlocks.SHAFT.getDefaultState()
-				.setValue(ShaftBlock.AXIS, Axis.X))
-				.translate(-.5f, .25f, .5f + i * -2)
-				.centre()
-				.rotateX(wheelAngle)
-				.unCentre()
-				.light(light)
-				.renderInto(ms, vb);
-
-		CachedBufferer.partial(AllPartialModels.BOGEY_DRIVE, air)
-			.scale(1 - 1 / 512f)
-			.light(light)
-			.renderInto(ms, vb);
-		CachedBufferer.partial(AllPartialModels.BOGEY_PISTON, air)
-			.translate(0, 0, 1 / 4f * Math.sin(AngleHelper.rad(wheelAngle)))
-			.light(light)
-			.renderInto(ms, vb);
-
-		ms.pushPose();
-		CachedBufferer.partial(AllPartialModels.LARGE_BOGEY_WHEELS, air)
-			.translate(0, 1, 0)
-			.rotateX(wheelAngle)
-			.light(light)
-			.renderInto(ms, vb);
-		CachedBufferer.partial(AllPartialModels.BOGEY_PIN, air)
-			.translate(0, 1, 0)
-			.rotateX(wheelAngle)
-			.translate(0, 1 / 4f, 0)
-			.rotateX(-wheelAngle)
-			.light(light)
-			.renderInto(ms, vb);
-		ms.popPose();
-	}
-
-	@Override
-	public BogeyInstance createInstance(MaterialManager materialManager, CarriageBogey bogey) {
-		if (large) {
-			return new BogeyInstance.Drive(bogey, materialManager);
-		} else {
-			return new BogeyInstance.Frame(bogey, materialManager);
-		}
-	}
-
-	@Override
-	public BlockState rotate(BlockState pState, Rotation pRotation) {
-		return switch (pRotation) {
-		case COUNTERCLOCKWISE_90, CLOCKWISE_90 -> pState.cycle(AXIS);
-		default -> pState;
-		};
-=======
 	public BogeyStyle getDefaultStyle() {
 		return AllBogeyStyles.STANDARD;
->>>>>>> e5c6ca15
 	}
 
 	@Override
@@ -214,13 +68,5 @@
 	public BlockEntityType<? extends StandardBogeyBlockEntity> getBlockEntityType() {
 		return AllBlockEntityTypes.BOGEY.get();
 	}
-<<<<<<< HEAD
 
-	@Override
-	public ItemRequirement getRequiredItems(BlockState state, BlockEntity be) {
-		return new ItemRequirement(ItemUseType.CONSUME, AllBlocks.RAILWAY_CASING.asStack());
-	}
-
-=======
->>>>>>> e5c6ca15
 }