package com.simibubi.create.content.logistics.block.redstone;

import java.util.Random;

import com.jozufozu.flywheel.util.transform.TransformStack;
import com.mojang.blaze3d.vertex.PoseStack;
import com.simibubi.create.AllBlockPartials;
import com.simibubi.create.content.logistics.block.redstone.DoubleFaceAttachedBlock.DoubleAttachFace;
import com.simibubi.create.foundation.render.CachedBufferer;
import com.simibubi.create.foundation.render.RenderTypes;
import com.simibubi.create.foundation.tileEntity.renderer.SafeTileEntityRenderer;
import com.simibubi.create.foundation.utility.AngleHelper;
import com.simibubi.create.foundation.utility.AnimationTickHolder;
import com.simibubi.create.foundation.utility.Color;
import com.simibubi.create.foundation.utility.Couple;
<<<<<<< HEAD
import io.github.fabricators_of_create.porting_lib.util.FontRenderUtil;
=======
import com.simibubi.create.foundation.utility.DyeHelper;
import com.simibubi.create.foundation.utility.Iterate;
>>>>>>> aa2cff6b

import net.minecraft.client.Minecraft;
import net.minecraft.client.gui.Font;
import net.minecraft.client.gui.font.glyphs.BakedGlyph;
import net.minecraft.client.renderer.LightTexture;
import net.minecraft.client.renderer.MultiBufferSource;
import net.minecraft.client.renderer.MultiBufferSource.BufferSource;
import net.minecraft.client.renderer.RenderType;
import net.minecraft.client.renderer.blockentity.BlockEntityRendererProvider;
import net.minecraft.core.Direction;
import net.minecraft.network.chat.Style;
import net.minecraft.world.item.DyeColor;
import net.minecraft.world.level.block.state.BlockState;
import net.minecraft.world.phys.Vec3;

public class NixieTubeRenderer extends SafeTileEntityRenderer<NixieTubeTileEntity> {

	private static Random r = new Random();

	public NixieTubeRenderer(BlockEntityRendererProvider.Context context) {}

	@Override
	protected void renderSafe(NixieTubeTileEntity te, float partialTicks, PoseStack ms, MultiBufferSource buffer,
		int light, int overlay) {
		ms.pushPose();
		BlockState blockState = te.getBlockState();
		DoubleAttachFace face = blockState.getValue(NixieTubeBlock.FACE);
		float yRot = AngleHelper.horizontalAngle(blockState.getValue(NixieTubeBlock.FACING)) - 90
			+ (face == DoubleAttachFace.WALL_REVERSED ? 180 : 0);
		float xRot = face == DoubleAttachFace.WALL ? -90 : face == DoubleAttachFace.WALL_REVERSED ? 90 : 0;

		TransformStack msr = TransformStack.cast(ms);
		msr.centre()
			.rotateY(yRot)
			.rotateZ(xRot)
			.unCentre();

		if (te.signalState != null) {
			renderAsSignal(te, partialTicks, ms, buffer, light, overlay);
			ms.popPose();
			return;
		}

		msr.centre();

		float height = face == DoubleAttachFace.CEILING ? 5 : 3;
		float scale = 1 / 20f;

		Couple<String> s = te.getDisplayedStrings();
		DyeColor color = NixieTubeBlock.colorOf(te.getBlockState());

		ms.pushPose();
		ms.translate(-4 / 16f, 0, 0);
		ms.scale(scale, -scale, scale);
		drawTube(ms, buffer, s.getFirst(), height, color);
		ms.popPose();

		ms.pushPose();
		ms.translate(4 / 16f, 0, 0);
		ms.scale(scale, -scale, scale);
		drawTube(ms, buffer, s.getSecond(), height, color);
		ms.popPose();

		ms.popPose();
	}

	public static void drawTube(PoseStack ms, MultiBufferSource buffer, String c, float height, DyeColor color) {
		Font fontRenderer = Minecraft.getInstance().font;
		float charWidth = fontRenderer.width(c);
		float shadowOffset = .5f;
		float flicker = r.nextFloat();
		Couple<Integer> couple = DyeHelper.DYE_TABLE.get(color);
		int brightColor = couple.getFirst();
		int darkColor = couple.getSecond();
		int flickeringBrightColor = Color.mixColors(brightColor, darkColor, flicker / 4);

		ms.pushPose();
		ms.translate((charWidth - shadowOffset) / -2f, -height, 0);
		drawChar(ms, buffer, c, flickeringBrightColor);
		ms.pushPose();
		ms.translate(shadowOffset, shadowOffset, -1 / 16f);
		drawChar(ms, buffer, c, darkColor);
		ms.popPose();
		ms.popPose();

		ms.pushPose();
		ms.scale(-1, 1, 1);
		ms.translate((charWidth - shadowOffset) / -2f, -height, 0);
		drawChar(ms, buffer, c, darkColor);
		ms.pushPose();
		ms.translate(-shadowOffset, shadowOffset, -1 / 16f);
		drawChar(ms, buffer, c, Color.mixColors(darkColor, 0, .35f));
		ms.popPose();
		ms.popPose();
	}

	private static void drawChar(PoseStack ms, MultiBufferSource buffer, String c, int color) {
		Font fontRenderer = Minecraft.getInstance().font;
		fontRenderer.drawInBatch(c, 0, 0, color, false, ms.last()
			.pose(), buffer, false, 0, LightTexture.FULL_BRIGHT);
		if (buffer instanceof BufferSource) {
			BakedGlyph texturedglyph = FontRenderUtil.getFontStorage(fontRenderer, Style.DEFAULT_FONT)
				.whiteGlyph();
			((BufferSource) buffer).endBatch(texturedglyph.renderType(Font.DisplayMode.NORMAL));
		}
	}

	private void renderAsSignal(NixieTubeTileEntity te, float partialTicks, PoseStack ms, MultiBufferSource buffer,
		int light, int overlay) {
		BlockState blockState = te.getBlockState();
		Direction facing = NixieTubeBlock.getFacing(blockState);
		Vec3 observerVec = Minecraft.getInstance().cameraEntity.getEyePosition(partialTicks);
		TransformStack msr = TransformStack.cast(ms);

		if (facing == Direction.DOWN)
			msr.centre()
				.rotateZ(180)
				.unCentre();

		boolean invertTubes =
			facing == Direction.DOWN || blockState.getValue(NixieTubeBlock.FACE) == DoubleAttachFace.WALL_REVERSED;

		CachedBufferer.partial(AllBlockPartials.SIGNAL_PANEL, blockState)
			.light(light)
			.renderInto(ms, buffer.getBuffer(RenderType.solid()));

		ms.pushPose();
		ms.translate(1 / 2f, 7.5f / 16f, 1 / 2f);
		float renderTime = AnimationTickHolder.getRenderTime(te.getLevel());

		for (boolean first : Iterate.trueAndFalse) {
			Vec3 lampVec = Vec3.atCenterOf(te.getBlockPos());
			Vec3 diff = lampVec.subtract(observerVec);

			if (first && !te.signalState.isRedLight(renderTime))
				continue;
			if (!first && !te.signalState.isGreenLight(renderTime) && !te.signalState.isYellowLight(renderTime))
				continue;

			boolean flip = first == invertTubes;
			boolean yellow = te.signalState.isYellowLight(renderTime);

			ms.pushPose();
			ms.translate(flip ? 4 / 16f : -4 / 16f, 0, 0);

<<<<<<< HEAD
			if (diff.lengthSqr() < 36 * 36) {
=======
			if (diff.lengthSqr() < 96 * 96) {
>>>>>>> aa2cff6b
				boolean vert = first ^ facing.getAxis()
					.isHorizontal();
				float longSide = yellow ? 1 : 4;
				float longSideGlow = yellow ? 2 : 5.125f;

				CachedBufferer.partial(AllBlockPartials.SIGNAL_WHITE_CUBE, blockState)
					.light(0xf000f0)
					.disableDiffuseMult()
					.scale(vert ? longSide : 1, vert ? 1 : longSide, 1)
					.renderInto(ms, buffer.getBuffer(RenderType.translucent()));

				CachedBufferer
					.partial(
						first ? AllBlockPartials.SIGNAL_RED_GLOW
							: yellow ? AllBlockPartials.SIGNAL_YELLOW_GLOW : AllBlockPartials.SIGNAL_WHITE_GLOW,
						blockState)
					.light(0xf000f0)
					.disableDiffuseMult()
					.scale(vert ? longSideGlow : 2, vert ? 2 : longSideGlow, 2)
					.renderInto(ms, buffer.getBuffer(RenderTypes.getAdditive()));
			}

			CachedBufferer
				.partial(first ? AllBlockPartials.SIGNAL_RED
					: yellow ? AllBlockPartials.SIGNAL_YELLOW : AllBlockPartials.SIGNAL_WHITE, blockState)
				.light(0xF000F0)
				.disableDiffuseMult()
				.scale(1 + 1 / 16f)
				.renderInto(ms, buffer.getBuffer(RenderTypes.getAdditive()));

			ms.popPose();
		}
		ms.popPose();

	}

}<|MERGE_RESOLUTION|>--- conflicted
+++ resolved
@@ -13,12 +13,7 @@
 import com.simibubi.create.foundation.utility.AnimationTickHolder;
 import com.simibubi.create.foundation.utility.Color;
 import com.simibubi.create.foundation.utility.Couple;
-<<<<<<< HEAD
 import io.github.fabricators_of_create.porting_lib.util.FontRenderUtil;
-=======
-import com.simibubi.create.foundation.utility.DyeHelper;
-import com.simibubi.create.foundation.utility.Iterate;
->>>>>>> aa2cff6b
 
 import net.minecraft.client.Minecraft;
 import net.minecraft.client.gui.Font;
@@ -164,11 +159,7 @@
 			ms.pushPose();
 			ms.translate(flip ? 4 / 16f : -4 / 16f, 0, 0);
 
-<<<<<<< HEAD
-			if (diff.lengthSqr() < 36 * 36) {
-=======
 			if (diff.lengthSqr() < 96 * 96) {
->>>>>>> aa2cff6b
 				boolean vert = first ^ facing.getAxis()
 					.isHorizontal();
 				float longSide = yellow ? 1 : 4;
