package com.simibubi.create.content.logistics.item.filter;

import java.util.Arrays;
import java.util.List;

import com.simibubi.create.content.logistics.item.filter.FilterScreenPacket.Option;
import com.simibubi.create.foundation.gui.AllGuiTextures;
import com.simibubi.create.foundation.gui.AllIcons;
import com.simibubi.create.foundation.gui.widgets.IconButton;
import com.simibubi.create.foundation.gui.widgets.Indicator;
import com.simibubi.create.foundation.utility.Lang;

import net.minecraft.entity.player.PlayerInventory;
import net.minecraft.util.text.IFormattableTextComponent;
import net.minecraft.util.text.ITextComponent;
import net.minecraft.util.text.StringTextComponent;

public class FilterScreen extends AbstractFilterScreen<FilterContainer> {

	private static final String PREFIX = "gui.filter.";

	private ITextComponent whitelistN = Lang.translate(PREFIX + "whitelist");
	private ITextComponent whitelistDESC = Lang.translate(PREFIX + "whitelist.description");
	private ITextComponent blacklistN = Lang.translate(PREFIX + "blacklist");
	private ITextComponent blacklistDESC = Lang.translate(PREFIX + "blacklist.description");

	private ITextComponent respectDataN = Lang.translate(PREFIX + "respect_data");
	private ITextComponent respectDataDESC = Lang.translate(PREFIX + "respect_data.description");
	private ITextComponent ignoreDataN = Lang.translate(PREFIX + "ignore_data");
	private ITextComponent ignoreDataDESC = Lang.translate(PREFIX + "ignore_data.description");

	private IconButton whitelist, blacklist;
	private IconButton respectNBT, ignoreNBT;
	private Indicator whitelistIndicator, blacklistIndicator;
	private Indicator respectNBTIndicator, ignoreNBTIndicator;

	public FilterScreen(FilterContainer container, PlayerInventory inv, ITextComponent title) {
		super(container, inv, title, AllGuiTextures.FILTER);
	}

	@Override
	protected void init() {
		super.init();
		int x = guiLeft;
		int y = guiTop;

		blacklist = new IconButton(x + 18, y + 73, AllIcons.I_BLACKLIST);
		blacklist.setToolTip(blacklistN);
		whitelist = new IconButton(x + 36, y + 73, AllIcons.I_WHITELIST);
		whitelist.setToolTip(whitelistN);
<<<<<<< HEAD
		blacklistIndicator = new Indicator(x + 58, y + 67, StringTextComponent.EMPTY);
		whitelistIndicator = new Indicator(x + 76, y + 67, StringTextComponent.EMPTY);
=======
		blacklistIndicator = new Indicator(x + 18, y + 67, "");
		whitelistIndicator = new Indicator(x + 36, y + 67, "");
>>>>>>> b14e9492
		widgets.addAll(Arrays.asList(blacklist, whitelist, blacklistIndicator, whitelistIndicator));

		respectNBT = new IconButton(x + 60, y + 73, AllIcons.I_RESPECT_NBT);
		respectNBT.setToolTip(respectDataN);
		ignoreNBT = new IconButton(x + 78, y + 73, AllIcons.I_IGNORE_NBT);
		ignoreNBT.setToolTip(ignoreDataN);
<<<<<<< HEAD
		respectNBTIndicator = new Indicator(x + 98, y + 67, StringTextComponent.EMPTY);
		ignoreNBTIndicator = new Indicator(x + 116, y + 67, StringTextComponent.EMPTY);
=======
		respectNBTIndicator = new Indicator(x + 60, y + 67, "");
		ignoreNBTIndicator = new Indicator(x + 78, y + 67, "");
>>>>>>> b14e9492
		widgets.addAll(Arrays.asList(respectNBT, ignoreNBT, respectNBTIndicator, ignoreNBTIndicator));
		handleIndicators();
	}

	@Override
	public boolean mouseClicked(double x, double y, int button) {
		boolean mouseClicked = super.mouseClicked(x, y, button);

		if (button != 0)
			return mouseClicked;

		if (blacklist.isHovered()) {
			container.blacklist = true;
			sendOptionUpdate(Option.BLACKLIST);
			return true;
		}

		if (whitelist.isHovered()) {
			container.blacklist = false;
			sendOptionUpdate(Option.WHITELIST);
			return true;
		}

		if (respectNBT.isHovered()) {
			container.respectNBT = true;
			sendOptionUpdate(Option.RESPECT_DATA);
			return true;
		}

		if (ignoreNBT.isHovered()) {
			container.respectNBT = false;
			sendOptionUpdate(Option.IGNORE_DATA);
			return true;
		}

		return mouseClicked;
	}

	@Override
	protected List<IconButton> getTooltipButtons() {
		return Arrays.asList(blacklist, whitelist, respectNBT, ignoreNBT);
	}

	@Override
	protected List<IFormattableTextComponent> getTooltipDescriptions() {
		return Arrays.asList(blacklistDESC.copy(), whitelistDESC.copy(), respectDataDESC.copy(), ignoreDataDESC.copy());
	}

	@Override
	protected boolean isButtonEnabled(IconButton button) {
		if (button == blacklist)
			return !container.blacklist;
		if (button == whitelist)
			return container.blacklist;
		if (button == respectNBT)
			return !container.respectNBT;
		if (button == ignoreNBT)
			return container.respectNBT;
		return true;
	}

	@Override
	protected boolean isIndicatorOn(Indicator indicator) {
		if (indicator == blacklistIndicator)
			return container.blacklist;
		if (indicator == whitelistIndicator)
			return !container.blacklist;
		if (indicator == respectNBTIndicator)
			return container.respectNBT;
		if (indicator == ignoreNBTIndicator)
			return !container.respectNBT;
		return false;
	}

}<|MERGE_RESOLUTION|>--- conflicted
+++ resolved
@@ -48,26 +48,16 @@
 		blacklist.setToolTip(blacklistN);
 		whitelist = new IconButton(x + 36, y + 73, AllIcons.I_WHITELIST);
 		whitelist.setToolTip(whitelistN);
-<<<<<<< HEAD
-		blacklistIndicator = new Indicator(x + 58, y + 67, StringTextComponent.EMPTY);
-		whitelistIndicator = new Indicator(x + 76, y + 67, StringTextComponent.EMPTY);
-=======
-		blacklistIndicator = new Indicator(x + 18, y + 67, "");
-		whitelistIndicator = new Indicator(x + 36, y + 67, "");
->>>>>>> b14e9492
+		blacklistIndicator = new Indicator(x + 18, y + 67, StringTextComponent.EMPTY);
+		whitelistIndicator = new Indicator(x + 36, y + 67, StringTextComponent.EMPTY);
 		widgets.addAll(Arrays.asList(blacklist, whitelist, blacklistIndicator, whitelistIndicator));
 
 		respectNBT = new IconButton(x + 60, y + 73, AllIcons.I_RESPECT_NBT);
 		respectNBT.setToolTip(respectDataN);
 		ignoreNBT = new IconButton(x + 78, y + 73, AllIcons.I_IGNORE_NBT);
 		ignoreNBT.setToolTip(ignoreDataN);
-<<<<<<< HEAD
-		respectNBTIndicator = new Indicator(x + 98, y + 67, StringTextComponent.EMPTY);
-		ignoreNBTIndicator = new Indicator(x + 116, y + 67, StringTextComponent.EMPTY);
-=======
-		respectNBTIndicator = new Indicator(x + 60, y + 67, "");
-		ignoreNBTIndicator = new Indicator(x + 78, y + 67, "");
->>>>>>> b14e9492
+		respectNBTIndicator = new Indicator(x + 60, y + 67, StringTextComponent.EMPTY);
+		ignoreNBTIndicator = new Indicator(x + 78, y + 67, StringTextComponent.EMPTY);
 		widgets.addAll(Arrays.asList(respectNBT, ignoreNBT, respectNBTIndicator, ignoreNBTIndicator));
 		handleIndicators();
 	}
