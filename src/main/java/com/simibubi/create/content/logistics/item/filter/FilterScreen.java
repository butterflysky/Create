package com.simibubi.create.content.logistics.item.filter;

import java.util.Arrays;
import java.util.List;

import com.simibubi.create.content.logistics.item.filter.FilterScreenPacket.Option;
import com.simibubi.create.foundation.gui.AllGuiTextures;
import com.simibubi.create.foundation.gui.AllIcons;
import com.simibubi.create.foundation.gui.widget.IconButton;
import com.simibubi.create.foundation.gui.widget.Indicator;
import com.simibubi.create.foundation.utility.Components;
import com.simibubi.create.foundation.utility.Lang;

import net.minecraft.network.chat.Component;
import net.minecraft.network.chat.MutableComponent;
import net.minecraft.world.entity.player.Inventory;

public class FilterScreen extends AbstractFilterScreen<FilterContainer> {

	private static final String PREFIX = "gui.filter.";

	private Component allowN = Lang.translateDirect(PREFIX + "allow_list");
	private Component allowDESC = Lang.translateDirect(PREFIX + "allow_list.description");
	private Component denyN = Lang.translateDirect(PREFIX + "deny_list");
	private Component denyDESC = Lang.translateDirect(PREFIX + "deny_list.description");

	private Component respectDataN = Lang.translateDirect(PREFIX + "respect_data");
	private Component respectDataDESC = Lang.translateDirect(PREFIX + "respect_data.description");
	private Component ignoreDataN = Lang.translateDirect(PREFIX + "ignore_data");
	private Component ignoreDataDESC = Lang.translateDirect(PREFIX + "ignore_data.description");

	private IconButton whitelist, blacklist;
	private IconButton respectNBT, ignoreNBT;
	private Indicator whitelistIndicator, blacklistIndicator;
	private Indicator respectNBTIndicator, ignoreNBTIndicator;

	public FilterScreen(FilterContainer container, Inventory inv, Component title) {
		super(container, inv, title, AllGuiTextures.FILTER);
	}

	@Override
	protected void init() {
		setWindowOffset(-11, 5);
		super.init();

		int x = leftPos;
		int y = topPos;

		blacklist = new IconButton(x + 18, y + 73, AllIcons.I_BLACKLIST);
		blacklist.withCallback(() -> {
			menu.blacklist = true;
			sendOptionUpdate(Option.BLACKLIST);
		});
		blacklist.setToolTip(denyN);
		whitelist = new IconButton(x + 36, y + 73, AllIcons.I_WHITELIST);
		whitelist.withCallback(() -> {
			menu.blacklist = false;
			sendOptionUpdate(Option.WHITELIST);
		});
		whitelist.setToolTip(allowN);
<<<<<<< HEAD
		blacklistIndicator = new Indicator(x + 18, y + 67, Component.empty());
		whitelistIndicator = new Indicator(x + 36, y + 67, Component.empty());
=======
		blacklistIndicator = new Indicator(x + 18, y + 67, Components.immutableEmpty());
		whitelistIndicator = new Indicator(x + 36, y + 67, Components.immutableEmpty());
>>>>>>> 9c8df2ff
		addRenderableWidgets(blacklist, whitelist, blacklistIndicator, whitelistIndicator);

		respectNBT = new IconButton(x + 60, y + 73, AllIcons.I_RESPECT_NBT);
		respectNBT.withCallback(() -> {
			menu.respectNBT = true;
			sendOptionUpdate(Option.RESPECT_DATA);
		});
		respectNBT.setToolTip(respectDataN);
		ignoreNBT = new IconButton(x + 78, y + 73, AllIcons.I_IGNORE_NBT);
		ignoreNBT.withCallback(() -> {
			menu.respectNBT = false;
			sendOptionUpdate(Option.IGNORE_DATA);
		});
		ignoreNBT.setToolTip(ignoreDataN);
<<<<<<< HEAD
		respectNBTIndicator = new Indicator(x + 60, y + 67, Component.empty());
		ignoreNBTIndicator = new Indicator(x + 78, y + 67, Component.empty());
=======
		respectNBTIndicator = new Indicator(x + 60, y + 67, Components.immutableEmpty());
		ignoreNBTIndicator = new Indicator(x + 78, y + 67, Components.immutableEmpty());
>>>>>>> 9c8df2ff
		addRenderableWidgets(respectNBT, ignoreNBT, respectNBTIndicator, ignoreNBTIndicator);

		handleIndicators();
	}

	@Override
	protected List<IconButton> getTooltipButtons() {
		return Arrays.asList(blacklist, whitelist, respectNBT, ignoreNBT);
	}

	@Override
	protected List<MutableComponent> getTooltipDescriptions() {
		return Arrays.asList(denyDESC.plainCopy(), allowDESC.plainCopy(), respectDataDESC.plainCopy(), ignoreDataDESC.plainCopy());
	}

	@Override
	protected List<Indicator> getIndicators() {
		return Arrays.asList(blacklistIndicator, whitelistIndicator, respectNBTIndicator, ignoreNBTIndicator);
	}

	@Override
	protected boolean isButtonEnabled(IconButton button) {
		if (button == blacklist)
			return !menu.blacklist;
		if (button == whitelist)
			return menu.blacklist;
		if (button == respectNBT)
			return !menu.respectNBT;
		if (button == ignoreNBT)
			return menu.respectNBT;
		return true;
	}

	@Override
	protected boolean isIndicatorOn(Indicator indicator) {
		if (indicator == blacklistIndicator)
			return menu.blacklist;
		if (indicator == whitelistIndicator)
			return !menu.blacklist;
		if (indicator == respectNBTIndicator)
			return menu.respectNBT;
		if (indicator == ignoreNBTIndicator)
			return !menu.respectNBT;
		return false;
	}

}<|MERGE_RESOLUTION|>--- conflicted
+++ resolved
@@ -58,13 +58,8 @@
 			sendOptionUpdate(Option.WHITELIST);
 		});
 		whitelist.setToolTip(allowN);
-<<<<<<< HEAD
-		blacklistIndicator = new Indicator(x + 18, y + 67, Component.empty());
-		whitelistIndicator = new Indicator(x + 36, y + 67, Component.empty());
-=======
 		blacklistIndicator = new Indicator(x + 18, y + 67, Components.immutableEmpty());
 		whitelistIndicator = new Indicator(x + 36, y + 67, Components.immutableEmpty());
->>>>>>> 9c8df2ff
 		addRenderableWidgets(blacklist, whitelist, blacklistIndicator, whitelistIndicator);
 
 		respectNBT = new IconButton(x + 60, y + 73, AllIcons.I_RESPECT_NBT);
@@ -79,13 +74,8 @@
 			sendOptionUpdate(Option.IGNORE_DATA);
 		});
 		ignoreNBT.setToolTip(ignoreDataN);
-<<<<<<< HEAD
-		respectNBTIndicator = new Indicator(x + 60, y + 67, Component.empty());
-		ignoreNBTIndicator = new Indicator(x + 78, y + 67, Component.empty());
-=======
 		respectNBTIndicator = new Indicator(x + 60, y + 67, Components.immutableEmpty());
 		ignoreNBTIndicator = new Indicator(x + 78, y + 67, Components.immutableEmpty());
->>>>>>> 9c8df2ff
 		addRenderableWidgets(respectNBT, ignoreNBT, respectNBTIndicator, ignoreNBTIndicator);
 
 		handleIndicators();
