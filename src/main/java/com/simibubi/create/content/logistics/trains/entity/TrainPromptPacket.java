package com.simibubi.create.content.logistics.trains.entity;

import com.simibubi.create.content.contraptions.components.structureMovement.interaction.controls.TrainHUD;
import com.simibubi.create.foundation.networking.SimplePacketBase;

import com.tterrag.registrate.fabric.EnvExecutor;

import net.fabricmc.api.EnvType;
import net.fabricmc.api.Environment;
import net.minecraft.network.FriendlyByteBuf;
import net.minecraft.network.chat.Component;

public class TrainPromptPacket extends SimplePacketBase {

	private Component text;
	private boolean shadow;

	public TrainPromptPacket(Component text, boolean shadow) {
		this.text = text;
		this.shadow = shadow;
	}

	public TrainPromptPacket(FriendlyByteBuf buffer) {
		text = buffer.readComponent();
		shadow = buffer.readBoolean();
	}

	@Override
	public void write(FriendlyByteBuf buffer) {
		buffer.writeComponent(text);
		buffer.writeBoolean(shadow);
	}

	@Override
<<<<<<< HEAD
	public void handle(Supplier<Context> context) {
		context.get()
			.enqueueWork(() -> EnvExecutor.runWhenOn(EnvType.CLIENT, () -> this::apply));
		context.get()
			.setPacketHandled(true);
=======
	public boolean handle(Context context) {
		context.enqueueWork(() -> DistExecutor.unsafeRunWhenOn(Dist.CLIENT, () -> this::apply));
		return true;
>>>>>>> 03feeb71
	}

	@Environment(EnvType.CLIENT)
	public void apply() {
		TrainHUD.currentPrompt = text;
		TrainHUD.currentPromptShadow = shadow;
		TrainHUD.promptKeepAlive = 30;
	}

}<|MERGE_RESOLUTION|>--- conflicted
+++ resolved
@@ -32,17 +32,9 @@
 	}
 
 	@Override
-<<<<<<< HEAD
-	public void handle(Supplier<Context> context) {
-		context.get()
-			.enqueueWork(() -> EnvExecutor.runWhenOn(EnvType.CLIENT, () -> this::apply));
-		context.get()
-			.setPacketHandled(true);
-=======
 	public boolean handle(Context context) {
-		context.enqueueWork(() -> DistExecutor.unsafeRunWhenOn(Dist.CLIENT, () -> this::apply));
+		context.enqueueWork(() -> EnvExecutor.runWhenOn(EnvType.CLIENT, () -> this::apply));
 		return true;
->>>>>>> 03feeb71
 	}
 
 	@Environment(EnvType.CLIENT)
