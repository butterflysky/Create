--- conflicted
+++ resolved
@@ -25,13 +25,8 @@
 		this(vec.x, vec.y, vec.z);
 	}
 
-<<<<<<< HEAD
-	public TrackNodeLocation(double p_121865_, double p_121866_, double p_121867_) {
-		super(Math.round(p_121865_ * 2), Math.floor(p_121866_) * 2, Math.round(p_121867_ * 2));
-=======
 	public TrackNodeLocation(double x, double y, double z) {
-		super(Math.round(x * 2), Math.floor(y * 2), Math.round(z * 2));
->>>>>>> e5c6ca15
+		super(Math.round(x * 2), Math.floor(y) * 2, Math.round(z * 2));
 	}
 
 	public TrackNodeLocation in(Level level) {
