--- conflicted
+++ resolved
@@ -44,7 +44,7 @@
 	static ItemAttribute standard = register(StandardTraits.DUMMY);
 	static ItemAttribute inTag = register(new InTag(new ResourceLocation("dummy")));
 	static ItemAttribute inItemGroup = register(new InItemGroup(ItemGroup.MISC));
-	static ItemAttribute addedBy = register(new AddedBy("dummy"));
+	static ItemAttribute addedBy = register(new InItemGroup.AddedBy("dummy"));
 
 	static ItemAttribute register(ItemAttribute attributeType) {
 		types.add(attributeType);
@@ -97,14 +97,9 @@
 	}
 
 	@OnlyIn(value = Dist.CLIENT)
-<<<<<<< HEAD
-	default TranslationTextComponent format() {
-		return Lang.translate("item_attributes." + getTranslationKey(), getTranslationParameters());
-=======
-	default String format(boolean inverted) {
+	default TranslationTextComponent format(boolean inverted) {
 		return Lang.translate("item_attributes." + getTranslationKey() + (inverted ? ".inverted" : ""),
 			getTranslationParameters());
->>>>>>> b14e9492
 	}
 
 	public static enum StandardTraits implements ItemAttribute {
@@ -270,14 +265,9 @@
 
 		@Override
 		@OnlyIn(value = Dist.CLIENT)
-<<<<<<< HEAD
-		public TranslationTextComponent format() {
-			return Lang.translate("item_attributes." + getTranslationKey(), group.getTranslationKey());
-=======
-		public String format(boolean inverted) {
+		public TranslationTextComponent format(boolean inverted) {
 			return Lang.translate("item_attributes." + getTranslationKey() + (inverted ? ".inverted" : ""),
-				I18n.format(group.getTranslationKey()));
->>>>>>> b14e9492
+				group.getTranslationKey());
 		}
 
 		@Override
