package com.simibubi.create.content.logistics.item.filter;

import java.util.ArrayList;
import java.util.Arrays;
import java.util.Collections;
import java.util.List;
import java.util.Map;
import java.util.function.BiPredicate;
import java.util.function.Predicate;
import java.util.stream.Collectors;

import net.fabricmc.fabric.api.transfer.v1.context.ContainerItemContext;

import net.fabricmc.fabric.api.transfer.v1.fluid.FluidStorage;

import net.minecraft.tags.TagKey;

import org.apache.commons.lang3.StringUtils;

import com.simibubi.create.AllRecipeTypes;
import com.simibubi.create.content.contraptions.processing.InWorldProcessing;
import com.simibubi.create.content.logistics.item.filter.attribute.BookAuthorAttribute;
import com.simibubi.create.content.logistics.item.filter.attribute.BookCopyAttribute;
import com.simibubi.create.content.logistics.item.filter.attribute.ColorAttribute;
import com.simibubi.create.content.logistics.item.filter.attribute.EnchantAttribute;
import com.simibubi.create.content.logistics.item.filter.attribute.FluidContentsAttribute;
import com.simibubi.create.content.logistics.item.filter.attribute.ItemNameAttribute;
import com.simibubi.create.content.logistics.item.filter.attribute.ShulkerFillLevelAttribute;
import com.simibubi.create.content.logistics.item.filter.attribute.astralsorcery.AstralSorceryAmuletAttribute;
import com.simibubi.create.content.logistics.item.filter.attribute.astralsorcery.AstralSorceryAttunementAttribute;
import com.simibubi.create.content.logistics.item.filter.attribute.astralsorcery.AstralSorceryCrystalAttribute;
import com.simibubi.create.content.logistics.item.filter.attribute.astralsorcery.AstralSorceryPerkGemAttribute;
import com.simibubi.create.foundation.utility.Lang;
import io.github.fabricators_of_create.porting_lib.transfer.TransferUtil;
import io.github.fabricators_of_create.porting_lib.transfer.item.ItemStackHandler;
import io.github.fabricators_of_create.porting_lib.transfer.item.RecipeWrapper;

import net.fabricmc.api.EnvType;
import net.fabricmc.api.Environment;
import net.fabricmc.loader.api.FabricLoader;
import net.fabricmc.loader.api.ModContainer;
import net.minecraft.core.Registry;
import net.minecraft.nbt.CompoundTag;
import net.minecraft.network.chat.MutableComponent;
import net.minecraft.resources.ResourceLocation;
import net.minecraft.tags.ItemTags;
import net.minecraft.tags.Tag;
import net.minecraft.world.Container;
import net.minecraft.world.entity.EquipmentSlot;
import net.minecraft.world.entity.LivingEntity;
import net.minecraft.world.item.BlockItem;
import net.minecraft.world.item.CreativeModeTab;
import net.minecraft.world.item.Item;
import net.minecraft.world.item.ItemStack;
import net.minecraft.world.item.crafting.Recipe;
import net.minecraft.world.item.crafting.RecipeType;
import net.minecraft.world.item.enchantment.EnchantmentHelper;
import net.minecraft.world.level.Level;
import net.minecraft.world.level.block.entity.AbstractFurnaceBlockEntity;

public interface ItemAttribute {

	static List<ItemAttribute> types = new ArrayList<>();

	static ItemAttribute standard = register(StandardTraits.DUMMY);
	static ItemAttribute inTag = register(new InTag(ItemTags.LOGS));
	static ItemAttribute inItemGroup = register(new InItemGroup(CreativeModeTab.TAB_MISC));
	static ItemAttribute addedBy = register(new InItemGroup.AddedBy("dummy"));
	static ItemAttribute hasEnchant = register(EnchantAttribute.EMPTY);
	static ItemAttribute shulkerFillLevel = register(ShulkerFillLevelAttribute.EMPTY);
	static ItemAttribute hasColor = register(ColorAttribute.EMPTY);
	static ItemAttribute hasFluid = register(FluidContentsAttribute.EMPTY);
	static ItemAttribute hasName = register(new ItemNameAttribute("dummy"));
	static ItemAttribute bookAuthor = register(new BookAuthorAttribute("dummy"));
	static ItemAttribute bookCopy = register(new BookCopyAttribute(-1));
	static ItemAttribute astralAmulet = register(new AstralSorceryAmuletAttribute("dummy", -1));
	static ItemAttribute astralAttunement = register(new AstralSorceryAttunementAttribute("dummy"));
	static ItemAttribute astralCrystal = register(new AstralSorceryCrystalAttribute("dummy"));
	static ItemAttribute astralPerkGem = register(new AstralSorceryPerkGemAttribute("dummy"));

	static ItemAttribute register(ItemAttribute attributeType) {
		types.add(attributeType);
		return attributeType;
	}

	static ItemAttribute fromNBT(CompoundTag nbt) {
		for (ItemAttribute itemAttribute : types)
			if (itemAttribute.canRead(nbt))
				return itemAttribute.readNBT(nbt.getCompound(itemAttribute.getNBTKey()));
		return null;
	}

	default boolean appliesTo(ItemStack stack, Level world) {
		return appliesTo(stack);
	}

	boolean appliesTo(ItemStack stack);

	default List<ItemAttribute> listAttributesOf(ItemStack stack, Level world) {
		return listAttributesOf(stack);
	}

	List<ItemAttribute> listAttributesOf(ItemStack stack);

	String getTranslationKey();

	void writeNBT(CompoundTag nbt);

	ItemAttribute readNBT(CompoundTag nbt);

	default void serializeNBT(CompoundTag nbt) {
		CompoundTag compound = new CompoundTag();
		writeNBT(compound);
		nbt.put(getNBTKey(), compound);
	}

	default Object[] getTranslationParameters() {
		return new String[0];
	}

	default boolean canRead(CompoundTag nbt) {
		return nbt.contains(getNBTKey());
	}

	default String getNBTKey() {
		return getTranslationKey();
	}

<<<<<<< HEAD
	@Environment(value = EnvType.CLIENT)
	default TranslatableComponent format(boolean inverted) {
=======
	@OnlyIn(value = Dist.CLIENT)
	default MutableComponent format(boolean inverted) {
>>>>>>> 9fbb71e4
		return Lang.translateDirect("item_attributes." + getTranslationKey() + (inverted ? ".inverted" : ""),
			getTranslationParameters());
	}

	public static enum StandardTraits implements ItemAttribute {

		DUMMY(s -> false),
		PLACEABLE(s -> s.getItem() instanceof BlockItem),
		CONSUMABLE(ItemStack::isEdible),
		FLUID_CONTAINER(s -> ContainerItemContext.withInitial(s).find(FluidStorage.ITEM) != null),
		ENCHANTED(ItemStack::isEnchanted),
		MAX_ENCHANTED(StandardTraits::maxEnchanted),
		RENAMED(ItemStack::hasCustomHoverName),
		DAMAGED(ItemStack::isDamaged),
		BADLY_DAMAGED(s -> s.isDamaged() && s.getDamageValue() / s.getMaxDamage() > 3 / 4f),
		NOT_STACKABLE(((Predicate<ItemStack>) ItemStack::isStackable).negate()),
		EQUIPABLE(s -> LivingEntity.getEquipmentSlotForItem(s)
			.getType() != EquipmentSlot.Type.HAND),
		FURNACE_FUEL(AbstractFurnaceBlockEntity::isFuel),
		WASHABLE(InWorldProcessing::isWashable),
		HAUNTABLE(InWorldProcessing::isHauntable),
		CRUSHABLE((s, w) -> testRecipe(s, w, AllRecipeTypes.CRUSHING.getType())
			|| testRecipe(s, w, AllRecipeTypes.MILLING.getType())),
		SMELTABLE((s, w) -> testRecipe(s, w, RecipeType.SMELTING)),
		SMOKABLE((s, w) -> testRecipe(s, w, RecipeType.SMOKING)),
		BLASTABLE((s, w) -> testRecipe(s, w, RecipeType.BLASTING));

		private static final RecipeWrapper RECIPE_WRAPPER = new RecipeWrapper(new ItemStackHandler(1));
		private Predicate<ItemStack> test;
		private BiPredicate<ItemStack, Level> testWithWorld;

		private StandardTraits(Predicate<ItemStack> test) {
			this.test = test;
		}

		private static boolean testRecipe(ItemStack s, Level w, RecipeType<? extends Recipe<Container>> type) {
			RECIPE_WRAPPER.setItem(0, s.copy());
			return w.getRecipeManager()
				.getRecipeFor(type, RECIPE_WRAPPER, w)
				.isPresent();
		}

		private static boolean maxEnchanted(ItemStack s) {
			return EnchantmentHelper.getEnchantments(s)
				.entrySet()
				.stream()
				.anyMatch(e -> e.getKey()
					.getMaxLevel() <= e.getValue());
		}

		private StandardTraits(BiPredicate<ItemStack, Level> test) {
			this.testWithWorld = test;
		}

		@Override
		public boolean appliesTo(ItemStack stack, Level world) {
			if (testWithWorld != null)
				return testWithWorld.test(stack, world);
			return appliesTo(stack);
		}

		@Override
		public boolean appliesTo(ItemStack stack) {
			return test.test(stack);
		}

		@Override
		public List<ItemAttribute> listAttributesOf(ItemStack stack, Level world) {
			List<ItemAttribute> attributes = new ArrayList<>();
			for (StandardTraits trait : values())
				if (trait.appliesTo(stack, world))
					attributes.add(trait);
			return attributes;
		}

		@Override
		public List<ItemAttribute> listAttributesOf(ItemStack stack) {
			return null;
		}

		@Override
		public String getTranslationKey() {
			return Lang.asId(name());
		}

		@Override
		public String getNBTKey() {
			return "standard_trait";
		}

		@Override
		public void writeNBT(CompoundTag nbt) {
			nbt.putBoolean(name(), true);
		}

		@Override
		public ItemAttribute readNBT(CompoundTag nbt) {
			for (StandardTraits trait : values())
				if (nbt.contains(trait.name()))
					return trait;
			return null;
		}

	}

	public static class InTag implements ItemAttribute {

		public TagKey<Item> tag;

		public InTag(TagKey<Item> tag) {
			this.tag = tag;
		}

		@Override
		public boolean appliesTo(ItemStack stack) {
			return stack.is(tag);
		}

		@Override
		public List<ItemAttribute> listAttributesOf(ItemStack stack) {
			return stack.getTags()
				.map(InTag::new)
				.collect(Collectors.toList());
		}

		@Override
		public String getTranslationKey() {
			return "in_tag";
		}

		@Override
		public Object[] getTranslationParameters() {
			return new Object[] { "#" + tag.location() };
		}

		@Override
		public void writeNBT(CompoundTag nbt) {
			nbt.putString("space", tag.location().getNamespace());
			nbt.putString("path", tag.location().getPath());
		}

		@Override
		public ItemAttribute readNBT(CompoundTag nbt) {
			return new InTag(TagKey.create(Registry.ITEM_REGISTRY, new ResourceLocation(nbt.getString("space"), nbt.getString("path"))));
		}

	}

	public static class InItemGroup implements ItemAttribute {

		private CreativeModeTab group;

		public InItemGroup(CreativeModeTab group) {
			this.group = group;
		}

		@Override
		public boolean appliesTo(ItemStack stack) {
			Item item = stack.getItem();
			return item.getItemCategory() == group;
		}

		@Override
		public List<ItemAttribute> listAttributesOf(ItemStack stack) {
			CreativeModeTab group = stack.getItem()
				.getItemCategory();
			return group == null ? Collections.emptyList() : Arrays.asList(new InItemGroup(group));
		}

		@Override
		public String getTranslationKey() {
			return "in_item_group";
		}

		@Override
<<<<<<< HEAD
		@Environment(value = EnvType.CLIENT)
		public TranslatableComponent format(boolean inverted) {
=======
		@OnlyIn(value = Dist.CLIENT)
		public MutableComponent format(boolean inverted) {
>>>>>>> 9fbb71e4
			return Lang.translateDirect("item_attributes." + getTranslationKey() + (inverted ? ".inverted" : ""),
				group.getDisplayName());
		}

		@Override
		public void writeNBT(CompoundTag nbt) {
			nbt.putString("path", group.getRecipeFolderName());
		}

		@Override
		public ItemAttribute readNBT(CompoundTag nbt) {
			String readPath = nbt.getString("path");
			for (CreativeModeTab group : CreativeModeTab.TABS)
				if (group.getRecipeFolderName()
					.equals(readPath))
					return new InItemGroup(group);
			return null;
		}

	}

	public static class AddedBy implements ItemAttribute {

		private String modId;

		public AddedBy(String modId) {
			this.modId = modId;
		}

		@Override
		public boolean appliesTo(ItemStack stack) {
			return modId.equals(Registry.ITEM.getKey(stack.getItem()).getNamespace());
		}

		@Override
		public List<ItemAttribute> listAttributesOf(ItemStack stack) {
			String id = Registry.ITEM.getKey(stack.getItem()).getNamespace();
			return id == null ? Collections.emptyList() : Arrays.asList(new AddedBy(id));
		}

		@Override
		public String getTranslationKey() {
			return "added_by";
		}

		@Override
		public Object[] getTranslationParameters() {
			ModContainer container = FabricLoader.getInstance().getModContainer(modId).orElse(null);
			String name = container == null ? name = StringUtils.capitalize(modId) : container.getMetadata().getName();
			return new Object[] { name };
		}

		@Override
		public void writeNBT(CompoundTag nbt) {
			nbt.putString("id", modId);
		}

		@Override
		public ItemAttribute readNBT(CompoundTag nbt) {
			return new AddedBy(nbt.getString("id"));
		}

	}

}<|MERGE_RESOLUTION|>--- conflicted
+++ resolved
@@ -126,13 +126,8 @@
 		return getTranslationKey();
 	}
 
-<<<<<<< HEAD
 	@Environment(value = EnvType.CLIENT)
-	default TranslatableComponent format(boolean inverted) {
-=======
-	@OnlyIn(value = Dist.CLIENT)
 	default MutableComponent format(boolean inverted) {
->>>>>>> 9fbb71e4
 		return Lang.translateDirect("item_attributes." + getTranslationKey() + (inverted ? ".inverted" : ""),
 			getTranslationParameters());
 	}
@@ -308,13 +303,8 @@
 		}
 
 		@Override
-<<<<<<< HEAD
 		@Environment(value = EnvType.CLIENT)
-		public TranslatableComponent format(boolean inverted) {
-=======
-		@OnlyIn(value = Dist.CLIENT)
 		public MutableComponent format(boolean inverted) {
->>>>>>> 9fbb71e4
 			return Lang.translateDirect("item_attributes." + getTranslationKey() + (inverted ? ".inverted" : ""),
 				group.getDisplayName());
 		}
