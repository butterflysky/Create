package com.simibubi.create.content.logistics.trains.management.edgePoint.station;

import com.simibubi.create.AllBlockEntityTypes;
import com.simibubi.create.AllItems;
import com.simibubi.create.AllShapes;
import com.simibubi.create.AllSoundEvents;
import com.simibubi.create.content.contraptions.wrench.IWrenchable;
import com.simibubi.create.content.logistics.block.depot.SharedDepotBlockMethods;
import com.simibubi.create.foundation.advancement.AdvancementBehaviour;
import com.simibubi.create.foundation.block.IBE;
import com.simibubi.create.foundation.block.ProperWaterloggedBlock;
import com.simibubi.create.foundation.gui.ScreenOpener;

import com.tterrag.registrate.fabric.EnvExecutor;

import net.minecraft.client.player.LocalPlayer;
import net.minecraft.core.BlockPos;
import net.minecraft.core.Direction;
import net.minecraft.core.NonNullList;
import net.minecraft.world.InteractionHand;
import net.minecraft.world.InteractionResult;
import net.minecraft.world.entity.Entity;
import net.minecraft.world.entity.LivingEntity;
import net.minecraft.world.entity.player.Player;
import net.minecraft.world.item.CreativeModeTab;
import net.minecraft.world.item.ItemStack;
import net.minecraft.world.item.Items;
import net.minecraft.world.item.MapItem;
import net.minecraft.world.item.context.BlockPlaceContext;
import net.minecraft.world.level.BlockGetter;
import net.minecraft.world.level.Level;
import net.minecraft.world.level.LevelAccessor;
import net.minecraft.world.level.block.Block;
import net.minecraft.world.level.block.entity.BlockEntityType;
import net.minecraft.world.level.block.state.BlockState;
import net.minecraft.world.level.block.state.StateDefinition.Builder;
import net.minecraft.world.level.block.state.properties.BooleanProperty;
import net.minecraft.world.level.material.FluidState;
import net.minecraft.world.level.pathfinder.PathComputationType;
import net.minecraft.world.level.saveddata.maps.MapItemSavedData;
import net.minecraft.world.phys.BlockHitResult;
import net.minecraft.world.phys.shapes.CollisionContext;
import net.minecraft.world.phys.shapes.VoxelShape;
import net.fabricmc.api.EnvType;
import net.fabricmc.api.Environment;

public class StationBlock extends Block implements IBE<StationBlockEntity>, IWrenchable, ProperWaterloggedBlock {

	public static final BooleanProperty ASSEMBLING = BooleanProperty.create("assembling");

	public StationBlock(Properties p_54120_) {
		super(p_54120_);
		registerDefaultState(defaultBlockState().setValue(ASSEMBLING, false)
			.setValue(WATERLOGGED, false));
	}

	@Override
	protected void createBlockStateDefinition(Builder<Block, BlockState> pBuilder) {
		super.createBlockStateDefinition(pBuilder.add(ASSEMBLING, WATERLOGGED));
	}

	@Override
	public BlockState getStateForPlacement(BlockPlaceContext pContext) {
		return withWater(super.getStateForPlacement(pContext), pContext);
	}

	@Override
	public BlockState updateShape(BlockState pState, Direction pDirection, BlockState pNeighborState,
		LevelAccessor pLevel, BlockPos pCurrentPos, BlockPos pNeighborPos) {
		updateWater(pLevel, pState, pCurrentPos);
		return pState;
	}
	
	@Override
	public void setPlacedBy(Level pLevel, BlockPos pPos, BlockState pState, LivingEntity pPlacer, ItemStack pStack) {
		super.setPlacedBy(pLevel, pPos, pState, pPlacer, pStack);
		AdvancementBehaviour.setPlacedBy(pLevel, pPos, pPlacer);
	}

	@Override
	public FluidState getFluidState(BlockState pState) {
		return fluidState(pState);
	}

	@Override
	public boolean hasAnalogOutputSignal(BlockState pState) {
		return true;
	}

	@Override
	public int getAnalogOutputSignal(BlockState pState, Level pLevel, BlockPos pPos) {
		return getBlockEntityOptional(pLevel, pPos).map(ste -> ste.trainPresent ? 15 : 0)
			.orElse(0);
	}

	@Override
	public void fillItemCategory(CreativeModeTab pTab, NonNullList<ItemStack> pItems) {
		pItems.add(AllItems.SCHEDULE.asStack());
		super.fillItemCategory(pTab, pItems);
	}

	@Override
	public void onRemove(BlockState state, Level worldIn, BlockPos pos, BlockState newState, boolean isMoving) {
		IBE.onRemove(state, worldIn, pos, newState);
	}

	@Override
	public void updateEntityAfterFallOn(BlockGetter worldIn, Entity entityIn) {
		super.updateEntityAfterFallOn(worldIn, entityIn);
		SharedDepotBlockMethods.onLanded(worldIn, entityIn);
	}

	@Override
	public InteractionResult use(BlockState pState, Level pLevel, BlockPos pPos, Player pPlayer, InteractionHand pHand,
		BlockHitResult pHit) {

		if (pPlayer == null || pPlayer.isSteppingCarefully())
			return InteractionResult.PASS;
		ItemStack itemInHand = pPlayer.getItemInHand(pHand);
		if (AllItems.WRENCH.isIn(itemInHand))
			return InteractionResult.PASS;

		if (itemInHand.getItem() == Items.FILLED_MAP) {
			return onBlockEntityUse(pLevel, pPos, station -> {
				if (pLevel.isClientSide)
					return InteractionResult.SUCCESS;

				if (station.getStation() == null || station.getStation().getId() == null)
					return InteractionResult.FAIL;

				MapItemSavedData savedData = MapItem.getSavedData(itemInHand, pLevel);
				if (!(savedData instanceof StationMapData stationMapData))
					return InteractionResult.FAIL;

				if (!stationMapData.toggleStation(pLevel, pPos, station))
					return InteractionResult.FAIL;

				return InteractionResult.SUCCESS;
			});
		}

		InteractionResult result = onBlockEntityUse(pLevel, pPos, station -> {
			ItemStack autoSchedule = station.getAutoSchedule();
			if (autoSchedule.isEmpty())
				return InteractionResult.PASS;
			if (pLevel.isClientSide)
				return InteractionResult.SUCCESS;
			pPlayer.getInventory()
				.placeItemBackInInventory(autoSchedule.copy());
			station.depotBehaviour.removeHeldItem();
			station.notifyUpdate();
			AllSoundEvents.playItemPickup(pPlayer);
			return InteractionResult.SUCCESS;
		});

		if (result == InteractionResult.PASS)
<<<<<<< HEAD
			EnvExecutor.runWhenOn(EnvType.CLIENT,
				() -> () -> withTileEntityDo(pLevel, pPos, te -> this.displayScreen(te, pPlayer)));
		return InteractionResult.SUCCESS;
	}

	@Environment(value = EnvType.CLIENT)
	protected void displayScreen(StationTileEntity te, Player player) {
=======
			DistExecutor.unsafeRunWhenOn(Dist.CLIENT,
				() -> () -> withBlockEntityDo(pLevel, pPos, be -> this.displayScreen(be, pPlayer)));
		return InteractionResult.SUCCESS;
	}

	@OnlyIn(value = Dist.CLIENT)
	protected void displayScreen(StationBlockEntity be, Player player) {
>>>>>>> 03feeb71
		if (!(player instanceof LocalPlayer))
			return;
		GlobalStation station = be.getStation();
		BlockState blockState = be.getBlockState();
		if (station == null || blockState == null)
			return;
		boolean assembling = blockState.getBlock() == this && blockState.getValue(ASSEMBLING);
		ScreenOpener.open(assembling ? new AssemblyScreen(be, station) : new StationScreen(be, station));
	}

	@Override
	public VoxelShape getShape(BlockState pState, BlockGetter pLevel, BlockPos pPos, CollisionContext pContext) {
		return AllShapes.STATION;
	}

	@Override
	public Class<StationBlockEntity> getBlockEntityClass() {
		return StationBlockEntity.class;
	}

	@Override
	public BlockEntityType<? extends StationBlockEntity> getBlockEntityType() {
		return AllBlockEntityTypes.TRACK_STATION.get();
	}

	@Override
	public boolean isPathfindable(BlockState state, BlockGetter reader, BlockPos pos, PathComputationType type) {
		return false;
	}

}<|MERGE_RESOLUTION|>--- conflicted
+++ resolved
@@ -70,7 +70,7 @@
 		updateWater(pLevel, pState, pCurrentPos);
 		return pState;
 	}
-	
+
 	@Override
 	public void setPlacedBy(Level pLevel, BlockPos pPos, BlockState pState, LivingEntity pPlacer, ItemStack pStack) {
 		super.setPlacedBy(pLevel, pPos, pState, pPlacer, pStack);
@@ -154,23 +154,13 @@
 		});
 
 		if (result == InteractionResult.PASS)
-<<<<<<< HEAD
 			EnvExecutor.runWhenOn(EnvType.CLIENT,
-				() -> () -> withTileEntityDo(pLevel, pPos, te -> this.displayScreen(te, pPlayer)));
+				() -> () -> withBlockEntityDo(pLevel, pPos, be -> this.displayScreen(be, pPlayer)));
 		return InteractionResult.SUCCESS;
 	}
 
 	@Environment(value = EnvType.CLIENT)
-	protected void displayScreen(StationTileEntity te, Player player) {
-=======
-			DistExecutor.unsafeRunWhenOn(Dist.CLIENT,
-				() -> () -> withBlockEntityDo(pLevel, pPos, be -> this.displayScreen(be, pPlayer)));
-		return InteractionResult.SUCCESS;
-	}
-
-	@OnlyIn(value = Dist.CLIENT)
 	protected void displayScreen(StationBlockEntity be, Player player) {
->>>>>>> 03feeb71
 		if (!(player instanceof LocalPlayer))
 			return;
 		GlobalStation station = be.getStation();
