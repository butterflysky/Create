--- conflicted
+++ resolved
@@ -1,25 +1,14 @@
 package com.simibubi.create.content.logistics.block.depot;
-
-import java.util.List;
 
 import com.simibubi.create.foundation.tileEntity.SmartTileEntity;
 import com.simibubi.create.foundation.tileEntity.TileEntityBehaviour;
-
-<<<<<<< HEAD
-import net.minecraft.block.BlockState;
-import net.minecraft.inventory.InventoryHelper;
-import net.minecraft.item.ItemStack;
-import net.minecraft.nbt.CompoundNBT;
 import net.minecraft.tileentity.TileEntityType;
 import net.minecraft.util.Direction;
-import net.minecraft.util.math.vector.Vector3d;
-=======
-import net.minecraft.tileentity.TileEntityType;
-import net.minecraft.util.Direction;
->>>>>>> 9c8d0356
 import net.minecraftforge.common.capabilities.Capability;
 import net.minecraftforge.common.util.LazyOptional;
 import net.minecraftforge.items.CapabilityItemHandler;
+
+import java.util.List;
 
 public class DepotTileEntity extends SmartTileEntity {
 
@@ -27,118 +16,6 @@
 
 	public DepotTileEntity(TileEntityType<?> tileEntityTypeIn) {
 		super(tileEntityTypeIn);
-<<<<<<< HEAD
-		itemHandler = new DepotItemHandler(this);
-		lazyItemHandler = LazyOptional.of(() -> itemHandler);
-		processingOutputBuffer = new ItemStackHandler(8) {
-			protected void onContentsChanged(int slot) {
-				markDirty();
-				sendData();
-			};
-		};
-	}
-
-	@Override
-	public void tick() {
-		super.tick();
-		if (heldItem == null)
-			return;
-
-		heldItem.prevBeltPosition = heldItem.beltPosition;
-		heldItem.prevSideOffset = heldItem.sideOffset;
-		float diff = .5f - heldItem.beltPosition;
-		if (diff > 1 / 512f) {
-			if (diff > 1 / 32f && !BeltHelper.isItemUpright(heldItem.stack))
-				heldItem.angle += 1;
-			heldItem.beltPosition += diff / 4f;
-		}
-
-		if (diff > 1 / 16f)
-			return;
-		if (world.isRemote)
-			return;
-		if (handleBeltFunnelOutput())
-			return;
-
-		BeltProcessingBehaviour processingBehaviour =
-			TileEntityBehaviour.get(world, pos.up(2), BeltProcessingBehaviour.TYPE);
-		if (processingBehaviour == null)
-			return;
-		if (!heldItem.locked && BeltProcessingBehaviour.isBlocked(world, pos))
-			return;
-
-		ItemStack previousItem = heldItem.stack;
-		boolean wasLocked = heldItem.locked;
-		ProcessingResult result = wasLocked ? processingBehaviour.handleHeldItem(heldItem, transportedHandler)
-			: processingBehaviour.handleReceivedItem(heldItem, transportedHandler);
-		if (result == ProcessingResult.REMOVE) {
-			heldItem = null;
-			sendData();
-			return;
-		}
-
-		heldItem.locked = result == ProcessingResult.HOLD;
-		if (heldItem.locked != wasLocked || !previousItem.equals(heldItem.stack, false))
-			sendData();
-	}
-
-	private boolean handleBeltFunnelOutput() {
-		for (int slot = 0; slot < processingOutputBuffer.getSlots(); slot++) {
-			ItemStack previousItem = processingOutputBuffer.getStackInSlot(slot);
-			if (previousItem.isEmpty())
-				continue;
-			ItemStack afterInsert =
-				getBehaviour(DirectBeltInputBehaviour.TYPE).tryExportingToBeltFunnel(previousItem, null);
-			if (afterInsert == null)
-				return false;
-			if (previousItem.getCount() != afterInsert.getCount()) {
-				processingOutputBuffer.setStackInSlot(slot, afterInsert);
-				notifyUpdate();
-				return true;
-			}
-		}
-
-		ItemStack previousItem = heldItem.stack;
-		ItemStack afterInsert =
-			getBehaviour(DirectBeltInputBehaviour.TYPE).tryExportingToBeltFunnel(previousItem, null);
-		if (afterInsert == null)
-			return false;
-		if (previousItem.getCount() != afterInsert.getCount()) {
-			if (afterInsert.isEmpty())
-				heldItem = null;
-			else
-				heldItem.stack = afterInsert;
-			notifyUpdate();
-			return true;
-		}
-
-		return false;
-	}
-
-	@Override
-	public void remove() {
-		super.remove();
-		if (lazyItemHandler != null)
-			lazyItemHandler.invalidate();
-	}
-
-	@Override
-	public void write(CompoundNBT compound, boolean clientPacket) {
-		if (heldItem != null)
-			compound.put("HeldItem", heldItem.serializeNBT());
-		compound.put("OutputBuffer", processingOutputBuffer.serializeNBT());
-		super.write(compound, clientPacket);
-	}
-
-	@Override
-	protected void fromTag(BlockState state, CompoundNBT compound, boolean clientPacket) {
-		heldItem = null;
-		if (compound.contains("HeldItem"))
-			heldItem = TransportedItemStack.read(compound.getCompound("HeldItem"));
-		processingOutputBuffer.deserializeNBT(compound.getCompound("OutputBuffer"));
-		super.fromTag(state, compound, clientPacket);
-=======
->>>>>>> 9c8d0356
 	}
 
 	@Override
@@ -153,80 +30,4 @@
 			return depotBehaviour.getItemCapability(cap, side);
 		return super.getCapability(cap, side);
 	}
-
-<<<<<<< HEAD
-	private ItemStack tryInsertingFromSide(TransportedItemStack transportedStack, Direction side, boolean simulate) {
-		ItemStack inserted = transportedStack.stack;
-		ItemStack empty = ItemStack.EMPTY;
-
-		if (!getHeldItemStack().isEmpty())
-			return inserted;
-		if (!isOutputEmpty())
-			return inserted;
-		if (simulate)
-			return empty;
-
-		transportedStack = transportedStack.copy();
-		transportedStack.beltPosition = side.getAxis()
-			.isVertical() ? .5f : 0;
-		transportedStack.insertedFrom = side;
-		transportedStack.prevSideOffset = transportedStack.sideOffset;
-		transportedStack.prevBeltPosition = transportedStack.beltPosition;
-		setHeldItem(transportedStack);
-		markDirty();
-		sendData();
-
-		return empty;
-	}
-
-	private void applyToAllItems(float maxDistanceFromCentre,
-		Function<TransportedItemStack, TransportedResult> processFunction) {
-		if (heldItem == null)
-			return;
-		if (.5f - heldItem.beltPosition > maxDistanceFromCentre)
-			return;
-
-		boolean dirty = false;
-		TransportedItemStack transportedItemStack = heldItem;
-		ItemStack stackBefore = transportedItemStack.stack.copy();
-		TransportedResult result = processFunction.apply(transportedItemStack);
-		if (result == null || result.didntChangeFrom(stackBefore))
-			return;
-
-		dirty = true;
-		heldItem = null;
-		if (result.hasHeldOutput())
-			setCenteredHeldItem(result.getHeldOutput());
-
-		for (TransportedItemStack added : result.getOutputs()) {
-			if (getHeldItemStack().isEmpty()) {
-				setCenteredHeldItem(added);
-				continue;
-			}
-			ItemStack remainder = ItemHandlerHelper.insertItemStacked(processingOutputBuffer, added.stack, false);
-			Vector3d vec = VecHelper.getCenterOf(pos);
-			InventoryHelper.spawnItemStack(world, vec.x, vec.y + .5f, vec.z, remainder);
-		}
-
-		if (dirty) {
-			markDirty();
-			sendData();
-		}
-	}
-
-	public boolean isOutputEmpty() {
-		for (int i = 0; i < processingOutputBuffer.getSlots(); i++)
-			if (!processingOutputBuffer.getStackInSlot(i)
-				.isEmpty())
-				return false;
-		return true;
-	}
-
-	private Vector3d getWorldPositionOf(TransportedItemStack transported) {
-		Vector3d offsetVec = new Vector3d(.5f, 14 / 16f, .5f);
-		return offsetVec.add(Vector3d.of(pos));
-	}
-
-=======
->>>>>>> 9c8d0356
 }