--- conflicted
+++ resolved
@@ -376,12 +376,9 @@
 			if (level.isClientSide && !isVirtual())
 				return false;
 
-<<<<<<< HEAD
-=======
 			if (invVersionTracker.stillWaiting(inv))
 				return false;
 
->>>>>>> fb322c86
 			try (Transaction t = TransferUtil.getTransaction()) {
 				long inserted = inv.insert(ItemVariant.of(item), item.getCount(), t);
 				if (inserted != 0 && !simulate) t.commit();
@@ -443,12 +440,9 @@
 				if (level.isClientSide && !isVirtual() && !ChuteBlock.isChute(stateAbove))
 					return false;
 
-<<<<<<< HEAD
-=======
 				if (invVersionTracker.stillWaiting(inv))
 					return false;
 
->>>>>>> fb322c86
 				try (Transaction t = TransferUtil.getTransaction()) {
 					long inserted = inv.insert(ItemVariant.of(item), item.getCount(), t);
 					if (!simulate) {
