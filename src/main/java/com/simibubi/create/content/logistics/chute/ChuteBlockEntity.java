--- conflicted
+++ resolved
@@ -35,10 +35,6 @@
 import io.github.fabricators_of_create.porting_lib.block.CustomRenderBoundingBoxBlockEntity;
 import io.github.fabricators_of_create.porting_lib.transfer.TransferUtil;
 import io.github.fabricators_of_create.porting_lib.transfer.item.ItemHandlerHelper;
-<<<<<<< HEAD
-=======
-import io.github.fabricators_of_create.porting_lib.transfer.item.ItemTransferable;
->>>>>>> 502bd5e7
 import io.github.fabricators_of_create.porting_lib.util.ItemStackUtil;
 import io.github.fabricators_of_create.porting_lib.util.NBTSerializer;
 import io.github.fabricators_of_create.porting_lib.util.StorageProvider;
@@ -379,12 +375,9 @@
 			if (level.isClientSide && !isVirtual())
 				return false;
 
-<<<<<<< HEAD
-=======
 			if (invVersionTracker.stillWaiting(inv))
 				return false;
 
->>>>>>> 502bd5e7
 			try (Transaction t = TransferUtil.getTransaction()) {
 				long inserted = inv.insert(ItemVariant.of(item), item.getCount(), t);
 				if (inserted != 0 && !simulate) t.commit();
@@ -446,12 +439,9 @@
 				if (level.isClientSide && !isVirtual() && !ChuteBlock.isChute(stateAbove))
 					return false;
 
-<<<<<<< HEAD
-=======
 				if (invVersionTracker.stillWaiting(inv))
 					return false;
 
->>>>>>> 502bd5e7
 				try (Transaction t = TransferUtil.getTransaction()) {
 					long inserted = inv.insert(ItemVariant.of(item), item.getCount(), t);
 					if (!simulate) {
