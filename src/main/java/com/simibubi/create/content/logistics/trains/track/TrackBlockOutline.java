package com.simibubi.create.content.logistics.trains.track;

import java.util.HashMap;
import java.util.Map;
import java.util.Optional;
import java.util.concurrent.atomic.AtomicBoolean;
import java.util.function.Consumer;

import com.jozufozu.flywheel.util.transform.TransformStack;
import com.mojang.blaze3d.vertex.PoseStack;
import com.mojang.blaze3d.vertex.VertexConsumer;
import com.simibubi.create.AllShapes;
import com.simibubi.create.AllTags;
import com.simibubi.create.content.logistics.trains.BezierConnection;
import com.simibubi.create.foundation.utility.AngleHelper;
import com.simibubi.create.foundation.utility.AnimationTickHolder;
import com.simibubi.create.foundation.utility.Iterate;
import com.simibubi.create.foundation.utility.RaycastHelper;
import com.simibubi.create.foundation.utility.VecHelper;
import com.simibubi.create.foundation.utility.WorldAttached;
import com.simibubi.create.foundation.utility.fabric.ReachUtil;

import net.minecraft.client.Camera;
import net.minecraft.client.Minecraft;
import net.minecraft.client.player.LocalPlayer;
import net.minecraft.client.renderer.LevelRenderer;
import net.minecraft.client.renderer.MultiBufferSource;
import net.minecraft.client.renderer.RenderType;
import net.minecraft.core.BlockPos;
import net.minecraft.core.Direction;
import net.minecraft.core.Direction.Axis;
import net.minecraft.util.Mth;
import net.minecraft.world.level.GameType;
import net.minecraft.world.level.block.state.BlockState;
import net.minecraft.world.phys.AABB;
import net.minecraft.world.phys.BlockHitResult;
import net.minecraft.world.phys.HitResult;
import net.minecraft.world.phys.HitResult.Type;
import net.minecraft.world.phys.Vec3;
import net.minecraft.world.phys.shapes.Shapes;
import net.minecraft.world.phys.shapes.VoxelShape;

public class TrackBlockOutline {

	public static WorldAttached<Map<BlockPos, TrackBlockEntity>> TRACKS_WITH_TURNS =
		new WorldAttached<>(w -> new HashMap<>());

	public static BezierPointSelection result;

	public static void pickCurves() {
		Minecraft mc = Minecraft.getInstance();
		if (!(mc.cameraEntity instanceof LocalPlayer player))
			return;
		if (mc.level == null)
			return;

		Vec3 origin = player.getEyePosition(AnimationTickHolder.getPartialTicks(mc.level));

		double maxRange = mc.hitResult == null ? Double.MAX_VALUE
			: mc.hitResult.getLocation()
				.distanceToSqr(origin);

		result = null;

<<<<<<< HEAD
		double range = ReachUtil.reach(mc.player);
		Vec3 target = RaycastHelper.getTraceTarget(player, Math.min(maxRange, range) + 1, origin);
		Map<BlockPos, TrackTileEntity> turns = TRACKS_WITH_TURNS.get(mc.level);
=======
		AttributeInstance range = player.getAttribute(ForgeMod.REACH_DISTANCE.get());
		Vec3 target = RaycastHelper.getTraceTarget(player, Math.min(maxRange, range.getValue()) + 1, origin);
		Map<BlockPos, TrackBlockEntity> turns = TRACKS_WITH_TURNS.get(mc.level);
>>>>>>> 03feeb71

		for (TrackBlockEntity be : turns.values()) {
			for (BezierConnection bc : be.connections.values()) {
				if (!bc.isPrimary())
					continue;

				AABB bounds = bc.getBounds();
				if (!bounds.contains(origin) && bounds.clip(origin, target)
					.isEmpty())
					continue;

				float[] stepLUT = bc.getStepLUT();
				int segments = (int) (bc.getLength() * 2);
				AABB segmentBounds = AllShapes.TRACK_ORTHO.get(Direction.SOUTH)
					.bounds();
				segmentBounds = segmentBounds.move(-.5, segmentBounds.getYsize() / -2, -.5);

				int bestSegment = -1;
				double bestDistance = Double.MAX_VALUE;
				double newMaxRange = maxRange;

				for (int i = 0; i < stepLUT.length - 2; i++) {
					float t = stepLUT[i] * i / segments;
					float t1 = stepLUT[i + 1] * (i + 1) / segments;
					float t2 = stepLUT[i + 2] * (i + 2) / segments;

					Vec3 v1 = bc.getPosition(t);
					Vec3 v2 = bc.getPosition(t2);
					Vec3 diff = v2.subtract(v1);
					Vec3 angles = TrackRenderer.getModelAngles(bc.getNormal(t1), diff);

					Vec3 anchor = v1.add(diff.scale(.5));
					Vec3 localOrigin = origin.subtract(anchor);
					Vec3 localDirection = target.subtract(origin);
					localOrigin = VecHelper.rotate(localOrigin, AngleHelper.deg(-angles.x), Axis.X);
					localOrigin = VecHelper.rotate(localOrigin, AngleHelper.deg(-angles.y), Axis.Y);
					localDirection = VecHelper.rotate(localDirection, AngleHelper.deg(-angles.x), Axis.X);
					localDirection = VecHelper.rotate(localDirection, AngleHelper.deg(-angles.y), Axis.Y);

					Optional<Vec3> clip = segmentBounds.clip(localOrigin, localOrigin.add(localDirection));
					if (clip.isEmpty())
						continue;

					if (bestSegment != -1 && bestDistance < clip.get()
						.distanceToSqr(0, 0.25f, 0))
						continue;

					double distanceToSqr = clip.get()
						.distanceToSqr(localOrigin);
					if (distanceToSqr > maxRange)
						continue;

					bestSegment = i;
					newMaxRange = distanceToSqr;
					bestDistance = clip.get()
						.distanceToSqr(0, 0.25f, 0);

					BezierTrackPointLocation location = new BezierTrackPointLocation(bc.getKey(), i);
					result = new BezierPointSelection(be, location, anchor, angles, diff.normalize());
				}

				if (bestSegment != -1)
					maxRange = newMaxRange;
			}
		}

		if (result == null)
			return;

		if (mc.hitResult != null && mc.hitResult.getType() != Type.MISS) {
			Vec3 priorLoc = mc.hitResult.getLocation();
			mc.hitResult = BlockHitResult.miss(priorLoc, Direction.UP, new BlockPos(priorLoc));
		}
	}

	public static void drawCurveSelection(PoseStack ms, MultiBufferSource buffer, Vec3 camera) {
		Minecraft mc = Minecraft.getInstance();
		if (mc.options.hideGui || mc.gameMode.getPlayerMode() == GameType.SPECTATOR)
			return;

		BezierPointSelection result = TrackBlockOutline.result;
		if (result == null)
			return;

		VertexConsumer vb = buffer.getBuffer(RenderType.lines());
		Vec3 vec = result.vec()
			.subtract(camera);
		Vec3 angles = result.angles();
		TransformStack.cast(ms)
			.pushPose()
			.translate(vec.x, vec.y + .125f, vec.z)
			.rotateYRadians(angles.y)
			.rotateXRadians(angles.x)
			.translate(-.5, -.125f, -.5);

		boolean holdingTrack = AllTags.AllBlockTags.TRACKS.matches(Minecraft.getInstance().player.getMainHandItem());
		renderShape(AllShapes.TRACK_ORTHO.get(Direction.SOUTH), ms, vb, holdingTrack ? false : null);
		ms.popPose();
	}

	public static boolean drawCustomBlockSelection(LevelRenderer context, Camera info, HitResult hitResult, float partialTicks, PoseStack ms, MultiBufferSource buffers) {
		if (!(hitResult instanceof BlockHitResult))
			return false;
		Minecraft mc = Minecraft.getInstance();
		BlockHitResult target = (BlockHitResult) hitResult;
		BlockPos pos = target.getBlockPos();
		BlockState blockstate = mc.level.getBlockState(pos);

		if (!(blockstate.getBlock() instanceof TrackBlock))
			return false;
		if (!mc.level.getWorldBorder()
			.isWithinBounds(pos))
			return false;

		VertexConsumer vb = buffers
			.getBuffer(RenderType.lines());
		Vec3 camPos = info
			.getPosition();

		ms.pushPose();
		ms.translate(pos.getX() - camPos.x, pos.getY() - camPos.y, pos.getZ() - camPos.z);

		boolean holdingTrack = AllTags.AllBlockTags.TRACKS.matches(Minecraft.getInstance().player.getMainHandItem());
		TrackShape shape = blockstate.getValue(TrackBlock.SHAPE);
<<<<<<< HEAD
		boolean isJunction = shape.isJunction();
		AtomicBoolean cancelled = new AtomicBoolean(false);
		walkShapes(shape, TransformStack.cast(ms), s -> {
			renderShape(s, ms, vb, holdingTrack ? !isJunction : null);
			cancelled.set(true);
=======
		boolean canConnectFrom = !shape.isJunction()
			&& !(mc.level.getBlockEntity(pos)instanceof TrackBlockEntity tbe && tbe.isTilted());

		walkShapes(shape, TransformStack.cast(ms), s -> {
			renderShape(s, ms, vb, holdingTrack ? canConnectFrom : null);
			event.setCanceled(true);
>>>>>>> 03feeb71
		});

		ms.popPose();
		return cancelled.get();
	}

	public static void renderShape(VoxelShape s, PoseStack ms, VertexConsumer vb, Boolean valid) {
		PoseStack.Pose transform = ms.last();
		s.forAllEdges((x1, y1, z1, x2, y2, z2) -> {
			float xDiff = (float) (x2 - x1);
			float yDiff = (float) (y2 - y1);
			float zDiff = (float) (z2 - z1);
			float length = Mth.sqrt(xDiff * xDiff + yDiff * yDiff + zDiff * zDiff);

			xDiff /= length;
			yDiff /= length;
			zDiff /= length;

			float r = 0f;
			float g = 0f;
			float b = 0f;

			if (valid != null && valid) {
				g = 1f;
				b = 1f;
				r = 1f;
			}

			if (valid != null && !valid) {
				r = 1f;
				b = 0.125f;
				g = 0.25f;
			}

			vb.vertex(transform.pose(), (float) x1, (float) y1, (float) z1)
				.color(r, g, b, .4f)
				.normal(transform.normal(), xDiff, yDiff, zDiff)
				.endVertex();
			vb.vertex(transform.pose(), (float) x2, (float) y2, (float) z2)
				.color(r, g, b, .4f)
				.normal(transform.normal(), xDiff, yDiff, zDiff)
				.endVertex();

		});
	}

	private static final VoxelShape LONG_CROSS =
		Shapes.or(TrackVoxelShapes.longOrthogonalZ(), TrackVoxelShapes.longOrthogonalX());
	private static final VoxelShape LONG_ORTHO = TrackVoxelShapes.longOrthogonalZ();
	private static final VoxelShape LONG_ORTHO_OFFSET = TrackVoxelShapes.longOrthogonalZOffset();

	private static void walkShapes(TrackShape shape, TransformStack msr, Consumer<VoxelShape> renderer) {
		float angle45 = Mth.PI / 4;

		if (shape == TrackShape.XO || shape == TrackShape.CR_NDX || shape == TrackShape.CR_PDX)
			renderer.accept(AllShapes.TRACK_ORTHO.get(Direction.EAST));
		else if (shape == TrackShape.ZO || shape == TrackShape.CR_NDZ || shape == TrackShape.CR_PDZ)
			renderer.accept(AllShapes.TRACK_ORTHO.get(Direction.SOUTH));

		if (shape.isPortal()) {
			for (Direction d : Iterate.horizontalDirections) {
				if (TrackShape.asPortal(d) != shape)
					continue;
				msr.rotateCentered(Direction.UP, AngleHelper.rad(AngleHelper.horizontalAngle(d)));
				renderer.accept(LONG_ORTHO_OFFSET);
				return;
			}
		}

		if (shape == TrackShape.PD || shape == TrackShape.CR_PDX || shape == TrackShape.CR_PDZ) {
			msr.rotateCentered(Direction.UP, angle45);
			renderer.accept(LONG_ORTHO);
		} else if (shape == TrackShape.ND || shape == TrackShape.CR_NDX || shape == TrackShape.CR_NDZ) {
			msr.rotateCentered(Direction.UP, -Mth.PI / 4);
			renderer.accept(LONG_ORTHO);
		}

		if (shape == TrackShape.CR_O)
			renderer.accept(AllShapes.TRACK_CROSS);
		else if (shape == TrackShape.CR_D) {
			msr.rotateCentered(Direction.UP, angle45);
			renderer.accept(LONG_CROSS);
		}

		if (!(shape == TrackShape.AE || shape == TrackShape.AN || shape == TrackShape.AW || shape == TrackShape.AS))
			return;

		msr.translate(0, 1, 0);
		msr.rotateCentered(Direction.UP, Mth.PI - AngleHelper.rad(shape.getModelRotation()));
		msr.rotateXRadians(angle45);
		msr.translate(0, -3 / 16f, 1 / 16f);
		renderer.accept(LONG_ORTHO);
	}

	public static record BezierPointSelection(TrackBlockEntity blockEntity, BezierTrackPointLocation loc, Vec3 vec,
		Vec3 angles, Vec3 direction) {
	}

}<|MERGE_RESOLUTION|>--- conflicted
+++ resolved
@@ -62,15 +62,9 @@
 
 		result = null;
 
-<<<<<<< HEAD
 		double range = ReachUtil.reach(mc.player);
 		Vec3 target = RaycastHelper.getTraceTarget(player, Math.min(maxRange, range) + 1, origin);
-		Map<BlockPos, TrackTileEntity> turns = TRACKS_WITH_TURNS.get(mc.level);
-=======
-		AttributeInstance range = player.getAttribute(ForgeMod.REACH_DISTANCE.get());
-		Vec3 target = RaycastHelper.getTraceTarget(player, Math.min(maxRange, range.getValue()) + 1, origin);
 		Map<BlockPos, TrackBlockEntity> turns = TRACKS_WITH_TURNS.get(mc.level);
->>>>>>> 03feeb71
 
 		for (TrackBlockEntity be : turns.values()) {
 			for (BezierConnection bc : be.connections.values()) {
@@ -195,20 +189,13 @@
 
 		boolean holdingTrack = AllTags.AllBlockTags.TRACKS.matches(Minecraft.getInstance().player.getMainHandItem());
 		TrackShape shape = blockstate.getValue(TrackBlock.SHAPE);
-<<<<<<< HEAD
-		boolean isJunction = shape.isJunction();
+		boolean canConnectFrom = !shape.isJunction()
+			&& !(mc.level.getBlockEntity(pos)instanceof TrackBlockEntity tbe && tbe.isTilted());
+
 		AtomicBoolean cancelled = new AtomicBoolean(false);
 		walkShapes(shape, TransformStack.cast(ms), s -> {
-			renderShape(s, ms, vb, holdingTrack ? !isJunction : null);
+			renderShape(s, ms, vb, holdingTrack ? canConnectFrom : null);
 			cancelled.set(true);
-=======
-		boolean canConnectFrom = !shape.isJunction()
-			&& !(mc.level.getBlockEntity(pos)instanceof TrackBlockEntity tbe && tbe.isTilted());
-
-		walkShapes(shape, TransformStack.cast(ms), s -> {
-			renderShape(s, ms, vb, holdingTrack ? canConnectFrom : null);
-			event.setCanceled(true);
->>>>>>> 03feeb71
 		});
 
 		ms.popPose();
