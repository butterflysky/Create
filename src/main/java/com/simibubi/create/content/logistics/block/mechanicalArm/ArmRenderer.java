package com.simibubi.create.content.logistics.block.mechanicalArm;

import com.jozufozu.flywheel.backend.Backend;
import com.mojang.blaze3d.matrix.MatrixStack;
import com.mojang.blaze3d.vertex.IVertexBuilder;
import com.simibubi.create.AllBlockPartials;
import com.simibubi.create.content.contraptions.base.KineticTileEntity;
import com.simibubi.create.content.contraptions.base.KineticTileEntityRenderer;
import com.simibubi.create.content.logistics.block.mechanicalArm.ArmTileEntity.Phase;
import com.simibubi.create.foundation.render.PartialBufferer;
import com.simibubi.create.foundation.render.SuperByteBuffer;
import com.simibubi.create.foundation.utility.AnimationTickHolder;
import com.simibubi.create.foundation.utility.ColorHelper;
import com.simibubi.create.foundation.utility.Iterate;
import com.simibubi.create.foundation.utility.MatrixStacker;

import net.minecraft.block.BlockState;
import net.minecraft.client.Minecraft;
import net.minecraft.client.renderer.IRenderTypeBuffer;
import net.minecraft.client.renderer.ItemRenderer;
import net.minecraft.client.renderer.RenderType;
import net.minecraft.client.renderer.model.ItemCameraTransforms.TransformType;
import net.minecraft.client.renderer.tileentity.TileEntityRendererDispatcher;
import net.minecraft.item.BlockItem;
import net.minecraft.item.ItemStack;
import net.minecraft.util.math.MathHelper;

public class ArmRenderer extends KineticTileEntityRenderer {

	public ArmRenderer(TileEntityRendererDispatcher dispatcher) {
		super(dispatcher);
	}

	@Override
	public boolean isGlobalRenderer(KineticTileEntity te) {
		return true;
	}

	@Override
	protected void renderSafe(KineticTileEntity te, float pt, MatrixStack ms, IRenderTypeBuffer buffer, int light,
		int overlay) {
		super.renderSafe(te, pt, ms, buffer, light, overlay);
<<<<<<< HEAD
		ArmTileEntity arm = (ArmTileEntity) te;

		boolean usingFlywheel = Backend.getInstance().canUseInstancing(te.getWorld());
=======
>>>>>>> cded120a

		ArmTileEntity arm = (ArmTileEntity) te;
		ItemStack item = arm.heldItem;
		boolean hasItem = !item.isEmpty();
		boolean usingFlywheel = FastRenderDispatcher.available(te.getWorld());

		if (usingFlywheel && !hasItem) return;

		ItemRenderer itemRenderer = Minecraft.getInstance()
				.getItemRenderer();

		boolean isBlockItem = hasItem && (item.getItem() instanceof BlockItem)
				&& itemRenderer.getItemModelWithOverrides(item, Minecraft.getInstance().world, null)
							   .isGui3d();

		IVertexBuilder builder = buffer.getBuffer(RenderType.getSolid());
		BlockState blockState = te.getBlockState();

		MatrixStack msLocal = new MatrixStack();
		MatrixStacker msr = MatrixStacker.of(msLocal);

		float baseAngle;
		float lowerArmAngle;
		float upperArmAngle;
		float headAngle;
		int color;

		boolean rave = arm.phase == Phase.DANCING && te.getSpeed() != 0;
		if (rave) {
			float renderTick = AnimationTickHolder.getRenderTime(te.getWorld()) + (te.hashCode() % 64);
			baseAngle = (renderTick * 10) % 360;
			lowerArmAngle = MathHelper.lerp((MathHelper.sin(renderTick / 4) + 1) / 2, -45, 15);
			upperArmAngle = MathHelper.lerp((MathHelper.sin(renderTick / 8) + 1) / 4, -45, 95);
			headAngle = -lowerArmAngle;
			color = ColorHelper.rainbowColor(AnimationTickHolder.getTicks() * 100);
		} else {
			baseAngle = arm.baseAngle.get(pt);
			lowerArmAngle = arm.lowerArmAngle.get(pt) - 135;
			upperArmAngle = arm.upperArmAngle.get(pt) - 90;
			headAngle = arm.headAngle.get(pt);
			color = 0xFFFFFF;
		}

		msr.centre();

		if (blockState.get(ArmBlock.CEILING))
			msr.rotateX(180);

		if (usingFlywheel)
			doItemTransforms(msr, baseAngle, lowerArmAngle, upperArmAngle, headAngle);
		else
			renderArm(builder, ms, msLocal, msr, blockState, color, baseAngle, lowerArmAngle, upperArmAngle, headAngle, hasItem, isBlockItem, light);

		if (hasItem) {
			ms.push();
			float itemScale = isBlockItem ? .5f : .625f;
			msr.rotateX(90);
			msLocal.translate(0, -4 / 16f, 0);
			msLocal.scale(itemScale, itemScale, itemScale);

			ms.peek().getModel().multiply(msLocal.peek().getModel());

			itemRenderer
				.renderItem(item, TransformType.FIXED, light, overlay, ms, buffer);
			ms.pop();
		}

	}

	private void renderArm(IVertexBuilder builder, MatrixStack ms, MatrixStack msLocal, MatrixStacker msr, BlockState blockState, int color, float baseAngle, float lowerArmAngle, float upperArmAngle, float headAngle, boolean hasItem, boolean isBlockItem, int light) {
		SuperByteBuffer base = PartialBufferer.get(AllBlockPartials.ARM_BASE, blockState).light(light);
		SuperByteBuffer lowerBody = PartialBufferer.get(AllBlockPartials.ARM_LOWER_BODY, blockState).light(light);
		SuperByteBuffer upperBody = PartialBufferer.get(AllBlockPartials.ARM_UPPER_BODY, blockState).light(light);
		SuperByteBuffer head = PartialBufferer.get(AllBlockPartials.ARM_HEAD, blockState).light(light);
		SuperByteBuffer claw = PartialBufferer.get(AllBlockPartials.ARM_CLAW_BASE, blockState).light(light);
		SuperByteBuffer clawGrip = PartialBufferer.get(AllBlockPartials.ARM_CLAW_GRIP, blockState);

		transformBase(msr, baseAngle);
		base.transform(msLocal)
				.renderInto(ms, builder);

		transformLowerArm(msr, lowerArmAngle);
		lowerBody.color(color)
				.transform(msLocal)
				.renderInto(ms, builder);

		transformUpperArm(msr, upperArmAngle);
		upperBody.color(color)
				 .transform(msLocal)
				 .renderInto(ms, builder);

		transformHead(msr, headAngle);
		head.transform(msLocal)
			.renderInto(ms, builder);

		transformClaw(msr);
		claw.transform(msLocal)
			.renderInto(ms, builder);

		for (int flip : Iterate.positiveAndNegative) {
			msLocal.push();
			transformClawHalf(msr, hasItem, isBlockItem, flip);
			clawGrip.light(light).transform(msLocal).renderInto(ms, builder);
			msLocal.pop();
		}
	}

	private void doItemTransforms(MatrixStacker msr, float baseAngle, float lowerArmAngle, float upperArmAngle, float headAngle) {

		transformBase(msr, baseAngle);
		transformLowerArm(msr, lowerArmAngle);
		transformUpperArm(msr, upperArmAngle);
		transformHead(msr, headAngle);
		transformClaw(msr);
	}

	public static void transformClawHalf(MatrixStacker msr, boolean hasItem, boolean isBlockItem, int flip) {
		msr.translate(0, flip * 3 / 16d, -1 / 16d);
		msr.rotateX(flip * (hasItem ? isBlockItem ? 0 : -35 : 0));
	}

	public static void transformClaw(MatrixStacker msr) {
		msr.translate(0, 0, -4 / 16d);
	}

	public static void transformHead(MatrixStacker msr, float headAngle) {
		msr.translate(0, 11 / 16d, -11 / 16d);
		msr.rotateX(headAngle);
	}

	public static void transformUpperArm(MatrixStacker msr, float upperArmAngle) {
		msr.translate(0, 12 / 16d, 12 / 16d);
		msr.rotateX(upperArmAngle);
	}

	public static void transformLowerArm(MatrixStacker msr, float lowerArmAngle) {
		msr.translate(0, 1 / 16d, -2 / 16d);
		msr.rotateX(lowerArmAngle);
		msr.translate(0, -1 / 16d, 0);
	}

	public static void transformBase(MatrixStacker msr, float baseAngle) {
		msr.translate(0, 4 / 16d, 0);
		msr.rotateY(baseAngle);
	}

	@Override
	protected SuperByteBuffer getRotatedModel(KineticTileEntity te) {
		return PartialBufferer.get(AllBlockPartials.ARM_COG, te.getBlockState());
	}

}<|MERGE_RESOLUTION|>--- conflicted
+++ resolved
@@ -40,22 +40,16 @@
 	protected void renderSafe(KineticTileEntity te, float pt, MatrixStack ms, IRenderTypeBuffer buffer, int light,
 		int overlay) {
 		super.renderSafe(te, pt, ms, buffer, light, overlay);
-<<<<<<< HEAD
-		ArmTileEntity arm = (ArmTileEntity) te;
-
-		boolean usingFlywheel = Backend.getInstance().canUseInstancing(te.getWorld());
-=======
->>>>>>> cded120a
 
 		ArmTileEntity arm = (ArmTileEntity) te;
 		ItemStack item = arm.heldItem;
 		boolean hasItem = !item.isEmpty();
-		boolean usingFlywheel = FastRenderDispatcher.available(te.getWorld());
+		boolean usingFlywheel = Backend.getInstance().canUseInstancing(te.getWorld());
 
 		if (usingFlywheel && !hasItem) return;
 
 		ItemRenderer itemRenderer = Minecraft.getInstance()
-				.getItemRenderer();
+											 .getItemRenderer();
 
 		boolean isBlockItem = hasItem && (item.getItem() instanceof BlockItem)
 				&& itemRenderer.getItemModelWithOverrides(item, Minecraft.getInstance().world, null)
