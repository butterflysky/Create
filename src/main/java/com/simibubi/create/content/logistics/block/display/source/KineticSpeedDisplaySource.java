package com.simibubi.create.content.logistics.block.display.source;

import com.simibubi.create.content.contraptions.relays.gauge.SpeedGaugeTileEntity;
import com.simibubi.create.content.logistics.block.display.DisplayLinkContext;
import com.simibubi.create.content.logistics.block.display.target.DisplayTargetStats;
import com.simibubi.create.foundation.gui.ModularGuiLineBuilder;
import com.simibubi.create.foundation.utility.Lang;

import net.minecraft.network.chat.MutableComponent;
import net.minecraftforge.api.distmarker.Dist;
import net.minecraftforge.api.distmarker.OnlyIn;

public class KineticSpeedDisplaySource extends NumericSingleLineDisplaySource {

	@Override
	protected MutableComponent provideLine(DisplayLinkContext context, DisplayTargetStats stats) {
<<<<<<< HEAD
		if (!(context.getSourceTE()instanceof SpeedGaugeTileEntity gaugeTile))
=======
		if (!(context.getSourceTE() instanceof SpeedGaugeTileEntity gaugeTile))
>>>>>>> 9c8df2ff
			return ZERO.copy();

		boolean absoluteValue = context.sourceConfig()
			.getInt("Directional") == 0;
		float speed = absoluteValue ? Math.abs(gaugeTile.getSpeed()) : gaugeTile.getSpeed();
		return Lang.number(speed)
			.space()
			.translate("generic.unit.rpm")
			.component();
	}

	@Override
	protected String getTranslationKey() {
		return "kinetic_speed";
	}

	@Override
	@OnlyIn(Dist.CLIENT)
	public void initConfigurationWidgets(DisplayLinkContext context, ModularGuiLineBuilder builder,
		boolean isFirstLine) {
		super.initConfigurationWidgets(context, builder, isFirstLine);
		if (isFirstLine)
			return;

		builder.addSelectionScrollInput(0, 95, (selectionScrollInput, label) -> {
			selectionScrollInput
				.forOptions(Lang.translatedOptions("display_source.kinetic_speed", "absolute", "directional"));
		}, "Directional");
	}

	@Override
	protected boolean allowsLabeling(DisplayLinkContext context) {
		return true;
	}
}<|MERGE_RESOLUTION|>--- conflicted
+++ resolved
@@ -14,11 +14,7 @@
 
 	@Override
 	protected MutableComponent provideLine(DisplayLinkContext context, DisplayTargetStats stats) {
-<<<<<<< HEAD
-		if (!(context.getSourceTE()instanceof SpeedGaugeTileEntity gaugeTile))
-=======
 		if (!(context.getSourceTE() instanceof SpeedGaugeTileEntity gaugeTile))
->>>>>>> 9c8df2ff
 			return ZERO.copy();
 
 		boolean absoluteValue = context.sourceConfig()
