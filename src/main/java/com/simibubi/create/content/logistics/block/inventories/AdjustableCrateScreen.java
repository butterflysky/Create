--- conflicted
+++ resolved
@@ -74,21 +74,12 @@
 
 		if (container.doubleCrate) {
 			crateLeft -= 72;
-<<<<<<< HEAD
-			FLEXCRATE_DOUBLE.draw(matrixStack, this, crateLeft, crateTop);
+			ADJUSTABLE_DOUBLE_CRATE.draw(matrixStack, this, crateLeft, crateTop);
 		} else
-			FLEXCRATE.draw(matrixStack, this, crateLeft, crateTop);
+			ADJUSTABLE_CRATE.draw(matrixStack,this, crateLeft, crateTop);
 
-		textRenderer.drawWithShadow(matrixStack, title, crateLeft - 3 + (FLEXCRATE.width - textRenderer.getWidth(title)) / 2,
-			crateTop + 10, hFontColor);
-=======
-			ADJUSTABLE_DOUBLE_CRATE.draw(this, crateLeft, crateTop);
-		} else
-			ADJUSTABLE_CRATE.draw(this, crateLeft, crateTop);
-
-		font.drawStringWithShadow(title, crateLeft - 3 + (ADJUSTABLE_CRATE.width - font.getStringWidth(title)) / 2,
+		textRenderer.drawWithShadow(matrixStack, title, crateLeft - 3 + (ADJUSTABLE_CRATE.width - textRenderer.getWidth(title)) / 2,
 			crateTop + 3, 0xfefefe);
->>>>>>> b14e9492
 		String itemCount = "" + te.itemCount;
 		textRenderer.draw(matrixStack, itemCount, guiLeft + 100 + 53 - textRenderer.getStringWidth(itemCount), crateTop + 107, fontColor);
 
@@ -99,15 +90,9 @@
 			if (allowedItems.getState() > slot * 64)
 				continue;
 			int slotsPerRow = (container.doubleCrate ? 8 : 4);
-<<<<<<< HEAD
-			int x = crateLeft + 23 + (slot % slotsPerRow) * 18;
-			int y = crateTop + 24 + (slot / slotsPerRow) * 18;
-			AllGuiTextures.FLEXCRATE_LOCKED_SLOT.draw(matrixStack, this, x, y);
-=======
 			int x = crateLeft + 22 + (slot % slotsPerRow) * 18;
 			int y = crateTop + 19 + (slot / slotsPerRow) * 18;
-			AllGuiTextures.ADJUSTABLE_CRATE_LOCKED_SLOT.draw(this, x, y);
->>>>>>> b14e9492
+			AllGuiTextures.ADJUSTABLE_CRATE_LOCKED_SLOT.draw(matrixStack, this, x, y);
 		}
 
 		GuiGameElement.of(renderedItem)
