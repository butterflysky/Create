--- conflicted
+++ resolved
@@ -36,11 +36,7 @@
 import net.minecraft.world.level.block.state.properties.BooleanProperty;
 import net.minecraft.world.level.block.state.properties.Property;
 
-<<<<<<< HEAD
-public class ItemVaultBlock extends Block implements IWrenchable, ITE<ItemVaultTileEntity>, CustomSoundTypeBlock {
-=======
-public class ItemVaultBlock extends Block implements IWrenchable, IBE<ItemVaultBlockEntity> {
->>>>>>> 03feeb71
+public class ItemVaultBlock extends Block implements IWrenchable, IBE<ItemVaultBlockEntity>, CustomSoundTypeBlock {
 
 	public static final Property<Axis> HORIZONTAL_AXIS = BlockStateProperties.HORIZONTAL_AXIS;
 	public static final BooleanProperty LARGE = BooleanProperty.create("large");
@@ -80,15 +76,11 @@
 			return;
 		if (pIsMoving)
 			return;
-<<<<<<< HEAD
 		// fabric: see comment in FluidTankItem
-		Consumer<ItemVaultTileEntity> consumer = ItemVaultItem.IS_PLACING_NBT
-				? ItemVaultTileEntity::queueConnectivityUpdate
-				: ItemVaultTileEntity::updateConnectivity;
-		withTileEntityDo(pLevel, pPos, consumer);
-=======
-		withBlockEntityDo(pLevel, pPos, ItemVaultBlockEntity::updateConnectivity);
->>>>>>> 03feeb71
+		Consumer<ItemVaultBlockEntity> consumer = ItemVaultItem.IS_PLACING_NBT
+				? ItemVaultBlockEntity::queueConnectivityUpdate
+				: ItemVaultBlockEntity::updateConnectivity;
+		withBlockEntityDo(pLevel, pPos, consumer);
 	}
 
 	@Override
@@ -173,17 +165,10 @@
 
 	@Override
 	public int getAnalogOutputSignal(BlockState pState, Level pLevel, BlockPos pPos) {
-<<<<<<< HEAD
-		return getTileEntityOptional(pLevel, pPos)
+		return getBlockEntityOptional(pLevel, pPos)
 			.filter(vte -> !Transaction.isOpen()) // fabric: hack fix for comparators updating when they shouldn't
 			.map(vte -> vte.getItemStorage(null))
 			.map(ItemHelper::calcRedstoneFromInventory)
-=======
-		return getBlockEntityOptional(pLevel, pPos)
-			.map(vte -> vte.getCapability(CapabilityItemHandler.ITEM_HANDLER_CAPABILITY))
-			.map(lo -> lo.map(ItemHelper::calcRedstoneFromInventory)
-				.orElse(0))
->>>>>>> 03feeb71
 			.orElse(0);
 	}
 
