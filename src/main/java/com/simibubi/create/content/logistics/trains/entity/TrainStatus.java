package com.simibubi.create.content.logistics.trains.entity;

import java.util.ArrayList;
import java.util.List;

import com.simibubi.create.foundation.utility.Components;
import com.simibubi.create.foundation.utility.Lang;

import net.minecraft.ChatFormatting;
import net.minecraft.network.chat.Component;
import net.minecraft.world.entity.LivingEntity;
import net.minecraft.world.entity.player.Player;
import net.minecraft.world.level.Level;

public class TrainStatus {

	Train train;

	boolean navigation;
	boolean track;
	boolean conductor;

	List<Component> queued = new ArrayList<>();

	public TrainStatus(Train train) {
		this.train = train;
	}

	public void failedNavigation() {
		if (navigation)
			return;
		displayInformation("no_path", false);
		navigation = true;
	}

	public void failedNavigationNoTarget(String filter) {
		if (navigation)
			return;
		displayInformation("no_match", false, filter);
		navigation = true;
	}

	public void successfulNavigation() {
		if (!navigation)
			return;
		displayInformation("navigation_success", true);
		navigation = false;
	}

	public void foundConductor() {
		if (!conductor)
			return;
		displayInformation("found_driver", true);
		conductor = false;
	}

	public void missingConductor() {
		if (conductor)
			return;
		displayInformation("missing_driver", false);
		conductor = true;
	}

	public void missingCorrectConductor() {
		if (conductor)
			return;
		displayInformation("opposite_driver", false);
		conductor = true;
	}

	public void manualControls() {
		displayInformation("paused_for_manual", true);
	}

	public void failedMigration() {
		if (track)
			return;
		displayInformation("track_missing", false);
		track = true;
	}

	public void highStress() {
		if (track)
			return;
		displayInformation("coupling_stress", false);
		track = true;
	}

	public void doublePortal() {
		if (track)
			return;
		displayInformation("double_portal", false);
		track = true;
	}

	public void endOfTrack() {
		if (track)
			return;
		displayInformation("end_of_track", false);
		track = true;
	}

	public void crash() {
		displayInformation("collision", false);
	}

	public void successfulMigration() {
		if (!track)
			return;
		displayInformation("back_on_track", true);
		track = false;
	}

	public void trackOK() {
		track = false;
	}

	public void tick(Level level) {
		if (queued.isEmpty())
			return;
		LivingEntity owner = train.getOwner(level);
		if (owner == null)
			return;
		if (owner instanceof Player player) {
			player.displayClientMessage(Lang.translateDirect("train.status", train.name)
				.withStyle(ChatFormatting.GOLD), false);
			queued.forEach(c -> player.displayClientMessage(c, false));
		}
		queued.clear();
	}

	public void displayInformation(String key, boolean itsAGoodThing, Object... args) {
<<<<<<< HEAD
		queued.add(Component.literal(" - ").withStyle(ChatFormatting.GRAY)
=======
		queued.add(Components.literal(" - ").withStyle(ChatFormatting.GRAY)
>>>>>>> 9c8df2ff
			.append(Lang.translateDirect("train.status." + key, args)
				.withStyle(st -> st.withColor(itsAGoodThing ? 0xD5ECC2 : 0xFFD3B4))));
		if (queued.size() > 3)
			queued.remove(0);
	}

	public void newSchedule() {
		navigation = false;
		conductor = false;
	}

}<|MERGE_RESOLUTION|>--- conflicted
+++ resolved
@@ -130,11 +130,7 @@
 	}
 
 	public void displayInformation(String key, boolean itsAGoodThing, Object... args) {
-<<<<<<< HEAD
-		queued.add(Component.literal(" - ").withStyle(ChatFormatting.GRAY)
-=======
 		queued.add(Components.literal(" - ").withStyle(ChatFormatting.GRAY)
->>>>>>> 9c8df2ff
 			.append(Lang.translateDirect("train.status." + key, args)
 				.withStyle(st -> st.withColor(itsAGoodThing ? 0xD5ECC2 : 0xFFD3B4))));
 		if (queued.size() > 3)
