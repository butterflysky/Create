--- conflicted
+++ resolved
@@ -105,14 +105,9 @@
 		ItemEntity itemEntity = (ItemEntity) entityIn;
 
 		Direction direction = getFunnelFacing(state);
-<<<<<<< HEAD
 		Vector3d diff = entityIn.getPositionVec()
-			.subtract(VecHelper.getCenterOf(pos));
-=======
-		Vec3d diff = entityIn.getPositionVec()
 			.subtract(VecHelper.getCenterOf(pos)
-				.add(new Vec3d(direction.getDirectionVec()).scale(-.325f)));
->>>>>>> 9d99a5f9
+				.add(Vector3d.of(direction.getDirectionVec()).scale(-.325f)));
 		double projectedDiff = direction.getAxis()
 			.getCoordinate(diff.x, diff.y, diff.z);
 		if (projectedDiff < 0 == (direction.getAxisDirection() == AxisDirection.POSITIVE))
