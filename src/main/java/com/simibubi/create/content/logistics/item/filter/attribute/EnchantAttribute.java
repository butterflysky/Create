package com.simibubi.create.content.logistics.item.filter.attribute;

import java.util.List;
import java.util.stream.Collectors;

import javax.annotation.Nullable;

import com.simibubi.create.content.logistics.item.filter.ItemAttribute;
import com.simibubi.create.foundation.utility.Components;

import net.minecraft.core.Registry;
import net.minecraft.nbt.CompoundTag;
import net.minecraft.resources.ResourceLocation;
import net.minecraft.world.item.ItemStack;
import net.minecraft.world.item.enchantment.Enchantment;
import net.minecraft.world.item.enchantment.EnchantmentHelper;

public class EnchantAttribute implements ItemAttribute {
    public static final EnchantAttribute EMPTY = new EnchantAttribute(null);

    private final Enchantment enchantment;

    public EnchantAttribute(@Nullable Enchantment enchantment) {
        this.enchantment = enchantment;
    }

    @Override
    public boolean appliesTo(ItemStack itemStack) {
        return EnchantmentHelper.getEnchantments(itemStack).containsKey(enchantment);
    }

    @Override
    public List<ItemAttribute> listAttributesOf(ItemStack itemStack) {
        return EnchantmentHelper.getEnchantments(itemStack).keySet().stream().map(EnchantAttribute::new).collect(Collectors.toList());
    }

    @Override
    public String getTranslationKey() {
        return "has_enchant";
    }

    @Override
    public Object[] getTranslationParameters() {
        String parameter = "";
        if(enchantment != null)
            parameter = Components.translatable(enchantment.getDescriptionId()).getString();
        return new Object[] { parameter };
    }

    @Override
    public void writeNBT(CompoundTag nbt) {
        if (enchantment == null)
            return;
<<<<<<< HEAD
        ResourceLocation id = Registry.ENCHANTMENT.getKey(enchantment);
=======
        ResourceLocation id = enchantment.getRegistryName();
>>>>>>> 9fbb71e4
        if (id == null)
            return;
        nbt.putString("id", id.toString());
    }

    @Override
    public ItemAttribute readNBT(CompoundTag nbt) {
        return nbt.contains("id") ? new EnchantAttribute(Registry.ENCHANTMENT.get(ResourceLocation.tryParse(nbt.getString("id")))) : EMPTY;
    }
}<|MERGE_RESOLUTION|>--- conflicted
+++ resolved
@@ -51,11 +51,7 @@
     public void writeNBT(CompoundTag nbt) {
         if (enchantment == null)
             return;
-<<<<<<< HEAD
-        ResourceLocation id = Registry.ENCHANTMENT.getKey(enchantment);
-=======
         ResourceLocation id = enchantment.getRegistryName();
->>>>>>> 9fbb71e4
         if (id == null)
             return;
         nbt.putString("id", id.toString());
