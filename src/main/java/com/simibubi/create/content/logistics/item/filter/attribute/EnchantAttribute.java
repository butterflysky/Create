--- conflicted
+++ resolved
@@ -9,10 +9,6 @@
 import com.simibubi.create.foundation.utility.Components;
 
 import net.minecraft.nbt.CompoundTag;
-<<<<<<< HEAD
-import net.minecraft.network.chat.Component;
-=======
->>>>>>> 9c8df2ff
 import net.minecraft.resources.ResourceLocation;
 import net.minecraft.world.item.ItemStack;
 import net.minecraft.world.item.enchantment.Enchantment;
@@ -47,11 +43,7 @@
     public Object[] getTranslationParameters() {
         String parameter = "";
         if(enchantment != null)
-<<<<<<< HEAD
-            parameter = Component.translatable(enchantment.getDescriptionId()).getString();
-=======
             parameter = Components.translatable(enchantment.getDescriptionId()).getString();
->>>>>>> 9c8df2ff
         return new Object[] { parameter };
     }
 
