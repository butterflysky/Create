--- conflicted
+++ resolved
@@ -47,15 +47,11 @@
 import net.minecraft.util.math.BlockPos;
 import net.minecraft.util.math.BlockRayTraceResult;
 import net.minecraft.util.math.MathHelper;
-<<<<<<< HEAD
 import net.minecraft.util.math.vector.Vector3d;
-=======
 import net.minecraft.util.math.RayTraceContext;
 import net.minecraft.util.math.RayTraceContext.BlockMode;
 import net.minecraft.util.math.RayTraceContext.FluidMode;
 import net.minecraft.util.math.RayTraceResult.Type;
-import net.minecraft.util.math.Vec3d;
->>>>>>> 7de922f2
 import net.minecraft.world.World;
 import net.minecraftforge.api.distmarker.Dist;
 import net.minecraftforge.api.distmarker.OnlyIn;
@@ -77,7 +73,7 @@
 
 	// item collision
 	@Nullable
-	Pair<Vec3d, BlockPos> earlyTarget;
+	Pair<Vector3d, BlockPos> earlyTarget;
 	float earlyTargetTime;
 	// runtime stuff
 	int scanCooldown;
@@ -337,8 +333,8 @@
 		if (time == 0)
 			return false;
 
-		Vec3d source = getLaunchedItemLocation(time);
-		Vec3d target = getLaunchedItemLocation(time + 1);
+		Vector3d source = getLaunchedItemLocation(time);
+		Vector3d target = getLaunchedItemLocation(time + 1);
 
 		BlockRayTraceResult rayTraceBlocks =
 			world.rayTraceBlocks(new RayTraceContext(source, target, BlockMode.COLLIDER, FluidMode.NONE, null));
@@ -350,8 +346,8 @@
 			return false;
 		}
 
-		Vec3d vec = rayTraceBlocks.getHitVec();
-		earlyTarget = Pair.of(vec.add(new Vec3d(rayTraceBlocks.getFace()
+		Vector3d vec = rayTraceBlocks.getHitVec();
+		earlyTarget = Pair.of(vec.add(Vector3d.of(rayTraceBlocks.getFace()
 			.getDirectionVec()).scale(.25f)), rayTraceBlocks.getPos());
 		earlyTargetTime = (float) (time + (source.distanceTo(vec) / source.distanceTo(target)));
 		sendData();
@@ -413,13 +409,8 @@
 			.isEmpty())
 			return;
 
-<<<<<<< HEAD
-		Vector3d ejectVec = getLaunchedItemLocation(maxTime);
+		Vector3d ejectVec = earlyTarget != null ? earlyTarget.getFirst() : getLaunchedItemLocation(maxTime);
 		Vector3d ejectMotionVec = getLaunchedItemMotion(maxTime);
-=======
-		Vec3d ejectVec = earlyTarget != null ? earlyTarget.getFirst() : getLaunchedItemLocation(maxTime);
-		Vec3d ejectMotionVec = getLaunchedItemMotion(maxTime);
->>>>>>> 7de922f2
 		ItemEntity item = new ItemEntity(world, ejectVec.x, ejectVec.y, ejectVec.z, intAttached.getValue());
 		item.setMotion(ejectMotionVec);
 		item.setDefaultPickupDelay();
@@ -437,14 +428,9 @@
 		return launcher.getGlobalPos(time, getFacing().getOpposite(), pos);
 	}
 
-<<<<<<< HEAD
 	public Vector3d getLaunchedItemMotion(float time) {
-		return launcher.getGlobalVelocity(time, getFacing().getOpposite(), pos);
-=======
-	public Vec3d getLaunchedItemMotion(float time) {
 		return launcher.getGlobalVelocity(time, getFacing().getOpposite(), pos)
 			.scale(.5f);
->>>>>>> 7de922f2
 	}
 
 	public void dropFlyingItems() {
