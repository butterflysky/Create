--- conflicted
+++ resolved
@@ -29,7 +29,6 @@
 import com.simibubi.create.foundation.utility.animation.LerpedFloat;
 import com.simibubi.create.foundation.utility.animation.LerpedFloat.Chaser;
 
-<<<<<<< HEAD
 import net.minecraft.core.BlockPos;
 import net.minecraft.core.Direction;
 import net.minecraft.core.Direction.Axis;
@@ -53,40 +52,11 @@
 import net.minecraft.world.level.block.ObserverBlock;
 import net.minecraft.world.level.block.entity.BlockEntityType;
 import net.minecraft.world.level.block.state.BlockState;
+import net.minecraft.world.level.material.PushReaction;
 import net.minecraft.world.phys.AABB;
 import net.minecraft.world.phys.BlockHitResult;
 import net.minecraft.world.phys.HitResult.Type;
 import net.minecraft.world.phys.Vec3;
-=======
-import net.minecraft.block.BlockState;
-import net.minecraft.block.ObserverBlock;
-import net.minecraft.block.material.PushReaction;
-import net.minecraft.entity.Entity;
-import net.minecraft.entity.EntityType;
-import net.minecraft.entity.item.ItemEntity;
-import net.minecraft.entity.player.PlayerEntity;
-import net.minecraft.inventory.EquipmentSlotType;
-import net.minecraft.item.ElytraItem;
-import net.minecraft.item.ItemStack;
-import net.minecraft.nbt.CompoundNBT;
-import net.minecraft.nbt.NBTUtil;
-import net.minecraft.network.datasync.EntityDataManager;
-import net.minecraft.tileentity.TileEntityType;
-import net.minecraft.util.Direction;
-import net.minecraft.util.Direction.Axis;
-import net.minecraft.util.SoundCategory;
-import net.minecraft.util.SoundEvents;
-import net.minecraft.util.math.AxisAlignedBB;
-import net.minecraft.util.math.BlockPos;
-import net.minecraft.util.math.BlockRayTraceResult;
-import net.minecraft.util.math.MathHelper;
-import net.minecraft.util.math.RayTraceContext;
-import net.minecraft.util.math.RayTraceContext.BlockMode;
-import net.minecraft.util.math.RayTraceContext.FluidMode;
-import net.minecraft.util.math.RayTraceResult.Type;
-import net.minecraft.util.math.vector.Vector3d;
-import net.minecraft.world.World;
->>>>>>> dfe2f41b
 import net.minecraftforge.api.distmarker.Dist;
 import net.minecraftforge.api.distmarker.OnlyIn;
 import net.minecraftforge.common.capabilities.Capability;
@@ -366,13 +336,8 @@
 				float volume = .125f;
 				float pitch = 1.5f - lidProgress.getValue();
 				if (((int) level.getGameTime()) % soundRate == 0 && doLogic)
-<<<<<<< HEAD
-					level.playSound(null, worldPosition, SoundEvents.WOODEN_BUTTON_CLICK_OFF, SoundSource.BLOCKS, volume,
-						pitch);
-=======
-					level.playSound(null, worldPosition, SoundEvents.WOODEN_BUTTON_CLICK_OFF, SoundCategory.BLOCKS,
+					level.playSound(null, worldPosition, SoundEvents.WOODEN_BUTTON_CLICK_OFF, SoundSource.BLOCKS,
 						volume, pitch);
->>>>>>> dfe2f41b
 			}
 		}
 
@@ -387,13 +352,8 @@
 		Vec3 source = getLaunchedItemLocation(time);
 		Vec3 target = getLaunchedItemLocation(time + 1);
 
-<<<<<<< HEAD
 		BlockHitResult rayTraceBlocks =
 			level.clip(new ClipContext(source, target, Block.COLLIDER, Fluid.NONE, null));
-		if (rayTraceBlocks.getType() == Type.MISS) {
-=======
-		BlockRayTraceResult rayTraceBlocks =
-			level.clip(new RayTraceContext(source, target, BlockMode.COLLIDER, FluidMode.NONE, null));
 		boolean miss = rayTraceBlocks.getType() == Type.MISS;
 
 		if (!miss && rayTraceBlocks.getType() == Type.BLOCK) {
@@ -404,7 +364,6 @@
 		}
 
 		if (miss) {
->>>>>>> dfe2f41b
 			if (earlyTarget != null && earlyTargetTime < time + 1) {
 				earlyTarget = null;
 				earlyTargetTime = 0;
@@ -412,16 +371,10 @@
 			return false;
 		}
 
-<<<<<<< HEAD
 		Vec3 vec = rayTraceBlocks.getLocation();
 		earlyTarget = Pair.of(vec.add(Vec3.atLowerCornerOf(rayTraceBlocks.getDirection()
-			.getNormal()).scale(.25f)), rayTraceBlocks.getBlockPos());
-=======
-		Vector3d vec = rayTraceBlocks.getLocation();
-		earlyTarget = Pair.of(vec.add(Vector3d.atLowerCornerOf(rayTraceBlocks.getDirection()
 			.getNormal())
 			.scale(.25f)), rayTraceBlocks.getBlockPos());
->>>>>>> dfe2f41b
 		earlyTargetTime = (float) (time + (source.distanceTo(vec) / source.distanceTo(target)));
 		sendData();
 		return true;
@@ -429,17 +382,12 @@
 
 	protected void nudgeEntities() {
 		for (Entity entity : level.getEntitiesOfClass(Entity.class,
-<<<<<<< HEAD
-			new AABB(worldPosition).inflate(-1 / 16f, 0, -1 / 16f)))
+			new AABB(worldPosition).inflate(-1 / 16f, 0, -1 / 16f))) {
+			if (!entity.isAlive())
+				continue;
+			if (entity.getPistonPushReaction() == PushReaction.IGNORE)
+				continue;
 			if (!(entity instanceof Player))
-=======
-			new AxisAlignedBB(worldPosition).inflate(-1 / 16f, 0, -1 / 16f))) {
-			if (!entity.isAlive())
-				continue;
-			if (entity.getPistonPushReaction() == PushReaction.IGNORE)
-				continue;
-			if (!(entity instanceof PlayerEntity))
->>>>>>> dfe2f41b
 				entity.setPos(entity.getX(), entity.getY() + .125f, entity.getZ());
 		}
 	}
