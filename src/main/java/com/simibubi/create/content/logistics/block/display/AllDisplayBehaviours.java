package com.simibubi.create.content.logistics.block.display;

import java.util.ArrayList;
import java.util.Collections;
import java.util.HashMap;
import java.util.List;
import java.util.Map;

import javax.annotation.Nullable;

import com.simibubi.create.Create;
import com.simibubi.create.content.logistics.block.display.source.DeathCounterDisplaySource;
import com.simibubi.create.content.logistics.block.display.source.DisplaySource;
import com.simibubi.create.content.logistics.block.display.source.EnchantPowerDisplaySource;
import com.simibubi.create.content.logistics.block.display.source.RedstonePowerDisplaySource;
import com.simibubi.create.content.logistics.block.display.source.ScoreboardDisplaySource;
import com.simibubi.create.content.logistics.block.display.target.DisplayTarget;
import com.simibubi.create.content.logistics.block.display.target.LecternDisplayTarget;
import com.simibubi.create.content.logistics.block.display.target.SignDisplayTarget;
import com.simibubi.create.foundation.utility.CreateRegistry;
import com.simibubi.create.foundation.utility.RegisteredObjects;
import com.tterrag.registrate.util.nullness.NonNullConsumer;

import net.minecraft.core.BlockPos;
import net.minecraft.core.Registry;
import net.minecraft.resources.ResourceLocation;
import net.minecraft.world.level.LevelAccessor;
import net.minecraft.world.level.block.Block;
import net.minecraft.world.level.block.Blocks;
import net.minecraft.world.level.block.entity.BlockEntity;
import net.minecraft.world.level.block.entity.BlockEntityType;
import net.minecraft.world.level.block.state.BlockState;
<<<<<<< HEAD
=======
import net.minecraftforge.registries.ForgeRegistries;
import net.minecraftforge.registries.IRegistryDelegate;
>>>>>>> 9fbb71e4

public class AllDisplayBehaviours {
	public static final Map<ResourceLocation, DisplayBehaviour> GATHERER_BEHAVIOURS = new HashMap<>();

<<<<<<< HEAD
	public static final Map<Block, List<DisplaySource>> SOURCES_BY_BLOCK = new HashMap<>();
	public static final Map<BlockEntityType<?>, List<DisplaySource>> SOURCES_BY_TILE = new HashMap<>();

	public static final Map<Block, DisplayTarget> TARGETS_BY_BLOCK = new HashMap<>();
	public static final Map<BlockEntityType<?>, DisplayTarget> TARGETS_BY_TILE = new HashMap<>();
=======
	private static final CreateRegistry<Block, List<DisplaySource>> SOURCES_BY_BLOCK = new CreateRegistry<>(ForgeRegistries.BLOCKS);
	private static final CreateRegistry<BlockEntityType<?>, List<DisplaySource>> SOURCES_BY_TILE = new CreateRegistry<>(ForgeRegistries.BLOCK_ENTITIES);

	private static final CreateRegistry<Block, DisplayTarget> TARGETS_BY_BLOCK = new CreateRegistry<>(ForgeRegistries.BLOCKS);
	private static final CreateRegistry<BlockEntityType<?>, DisplayTarget> TARGETS_BY_TILE = new CreateRegistry<>(ForgeRegistries.BLOCK_ENTITIES);
>>>>>>> 9fbb71e4

	public static DisplayBehaviour register(ResourceLocation id, DisplayBehaviour behaviour) {
		behaviour.id = id;
		GATHERER_BEHAVIOURS.put(id, behaviour);
		return behaviour;
	}

<<<<<<< HEAD
	public static void assignBlock(DisplayBehaviour behaviour, Block block) {
		if (behaviour instanceof DisplaySource source)
			SOURCES_BY_BLOCK.computeIfAbsent(block, r -> new ArrayList<>())
				.add(source);
		if (behaviour instanceof DisplayTarget target)
			TARGETS_BY_BLOCK.put(block, target);
	}

	public static void assignTile(DisplayBehaviour behaviour, BlockEntityType<?> teType) {
		if (behaviour instanceof DisplaySource source)
			SOURCES_BY_TILE.computeIfAbsent(teType, r -> new ArrayList<>())
				.add(source);
		if (behaviour instanceof DisplayTarget target)
			TARGETS_BY_TILE.put(teType, target);
=======
	public static void assignBlock(DisplayBehaviour behaviour, ResourceLocation block) {
		if (behaviour instanceof DisplaySource source) {
			List<DisplaySource> sources = SOURCES_BY_BLOCK.get(block);
			if (sources == null) {
				sources = new ArrayList<>();
				SOURCES_BY_BLOCK.register(block, sources);
			}
			sources.add(source);
		}
		if (behaviour instanceof DisplayTarget target) {
			TARGETS_BY_BLOCK.register(block, target);
		}
	}

	public static void assignTile(DisplayBehaviour behaviour, ResourceLocation teType) {
		if (behaviour instanceof DisplaySource source) {
			List<DisplaySource> sources = SOURCES_BY_TILE.get(teType);
			if (sources == null) {
				sources = new ArrayList<>();
				SOURCES_BY_TILE.register(teType, sources);
			}
			sources.add(source);
		}
		if (behaviour instanceof DisplayTarget target) {
			TARGETS_BY_TILE.register(teType, target);
		}
	}

	public static void assignBlock(DisplayBehaviour behaviour, Block block) {
		if (behaviour instanceof DisplaySource source) {
			List<DisplaySource> sources = SOURCES_BY_BLOCK.get(block);
			if (sources == null) {
				sources = new ArrayList<>();
				SOURCES_BY_BLOCK.register(block, sources);
			}
			sources.add(source);
		}
		if (behaviour instanceof DisplayTarget target) {
			TARGETS_BY_BLOCK.register(block, target);
		}
	}

	public static void assignTile(DisplayBehaviour behaviour, BlockEntityType<?> teType) {
		if (behaviour instanceof DisplaySource source) {
			List<DisplaySource> sources = SOURCES_BY_TILE.get(teType);
			if (sources == null) {
				sources = new ArrayList<>();
				SOURCES_BY_TILE.register(teType, sources);
			}
			sources.add(source);
		}
		if (behaviour instanceof DisplayTarget target) {
			TARGETS_BY_TILE.register(teType, target);
		}
	}

	@Deprecated(forRemoval = true)
	public static void assignBlock(DisplayBehaviour behaviour, IRegistryDelegate<Block> block) {
		assignBlock(behaviour, block.name());
	}

	@Deprecated(forRemoval = true)
	public static void assignTile(DisplayBehaviour behaviour, IRegistryDelegate<BlockEntityType<?>> teType) {
		assignTile(behaviour, teType.name());
>>>>>>> 9fbb71e4
	}

	public static <B extends Block> NonNullConsumer<? super B> assignDataBehaviour(DisplayBehaviour behaviour,
		String... suffix) {
		return b -> {
<<<<<<< HEAD
			ResourceLocation registryName = Registry.BLOCK.getKey(b);
=======
			ResourceLocation registryName = RegisteredObjects.getKeyOrThrow(b);
>>>>>>> 9fbb71e4
			String idSuffix = behaviour instanceof DisplaySource ? "_source" : "_target";
			if (suffix.length > 0)
				idSuffix += "_" + suffix[0];
			assignBlock(register(new ResourceLocation(registryName.getNamespace(), registryName.getPath() + idSuffix),
<<<<<<< HEAD
				behaviour), b);
=======
				behaviour), registryName);
>>>>>>> 9fbb71e4
		};
	}

	public static <B extends BlockEntityType<?>> NonNullConsumer<? super B> assignDataBehaviourTE(
		DisplayBehaviour behaviour, String... suffix) {
		return b -> {
<<<<<<< HEAD
			ResourceLocation registryName = Registry.BLOCK_ENTITY_TYPE.getKey(b);
=======
			ResourceLocation registryName = RegisteredObjects.getKeyOrThrow(b);
>>>>>>> 9fbb71e4
			String idSuffix = behaviour instanceof DisplaySource ? "_source" : "_target";
			if (suffix.length > 0)
				idSuffix += "_" + suffix[0];
			assignTile(
				register(new ResourceLocation(registryName.getNamespace(), registryName.getPath() + idSuffix),
					behaviour),
<<<<<<< HEAD
				b);
=======
				registryName);
>>>>>>> 9fbb71e4
		};
	}

	//

	@Nullable
	public static DisplaySource getSource(ResourceLocation resourceLocation) {
		DisplayBehaviour available = GATHERER_BEHAVIOURS.getOrDefault(resourceLocation, null);
		if (available instanceof DisplaySource source)
			return source;
		return null;
	}

	@Nullable
	public static DisplayTarget getTarget(ResourceLocation resourceLocation) {
		DisplayBehaviour available = GATHERER_BEHAVIOURS.getOrDefault(resourceLocation, null);
		if (available instanceof DisplayTarget target)
			return target;
		return null;
	}

	//

	public static List<DisplaySource> sourcesOf(Block block) {
<<<<<<< HEAD
		return SOURCES_BY_BLOCK.getOrDefault(block, Collections.emptyList());
=======
		List<DisplaySource> sources = SOURCES_BY_BLOCK.get(block);
		if (sources == null) {
			return Collections.emptyList();
		}
		return sources;
>>>>>>> 9fbb71e4
	}

	public static List<DisplaySource> sourcesOf(BlockState state) {
		return sourcesOf(state.getBlock());
	}

	public static List<DisplaySource> sourcesOf(BlockEntityType<?> tileEntityType) {
<<<<<<< HEAD
		return SOURCES_BY_TILE.getOrDefault(tileEntityType, Collections.emptyList());
=======
		List<DisplaySource> sources = SOURCES_BY_TILE.get(tileEntityType);
		if (sources == null) {
			return Collections.emptyList();
		}
		return sources;
>>>>>>> 9fbb71e4
	}

	public static List<DisplaySource> sourcesOf(BlockEntity tileEntity) {
		return sourcesOf(tileEntity.getType());
	}

	@Nullable
	public static DisplayTarget targetOf(Block block) {
		return TARGETS_BY_BLOCK.get(block);
	}

	@Nullable
	public static DisplayTarget targetOf(BlockState state) {
		return targetOf(state.getBlock());
	}

	@Nullable
	public static DisplayTarget targetOf(BlockEntityType<?> tileEntityType) {
		return TARGETS_BY_TILE.get(tileEntityType);
	}

	@Nullable
	public static DisplayTarget targetOf(BlockEntity tileEntity) {
		return targetOf(tileEntity.getType());
	}

	public static List<DisplaySource> sourcesOf(LevelAccessor level, BlockPos pos) {
		BlockState blockState = level.getBlockState(pos);
		BlockEntity blockEntity = level.getBlockEntity(pos);

		List<DisplaySource> sourcesOfBlock = sourcesOf(blockState);
		List<DisplaySource> sourcesOfTE = blockEntity == null ? Collections.emptyList() : sourcesOf(blockEntity);

		if (sourcesOfTE.isEmpty())
			return sourcesOfBlock;
		return sourcesOfTE;
	}

	@Nullable
	public static DisplayTarget targetOf(LevelAccessor level, BlockPos pos) {
		BlockState blockState = level.getBlockState(pos);
		BlockEntity blockEntity = level.getBlockEntity(pos);

		DisplayTarget targetOfBlock = targetOf(blockState);
		DisplayTarget targetOfTE = blockEntity == null ? null : targetOf(blockEntity);

		if (targetOfTE == null)
			return targetOfBlock;
		return targetOfTE;
	}

	//

	public static void registerDefaults() {
		assignTile(register(Create.asResource("sign_display_target"), new SignDisplayTarget()), BlockEntityType.SIGN);
		assignTile(register(Create.asResource("lectern_display_target"), new LecternDisplayTarget()), BlockEntityType.LECTERN);
		assignBlock(register(Create.asResource("death_count_display_source"), new DeathCounterDisplaySource()), Blocks.RESPAWN_ANCHOR);
		assignTile(register(Create.asResource("scoreboard_display_source"), new ScoreboardDisplaySource()), BlockEntityType.COMMAND_BLOCK);
		assignTile(register(Create.asResource("enchant_power_display_source"), new EnchantPowerDisplaySource()), BlockEntityType.ENCHANTING_TABLE);
		assignBlock(register(Create.asResource("redstone_power_display_source"), new RedstonePowerDisplaySource()), Blocks.TARGET);
	}
}<|MERGE_RESOLUTION|>--- conflicted
+++ resolved
@@ -30,28 +30,15 @@
 import net.minecraft.world.level.block.entity.BlockEntity;
 import net.minecraft.world.level.block.entity.BlockEntityType;
 import net.minecraft.world.level.block.state.BlockState;
-<<<<<<< HEAD
-=======
-import net.minecraftforge.registries.ForgeRegistries;
-import net.minecraftforge.registries.IRegistryDelegate;
->>>>>>> 9fbb71e4
 
 public class AllDisplayBehaviours {
 	public static final Map<ResourceLocation, DisplayBehaviour> GATHERER_BEHAVIOURS = new HashMap<>();
 
-<<<<<<< HEAD
-	public static final Map<Block, List<DisplaySource>> SOURCES_BY_BLOCK = new HashMap<>();
-	public static final Map<BlockEntityType<?>, List<DisplaySource>> SOURCES_BY_TILE = new HashMap<>();
-
-	public static final Map<Block, DisplayTarget> TARGETS_BY_BLOCK = new HashMap<>();
-	public static final Map<BlockEntityType<?>, DisplayTarget> TARGETS_BY_TILE = new HashMap<>();
-=======
 	private static final CreateRegistry<Block, List<DisplaySource>> SOURCES_BY_BLOCK = new CreateRegistry<>(ForgeRegistries.BLOCKS);
 	private static final CreateRegistry<BlockEntityType<?>, List<DisplaySource>> SOURCES_BY_TILE = new CreateRegistry<>(ForgeRegistries.BLOCK_ENTITIES);
 
 	private static final CreateRegistry<Block, DisplayTarget> TARGETS_BY_BLOCK = new CreateRegistry<>(ForgeRegistries.BLOCKS);
 	private static final CreateRegistry<BlockEntityType<?>, DisplayTarget> TARGETS_BY_TILE = new CreateRegistry<>(ForgeRegistries.BLOCK_ENTITIES);
->>>>>>> 9fbb71e4
 
 	public static DisplayBehaviour register(ResourceLocation id, DisplayBehaviour behaviour) {
 		behaviour.id = id;
@@ -59,22 +46,6 @@
 		return behaviour;
 	}
 
-<<<<<<< HEAD
-	public static void assignBlock(DisplayBehaviour behaviour, Block block) {
-		if (behaviour instanceof DisplaySource source)
-			SOURCES_BY_BLOCK.computeIfAbsent(block, r -> new ArrayList<>())
-				.add(source);
-		if (behaviour instanceof DisplayTarget target)
-			TARGETS_BY_BLOCK.put(block, target);
-	}
-
-	public static void assignTile(DisplayBehaviour behaviour, BlockEntityType<?> teType) {
-		if (behaviour instanceof DisplaySource source)
-			SOURCES_BY_TILE.computeIfAbsent(teType, r -> new ArrayList<>())
-				.add(source);
-		if (behaviour instanceof DisplayTarget target)
-			TARGETS_BY_TILE.put(teType, target);
-=======
 	public static void assignBlock(DisplayBehaviour behaviour, ResourceLocation block) {
 		if (behaviour instanceof DisplaySource source) {
 			List<DisplaySource> sources = SOURCES_BY_BLOCK.get(block);
@@ -137,50 +108,33 @@
 	}
 
 	@Deprecated(forRemoval = true)
-	public static void assignTile(DisplayBehaviour behaviour, IRegistryDelegate<BlockEntityType<?>> teType) {
+	public static void assignTile(DisplayBehaviour behaviour, BlockEntityType<?> teType) {
 		assignTile(behaviour, teType.name());
->>>>>>> 9fbb71e4
 	}
 
 	public static <B extends Block> NonNullConsumer<? super B> assignDataBehaviour(DisplayBehaviour behaviour,
 		String... suffix) {
 		return b -> {
-<<<<<<< HEAD
-			ResourceLocation registryName = Registry.BLOCK.getKey(b);
-=======
 			ResourceLocation registryName = RegisteredObjects.getKeyOrThrow(b);
->>>>>>> 9fbb71e4
 			String idSuffix = behaviour instanceof DisplaySource ? "_source" : "_target";
 			if (suffix.length > 0)
 				idSuffix += "_" + suffix[0];
 			assignBlock(register(new ResourceLocation(registryName.getNamespace(), registryName.getPath() + idSuffix),
-<<<<<<< HEAD
-				behaviour), b);
-=======
 				behaviour), registryName);
->>>>>>> 9fbb71e4
 		};
 	}
 
 	public static <B extends BlockEntityType<?>> NonNullConsumer<? super B> assignDataBehaviourTE(
 		DisplayBehaviour behaviour, String... suffix) {
 		return b -> {
-<<<<<<< HEAD
-			ResourceLocation registryName = Registry.BLOCK_ENTITY_TYPE.getKey(b);
-=======
 			ResourceLocation registryName = RegisteredObjects.getKeyOrThrow(b);
->>>>>>> 9fbb71e4
 			String idSuffix = behaviour instanceof DisplaySource ? "_source" : "_target";
 			if (suffix.length > 0)
 				idSuffix += "_" + suffix[0];
 			assignTile(
 				register(new ResourceLocation(registryName.getNamespace(), registryName.getPath() + idSuffix),
 					behaviour),
-<<<<<<< HEAD
-				b);
-=======
 				registryName);
->>>>>>> 9fbb71e4
 		};
 	}
 
@@ -205,15 +159,11 @@
 	//
 
 	public static List<DisplaySource> sourcesOf(Block block) {
-<<<<<<< HEAD
-		return SOURCES_BY_BLOCK.getOrDefault(block, Collections.emptyList());
-=======
 		List<DisplaySource> sources = SOURCES_BY_BLOCK.get(block);
 		if (sources == null) {
 			return Collections.emptyList();
 		}
 		return sources;
->>>>>>> 9fbb71e4
 	}
 
 	public static List<DisplaySource> sourcesOf(BlockState state) {
@@ -221,15 +171,11 @@
 	}
 
 	public static List<DisplaySource> sourcesOf(BlockEntityType<?> tileEntityType) {
-<<<<<<< HEAD
-		return SOURCES_BY_TILE.getOrDefault(tileEntityType, Collections.emptyList());
-=======
 		List<DisplaySource> sources = SOURCES_BY_TILE.get(tileEntityType);
 		if (sources == null) {
 			return Collections.emptyList();
 		}
 		return sources;
->>>>>>> 9fbb71e4
 	}
 
 	public static List<DisplaySource> sourcesOf(BlockEntity tileEntity) {
