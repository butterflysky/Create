package com.simibubi.create.content.logistics.block.display;

import java.util.ArrayList;
import java.util.Collections;
import java.util.HashMap;
import java.util.List;
import java.util.Map;

import javax.annotation.Nullable;

import com.simibubi.create.Create;
import com.simibubi.create.content.logistics.block.display.source.DeathCounterDisplaySource;
import com.simibubi.create.content.logistics.block.display.source.DisplaySource;
import com.simibubi.create.content.logistics.block.display.source.EnchantPowerDisplaySource;
import com.simibubi.create.content.logistics.block.display.source.RedstonePowerDisplaySource;
import com.simibubi.create.content.logistics.block.display.source.ScoreboardDisplaySource;
import com.simibubi.create.content.logistics.block.display.target.DisplayTarget;
import com.simibubi.create.content.logistics.block.display.target.LecternDisplayTarget;
import com.simibubi.create.content.logistics.block.display.target.SignDisplayTarget;
import com.tterrag.registrate.util.nullness.NonNullConsumer;

import net.minecraft.core.BlockPos;
import net.minecraft.core.Registry;
import net.minecraft.resources.ResourceLocation;
import net.minecraft.world.level.LevelAccessor;
import net.minecraft.world.level.block.Block;
import net.minecraft.world.level.block.Blocks;
import net.minecraft.world.level.block.entity.BlockEntity;
import net.minecraft.world.level.block.entity.BlockEntityType;
import net.minecraft.world.level.block.state.BlockState;
import net.minecraftforge.registries.IRegistryDelegate;

public class AllDisplayBehaviours {

	public static final Map<ResourceLocation, DisplayBehaviour> GATHERER_BEHAVIOURS = new HashMap<>();

	public static final Map<IRegistryDelegate<Block>, List<DisplaySource>> SOURCES_BY_BLOCK = new HashMap<>();
	public static final Map<IRegistryDelegate<BlockEntityType<?>>, List<DisplaySource>> SOURCES_BY_TILE = new HashMap<>();

	public static final Map<IRegistryDelegate<Block>, DisplayTarget> TARGETS_BY_BLOCK = new HashMap<>();
	public static final Map<IRegistryDelegate<BlockEntityType<?>>, DisplayTarget> TARGETS_BY_TILE = new HashMap<>();

	public static DisplayBehaviour register(ResourceLocation id, DisplayBehaviour behaviour) {
		behaviour.id = id;
		GATHERER_BEHAVIOURS.put(id, behaviour);
		return behaviour;
	}

<<<<<<< HEAD
	public static void assign(DisplayBehaviour behaviour, Block block) {
		assignBlock(behaviour, Registry.BLOCK.getKey(block));
	}

	public static void assign(DisplayBehaviour behaviour, BlockEntityType<?> teType) {
		assignTileEntity(behaviour, Registry.BLOCK_ENTITY_TYPE.getKey(teType));
	}

	public static void assignBlock(DisplayBehaviour behaviour, ResourceLocation blockId) {
=======
	public static void assignBlock(DisplayBehaviour behaviour, IRegistryDelegate<Block> block) {
>>>>>>> d59e748c
		if (behaviour instanceof DisplaySource source)
			SOURCES_BY_BLOCK.computeIfAbsent(block, r -> new ArrayList<>())
				.add(source);
		if (behaviour instanceof DisplayTarget target)
			TARGETS_BY_BLOCK.put(block, target);
	}

	public static void assignTile(DisplayBehaviour behaviour, IRegistryDelegate<BlockEntityType<?>> teType) {
		if (behaviour instanceof DisplaySource source)
			SOURCES_BY_TILE.computeIfAbsent(teType, r -> new ArrayList<>())
				.add(source);
		if (behaviour instanceof DisplayTarget target)
			TARGETS_BY_TILE.put(teType, target);
	}

	public static <B extends Block> NonNullConsumer<? super B> assignDataBehaviour(DisplayBehaviour behaviour,
		String... suffix) {
		return b -> {
			ResourceLocation registryName = Registry.BLOCK.getKey(b);
			String idSuffix = behaviour instanceof DisplaySource ? "_source" : "_target";
			if (suffix.length > 0)
				idSuffix += "_" + suffix[0];
			assignBlock(register(new ResourceLocation(registryName.getNamespace(), registryName.getPath() + idSuffix),
				behaviour), b.delegate);
		};
	}

	public static <B extends BlockEntityType<?>> NonNullConsumer<? super B> assignDataBehaviourTE(
		DisplayBehaviour behaviour, String... suffix) {
		return b -> {
			ResourceLocation registryName = Registry.BLOCK_ENTITY_TYPE.getKey(b);
			String idSuffix = behaviour instanceof DisplaySource ? "_source" : "_target";
			if (suffix.length > 0)
				idSuffix += "_" + suffix[0];
			assignTile(
				register(new ResourceLocation(registryName.getNamespace(), registryName.getPath() + idSuffix),
					behaviour),
				b.delegate);
		};
	}

	//

	@Nullable
	public static DisplaySource getSource(ResourceLocation resourceLocation) {
		DisplayBehaviour available = GATHERER_BEHAVIOURS.getOrDefault(resourceLocation, null);
		if (available instanceof DisplaySource source)
			return source;
		return null;
	}

	@Nullable
	public static DisplayTarget getTarget(ResourceLocation resourceLocation) {
		DisplayBehaviour available = GATHERER_BEHAVIOURS.getOrDefault(resourceLocation, null);
		if (available instanceof DisplayTarget target)
			return target;
		return null;
	}

	//

	public static List<DisplaySource> sourcesOf(Block block) {
		return SOURCES_BY_BLOCK.getOrDefault(block.getRegistryName(), Collections.emptyList());
	}

	public static List<DisplaySource> sourcesOf(BlockState state) {
		return sourcesOf(state.getBlock());
	}

	public static List<DisplaySource> sourcesOf(BlockEntityType<?> tileEntityType) {
		return SOURCES_BY_TILE.getOrDefault(tileEntityType, Collections.emptyList());
	}

	public static List<DisplaySource> sourcesOf(BlockEntity tileEntity) {
		return sourcesOf(tileEntity.getType());
	}

	@Nullable
	public static DisplayTarget targetOf(Block block) {
		return TARGETS_BY_BLOCK.get(block.delegate);
	}

	@Nullable
	public static DisplayTarget targetOf(BlockState state) {
		return targetOf(state.getBlock());
	}

	@Nullable
	public static DisplayTarget targetOf(BlockEntityType<?> tileEntityType) {
		return TARGETS_BY_TILE.get(tileEntityType.delegate);
	}

	@Nullable
	public static DisplayTarget targetOf(BlockEntity tileEntity) {
		return targetOf(tileEntity.getType());
	}

	public static List<DisplaySource> sourcesOf(LevelAccessor level, BlockPos pos) {
		BlockState blockState = level.getBlockState(pos);
		BlockEntity blockEntity = level.getBlockEntity(pos);

		List<DisplaySource> sourcesOfBlock = sourcesOf(blockState);
		List<DisplaySource> sourcesOfTE = blockEntity == null ? Collections.emptyList() : sourcesOf(blockEntity);

		if (sourcesOfTE.isEmpty())
			return sourcesOfBlock;
		return sourcesOfTE;
	}

	@Nullable
	public static DisplayTarget targetOf(LevelAccessor level, BlockPos pos) {
		BlockState blockState = level.getBlockState(pos);
		BlockEntity blockEntity = level.getBlockEntity(pos);

		DisplayTarget targetOfBlock = targetOf(blockState);
		DisplayTarget targetOfTE = blockEntity == null ? null : targetOf(blockEntity);

		if (targetOfTE == null)
			return targetOfBlock;
		return targetOfTE;
	}

<<<<<<< HEAD
	public static List<DisplaySource> sourcesOf(BlockState state) {
		return sourcesOf(state.getBlock());
	}

	public static List<DisplaySource> sourcesOf(BlockEntity tileEntity) {
		return SOURCES_BY_TILE.getOrDefault(Registry.BLOCK_ENTITY_TYPE.getKey(tileEntity.getType()),
				Collections.emptyList());
	}

	public static List<DisplaySource> sourcesOf(Block block) {
		return SOURCES_BY_BLOCK.getOrDefault(Registry.BLOCK.getKey(block), Collections.emptyList());
	}

	@Nullable
	public static DisplayTarget targetOf(BlockState state) {
		return targetOf(state.getBlock());
	}

	@Nullable
	public static DisplayTarget targetOf(BlockEntity tileEntity) {
		return TARGETS_BY_TILE.get(Registry.BLOCK_ENTITY_TYPE.getKey(tileEntity.getType()));
	}

	@Nullable
	public static DisplayTarget targetOf(Block block) {
		return TARGETS_BY_BLOCK.get(Registry.BLOCK.getKey(block));
	}

=======
>>>>>>> d59e748c
	//

	public static void registerDefaults() {
		assignTile(register(Create.asResource("sign_display_target"), new SignDisplayTarget()), BlockEntityType.SIGN.delegate);
		assignTile(register(Create.asResource("lectern_display_target"), new LecternDisplayTarget()), BlockEntityType.LECTERN.delegate);
		assignBlock(register(Create.asResource("death_count_display_source"), new DeathCounterDisplaySource()), Blocks.RESPAWN_ANCHOR.delegate);
		assignTile(register(Create.asResource("scoreboard_display_source"), new ScoreboardDisplaySource()), BlockEntityType.COMMAND_BLOCK.delegate);
		assignTile(register(Create.asResource("enchant_power_display_source"), new EnchantPowerDisplaySource()), BlockEntityType.ENCHANTING_TABLE.delegate);
		assignBlock(register(Create.asResource("redstone_power_display_source"), new RedstonePowerDisplaySource()), Blocks.TARGET.delegate);
	}
}<|MERGE_RESOLUTION|>--- conflicted
+++ resolved
@@ -46,19 +46,7 @@
 		return behaviour;
 	}
 
-<<<<<<< HEAD
-	public static void assign(DisplayBehaviour behaviour, Block block) {
-		assignBlock(behaviour, Registry.BLOCK.getKey(block));
-	}
-
-	public static void assign(DisplayBehaviour behaviour, BlockEntityType<?> teType) {
-		assignTileEntity(behaviour, Registry.BLOCK_ENTITY_TYPE.getKey(teType));
-	}
-
-	public static void assignBlock(DisplayBehaviour behaviour, ResourceLocation blockId) {
-=======
 	public static void assignBlock(DisplayBehaviour behaviour, IRegistryDelegate<Block> block) {
->>>>>>> d59e748c
 		if (behaviour instanceof DisplaySource source)
 			SOURCES_BY_BLOCK.computeIfAbsent(block, r -> new ArrayList<>())
 				.add(source);
@@ -181,37 +169,6 @@
 		return targetOfTE;
 	}
 
-<<<<<<< HEAD
-	public static List<DisplaySource> sourcesOf(BlockState state) {
-		return sourcesOf(state.getBlock());
-	}
-
-	public static List<DisplaySource> sourcesOf(BlockEntity tileEntity) {
-		return SOURCES_BY_TILE.getOrDefault(Registry.BLOCK_ENTITY_TYPE.getKey(tileEntity.getType()),
-				Collections.emptyList());
-	}
-
-	public static List<DisplaySource> sourcesOf(Block block) {
-		return SOURCES_BY_BLOCK.getOrDefault(Registry.BLOCK.getKey(block), Collections.emptyList());
-	}
-
-	@Nullable
-	public static DisplayTarget targetOf(BlockState state) {
-		return targetOf(state.getBlock());
-	}
-
-	@Nullable
-	public static DisplayTarget targetOf(BlockEntity tileEntity) {
-		return TARGETS_BY_TILE.get(Registry.BLOCK_ENTITY_TYPE.getKey(tileEntity.getType()));
-	}
-
-	@Nullable
-	public static DisplayTarget targetOf(Block block) {
-		return TARGETS_BY_BLOCK.get(Registry.BLOCK.getKey(block));
-	}
-
-=======
->>>>>>> d59e748c
 	//
 
 	public static void registerDefaults() {
