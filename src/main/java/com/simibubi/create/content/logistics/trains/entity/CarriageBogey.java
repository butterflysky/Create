--- conflicted
+++ resolved
@@ -148,11 +148,7 @@
 
 	public CompoundTag write(DimensionPalette dimensions) {
 		CompoundTag tag = new CompoundTag();
-<<<<<<< HEAD
-		tag.putString("Type", ((RegistryNameProvider) type).getRegistryName()
-=======
-		tag.putString("Type", RegisteredObjects.getKeyOrThrow((Block) type)
->>>>>>> 9fbb71e4
+		tag.putString("Type", RegisteredObjects.getKeyOrThrow((RegistryNameProvider) type)
 			.toString());
 		tag.put("Points", points.serializeEach(tp -> tp.write(dimensions)));
 		return tag;
