--- conflicted
+++ resolved
@@ -84,11 +84,7 @@
 						continue;
 				}
 				CarriageBogey bogey = carriage.bogeys.get(first);
-<<<<<<< HEAD
-				buffer.writeResourceLocation(((RegistryNameProvider) bogey.type).getRegistryName());
-=======
-				buffer.writeResourceLocation(RegisteredObjects.getKeyOrThrow((Block) bogey.type));
->>>>>>> 9fbb71e4
+				buffer.writeResourceLocation(RegisteredObjects.getKeyOrThrow((RegistryNameProvider) bogey.type));
 			}
 			buffer.writeVarInt(carriage.bogeySpacing);
 		}
