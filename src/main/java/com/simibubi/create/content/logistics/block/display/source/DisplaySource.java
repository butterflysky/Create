package com.simibubi.create.content.logistics.block.display.source;

import java.util.Arrays;
import java.util.List;

import com.google.common.collect.ImmutableList;
import com.simibubi.create.content.logistics.block.display.DisplayBehaviour;
import com.simibubi.create.content.logistics.block.display.DisplayLinkContext;
import com.simibubi.create.content.logistics.block.display.target.DisplayBoardTarget;
import com.simibubi.create.content.logistics.block.display.target.DisplayTarget;
import com.simibubi.create.content.logistics.block.display.target.DisplayTargetStats;
import com.simibubi.create.content.logistics.trains.management.display.FlapDisplayLayout;
import com.simibubi.create.content.logistics.trains.management.display.FlapDisplayTileEntity;
import com.simibubi.create.foundation.gui.ModularGuiLineBuilder;
import com.simibubi.create.foundation.utility.Components;

import net.minecraft.network.chat.Component;
import net.minecraft.network.chat.MutableComponent;
import net.minecraftforge.api.distmarker.Dist;
import net.minecraftforge.api.distmarker.OnlyIn;

public abstract class DisplaySource extends DisplayBehaviour {

<<<<<<< HEAD
	public static final List<MutableComponent> EMPTY = ImmutableList.of(Component.literal(""));
	public static final MutableComponent EMPTY_LINE = Component.literal("");
	public static final MutableComponent WHITESPACE = Component.literal(" ");
=======
	public static final List<MutableComponent> EMPTY = ImmutableList.of(Components.empty());
	public static final MutableComponent EMPTY_LINE = Components.empty();
	public static final MutableComponent WHITESPACE = Components.literal(" ");
>>>>>>> 9c8df2ff

	public abstract List<MutableComponent> provideText(DisplayLinkContext context, DisplayTargetStats stats);

	public void transferData(DisplayLinkContext context, DisplayTarget activeTarget, int line) {
		DisplayTargetStats stats = activeTarget.provideStats(context);

		if (activeTarget instanceof DisplayBoardTarget fddt) {
			List<List<MutableComponent>> flapDisplayText = provideFlapDisplayText(context, stats);
			fddt.acceptFlapText(line, flapDisplayText, context);
		}

		List<MutableComponent> text = provideText(context, stats);
		if (text.isEmpty())
			text = EMPTY;
		activeTarget.acceptText(line, text, context);
	}

	public void onSignalReset(DisplayLinkContext context) {};

	public void populateData(DisplayLinkContext context) {};

	public int getPassiveRefreshTicks() {
		return 100;
	};

	protected String getTranslationKey() {
		return id.getPath();
	}

	public Component getName() {
<<<<<<< HEAD
		return Component.translatable(id.getNamespace() + ".display_source." + getTranslationKey());
=======
		return Components.translatable(id.getNamespace() + ".display_source." + getTranslationKey());
>>>>>>> 9c8df2ff
	}

	public void loadFlapDisplayLayout(DisplayLinkContext context, FlapDisplayTileEntity flapDisplay, FlapDisplayLayout layout, int lineIndex) {
		loadFlapDisplayLayout(context, flapDisplay, layout);
	}

	public void loadFlapDisplayLayout(DisplayLinkContext context, FlapDisplayTileEntity flapDisplay,
		FlapDisplayLayout layout) {
		if (!layout.isLayout("Default"))
			layout.loadDefault(flapDisplay.getMaxCharCount());
	}

	public List<List<MutableComponent>> provideFlapDisplayText(DisplayLinkContext context, DisplayTargetStats stats) {
		return provideText(context, stats).stream()
			.map(Arrays::asList)
			.toList();
	}

	@OnlyIn(Dist.CLIENT)
	public void initConfigurationWidgets(DisplayLinkContext context, ModularGuiLineBuilder builder,
		boolean isFirstLine) {}

}<|MERGE_RESOLUTION|>--- conflicted
+++ resolved
@@ -21,15 +21,9 @@
 
 public abstract class DisplaySource extends DisplayBehaviour {
 
-<<<<<<< HEAD
-	public static final List<MutableComponent> EMPTY = ImmutableList.of(Component.literal(""));
-	public static final MutableComponent EMPTY_LINE = Component.literal("");
-	public static final MutableComponent WHITESPACE = Component.literal(" ");
-=======
 	public static final List<MutableComponent> EMPTY = ImmutableList.of(Components.empty());
 	public static final MutableComponent EMPTY_LINE = Components.empty();
 	public static final MutableComponent WHITESPACE = Components.literal(" ");
->>>>>>> 9c8df2ff
 
 	public abstract List<MutableComponent> provideText(DisplayLinkContext context, DisplayTargetStats stats);
 
@@ -60,11 +54,7 @@
 	}
 
 	public Component getName() {
-<<<<<<< HEAD
-		return Component.translatable(id.getNamespace() + ".display_source." + getTranslationKey());
-=======
 		return Components.translatable(id.getNamespace() + ".display_source." + getTranslationKey());
->>>>>>> 9c8df2ff
 	}
 
 	public void loadFlapDisplayLayout(DisplayLinkContext context, FlapDisplayTileEntity flapDisplay, FlapDisplayLayout layout, int lineIndex) {
