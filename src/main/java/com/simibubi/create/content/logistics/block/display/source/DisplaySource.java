package com.simibubi.create.content.logistics.block.display.source;

import java.util.Arrays;
import java.util.List;

import com.google.common.collect.ImmutableList;
import com.simibubi.create.content.logistics.block.display.DisplayBehaviour;
import com.simibubi.create.content.logistics.block.display.DisplayLinkContext;
import com.simibubi.create.content.logistics.block.display.target.DisplayBoardTarget;
import com.simibubi.create.content.logistics.block.display.target.DisplayTarget;
import com.simibubi.create.content.logistics.block.display.target.DisplayTargetStats;
import com.simibubi.create.content.logistics.trains.management.display.FlapDisplayLayout;
import com.simibubi.create.content.logistics.trains.management.display.FlapDisplayTileEntity;
import com.simibubi.create.foundation.gui.ModularGuiLineBuilder;

import net.minecraft.network.chat.Component;
import net.minecraft.network.chat.MutableComponent;
import net.minecraft.network.chat.TextComponent;
import net.minecraft.network.chat.TranslatableComponent;
import net.fabricmc.api.EnvType;
import net.fabricmc.api.Environment;

public abstract class DisplaySource extends DisplayBehaviour {

	public static final List<MutableComponent> EMPTY = ImmutableList.of(new TextComponent(""));
	public static final MutableComponent EMPTY_LINE = new TextComponent("");
	public static final MutableComponent WHITESPACE = new TextComponent(" ");

	public abstract List<MutableComponent> provideText(DisplayLinkContext context, DisplayTargetStats stats);

	public void transferData(DisplayLinkContext context, DisplayTarget activeTarget, int line) {
		DisplayTargetStats stats = activeTarget.provideStats(context);

		if (activeTarget instanceof DisplayBoardTarget fddt) {
			List<List<MutableComponent>> flapDisplayText = provideFlapDisplayText(context, stats);
			fddt.acceptFlapText(line, flapDisplayText, context);
		}

		List<MutableComponent> text = provideText(context, stats);
		if (text.isEmpty())
			text = EMPTY;
		activeTarget.acceptText(line, text, context);
	}

	public void onSignalReset(DisplayLinkContext context) {};

	public void populateData(DisplayLinkContext context) {};

	public int getPassiveRefreshTicks() {
		return 100;
	};

	protected String getTranslationKey() {
		return id.getPath();
	}

	public Component getName() {
		return new TranslatableComponent(id.getNamespace() + ".display_source." + getTranslationKey());
	}

	public void loadFlapDisplayLayout(DisplayLinkContext context, FlapDisplayTileEntity flapDisplay, FlapDisplayLayout layout, int lineIndex) {
		loadFlapDisplayLayout(context, flapDisplay, layout);
	}

	public void loadFlapDisplayLayout(DisplayLinkContext context, FlapDisplayTileEntity flapDisplay,
		FlapDisplayLayout layout) {
		if (!layout.isLayout("Default"))
			layout.loadDefault(flapDisplay.getMaxCharCount());
	}

	public List<List<MutableComponent>> provideFlapDisplayText(DisplayLinkContext context, DisplayTargetStats stats) {
		return provideText(context, stats).stream()
			.map(Arrays::asList)
			.toList();
	}

<<<<<<< HEAD
	@Environment(EnvType.CLIENT)
	public void initConfigurationWidgets(DisplayLinkContext context, ModularGuiLineBuilder builder, boolean isFirstLine) {}
=======
	@OnlyIn(Dist.CLIENT)
	public void initConfigurationWidgets(DisplayLinkContext context, ModularGuiLineBuilder builder,
		boolean isFirstLine) {}
>>>>>>> 9e10a248

}<|MERGE_RESOLUTION|>--- conflicted
+++ resolved
@@ -74,13 +74,8 @@
 			.toList();
 	}
 
-<<<<<<< HEAD
 	@Environment(EnvType.CLIENT)
-	public void initConfigurationWidgets(DisplayLinkContext context, ModularGuiLineBuilder builder, boolean isFirstLine) {}
-=======
-	@OnlyIn(Dist.CLIENT)
 	public void initConfigurationWidgets(DisplayLinkContext context, ModularGuiLineBuilder builder,
 		boolean isFirstLine) {}
->>>>>>> 9e10a248
 
 }