package com.simibubi.create.content.logistics.depot;

import net.minecraft.util.RandomSource;

import com.jozufozu.flywheel.util.transform.TransformStack;
import com.mojang.blaze3d.vertex.PoseStack;
import com.mojang.math.Axis;
import com.simibubi.create.content.kinetics.belt.BeltHelper;
import com.simibubi.create.content.kinetics.belt.transport.TransportedItemStack;
import com.simibubi.create.foundation.blockEntity.SmartBlockEntity;
import com.simibubi.create.foundation.blockEntity.renderer.SafeBlockEntityRenderer;
import com.simibubi.create.foundation.utility.VecHelper;

import net.minecraft.client.Minecraft;
import net.minecraft.client.renderer.MultiBufferSource;
import net.minecraft.client.renderer.blockentity.BlockEntityRendererProvider;
import net.minecraft.client.renderer.entity.ItemRenderer;
import net.minecraft.core.Direction;
import net.minecraft.util.Mth;
import net.minecraft.world.entity.Entity;
import net.minecraft.world.item.ItemDisplayContext;
import net.minecraft.world.item.ItemStack;
import net.minecraft.world.level.Level;
import net.minecraft.world.phys.Vec3;

public class DepotRenderer extends SafeBlockEntityRenderer<DepotBlockEntity> {

	public DepotRenderer(BlockEntityRendererProvider.Context context) {
	}

	@Override
	protected void renderSafe(DepotBlockEntity be, float partialTicks, PoseStack ms, MultiBufferSource buffer,
		int light, int overlay) {
		renderItemsOf(be, partialTicks, ms, buffer, light, overlay, be.depotBehaviour);
	}

	public static void renderItemsOf(SmartBlockEntity be, float partialTicks, PoseStack ms, MultiBufferSource buffer,
		int light, int overlay, DepotBehaviour depotBehaviour) {

		TransportedItemStack transported = depotBehaviour.heldItem;
		TransformStack msr = TransformStack.cast(ms);
		Vec3 itemPosition = VecHelper.getCenterOf(be.getBlockPos());

		ms.pushPose();
		ms.translate(.5f, 15 / 16f, .5f);

		if (transported != null)
			depotBehaviour.incoming.add(transported);

		// Render main items
		for (TransportedItemStack tis : depotBehaviour.incoming) {
			ms.pushPose();
			msr.nudge(0);
			float offset = Mth.lerp(partialTicks, tis.prevBeltPosition, tis.beltPosition);
			float sideOffset = Mth.lerp(partialTicks, tis.prevSideOffset, tis.sideOffset);

			if (tis.insertedFrom.getAxis()
				.isHorizontal()) {
				Vec3 offsetVec = Vec3.atLowerCornerOf(tis.insertedFrom.getOpposite()
					.getNormal()).scale(.5f - offset);
				ms.translate(offsetVec.x, offsetVec.y, offsetVec.z);
				boolean alongX = tis.insertedFrom.getClockWise()
					.getAxis() == Direction.Axis.X;
				if (!alongX)
					sideOffset *= -1;
				ms.translate(alongX ? sideOffset : 0, 0, alongX ? 0 : sideOffset);
			}

			ItemStack itemStack = tis.stack;
			int angle = tis.angle;
<<<<<<< HEAD
			RandomSource r = RandomSource.create(0);
			renderItem(ms, buffer, light, overlay, itemStack, angle, r, itemPosition);
=======
			Random r = new Random(0);
			renderItem(be.getLevel(), ms, buffer, light, overlay, itemStack, angle, r, itemPosition);
>>>>>>> e6759d8e
			ms.popPose();
		}

		if (transported != null)
			depotBehaviour.incoming.remove(transported);

		// Render output items
		for (int i = 0; i < depotBehaviour.processingOutputBuffer.getSlots(); i++) {
			ItemStack stack = depotBehaviour.processingOutputBuffer.getStackInSlot(i);
			if (stack.isEmpty())
				continue;
			ms.pushPose();
			msr.nudge(i);

			boolean renderUpright = BeltHelper.isItemUpright(stack);
			msr.rotateY(360 / 8f * i);
			ms.translate(.35f, 0, 0);
			if (renderUpright)
				msr.rotateY(-(360 / 8f * i));
			RandomSource r = RandomSource.create(i + 1);
			int angle = (int) (360 * r.nextFloat());
			renderItem(be.getLevel(), ms, buffer, light, overlay, stack, renderUpright ? angle + 90 : angle, r, itemPosition);
			ms.popPose();
		}

		ms.popPose();
	}

<<<<<<< HEAD
	public static void renderItem(PoseStack ms, MultiBufferSource buffer, int light, int overlay, ItemStack itemStack,
		int angle, RandomSource r, Vec3 itemPosition) {
=======
	public static void renderItem(Level level, PoseStack ms, MultiBufferSource buffer, int light, int overlay, ItemStack itemStack,
		int angle, Random r, Vec3 itemPosition) {
>>>>>>> e6759d8e
		ItemRenderer itemRenderer = Minecraft.getInstance()
			.getItemRenderer();
		TransformStack msr = TransformStack.cast(ms);
		int count = (int) (Mth.log2((int) (itemStack.getCount()))) / 2;
		boolean renderUpright = BeltHelper.isItemUpright(itemStack);
		boolean blockItem = itemRenderer.getModel(itemStack, null, null, 0)
			.isGui3d();

		ms.pushPose();
		msr.rotateY(angle);

		if (renderUpright) {
			Entity renderViewEntity = Minecraft.getInstance().cameraEntity;
			if (renderViewEntity != null) {
				Vec3 positionVec = renderViewEntity.position();
				Vec3 vectorForOffset = itemPosition;
				Vec3 diff = vectorForOffset.subtract(positionVec);
				float yRot = (float) (Mth.atan2(diff.x, diff.z) + Math.PI);
				ms.mulPose(Axis.YP.rotation(yRot));
			}
			ms.translate(0, 3 / 32d, -1 / 16f);
		}

		for (int i = 0; i <= count; i++) {
			ms.pushPose();
			if (blockItem)
				ms.translate(r.nextFloat() * .0625f * i, 0, r.nextFloat() * .0625f * i);
			ms.scale(.5f, .5f, .5f);
			if (!blockItem && !renderUpright) {
				ms.translate(0, -3 / 16f, 0);
				msr.rotateX(90);
			}
			itemRenderer.renderStatic(itemStack, ItemDisplayContext.FIXED, light, overlay, ms, buffer, level, 0);
			ms.popPose();

			if (!renderUpright) {
				if (!blockItem)
					msr.rotateY(10);
				ms.translate(0, blockItem ? 1 / 64d : 1 / 16d, 0);
			} else
				ms.translate(0, 0, -1 / 16f);
		}

		ms.popPose();
	}

}<|MERGE_RESOLUTION|>--- conflicted
+++ resolved
@@ -68,13 +68,8 @@
 
 			ItemStack itemStack = tis.stack;
 			int angle = tis.angle;
-<<<<<<< HEAD
 			RandomSource r = RandomSource.create(0);
-			renderItem(ms, buffer, light, overlay, itemStack, angle, r, itemPosition);
-=======
-			Random r = new Random(0);
 			renderItem(be.getLevel(), ms, buffer, light, overlay, itemStack, angle, r, itemPosition);
->>>>>>> e6759d8e
 			ms.popPose();
 		}
 
@@ -103,13 +98,8 @@
 		ms.popPose();
 	}
 
-<<<<<<< HEAD
-	public static void renderItem(PoseStack ms, MultiBufferSource buffer, int light, int overlay, ItemStack itemStack,
+	public static void renderItem(Level level, PoseStack ms, MultiBufferSource buffer, int light, int overlay, ItemStack itemStack,
 		int angle, RandomSource r, Vec3 itemPosition) {
-=======
-	public static void renderItem(Level level, PoseStack ms, MultiBufferSource buffer, int light, int overlay, ItemStack itemStack,
-		int angle, Random r, Vec3 itemPosition) {
->>>>>>> e6759d8e
 		ItemRenderer itemRenderer = Minecraft.getInstance()
 			.getItemRenderer();
 		TransformStack msr = TransformStack.cast(ms);
