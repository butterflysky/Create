package com.simibubi.create.content.logistics.trains;

import java.util.Iterator;
import java.util.Map;
import java.util.Map.Entry;
import java.util.UUID;

import org.lwjgl.glfw.GLFW;

import com.simibubi.create.AllKeys;
import com.simibubi.create.Create;
import com.simibubi.create.CreateClient;
import com.simibubi.create.content.logistics.trains.management.edgePoint.EdgeData;
import com.simibubi.create.content.logistics.trains.management.edgePoint.signal.SignalBoundary;
import com.simibubi.create.content.logistics.trains.management.edgePoint.signal.SignalEdgeGroup;
import com.simibubi.create.content.logistics.trains.management.edgePoint.signal.TrackEdgePoint;
import com.simibubi.create.foundation.utility.Color;
import com.simibubi.create.foundation.utility.Pair;
import com.simibubi.create.foundation.utility.outliner.Outliner;

import net.minecraft.client.Minecraft;
import net.minecraft.world.entity.Entity;
import net.minecraft.world.item.ItemStack;
import net.minecraft.world.phys.AABB;
import net.minecraft.world.phys.Vec3;

public class TrackGraphVisualizer {

	public static void visualiseSignalEdgeGroups(TrackGraph graph) {
		Minecraft mc = Minecraft.getInstance();
		Entity cameraEntity = mc.cameraEntity;
		if (cameraEntity == null)
			return;
		AABB box = graph.getBounds(mc.level).box;
		if (box == null || !box.intersects(cameraEntity.getBoundingBox()
			.inflate(50)))
			return;

		Vec3 camera = cameraEntity.getEyePosition();
		Outliner outliner = CreateClient.OUTLINER;
		boolean ctrl = false; // AllKeys.isKeyDown(GLFW.GLFW_KEY_LEFT_CONTROL);
		Map<UUID, SignalEdgeGroup> allGroups = Create.RAILWAYS.sided(null).signalEdgeGroups;
		float width = 1 / 8f;

		for (Entry<TrackNodeLocation, TrackNode> nodeEntry : graph.nodes.entrySet()) {
			TrackNodeLocation nodeLocation = nodeEntry.getKey();
			TrackNode node = nodeEntry.getValue();
			if (nodeLocation == null)
				continue;

			Vec3 location = nodeLocation.getLocation();
			if (location.distanceTo(camera) > 50)
				continue;
			if (!mc.level.dimension()
				.equals(nodeLocation.dimension))
				continue;

			Map<TrackNode, TrackEdge> map = graph.connectionsByNode.get(node);
			if (map == null)
				continue;

			int hashCode = node.hashCode();
			for (Entry<TrackNode, TrackEdge> entry : map.entrySet()) {
				TrackNode other = entry.getKey();
				TrackEdge edge = entry.getValue();
				EdgeData signalData = edge.getEdgeData();

				if (!edge.node1.location.dimension.equals(edge.node2.location.dimension))
					continue;
				if (other.hashCode() > hashCode && other.location.getLocation()
					.distanceTo(camera) <= 50)
					continue;

				Vec3 yOffset = new Vec3(0, (other.hashCode() > hashCode ? 6 : 5) / 64f, 0);
				Vec3 startPoint = edge.getPosition(graph, 0);
				Vec3 endPoint = edge.getPosition(graph, 1);

				if (!edge.isTurn()) {

					// Straight edge with signal boundaries
					if (signalData.hasSignalBoundaries()) {
						double prev = 0;
						double length = edge.getLength();
						SignalBoundary prevBoundary = null;
						SignalEdgeGroup group = null;

						for (TrackEdgePoint trackEdgePoint : signalData.getPoints()) {
							if (!(trackEdgePoint instanceof SignalBoundary boundary))
								continue;

							prevBoundary = boundary;
							group = allGroups.get(boundary.getGroup(node));

							if (group != null)
								outliner
									.showLine(Pair.of(boundary, edge),
										edge.getPosition(graph, prev + (prev == 0 ? 0 : 1 / 16f / length))
											.add(yOffset),
										edge.getPosition(graph,
											(prev = boundary.getLocationOn(edge) / length) - 1 / 16f / length)
											.add(yOffset))
									.colored(group.color.get())
									.lineWidth(width);

						}

						if (prevBoundary != null) {
							group = allGroups.get(prevBoundary.getGroup(other));
							if (group != null)
								outliner.showLine(edge, edge.getPosition(graph, prev + 1 / 16f / length)
									.add(yOffset), endPoint.add(yOffset))
									.colored(group.color.get())
									.lineWidth(width);
							continue;
						}
					}

					// Straight edge, no signal boundaries
					UUID singleGroup = signalData.getEffectiveEdgeGroupId(graph);
					SignalEdgeGroup singleEdgeGroup = singleGroup == null ? null : allGroups.get(singleGroup);
					if (singleEdgeGroup == null)
						continue;
					outliner.showLine(edge, startPoint.add(yOffset), endPoint.add(yOffset))
						.colored(singleEdgeGroup.color.get())
						.lineWidth(width);

				} else {

					// Bezier edge with signal boundaries
					if (signalData.hasSignalBoundaries()) {
						Iterator<TrackEdgePoint> points = signalData.getPoints()
							.iterator();
						SignalBoundary currentBoundary = null;
						double currentBoundaryPosition = 0;
						while (points.hasNext()) {
							TrackEdgePoint next = points.next();
							if (!(next instanceof SignalBoundary signal))
								continue;
							currentBoundary = signal;
							currentBoundaryPosition = signal.getLocationOn(edge);
							break;
						}

						if (currentBoundary == null)
							continue;
						UUID initialGroupId = currentBoundary.getGroup(node);
						if (initialGroupId == null)
							continue;
						SignalEdgeGroup initialGroup = allGroups.get(initialGroupId);
						if (initialGroup == null)
							continue;

						Color currentColour = initialGroup.color.get();
						Vec3 previous = null;
						BezierConnection turn = edge.getTurn();

						for (int i = 0; i <= turn.getSegmentCount(); i++) {
							double f = i * 1f / turn.getSegmentCount();
							double position = f * turn.getLength();
							Vec3 current = edge.getPosition(graph, f);

							if (previous != null) {
								if (currentBoundary != null && position > currentBoundaryPosition) {
									current =
										edge.getPosition(graph, (currentBoundaryPosition - width) / turn.getLength());
									outliner
										.showLine(Pair.of(edge, previous), previous.add(yOffset), current.add(yOffset))
										.colored(currentColour)
										.lineWidth(width);
									current =
										edge.getPosition(graph, (currentBoundaryPosition + width) / turn.getLength());
									previous = current;
									UUID newId = currentBoundary.getGroup(other);
									if (newId != null && allGroups.containsKey(newId))
										currentColour = allGroups.get(newId).color.get();

									currentBoundary = null;
									while (points.hasNext()) {
										TrackEdgePoint next = points.next();
										if (!(next instanceof SignalBoundary signal))
											continue;
										currentBoundary = signal;
										currentBoundaryPosition = signal.getLocationOn(edge);
										break;
									}
								}

								outliner.showLine(Pair.of(edge, previous), previous.add(yOffset), current.add(yOffset))
									.colored(currentColour)
									.lineWidth(width);
							}

							previous = current;
						}
					}

					// Bezier edge, no signal boundaries
					UUID singleGroup = signalData.getEffectiveEdgeGroupId(graph);
					SignalEdgeGroup singleEdgeGroup = singleGroup == null ? null : allGroups.get(singleGroup);
					if (singleEdgeGroup == null)
						continue;
					Vec3 previous = null;
					BezierConnection turn = edge.getTurn();
					for (int i = 0; i <= turn.getSegmentCount(); i++) {
						Vec3 current = edge.getPosition(graph, i * 1f / turn.getSegmentCount());
						if (previous != null)
							outliner.showLine(Pair.of(edge, previous), previous.add(yOffset), current.add(yOffset))
								.colored(singleEdgeGroup.color.get())
								.lineWidth(width);
						previous = current;
					}
				}
			}
		}
	}

	public static void debugViewGraph(TrackGraph graph, boolean extended) {
		Minecraft mc = Minecraft.getInstance();
		Entity cameraEntity = mc.cameraEntity;
		if (cameraEntity == null)
			return;
		AABB box = graph.getBounds(mc.level).box;
		if (box == null || !box.intersects(cameraEntity.getBoundingBox()
			.inflate(50)))
			return;

		Vec3 camera = cameraEntity.getEyePosition();
		for (Entry<TrackNodeLocation, TrackNode> nodeEntry : graph.nodes.entrySet()) {
			TrackNodeLocation nodeLocation = nodeEntry.getKey();
			TrackNode node = nodeEntry.getValue();
			if (nodeLocation == null)
				continue;

			Vec3 location = nodeLocation.getLocation();
			if (location.distanceTo(camera) > 50)
				continue;
			if (!mc.level.dimension()
				.equals(nodeLocation.dimension))
				continue;

			Vec3 yOffset = new Vec3(0, 3 / 16f, 0);
			Vec3 v1 = location.add(yOffset);
			Vec3 v2 = v1.add(node.normal.scale(3 / 16f));
			CreateClient.OUTLINER.showLine(Integer.valueOf(node.netId), v1, v2)
				.colored(Color.mixColors(Color.WHITE, graph.color, 1))
				.lineWidth(1 / 8f);

			Map<TrackNode, TrackEdge> map = graph.connectionsByNode.get(node);
			if (map == null)
				continue;

			int hashCode = node.hashCode();
			for (Entry<TrackNode, TrackEdge> entry : map.entrySet()) {
				TrackNode other = entry.getKey();
				TrackEdge edge = entry.getValue();

				if (!edge.node1.location.dimension.equals(edge.node2.location.dimension)) {
					v1 = location.add(yOffset);
					v2 = v1.add(node.normal.scale(3 / 16f));
					CreateClient.OUTLINER.showLine(Integer.valueOf(node.netId), v1, v2)
						.colored(Color.mixColors(Color.WHITE, graph.color, 1))
						.lineWidth(1 / 4f);
					continue;
				}
				if (other.hashCode() > hashCode && !AllKeys.isKeyDown(GLFW.GLFW_KEY_LEFT_CONTROL))
					continue;

				yOffset = new Vec3(0, (other.hashCode() > hashCode ? 6 : 4) / 16f, 0);
				if (!edge.isTurn()) {
					if (extended) {
						Vec3 materialPos = edge.getPosition(graph, 0.5)
							.add(0, 1, 0);
						CreateClient.OUTLINER.showItem(Pair.of(edge, edge.edgeData), materialPos,
<<<<<<< HEAD
							new ItemStack(edge.getTrackMaterial().trackBlock.get()
								.get()));
						CreateClient.OUTLINER.showAABB(edge.edgeData, AABB.ofSize(materialPos, .25, 0, .25)
							.move(0, -0.5, 0))
							.lineWidth(1 / 16f)
							.colored(graph.color);
=======
								edge.getTrackMaterial().asStack());
						CreateClient.OUTLINER.showAABB(edge.edgeData, AABB.ofSize(materialPos, 1, 1, 1))
								.colored(graph.color);
>>>>>>> fe713b19
					}
					CreateClient.OUTLINER.showLine(edge, edge.getPosition(graph, 0)
						.add(yOffset),
						edge.getPosition(graph, 1)
							.add(yOffset))
						.colored(graph.color)
						.lineWidth(1 / 16f);
					continue;
				}

				Vec3 previous = null;
				BezierConnection turn = edge.getTurn();
				if (extended) {
					Vec3 materialPos = edge.getPosition(graph, 0.5)
						.add(0, 1, 0);
					CreateClient.OUTLINER.showItem(Pair.of(edge, edge.edgeData), materialPos,
<<<<<<< HEAD
						new ItemStack(edge.getTrackMaterial().trackBlock.get()
							.get()));
					CreateClient.OUTLINER.showAABB(edge.edgeData, AABB.ofSize(materialPos, .25, 0, .25)
						.move(0, -0.5, 0))
						.lineWidth(1 / 16f)
						.colored(graph.color);
=======
							edge.getTrackMaterial().asStack());
					CreateClient.OUTLINER.showAABB(edge.edgeData, AABB.ofSize(materialPos, 1, 1, 1))
							.colored(graph.color);
>>>>>>> fe713b19
				}
				for (int i = 0; i <= turn.getSegmentCount(); i++) {
					Vec3 current = edge.getPosition(graph, i * 1f / turn.getSegmentCount());
					if (previous != null)
						CreateClient.OUTLINER
							.showLine(Pair.of(edge, previous), previous.add(yOffset), current.add(yOffset))
							.colored(graph.color)
							.lineWidth(1 / 16f);
					previous = current;
				}
			}
		}
	}

}<|MERGE_RESOLUTION|>--- conflicted
+++ resolved
@@ -20,7 +20,6 @@
 
 import net.minecraft.client.Minecraft;
 import net.minecraft.world.entity.Entity;
-import net.minecraft.world.item.ItemStack;
 import net.minecraft.world.phys.AABB;
 import net.minecraft.world.phys.Vec3;
 
@@ -38,7 +37,6 @@
 
 		Vec3 camera = cameraEntity.getEyePosition();
 		Outliner outliner = CreateClient.OUTLINER;
-		boolean ctrl = false; // AllKeys.isKeyDown(GLFW.GLFW_KEY_LEFT_CONTROL);
 		Map<UUID, SignalEdgeGroup> allGroups = Create.RAILWAYS.sided(null).signalEdgeGroups;
 		float width = 1 / 8f;
 
@@ -271,18 +269,12 @@
 						Vec3 materialPos = edge.getPosition(graph, 0.5)
 							.add(0, 1, 0);
 						CreateClient.OUTLINER.showItem(Pair.of(edge, edge.edgeData), materialPos,
-<<<<<<< HEAD
-							new ItemStack(edge.getTrackMaterial().trackBlock.get()
-								.get()));
+							edge.getTrackMaterial()
+								.asStack());
 						CreateClient.OUTLINER.showAABB(edge.edgeData, AABB.ofSize(materialPos, .25, 0, .25)
 							.move(0, -0.5, 0))
 							.lineWidth(1 / 16f)
 							.colored(graph.color);
-=======
-								edge.getTrackMaterial().asStack());
-						CreateClient.OUTLINER.showAABB(edge.edgeData, AABB.ofSize(materialPos, 1, 1, 1))
-								.colored(graph.color);
->>>>>>> fe713b19
 					}
 					CreateClient.OUTLINER.showLine(edge, edge.getPosition(graph, 0)
 						.add(yOffset),
@@ -298,19 +290,12 @@
 				if (extended) {
 					Vec3 materialPos = edge.getPosition(graph, 0.5)
 						.add(0, 1, 0);
-					CreateClient.OUTLINER.showItem(Pair.of(edge, edge.edgeData), materialPos,
-<<<<<<< HEAD
-						new ItemStack(edge.getTrackMaterial().trackBlock.get()
-							.get()));
+					CreateClient.OUTLINER.showItem(Pair.of(edge, edge.edgeData), materialPos, edge.getTrackMaterial()
+						.asStack());
 					CreateClient.OUTLINER.showAABB(edge.edgeData, AABB.ofSize(materialPos, .25, 0, .25)
 						.move(0, -0.5, 0))
 						.lineWidth(1 / 16f)
 						.colored(graph.color);
-=======
-							edge.getTrackMaterial().asStack());
-					CreateClient.OUTLINER.showAABB(edge.edgeData, AABB.ofSize(materialPos, 1, 1, 1))
-							.colored(graph.color);
->>>>>>> fe713b19
 				}
 				for (int i = 0; i <= turn.getSegmentCount(); i++) {
 					Vec3 current = edge.getPosition(graph, i * 1f / turn.getSegmentCount());
