--- conflicted
+++ resolved
@@ -24,7 +24,6 @@
 import net.minecraft.item.ItemUseContext;
 import net.minecraft.state.BooleanProperty;
 import net.minecraft.state.EnumProperty;
-import net.minecraft.state.Property;
 import net.minecraft.state.StateContainer.Builder;
 import net.minecraft.state.properties.BlockStateProperties;
 import net.minecraft.tileentity.TileEntity;
@@ -44,14 +43,10 @@
 
 public abstract class BeltFunnelBlock extends HorizontalBlock implements IWrenchable {
 
-<<<<<<< HEAD
-	public static final Property<Shape> SHAPE = EnumProperty.create("shape", Shape.class);
-=======
 	private BlockEntry<? extends FunnelBlock> parent;
 
 	public static final BooleanProperty POWERED = BlockStateProperties.POWERED;
-	public static final IProperty<Shape> SHAPE = EnumProperty.create("shape", Shape.class);
->>>>>>> f01d80fd
+	public static final EnumProperty<Shape> SHAPE = EnumProperty.create("shape", Shape.class);
 
 	public enum Shape implements IStringSerializable {
 		RETRACTED(AllShapes.BELT_FUNNEL_RETRACTED),
@@ -156,7 +151,7 @@
 		BlockPos pos, BlockPos p_196271_6_) {
 		if (!isOnValidBelt(state, world, pos)) {
 			BlockState parentState = parent.getDefaultState();
-			if (state.has(POWERED) && state.get(POWERED))
+			if (state.method_28500(POWERED).orElse(false))
 				parentState = parentState.with(POWERED, true);
 			return parentState.with(FunnelBlock.FACING, state.get(HORIZONTAL_FACING));
 		}
