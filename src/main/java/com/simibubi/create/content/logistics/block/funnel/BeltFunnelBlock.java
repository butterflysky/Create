--- conflicted
+++ resolved
@@ -37,13 +37,8 @@
 public class BeltFunnelBlock extends AbstractFunnelBlock implements ISpecialBlockItemRequirement {
 
 	private BlockEntry<? extends FunnelBlock> parent;
-<<<<<<< HEAD
 
-	public static final BooleanProperty POWERED = BlockStateProperties.POWERED;
 	public static final EnumProperty<Shape> SHAPE = EnumProperty.create("shape", Shape.class);
-=======
-	public static final IProperty<Shape> SHAPE = EnumProperty.create("shape", Shape.class);
->>>>>>> 2315625c
 
 	public enum Shape implements IStringSerializable {
 		RETRACTED(AllShapes.BELT_FUNNEL_RETRACTED),
