--- conflicted
+++ resolved
@@ -31,11 +31,7 @@
 	}
 
 	private MutableComponent formatted() {
-<<<<<<< HEAD
-		return Component.literal(intData("Value") + "%");
-=======
 		return Components.literal(intData("Value") + "%");
->>>>>>> 9c8df2ff
 	}
 
 	@Override
