--- conflicted
+++ resolved
@@ -76,15 +76,9 @@
 	}
 	
 	@Override
-<<<<<<< HEAD
 	public void randomTick(BlockState pState, ServerLevel pLevel, BlockPos pPos, RandomSource pRandom) {
-		if (pLevel.getBlockEntity(pPos) instanceof FakeTrackTileEntity te)
-			te.randomTick();
-=======
-	public void randomTick(BlockState pState, ServerLevel pLevel, BlockPos pPos, Random pRandom) {
 		if (pLevel.getBlockEntity(pPos) instanceof FakeTrackBlockEntity be)
 			be.randomTick();
->>>>>>> 7e67a4a7
 	}
 
 	public static void keepAlive(LevelAccessor level, BlockPos pos) {
