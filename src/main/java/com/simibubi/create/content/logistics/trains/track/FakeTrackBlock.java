--- conflicted
+++ resolved
@@ -1,10 +1,7 @@
 package com.simibubi.create.content.logistics.trains.track;
 
-<<<<<<< HEAD
-=======
 import org.jetbrains.annotations.Nullable;
 
->>>>>>> 80ae80b3
 import com.simibubi.create.AllTileEntities;
 import com.simibubi.create.foundation.block.ProperWaterloggedBlock;
 
@@ -54,12 +51,8 @@
 	}
 
 	@Override
-<<<<<<< HEAD
-	public BlockPathTypes getBlockPathType(BlockState state, BlockGetter world, BlockPos pos, Mob entity) {
-=======
 	public @Nullable BlockPathTypes getBlockPathType(BlockState state, BlockGetter level, BlockPos pos,
 		@Nullable Mob mob) {
->>>>>>> 80ae80b3
 		return BlockPathTypes.DAMAGE_OTHER;
 	}
 
