--- conflicted
+++ resolved
@@ -8,13 +8,8 @@
 
 public abstract class NumericSingleLineDisplaySource extends SingleLineDisplaySource {
 
-<<<<<<< HEAD
-	protected static final Component ZERO = Component.literal("0");
-	
-=======
 	protected static final Component ZERO = Components.literal("0");
 
->>>>>>> 9c8df2ff
 	@Override
 	protected String getFlapDisplayLayoutName(DisplayLinkContext context) {
 		return "Number";
