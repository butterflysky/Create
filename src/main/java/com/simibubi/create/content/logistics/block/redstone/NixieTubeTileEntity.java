package com.simibubi.create.content.logistics.block.redstone;

import java.util.Iterator;
import java.util.List;
import java.util.Optional;

<<<<<<< HEAD
import net.minecraft.block.BlockState;
=======
import javax.annotation.Nullable;

import com.google.gson.JsonElement;
import com.google.gson.JsonParser;
import com.mojang.brigadier.exceptions.CommandSyntaxException;
import com.simibubi.create.foundation.tileEntity.SmartTileEntity;
import com.simibubi.create.foundation.tileEntity.TileEntityBehaviour;
import com.simibubi.create.foundation.utility.Couple;
import com.simibubi.create.foundation.utility.Pair;

import net.minecraft.command.CommandSource;
import net.minecraft.command.ICommandSource;
import net.minecraft.entity.Entity;
import net.minecraft.entity.player.ServerPlayerEntity;
import net.minecraft.item.ItemStack;
>>>>>>> 1b84bbf1
import net.minecraft.nbt.CompoundNBT;
import net.minecraft.tileentity.TileEntityType;
import net.minecraft.util.math.Vec2f;
import net.minecraft.util.math.Vec3d;
import net.minecraft.util.text.ITextComponent;
import net.minecraft.util.text.StringTextComponent;
import net.minecraft.util.text.TextComponentUtils;
import net.minecraft.world.server.ServerWorld;

public class NixieTubeTileEntity extends SmartTileEntity {

	Optional<Pair<ITextComponent, Integer>> customText;
	JsonElement rawCustomText;
	Couple<String> renderText;

	int redstoneStrength;

	public NixieTubeTileEntity(TileEntityType<?> tileEntityTypeIn) {
		super(tileEntityTypeIn);
		redstoneStrength = 0;
		customText = Optional.empty();
	}

	@Override
	public void tick() {
		super.tick();

		// Dynamic text components have to be ticked manually and re-sent to the client
		if (customText.isPresent() && world instanceof ServerWorld) {
			Pair<ITextComponent, Integer> textSection = customText.get();
			textSection.setFirst(updateDynamicTextComponents(ITextComponent.Serializer.fromJson(rawCustomText)));

			Couple<String> currentText = getVisibleText();
			if (renderText != null && renderText.equals(currentText))
				return;

			renderText = currentText;
			sendData();
		}
	}

	//

	public void clearCustomText() {
		if (!customText.isPresent())
			return;
		displayRedstoneStrength(0);
	}

	public void displayCustomNameOf(ItemStack stack, int nixiePositionInRow) {
		CompoundNBT compoundnbt = stack.getChildTag("display");
		if (compoundnbt != null && compoundnbt.contains("Name", 8)) {
			JsonElement fromJson = getJsonFromString(compoundnbt.getString("Name"));
			ITextComponent displayed = ITextComponent.Serializer.fromJson(fromJson);
			if (this.world instanceof ServerWorld)
				displayed = updateDynamicTextComponents(displayed);
			this.customText = Optional.of(Pair.of(displayed, nixiePositionInRow));
			this.rawCustomText = fromJson;
			notifyUpdate();
		}
	}

	public void displayRedstoneStrength(int signalStrength) {
		customText = Optional.empty();
		redstoneStrength = signalStrength;
		notifyUpdate();
	}

	public boolean reactsToRedstone() {
		return !customText.isPresent();
	}

	public Couple<String> getVisibleText() {
		if (!customText.isPresent())
			return Couple.create(redstoneStrength < 10 ? "0" : "1", redstoneStrength % 10 + "");
		String fullText = createStringFromComponentText(customText.get()
			.getFirst());
		int index = customText.get()
			.getSecond() * 2;
		return Couple.create(charOrEmpty(fullText, index), charOrEmpty(fullText, index + 1));
	}

	//

	@Override
	protected void read(CompoundNBT nbt, boolean clientPacket) {
		customText = Optional.empty();
		redstoneStrength = nbt.getInt("RedstoneStrength");
		if (nbt.contains("CustomText")) {
			ITextComponent displayed = ITextComponent.Serializer.fromJson(nbt.getString("CustomText"));
			rawCustomText = getJsonFromString(nbt.getString("RawCustomText"));
			customText = Optional.of(Pair.of(displayed, nbt.getInt("CustomTextIndex")));
		}
		super.read(nbt, clientPacket);
	}

	@Override
<<<<<<< HEAD
	public void fromTag(BlockState state, CompoundNBT nbt) {
		tube1 = (char) nbt.getInt("tube1");
		tube2 = (char) nbt.getInt("tube2");
		super.fromTag(state, nbt);
=======
	protected void write(CompoundNBT nbt, boolean clientPacket) {
		super.write(nbt, clientPacket);
		nbt.putInt("RedstoneStrength", redstoneStrength);

		if (customText.isPresent()) {
			nbt.putString("RawCustomText", rawCustomText.toString());
			nbt.putString("CustomText", ITextComponent.Serializer.toJson(customText.get()
				.getFirst()));
			nbt.putInt("CustomTextIndex", customText.get()
				.getSecond());
		}
	}

	private JsonElement getJsonFromString(String string) {
		return new JsonParser().parse(string);
	}

	protected ITextComponent updateDynamicTextComponents(ITextComponent customText) {
		try {
			return TextComponentUtils.updateForEntity(this.getCommandSource((ServerPlayerEntity) null), customText,
				(Entity) null, 0);
		} catch (CommandSyntaxException e) {
		}
		return customText;
>>>>>>> 1b84bbf1
	}

	// From SignTileEntity
	protected CommandSource getCommandSource(@Nullable ServerPlayerEntity p_195539_1_) {
		String s = p_195539_1_ == null ? "Sign"
			: p_195539_1_.getName()
				.getString();
		ITextComponent itextcomponent =
			(ITextComponent) (p_195539_1_ == null ? new StringTextComponent("Sign") : p_195539_1_.getDisplayName());
		return new CommandSource(ICommandSource.field_213139_a_,
			new Vec3d((double) this.pos.getX() + 0.5D, (double) this.pos.getY() + 0.5D,
				(double) this.pos.getZ() + 0.5D),
			Vec2f.ZERO, (ServerWorld) this.world, 2, s, itextcomponent, this.world.getServer(), p_195539_1_);
	}

	protected String createStringFromComponentText(ITextComponent iTextComponent) {
		StringBuilder stringbuilder = new StringBuilder();
		Iterator<ITextComponent> iterator = iTextComponent.stream()
			.iterator();
		while (iterator.hasNext())
			stringbuilder.append(iterator.next()
				.getUnformattedComponentText());
		return stringbuilder.toString();
	}

	private String charOrEmpty(String string, int index) {
		return string.length() <= index ? " " : string.substring(index, index + 1);
	}

	@Override
	public void addBehaviours(List<TileEntityBehaviour> behaviours) {}

}<|MERGE_RESOLUTION|>--- conflicted
+++ resolved
@@ -1,12 +1,10 @@
 package com.simibubi.create.content.logistics.block.redstone;
 
-import java.util.Iterator;
 import java.util.List;
 import java.util.Optional;
 
-<<<<<<< HEAD
+import com.simibubi.create.foundation.item.TooltipHelper;
 import net.minecraft.block.BlockState;
-=======
 import javax.annotation.Nullable;
 
 import com.google.gson.JsonElement;
@@ -22,11 +20,10 @@
 import net.minecraft.entity.Entity;
 import net.minecraft.entity.player.ServerPlayerEntity;
 import net.minecraft.item.ItemStack;
->>>>>>> 1b84bbf1
 import net.minecraft.nbt.CompoundNBT;
 import net.minecraft.tileentity.TileEntityType;
-import net.minecraft.util.math.Vec2f;
-import net.minecraft.util.math.Vec3d;
+import net.minecraft.util.math.vector.Vector2f;
+import net.minecraft.util.math.vector.Vector3d;
 import net.minecraft.util.text.ITextComponent;
 import net.minecraft.util.text.StringTextComponent;
 import net.minecraft.util.text.TextComponentUtils;
@@ -98,7 +95,7 @@
 	public Couple<String> getVisibleText() {
 		if (!customText.isPresent())
 			return Couple.create(redstoneStrength < 10 ? "0" : "1", redstoneStrength % 10 + "");
-		String fullText = createStringFromComponentText(customText.get()
+		String fullText = TooltipHelper.getUnformattedDeepText(customText.get()
 			.getFirst());
 		int index = customText.get()
 			.getSecond() * 2;
@@ -108,7 +105,7 @@
 	//
 
 	@Override
-	protected void read(CompoundNBT nbt, boolean clientPacket) {
+	protected void fromTag(BlockState state, CompoundNBT nbt, boolean clientPacket) {
 		customText = Optional.empty();
 		redstoneStrength = nbt.getInt("RedstoneStrength");
 		if (nbt.contains("CustomText")) {
@@ -116,16 +113,9 @@
 			rawCustomText = getJsonFromString(nbt.getString("RawCustomText"));
 			customText = Optional.of(Pair.of(displayed, nbt.getInt("CustomTextIndex")));
 		}
-		super.read(nbt, clientPacket);
+		super.fromTag(state, nbt, clientPacket);
 	}
 
-	@Override
-<<<<<<< HEAD
-	public void fromTag(BlockState state, CompoundNBT nbt) {
-		tube1 = (char) nbt.getInt("tube1");
-		tube2 = (char) nbt.getInt("tube2");
-		super.fromTag(state, nbt);
-=======
 	protected void write(CompoundNBT nbt, boolean clientPacket) {
 		super.write(nbt, clientPacket);
 		nbt.putInt("RedstoneStrength", redstoneStrength);
@@ -145,12 +135,11 @@
 
 	protected ITextComponent updateDynamicTextComponents(ITextComponent customText) {
 		try {
-			return TextComponentUtils.updateForEntity(this.getCommandSource((ServerPlayerEntity) null), customText,
+			return TextComponentUtils.parse(this.getCommandSource(null), customText,
 				(Entity) null, 0);
 		} catch (CommandSyntaxException e) {
 		}
 		return customText;
->>>>>>> 1b84bbf1
 	}
 
 	// From SignTileEntity
@@ -161,19 +150,9 @@
 		ITextComponent itextcomponent =
 			(ITextComponent) (p_195539_1_ == null ? new StringTextComponent("Sign") : p_195539_1_.getDisplayName());
 		return new CommandSource(ICommandSource.field_213139_a_,
-			new Vec3d((double) this.pos.getX() + 0.5D, (double) this.pos.getY() + 0.5D,
+			new Vector3d((double) this.pos.getX() + 0.5D, (double) this.pos.getY() + 0.5D,
 				(double) this.pos.getZ() + 0.5D),
-			Vec2f.ZERO, (ServerWorld) this.world, 2, s, itextcomponent, this.world.getServer(), p_195539_1_);
-	}
-
-	protected String createStringFromComponentText(ITextComponent iTextComponent) {
-		StringBuilder stringbuilder = new StringBuilder();
-		Iterator<ITextComponent> iterator = iTextComponent.stream()
-			.iterator();
-		while (iterator.hasNext())
-			stringbuilder.append(iterator.next()
-				.getUnformattedComponentText());
-		return stringbuilder.toString();
+			Vector2f.ZERO, (ServerWorld) this.world, 2, s, itextcomponent, this.world.getServer(), p_195539_1_);
 	}
 
 	private String charOrEmpty(String string, int index) {
