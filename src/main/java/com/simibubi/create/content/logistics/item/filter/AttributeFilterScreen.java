package com.simibubi.create.content.logistics.item.filter;

import java.util.ArrayList;
import java.util.Arrays;
import java.util.Collections;
import java.util.List;
import java.util.stream.Collectors;

import com.mojang.blaze3d.matrix.MatrixStack;
import com.simibubi.create.content.logistics.item.filter.AttributeFilterContainer.WhitelistMode;
import com.simibubi.create.content.logistics.item.filter.FilterScreenPacket.Option;
import com.simibubi.create.foundation.gui.AllGuiTextures;
import com.simibubi.create.foundation.gui.AllIcons;
import com.simibubi.create.foundation.gui.widgets.IconButton;
import com.simibubi.create.foundation.gui.widgets.Indicator;
import com.simibubi.create.foundation.gui.widgets.Label;
import com.simibubi.create.foundation.gui.widgets.SelectionScrollInput;
import com.simibubi.create.foundation.networking.AllPackets;
import com.simibubi.create.foundation.utility.Lang;
import com.simibubi.create.foundation.utility.Pair;

import net.minecraft.entity.player.PlayerInventory;
import net.minecraft.item.ItemStack;
import net.minecraft.nbt.CompoundNBT;
import net.minecraft.util.text.IFormattableTextComponent;
import net.minecraft.util.text.ITextComponent;
import net.minecraft.util.text.StringTextComponent;
import net.minecraft.util.text.TextFormatting;

public class AttributeFilterScreen extends AbstractFilterScreen<AttributeFilterContainer> {

	private static final String PREFIX = "gui.attribute_filter.";

	private IconButton whitelistDis, whitelistCon, blacklist;
	private Indicator whitelistDisIndicator, whitelistConIndicator, blacklistIndicator;
	private IconButton add;
	private IconButton addInverted;

	private String addDESC = Lang.translate(PREFIX + "add_attribute");
	private String addInvertedDESC = Lang.translate(PREFIX + "add_inverted_attribute");

	private ITextComponent whitelistDisN = Lang.translate(PREFIX + "whitelist_disjunctive");
	private ITextComponent whitelistDisDESC = Lang.translate(PREFIX + "whitelist_disjunctive.description");
	private ITextComponent whitelistConN = Lang.translate(PREFIX + "whitelist_conjunctive");
	private ITextComponent whitelistConDESC = Lang.translate(PREFIX + "whitelist_conjunctive.description");
	private ITextComponent blacklistN = Lang.translate(PREFIX + "blacklist");
	private ITextComponent blacklistDESC = Lang.translate(PREFIX + "blacklist.description");

	private ITextComponent referenceH = Lang.translate(PREFIX + "add_reference_item");
	private ITextComponent noSelectedT = Lang.translate(PREFIX + "no_selected_attributes");
	private ITextComponent selectedT = Lang.translate(PREFIX + "selected_attributes");

	private ItemStack lastItemScanned = ItemStack.EMPTY;
	private List<ItemAttribute> attributesOfItem = new ArrayList<>();
	private List<ITextComponent> selectedAttributes = new ArrayList<>();
	private SelectionScrollInput attributeSelector;
	private Label attributeSelectorLabel;

	public AttributeFilterScreen(AttributeFilterContainer container, PlayerInventory inv, ITextComponent title) {
		super(container, inv, title, AllGuiTextures.ATTRIBUTE_FILTER);
	}

	@Override
	protected void init() {
		super.init();
		int x = guiLeft;
		int y = guiTop;

		whitelistDis = new IconButton(x + 47, y + 59, AllIcons.I_WHITELIST_OR);
		whitelistDis.setToolTip(whitelistDisN);
		whitelistCon = new IconButton(x + 65, y + 59, AllIcons.I_WHITELIST_AND);
		whitelistCon.setToolTip(whitelistConN);
		blacklist = new IconButton(x + 83, y + 59, AllIcons.I_WHITELIST_NOT);
		blacklist.setToolTip(blacklistN);

<<<<<<< HEAD
		whitelistDisIndicator = new Indicator(x + 84, y + 53, StringTextComponent.EMPTY);
		whitelistConIndicator = new Indicator(x + 102, y + 53, StringTextComponent.EMPTY);
		blacklistIndicator = new Indicator(x + 120, y + 53, StringTextComponent.EMPTY);
=======
		whitelistDisIndicator = new Indicator(x + 47, y + 53, "");
		whitelistConIndicator = new Indicator(x + 65, y + 53, "");
		blacklistIndicator = new Indicator(x + 83, y + 53, "");
>>>>>>> b14e9492

		widgets.addAll(Arrays.asList(blacklist, whitelistCon, whitelistDis, blacklistIndicator, whitelistConIndicator,
			whitelistDisIndicator));

		widgets.add(add = new IconButton(x + 182, y + 21, AllIcons.I_ADD));
		widgets.add(addInverted = new IconButton(x + 200, y + 21, AllIcons.I_ADD_INVERTED_ATTRIBUTE));
		add.setToolTip(addDESC);
		addInverted.setToolTip(addInvertedDESC);

		handleIndicators();

<<<<<<< HEAD
		attributeSelectorLabel = new Label(x + 40, y + 27, "").colored(0xF3EBDE).withShadow();
		attributeSelector = new SelectionScrollInput(x + 37, y + 24, 118, 14);
		attributeSelector.forOptions(Collections.singletonList(StringTextComponent.EMPTY));
		attributeSelector.calling(s -> {
		});
=======
		attributeSelectorLabel = new Label(x + 43, y + 26, "").colored(0xF3EBDE)
			.withShadow();
		attributeSelector = new SelectionScrollInput(x + 39, y + 21, 137, 18);
		attributeSelector.forOptions(Arrays.asList(""));
		attributeSelector.removeCallback();
>>>>>>> b14e9492
		referenceItemChanged(container.filterInventory.getStackInSlot(0));

		widgets.add(attributeSelector);
		widgets.add(attributeSelectorLabel);

		selectedAttributes.clear();
		selectedAttributes
<<<<<<< HEAD
				.add((container.selectedAttributes.isEmpty() ? noSelectedT : selectedT).copy().formatted(TextFormatting.YELLOW));
		container.selectedAttributes.forEach(at -> selectedAttributes.add(new StringTextComponent("- ").append(at.format()).formatted(TextFormatting.GRAY)));
=======
			.add(TextFormatting.YELLOW + (container.selectedAttributes.isEmpty() ? noSelectedT : selectedT));
		container.selectedAttributes.forEach(at -> selectedAttributes.add(TextFormatting.GRAY + "- " + at.getFirst()
			.format(at.getSecond())));
>>>>>>> b14e9492

	}

	private void referenceItemChanged(ItemStack stack) {
		lastItemScanned = stack;

		if (stack.isEmpty()) {
			attributeSelector.active = false;
			attributeSelector.visible = false;
			attributeSelectorLabel.text = referenceH.copy().formatted(TextFormatting.ITALIC);
			add.active = false;
			addInverted.active = false;
			attributeSelector.calling(s -> {
			});
			return;
		}

		add.active = true;
<<<<<<< HEAD
		attributeSelector.titled(stack.getDisplayName().copy().append("..."));
		attributesOfItem.clear();
		for (ItemAttribute itemAttribute : ItemAttribute.types)
			attributesOfItem.addAll(itemAttribute.listAttributesOf(stack, this.client.world));
		List<ITextComponent> options = attributesOfItem.stream().map(ItemAttribute::format).collect(Collectors.toList());
=======
		addInverted.active = true;
		attributeSelector.titled(stack.getDisplayName()
			.getFormattedText() + "...");
		attributesOfItem.clear();
		for (ItemAttribute itemAttribute : ItemAttribute.types)
			attributesOfItem.addAll(itemAttribute.listAttributesOf(stack, this.minecraft.world));
		List<String> options = attributesOfItem.stream()
			.map(ia -> ia.format(false))
			.collect(Collectors.toList());
>>>>>>> b14e9492
		attributeSelector.forOptions(options);
		attributeSelector.active = true;
		attributeSelector.visible = true;
		attributeSelector.setState(0);
		attributeSelector.calling(i -> {
			attributeSelectorLabel.setTextAndTrim(options.get(i), true, 112);
			ItemAttribute selected = attributesOfItem.get(i);
			for (Pair<ItemAttribute, Boolean> existing : container.selectedAttributes) {
				CompoundNBT testTag = new CompoundNBT();
				CompoundNBT testTag2 = new CompoundNBT();
				existing.getFirst()
					.serializeNBT(testTag);
				selected.serializeNBT(testTag2);
				if (testTag.equals(testTag2)) {
					add.active = false;
					addInverted.active = false;
					return;
				}
			}
			add.active = true;
			addInverted.active = true;
		});
		attributeSelector.onChanged();
	}

	@Override
	public void renderWindowForeground(MatrixStack matrixStack, int mouseX, int mouseY, float partialTicks) {
		ItemStack stack = container.filterInventory.getStackInSlot(1);
		matrixStack.push();
		matrixStack.translate(0.0F, 0.0F, 32.0F);
		this.setZOffset(200);
		this.itemRenderer.zLevel = 200.0F;
<<<<<<< HEAD
		this.itemRenderer.renderItemOverlayIntoGUI(textRenderer, stack, guiLeft + 59, guiTop + 56,
				String.valueOf(selectedAttributes.size() - 1));
		this.setZOffset(0);
=======
		this.itemRenderer.renderItemOverlayIntoGUI(font, stack, guiLeft + 22, guiTop + 57,
			String.valueOf(selectedAttributes.size() - 1));
		this.setBlitOffset(0);
>>>>>>> b14e9492
		this.itemRenderer.zLevel = 0.0F;
		matrixStack.pop();

		super.renderWindowForeground(matrixStack, mouseX, mouseY, partialTicks);
	}

	@Override
	public void tick() {
		super.tick();
		ItemStack stackInSlot = container.filterInventory.getStackInSlot(0);
		if (!stackInSlot.equals(lastItemScanned, false))
			referenceItemChanged(stackInSlot);
	}

	@Override
<<<<<<< HEAD
	protected void drawMouseoverTooltip(MatrixStack matrixStack, int mouseX, int mouseY) {
		if (this.client.player.inventory.getItemStack().isEmpty() && this.hoveredSlot != null
				&& this.hoveredSlot.getHasStack()) {
=======
	protected void renderHoveredToolTip(int mouseX, int mouseY) {
		if (this.minecraft.player.inventory.getItemStack()
			.isEmpty() && this.hoveredSlot != null && this.hoveredSlot.getHasStack()) {
>>>>>>> b14e9492
			if (this.hoveredSlot.slotNumber == 37) {
				renderTooltip(matrixStack, selectedAttributes, mouseX, mouseY);
				return;
			}
			this.renderTooltip(matrixStack, this.hoveredSlot.getStack(), mouseX, mouseY);
		}
		super.drawMouseoverTooltip(matrixStack, mouseX, mouseY);
	}

	@Override
	protected List<IconButton> getTooltipButtons() {
		return Arrays.asList(blacklist, whitelistCon, whitelistDis);
	}

	@Override
	protected List<IFormattableTextComponent> getTooltipDescriptions() {
		return Arrays.asList(blacklistDESC.copy(), whitelistConDESC.copy(), whitelistDisDESC.copy());
	}

	@Override
	public boolean mouseClicked(double x, double y, int button) {
		boolean mouseClicked = super.mouseClicked(x, y, button);

		if (button != 0)
			return mouseClicked;

		if (blacklist.isHovered()) {
			container.whitelistMode = WhitelistMode.BLACKLIST;
			sendOptionUpdate(Option.BLACKLIST);
			return true;
		}

		if (whitelistCon.isHovered()) {
			container.whitelistMode = WhitelistMode.WHITELIST_CONJ;
			sendOptionUpdate(Option.WHITELIST2);
			return true;
		}

		if (whitelistDis.isHovered()) {
			container.whitelistMode = WhitelistMode.WHITELIST_DISJ;
			sendOptionUpdate(Option.WHITELIST);
			return true;
		}

<<<<<<< HEAD
		if (add.isHovered() && add.active) {
			int index = attributeSelector.getState();
			if (index < attributesOfItem.size()) {
				add.active = false;
				CompoundNBT tag = new CompoundNBT();
				ItemAttribute itemAttribute = attributesOfItem.get(index);
				itemAttribute.serializeNBT(tag);
				AllPackets.channel.sendToServer(new FilterScreenPacket(Option.ADD_TAG, tag));
				container.selectedAttributes.add(itemAttribute);
				if (container.selectedAttributes.size() == 1)
					selectedAttributes.set(0, selectedT.copy().formatted(TextFormatting.YELLOW));
				selectedAttributes.add(new StringTextComponent("- ").append(itemAttribute.format()).formatted(TextFormatting.GRAY));
				return true;
			}
		}
=======
		if (add.isHovered() && add.active)
			return handleAddedAttibute(false);
		if (addInverted.isHovered() && addInverted.active)
			return handleAddedAttibute(true);
>>>>>>> b14e9492

		return mouseClicked;
	}

	protected boolean handleAddedAttibute(boolean inverted) {
		int index = attributeSelector.getState();
		if (index >= attributesOfItem.size())
			return false;
		add.active = false;
		addInverted.active = false;
		CompoundNBT tag = new CompoundNBT();
		ItemAttribute itemAttribute = attributesOfItem.get(index);
		itemAttribute.serializeNBT(tag);
		AllPackets.channel
			.sendToServer(new FilterScreenPacket(inverted ? Option.ADD_INVERTED_TAG : Option.ADD_TAG, tag));
		container.appendSelectedAttribute(itemAttribute, inverted);
		if (container.selectedAttributes.size() == 1)
			selectedAttributes.set(0, TextFormatting.YELLOW + selectedT);
		selectedAttributes.add(TextFormatting.GRAY + "- " + itemAttribute.format(inverted));
		return true;
	}

	@Override
	protected void contentsCleared() {
		selectedAttributes.clear();
<<<<<<< HEAD
		selectedAttributes.add(noSelectedT.copy().formatted(TextFormatting.YELLOW));
		if (!lastItemScanned.isEmpty())
=======
		selectedAttributes.add(TextFormatting.YELLOW + noSelectedT);
		if (!lastItemScanned.isEmpty()) {
>>>>>>> b14e9492
			add.active = true;
			addInverted.active = true;
		}
	}

	@Override
	protected boolean isButtonEnabled(IconButton button) {
		if (button == blacklist)
			return container.whitelistMode != WhitelistMode.BLACKLIST;
		if (button == whitelistCon)
			return container.whitelistMode != WhitelistMode.WHITELIST_CONJ;
		if (button == whitelistDis)
			return container.whitelistMode != WhitelistMode.WHITELIST_DISJ;
		return true;
	}

	@Override
	protected boolean isIndicatorOn(Indicator indicator) {
		if (indicator == blacklistIndicator)
			return container.whitelistMode == WhitelistMode.BLACKLIST;
		if (indicator == whitelistConIndicator)
			return container.whitelistMode == WhitelistMode.WHITELIST_CONJ;
		if (indicator == whitelistDisIndicator)
			return container.whitelistMode == WhitelistMode.WHITELIST_DISJ;
		return false;
	}

}<|MERGE_RESOLUTION|>--- conflicted
+++ resolved
@@ -36,8 +36,8 @@
 	private IconButton add;
 	private IconButton addInverted;
 
-	private String addDESC = Lang.translate(PREFIX + "add_attribute");
-	private String addInvertedDESC = Lang.translate(PREFIX + "add_inverted_attribute");
+	private ITextComponent addDESC = Lang.translate(PREFIX + "add_attribute");
+	private ITextComponent addInvertedDESC = Lang.translate(PREFIX + "add_inverted_attribute");
 
 	private ITextComponent whitelistDisN = Lang.translate(PREFIX + "whitelist_disjunctive");
 	private ITextComponent whitelistDisDESC = Lang.translate(PREFIX + "whitelist_disjunctive.description");
@@ -73,15 +73,9 @@
 		blacklist = new IconButton(x + 83, y + 59, AllIcons.I_WHITELIST_NOT);
 		blacklist.setToolTip(blacklistN);
 
-<<<<<<< HEAD
-		whitelistDisIndicator = new Indicator(x + 84, y + 53, StringTextComponent.EMPTY);
-		whitelistConIndicator = new Indicator(x + 102, y + 53, StringTextComponent.EMPTY);
-		blacklistIndicator = new Indicator(x + 120, y + 53, StringTextComponent.EMPTY);
-=======
-		whitelistDisIndicator = new Indicator(x + 47, y + 53, "");
-		whitelistConIndicator = new Indicator(x + 65, y + 53, "");
-		blacklistIndicator = new Indicator(x + 83, y + 53, "");
->>>>>>> b14e9492
+		whitelistDisIndicator = new Indicator(x + 47, y + 53, StringTextComponent.EMPTY);
+		whitelistConIndicator = new Indicator(x + 65, y + 53, StringTextComponent.EMPTY);
+		blacklistIndicator = new Indicator(x + 83, y + 53, StringTextComponent.EMPTY);
 
 		widgets.addAll(Arrays.asList(blacklist, whitelistCon, whitelistDis, blacklistIndicator, whitelistConIndicator,
 			whitelistDisIndicator));
@@ -93,19 +87,10 @@
 
 		handleIndicators();
 
-<<<<<<< HEAD
-		attributeSelectorLabel = new Label(x + 40, y + 27, "").colored(0xF3EBDE).withShadow();
-		attributeSelector = new SelectionScrollInput(x + 37, y + 24, 118, 14);
-		attributeSelector.forOptions(Collections.singletonList(StringTextComponent.EMPTY));
-		attributeSelector.calling(s -> {
-		});
-=======
-		attributeSelectorLabel = new Label(x + 43, y + 26, "").colored(0xF3EBDE)
-			.withShadow();
+		attributeSelectorLabel = new Label(x + 43, y + 26, "").colored(0xF3EBDE).withShadow();
 		attributeSelector = new SelectionScrollInput(x + 39, y + 21, 137, 18);
-		attributeSelector.forOptions(Arrays.asList(""));
+		attributeSelector.forOptions(Arrays.asList(StringTextComponent.EMPTY));
 		attributeSelector.removeCallback();
->>>>>>> b14e9492
 		referenceItemChanged(container.filterInventory.getStackInSlot(0));
 
 		widgets.add(attributeSelector);
@@ -113,14 +98,8 @@
 
 		selectedAttributes.clear();
 		selectedAttributes
-<<<<<<< HEAD
-				.add((container.selectedAttributes.isEmpty() ? noSelectedT : selectedT).copy().formatted(TextFormatting.YELLOW));
-		container.selectedAttributes.forEach(at -> selectedAttributes.add(new StringTextComponent("- ").append(at.format()).formatted(TextFormatting.GRAY)));
-=======
-			.add(TextFormatting.YELLOW + (container.selectedAttributes.isEmpty() ? noSelectedT : selectedT));
-		container.selectedAttributes.forEach(at -> selectedAttributes.add(TextFormatting.GRAY + "- " + at.getFirst()
-			.format(at.getSecond())));
->>>>>>> b14e9492
+			.add((container.selectedAttributes.isEmpty() ? noSelectedT : selectedT).copy().formatted(TextFormatting.YELLOW));
+		container.selectedAttributes.forEach(at -> selectedAttributes.add(new StringTextComponent("- ").append(at.toString()).formatted(TextFormatting.GRAY)));
 
 	}
 
@@ -139,23 +118,13 @@
 		}
 
 		add.active = true;
-<<<<<<< HEAD
+
+		addInverted.active = true;
 		attributeSelector.titled(stack.getDisplayName().copy().append("..."));
 		attributesOfItem.clear();
 		for (ItemAttribute itemAttribute : ItemAttribute.types)
-			attributesOfItem.addAll(itemAttribute.listAttributesOf(stack, this.client.world));
-		List<ITextComponent> options = attributesOfItem.stream().map(ItemAttribute::format).collect(Collectors.toList());
-=======
-		addInverted.active = true;
-		attributeSelector.titled(stack.getDisplayName()
-			.getFormattedText() + "...");
-		attributesOfItem.clear();
-		for (ItemAttribute itemAttribute : ItemAttribute.types)
-			attributesOfItem.addAll(itemAttribute.listAttributesOf(stack, this.minecraft.world));
-		List<String> options = attributesOfItem.stream()
-			.map(ia -> ia.format(false))
-			.collect(Collectors.toList());
->>>>>>> b14e9492
+			attributesOfItem.addAll(itemAttribute.listAttributesOf(stack, client.world));
+		List<ITextComponent> options = attributesOfItem.stream().map(a -> a.format(false)).collect(Collectors.toList());
 		attributeSelector.forOptions(options);
 		attributeSelector.active = true;
 		attributeSelector.visible = true;
@@ -188,15 +157,9 @@
 		matrixStack.translate(0.0F, 0.0F, 32.0F);
 		this.setZOffset(200);
 		this.itemRenderer.zLevel = 200.0F;
-<<<<<<< HEAD
-		this.itemRenderer.renderItemOverlayIntoGUI(textRenderer, stack, guiLeft + 59, guiTop + 56,
-				String.valueOf(selectedAttributes.size() - 1));
+		this.itemRenderer.renderItemOverlayIntoGUI(textRenderer, stack, guiLeft + 22, guiTop + 57,
+			String.valueOf(selectedAttributes.size() - 1));
 		this.setZOffset(0);
-=======
-		this.itemRenderer.renderItemOverlayIntoGUI(font, stack, guiLeft + 22, guiTop + 57,
-			String.valueOf(selectedAttributes.size() - 1));
-		this.setBlitOffset(0);
->>>>>>> b14e9492
 		this.itemRenderer.zLevel = 0.0F;
 		matrixStack.pop();
 
@@ -212,15 +175,9 @@
 	}
 
 	@Override
-<<<<<<< HEAD
 	protected void drawMouseoverTooltip(MatrixStack matrixStack, int mouseX, int mouseY) {
-		if (this.client.player.inventory.getItemStack().isEmpty() && this.hoveredSlot != null
-				&& this.hoveredSlot.getHasStack()) {
-=======
-	protected void renderHoveredToolTip(int mouseX, int mouseY) {
-		if (this.minecraft.player.inventory.getItemStack()
+		if (this.client.player.inventory.getItemStack()
 			.isEmpty() && this.hoveredSlot != null && this.hoveredSlot.getHasStack()) {
->>>>>>> b14e9492
 			if (this.hoveredSlot.slotNumber == 37) {
 				renderTooltip(matrixStack, selectedAttributes, mouseX, mouseY);
 				return;
@@ -265,28 +222,10 @@
 			return true;
 		}
 
-<<<<<<< HEAD
-		if (add.isHovered() && add.active) {
-			int index = attributeSelector.getState();
-			if (index < attributesOfItem.size()) {
-				add.active = false;
-				CompoundNBT tag = new CompoundNBT();
-				ItemAttribute itemAttribute = attributesOfItem.get(index);
-				itemAttribute.serializeNBT(tag);
-				AllPackets.channel.sendToServer(new FilterScreenPacket(Option.ADD_TAG, tag));
-				container.selectedAttributes.add(itemAttribute);
-				if (container.selectedAttributes.size() == 1)
-					selectedAttributes.set(0, selectedT.copy().formatted(TextFormatting.YELLOW));
-				selectedAttributes.add(new StringTextComponent("- ").append(itemAttribute.format()).formatted(TextFormatting.GRAY));
-				return true;
-			}
-		}
-=======
 		if (add.isHovered() && add.active)
 			return handleAddedAttibute(false);
 		if (addInverted.isHovered() && addInverted.active)
 			return handleAddedAttibute(true);
->>>>>>> b14e9492
 
 		return mouseClicked;
 	}
@@ -304,21 +243,16 @@
 			.sendToServer(new FilterScreenPacket(inverted ? Option.ADD_INVERTED_TAG : Option.ADD_TAG, tag));
 		container.appendSelectedAttribute(itemAttribute, inverted);
 		if (container.selectedAttributes.size() == 1)
-			selectedAttributes.set(0, TextFormatting.YELLOW + selectedT);
-		selectedAttributes.add(TextFormatting.GRAY + "- " + itemAttribute.format(inverted));
+			selectedAttributes.set(0, selectedT.copy().formatted(TextFormatting.YELLOW));
+		selectedAttributes.add(new StringTextComponent("- ").append(itemAttribute.format(inverted)).formatted(TextFormatting.GRAY));
 		return true;
 	}
 
 	@Override
 	protected void contentsCleared() {
 		selectedAttributes.clear();
-<<<<<<< HEAD
 		selectedAttributes.add(noSelectedT.copy().formatted(TextFormatting.YELLOW));
-		if (!lastItemScanned.isEmpty())
-=======
-		selectedAttributes.add(TextFormatting.YELLOW + noSelectedT);
 		if (!lastItemScanned.isEmpty()) {
->>>>>>> b14e9492
 			add.active = true;
 			addInverted.active = true;
 		}
