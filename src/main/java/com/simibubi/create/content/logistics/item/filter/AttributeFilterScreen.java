--- conflicted
+++ resolved
@@ -38,21 +38,12 @@
 	private ITextComponent addDESC = Lang.translate(PREFIX + "add_attribute");
 	private ITextComponent addInvertedDESC = Lang.translate(PREFIX + "add_inverted_attribute");
 
-<<<<<<< HEAD
-	private ITextComponent whitelistDisN = Lang.translate(PREFIX + "whitelist_disjunctive");
-	private ITextComponent whitelistDisDESC = Lang.translate(PREFIX + "whitelist_disjunctive.description");
-	private ITextComponent whitelistConN = Lang.translate(PREFIX + "whitelist_conjunctive");
-	private ITextComponent whitelistConDESC = Lang.translate(PREFIX + "whitelist_conjunctive.description");
-	private ITextComponent blacklistN = Lang.translate(PREFIX + "blacklist");
-	private ITextComponent blacklistDESC = Lang.translate(PREFIX + "blacklist.description");
-=======
-	private String allowDisN = Lang.translate(PREFIX + "allow_list_disjunctive");
-	private String allowDisDESC = Lang.translate(PREFIX + "allow_list_disjunctive.description");
-	private String allowConN = Lang.translate(PREFIX + "allow_list_conjunctive");
-	private String allowConDESC = Lang.translate(PREFIX + "allow_list_conjunctive.description");
-	private String denyN = Lang.translate(PREFIX + "deny_list");
-	private String denyDESC = Lang.translate(PREFIX + "deny_list.description");
->>>>>>> a8031b75
+	private ITextComponent allowDisN = Lang.translate(PREFIX + "allow_list_disjunctive");
+	private ITextComponent allowDisDESC = Lang.translate(PREFIX + "allow_list_disjunctive.description");
+	private ITextComponent allowConN = Lang.translate(PREFIX + "allow_list_conjunctive");
+	private ITextComponent allowConDESC = Lang.translate(PREFIX + "allow_list_conjunctive.description");
+	private ITextComponent denyN = Lang.translate(PREFIX + "deny_list");
+	private ITextComponent denyDESC = Lang.translate(PREFIX + "deny_list.description");
 
 	private ITextComponent referenceH = Lang.translate(PREFIX + "add_reference_item");
 	private ITextComponent noSelectedT = Lang.translate(PREFIX + "no_selected_attributes");
@@ -95,7 +86,8 @@
 
 		handleIndicators();
 
-		attributeSelectorLabel = new Label(x + 43, y + 26, StringTextComponent.EMPTY).colored(0xF3EBDE).withShadow();
+		attributeSelectorLabel = new Label(x + 43, y + 26, StringTextComponent.EMPTY).colored(0xF3EBDE)
+			.withShadow();
 		attributeSelector = new SelectionScrollInput(x + 39, y + 21, 137, 18);
 		attributeSelector.forOptions(Arrays.asList(StringTextComponent.EMPTY));
 		attributeSelector.removeCallback();
@@ -105,9 +97,12 @@
 		widgets.add(attributeSelectorLabel);
 
 		selectedAttributes.clear();
-		selectedAttributes
-			.add((container.selectedAttributes.isEmpty() ? noSelectedT : selectedT).copy().formatted(TextFormatting.YELLOW));
-		container.selectedAttributes.forEach(at -> selectedAttributes.add(new StringTextComponent("- ").append(at.toString()).formatted(TextFormatting.GRAY)));
+		selectedAttributes.add((container.selectedAttributes.isEmpty() ? noSelectedT : selectedT).copy()
+			.formatted(TextFormatting.YELLOW));
+		container.selectedAttributes.forEach(at -> selectedAttributes.add(new StringTextComponent("- ")
+			.append(at.getFirst()
+				.format(at.getSecond()))
+			.formatted(TextFormatting.GRAY)));
 
 	}
 
@@ -117,7 +112,8 @@
 		if (stack.isEmpty()) {
 			attributeSelector.active = false;
 			attributeSelector.visible = false;
-			attributeSelectorLabel.text = referenceH.copy().formatted(TextFormatting.ITALIC);
+			attributeSelectorLabel.text = referenceH.copy()
+				.formatted(TextFormatting.ITALIC);
 			add.active = false;
 			addInverted.active = false;
 			attributeSelector.calling(s -> {
@@ -128,11 +124,15 @@
 		add.active = true;
 
 		addInverted.active = true;
-		attributeSelector.titled(stack.getDisplayName().copy().append("..."));
+		attributeSelector.titled(stack.getDisplayName()
+			.copy()
+			.append("..."));
 		attributesOfItem.clear();
 		for (ItemAttribute itemAttribute : ItemAttribute.types)
 			attributesOfItem.addAll(itemAttribute.listAttributesOf(stack, client.world));
-		List<ITextComponent> options = attributesOfItem.stream().map(a -> a.format(false)).collect(Collectors.toList());
+		List<ITextComponent> options = attributesOfItem.stream()
+			.map(a -> a.format(false))
+			.collect(Collectors.toList());
 		attributeSelector.forOptions(options);
 		attributeSelector.active = true;
 		attributeSelector.visible = true;
@@ -201,13 +201,8 @@
 	}
 
 	@Override
-<<<<<<< HEAD
 	protected List<IFormattableTextComponent> getTooltipDescriptions() {
-		return Arrays.asList(blacklistDESC.copy(), whitelistConDESC.copy(), whitelistDisDESC.copy());
-=======
-	protected List<String> getTooltipDescriptions() {
-		return Arrays.asList(denyDESC, allowConDESC, allowDisDESC);
->>>>>>> a8031b75
+		return Arrays.asList(denyDESC.copy(), allowConDESC.copy(), allowDisDESC.copy());
 	}
 
 	@Override
@@ -256,15 +251,18 @@
 			.sendToServer(new FilterScreenPacket(inverted ? Option.ADD_INVERTED_TAG : Option.ADD_TAG, tag));
 		container.appendSelectedAttribute(itemAttribute, inverted);
 		if (container.selectedAttributes.size() == 1)
-			selectedAttributes.set(0, selectedT.copy().formatted(TextFormatting.YELLOW));
-		selectedAttributes.add(new StringTextComponent("- ").append(itemAttribute.format(inverted)).formatted(TextFormatting.GRAY));
+			selectedAttributes.set(0, selectedT.copy()
+				.formatted(TextFormatting.YELLOW));
+		selectedAttributes.add(new StringTextComponent("- ").append(itemAttribute.format(inverted))
+			.formatted(TextFormatting.GRAY));
 		return true;
 	}
 
 	@Override
 	protected void contentsCleared() {
 		selectedAttributes.clear();
-		selectedAttributes.add(noSelectedT.copy().formatted(TextFormatting.YELLOW));
+		selectedAttributes.add(noSelectedT.copy()
+			.formatted(TextFormatting.YELLOW));
 		if (!lastItemScanned.isEmpty()) {
 			add.active = true;
 			addInverted.active = true;
