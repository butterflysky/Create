--- conflicted
+++ resolved
@@ -40,11 +40,7 @@
 		BlockPos source = NbtUtils.readBlockPos(tag.getCompound("source"));
 		BlockPos target = NbtUtils.readBlockPos(tag.getCompound("target"));
 		Component name = Component.Serializer.fromJson(tag.getString("name"));
-<<<<<<< HEAD
-		if (name == null) name = Component.empty();
-=======
 		if (name == null) name = Components.immutableEmpty();
->>>>>>> 9c8df2ff
 
 		return new StationMarker(source, target, name);
 	}
@@ -58,11 +54,7 @@
 		String name = stationOption.get()
 			.getStation().name;
 		return new StationMarker(pos, TileEntityBehaviour.get(stationOption.get(), TrackTargetingBehaviour.TYPE)
-<<<<<<< HEAD
-			.getPositionForMapMarker(), Component.literal(name));
-=======
 			.getPositionForMapMarker(), Components.literal(name));
->>>>>>> 9c8df2ff
 	}
 
 	public CompoundTag save() {
