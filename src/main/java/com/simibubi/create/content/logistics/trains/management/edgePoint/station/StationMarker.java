package com.simibubi.create.content.logistics.trains.management.edgePoint.station;

import java.util.Objects;
import java.util.Optional;

import com.mojang.blaze3d.vertex.PoseStack;
import com.mojang.blaze3d.vertex.VertexConsumer;
import com.mojang.math.Matrix4f;
import com.simibubi.create.AllTileEntities;
import com.simibubi.create.Create;
import com.simibubi.create.content.logistics.trains.management.edgePoint.TrackTargetingBehaviour;
import com.simibubi.create.foundation.map.CustomRenderedMapDecoration;
import com.simibubi.create.foundation.tileEntity.TileEntityBehaviour;
import com.simibubi.create.foundation.utility.Components;

import net.minecraft.client.Minecraft;
import net.minecraft.client.gui.Font;
import net.minecraft.client.renderer.MultiBufferSource;
import net.minecraft.client.renderer.RenderType;
import net.minecraft.core.BlockPos;
import net.minecraft.nbt.CompoundTag;
import net.minecraft.nbt.NbtUtils;
import net.minecraft.network.chat.Component;
import net.minecraft.resources.ResourceLocation;
import net.minecraft.world.level.BlockGetter;
import net.minecraft.world.level.saveddata.maps.MapDecoration;
import net.minecraft.world.level.saveddata.maps.MapItemSavedData;

public class StationMarker {
	// Not MANSION or MONUMENT to allow map extending
	public static final MapDecoration.Type TYPE = MapDecoration.Type.RED_MARKER;

	private final BlockPos source;
	private final BlockPos target;
	private final Component name;
	private final String id;

	public StationMarker(BlockPos source, BlockPos target, Component name) {
		this.source = source;
		this.target = target;
		this.name = name;
		id = "create:station-" + target.getX() + "," + target.getY() + "," + target.getZ();
	}

	public static StationMarker load(CompoundTag tag) {
		BlockPos source = NbtUtils.readBlockPos(tag.getCompound("source"));
		BlockPos target = NbtUtils.readBlockPos(tag.getCompound("target"));
		Component name = Component.Serializer.fromJson(tag.getString("name"));
		if (name == null) name = Components.immutableEmpty();

		return new StationMarker(source, target, name);
	}

	public static StationMarker fromWorld(BlockGetter level, BlockPos pos) {
		Optional<StationTileEntity> stationOption = AllTileEntities.TRACK_STATION.get(level, pos);

		if (stationOption.isEmpty() || stationOption.get().getStation() == null)
			return null;

		String name = stationOption.get()
			.getStation().name;
		return new StationMarker(pos, TileEntityBehaviour.get(stationOption.get(), TrackTargetingBehaviour.TYPE)
			.getPositionForMapMarker(), Components.literal(name));
	}

	public CompoundTag save() {
		CompoundTag tag = new CompoundTag();
		tag.put("source", NbtUtils.writeBlockPos(source));
		tag.put("target", NbtUtils.writeBlockPos(target));
		tag.putString("name", Component.Serializer.toJson(name));

		return tag;
	}

	public BlockPos getSource() {
		return source;
	}

	public BlockPos getTarget() {
		return target;
	}

	public Component getName() {
		return name;
	}

	public String getId() {
		return id;
	}

	@Override
	public boolean equals(Object o) {
		if (this == o) return true;
		if (o == null || getClass() != o.getClass()) return false;

		StationMarker that = (StationMarker) o;

		if (!target.equals(that.target)) return false;
		return name.equals(that.name);
	}

	@Override
	public int hashCode() {
		return Objects.hash(target, name);
	}

	public static class Decoration extends MapDecoration implements CustomRenderedMapDecoration {
<<<<<<< HEAD
		private static final RenderType RENDER_TYPE = RenderType.text(Create.asResource("textures/gui/station_map_icon.png"));
=======
		private static final ResourceLocation TEXTURE = Create.asResource("textures/gui/station_map_icon.png");
>>>>>>> 85200fe4

		public Decoration(byte x, byte y, Component name) {
			super(TYPE, x, y, (byte) 0, name);
		}

		public static Decoration from(MapDecoration decoration) {
			return new StationMarker.Decoration(decoration.getX(), decoration.getY(), decoration.getName());
		}

		@Override
		public boolean renderOnFrame() {
			return true;
		}

		@Override
		public void render(PoseStack poseStack, MultiBufferSource bufferSource, boolean active, int packedLight, MapItemSavedData mapData, int index) {
			poseStack.pushPose();

			poseStack.translate(getX() / 2D + 64.0, getY() / 2D + 64.0, -0.02D);

			poseStack.pushPose();

			poseStack.translate(0.5f, 0f, 0);
			poseStack.scale(4.5F, 4.5F, 3.0F);

<<<<<<< HEAD
			VertexConsumer buffer = bufferSource.getBuffer(RENDER_TYPE);
=======
			VertexConsumer buffer = bufferSource.getBuffer(RenderType.text(TEXTURE));
>>>>>>> 85200fe4
			Matrix4f mat = poseStack.last().pose();
			float zOffset = -0.001f;
			buffer.vertex(mat, -1, -1, zOffset * index).color(255, 255, 255, 255).uv(0.0f		, 0.0f		 ).uv2(packedLight).endVertex();
			buffer.vertex(mat, -1,  1, zOffset * index).color(255, 255, 255, 255).uv(0.0f		, 0.0f + 1.0f).uv2(packedLight).endVertex();
			buffer.vertex(mat,  1,  1, zOffset * index).color(255, 255, 255, 255).uv(0.0f + 1.0f, 0.0f + 1.0f).uv2(packedLight).endVertex();
			buffer.vertex(mat,  1, -1, zOffset * index).color(255, 255, 255, 255).uv(0.0f + 1.0f, 0.0f		 ).uv2(packedLight).endVertex();

			poseStack.popPose();

			if (getName() != null) {
				Font font = Minecraft.getInstance().font;
				Component component = getName();
				float f6 = (float)font.width(component);
//				float f7 = Mth.clamp(25.0F / f6, 0.0F, 6.0F / 9.0F);
				poseStack.pushPose();
//				poseStack.translate((double)(0.0F + (float)getX() / 2.0F + 64.0F / 2.0F), (double)(0.0F + (float)getY() / 2.0F + 64.0F + 4.0F), (double)-0.025F);
				poseStack.translate(0, 6.0D, -0.005F);

				poseStack.scale(0.8f, 0.8f, 1.0F);
				poseStack.translate(-f6 / 2f + .5f, 0, 0);
//				poseStack.scale(f7, f7, 1.0F);
				font.drawInBatch(component, 0.0F, 0.0F, -1, false, poseStack.last().pose(), bufferSource, false, Integer.MIN_VALUE, 15728880);
				poseStack.popPose();
			}

			poseStack.popPose();
		}

		@Override
		public boolean render(int index) {
			return true;
		}
	}
}<|MERGE_RESOLUTION|>--- conflicted
+++ resolved
@@ -105,11 +105,7 @@
 	}
 
 	public static class Decoration extends MapDecoration implements CustomRenderedMapDecoration {
-<<<<<<< HEAD
-		private static final RenderType RENDER_TYPE = RenderType.text(Create.asResource("textures/gui/station_map_icon.png"));
-=======
 		private static final ResourceLocation TEXTURE = Create.asResource("textures/gui/station_map_icon.png");
->>>>>>> 85200fe4
 
 		public Decoration(byte x, byte y, Component name) {
 			super(TYPE, x, y, (byte) 0, name);
@@ -135,11 +131,7 @@
 			poseStack.translate(0.5f, 0f, 0);
 			poseStack.scale(4.5F, 4.5F, 3.0F);
 
-<<<<<<< HEAD
-			VertexConsumer buffer = bufferSource.getBuffer(RENDER_TYPE);
-=======
 			VertexConsumer buffer = bufferSource.getBuffer(RenderType.text(TEXTURE));
->>>>>>> 85200fe4
 			Matrix4f mat = poseStack.last().pose();
 			float zOffset = -0.001f;
 			buffer.vertex(mat, -1, -1, zOffset * index).color(255, 255, 255, 255).uv(0.0f		, 0.0f		 ).uv2(packedLight).endVertex();
