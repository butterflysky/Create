package com.simibubi.create.content.logistics.item.filter.attribute.astralsorcery;

import java.util.ArrayList;
import java.util.List;

import com.simibubi.create.content.logistics.item.filter.ItemAttribute;
import com.simibubi.create.foundation.utility.Components;

import net.minecraft.core.Registry;
import net.minecraft.nbt.CompoundTag;
import net.minecraft.resources.ResourceLocation;
import net.minecraft.world.item.ItemStack;

public class AstralSorceryAttunementAttribute implements ItemAttribute {
    String constellationName;

    public AstralSorceryAttunementAttribute(String constellationName) {
        this.constellationName = constellationName;
    }

    @Override
    public boolean appliesTo(ItemStack itemStack) {
        CompoundTag nbt = extractAstralNBT(itemStack);
        String constellation = nbt.contains("constellation") ? nbt.getString("constellation") : nbt.getString("constellationName");

        // Special handling for shifting stars
<<<<<<< HEAD
        ResourceLocation itemResource = Registry.ITEM.getKey(itemStack.getItem());
        if(itemResource != null && itemResource.toString().contains("shifting_star_")) {
=======
        ResourceLocation itemResource = itemStack.getItem().getRegistryName();
        if (itemResource != null && itemResource.toString().contains("shifting_star_")) {
>>>>>>> 9fbb71e4
            constellation = itemResource.toString().replace("shifting_star_", "");
        }

        return constellation.equals(constellationName);
    }

    @Override
    public List<ItemAttribute> listAttributesOf(ItemStack itemStack) {
        CompoundTag nbt = extractAstralNBT(itemStack);
        String constellation = nbt.contains("constellation") ? nbt.getString("constellation") : nbt.getString("constellationName");

        // Special handling for shifting stars
<<<<<<< HEAD
        ResourceLocation itemResource = Registry.ITEM.getKey(itemStack.getItem());
        if(itemResource != null && itemResource.toString().contains("shifting_star_")) {
=======
        ResourceLocation itemResource = itemStack.getItem().getRegistryName();
        if (itemResource != null && itemResource.toString().contains("shifting_star_")) {
>>>>>>> 9fbb71e4
            constellation = itemResource.toString().replace("shifting_star_", "");
        }

        List<ItemAttribute> atts = new ArrayList<>();
        if(constellation.length() > 0) {
            atts.add(new AstralSorceryAttunementAttribute(constellation));
        }
        return atts;
    }

    @Override
    public String getTranslationKey() {
        return "astralsorcery_constellation";
    }

    @Override
    public Object[] getTranslationParameters() {
        ResourceLocation constResource = new ResourceLocation(constellationName);
        String something = Components.translatable(String.format("%s.constellation.%s", constResource.getNamespace(), constResource.getPath())).getString();
        return new Object[] { something };
    }

    @Override
    public void writeNBT(CompoundTag nbt) {
        nbt.putString("constellation", this.constellationName);
    }

    @Override
    public ItemAttribute readNBT(CompoundTag nbt) {
        return new AstralSorceryAttunementAttribute(nbt.getString("constellation"));
    }

    private CompoundTag extractAstralNBT(ItemStack stack) {
        return stack.getTag() != null ? stack.getTag().getCompound("astralsorcery") : new CompoundTag();
    }
}<|MERGE_RESOLUTION|>--- conflicted
+++ resolved
@@ -24,13 +24,8 @@
         String constellation = nbt.contains("constellation") ? nbt.getString("constellation") : nbt.getString("constellationName");
 
         // Special handling for shifting stars
-<<<<<<< HEAD
         ResourceLocation itemResource = Registry.ITEM.getKey(itemStack.getItem());
-        if(itemResource != null && itemResource.toString().contains("shifting_star_")) {
-=======
-        ResourceLocation itemResource = itemStack.getItem().getRegistryName();
         if (itemResource != null && itemResource.toString().contains("shifting_star_")) {
->>>>>>> 9fbb71e4
             constellation = itemResource.toString().replace("shifting_star_", "");
         }
 
@@ -43,13 +38,8 @@
         String constellation = nbt.contains("constellation") ? nbt.getString("constellation") : nbt.getString("constellationName");
 
         // Special handling for shifting stars
-<<<<<<< HEAD
         ResourceLocation itemResource = Registry.ITEM.getKey(itemStack.getItem());
-        if(itemResource != null && itemResource.toString().contains("shifting_star_")) {
-=======
-        ResourceLocation itemResource = itemStack.getItem().getRegistryName();
         if (itemResource != null && itemResource.toString().contains("shifting_star_")) {
->>>>>>> 9fbb71e4
             constellation = itemResource.toString().replace("shifting_star_", "");
         }
 
