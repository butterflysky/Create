package com.simibubi.create.content.logistics.trains.management.display;

import java.util.ArrayList;
import java.util.Arrays;
import java.util.List;

import com.google.gson.JsonElement;
import com.simibubi.create.AllSoundEvents;
import com.simibubi.create.content.contraptions.base.KineticTileEntity;
import com.simibubi.create.foundation.tileEntity.TileEntityBehaviour;
import com.simibubi.create.foundation.utility.Components;
import com.simibubi.create.foundation.utility.DyeHelper;
import com.simibubi.create.foundation.utility.DynamicComponent;
import com.simibubi.create.foundation.utility.NBTHelper;

import net.minecraft.core.BlockPos;
import net.minecraft.core.BlockPos.MutableBlockPos;
import net.minecraft.core.Direction;
import net.minecraft.core.Vec3i;
import net.minecraft.nbt.CompoundTag;
import net.minecraft.network.chat.Component;
import net.minecraft.sounds.SoundEvents;
import net.minecraft.sounds.SoundSource;
import net.minecraft.util.Mth;
import net.minecraft.world.item.DyeColor;
import net.minecraft.world.level.block.entity.BlockEntity;
import net.minecraft.world.level.block.entity.BlockEntityType;
import net.minecraft.world.level.block.state.BlockState;
import net.minecraft.world.phys.AABB;

public class FlapDisplayTileEntity extends KineticTileEntity {

	public List<FlapDisplayLayout> lines;
	public boolean isController;
	public boolean isRunning;
	public int xSize, ySize;
	public DyeColor[] colour;
	public boolean[] glowingLines;
	public boolean[] manualLines;

	public FlapDisplayTileEntity(BlockEntityType<?> type, BlockPos pos, BlockState state) {
		super(type, pos, state);
		setLazyTickRate(10);
		isController = false;
		xSize = 1;
		ySize = 1;
		colour = new DyeColor[2];
		manualLines = new boolean[2];
		glowingLines = new boolean[2];
	}

	@Override
	public void initialize() {
		super.initialize();
	}

	@Override
	public void lazyTick() {
		super.lazyTick();
		updateControllerStatus();
	}

	public void updateControllerStatus() {
		if (level.isClientSide)
			return;

		BlockState blockState = getBlockState();
		if (!(blockState.getBlock() instanceof FlapDisplayBlock))
			return;

		Direction leftDirection = blockState.getValue(FlapDisplayBlock.HORIZONTAL_FACING)
			.getClockWise();
		boolean shouldBeController = !blockState.getValue(FlapDisplayBlock.UP)
			&& level.getBlockState(worldPosition.relative(leftDirection)) != blockState;

		int newXSize = 1;
		int newYSize = 1;

		if (shouldBeController) {
			for (int xOffset = 1; xOffset < 32; xOffset++) {
				if (level.getBlockState(worldPosition.relative(leftDirection.getOpposite(), xOffset)) != blockState)
					break;
				newXSize++;
			}
			for (int yOffset = 0; yOffset < 32; yOffset++) {
				if (!level.getBlockState(worldPosition.relative(Direction.DOWN, yOffset))
					.getOptionalValue(FlapDisplayBlock.DOWN)
					.orElse(false))
					break;
				newYSize++;
			}
		}

		if (isController == shouldBeController && newXSize == xSize && newYSize == ySize)
			return;

		isController = shouldBeController;
		xSize = newXSize;
		ySize = newYSize;
		colour = Arrays.copyOf(colour, ySize * 2);
		glowingLines = Arrays.copyOf(glowingLines, ySize * 2);
		manualLines = new boolean[ySize * 2];
		lines = null;
		sendData();
	}

	@Override
	public void tick() {
		super.tick();
		isRunning = super.isSpeedRequirementFulfilled();
		if ((!level.isClientSide || !isRunning) && !isVirtual())
			return;
		int activeFlaps = 0;
		for (FlapDisplayLayout line : lines)
			for (FlapDisplaySection section : line.getSections())
				activeFlaps += section.tick();
		if (activeFlaps == 0)
			return;

		float volume = Mth.clamp(activeFlaps / 20f, 0.25f, 1.5f);
		float bgVolume = Mth.clamp(activeFlaps / 40f, 0.25f, 1f);
		BlockPos middle = worldPosition.relative(getDirection().getClockWise(), xSize / 2)
			.relative(Direction.DOWN, ySize / 2);
		AllSoundEvents.SCROLL_VALUE.playAt(level, middle, volume, 0.56f, false);
		level.playLocalSound(middle.getX(), middle.getY(), middle.getZ(), SoundEvents.CALCITE_HIT, SoundSource.BLOCKS,
			.35f * bgVolume, 1.95f, false);
	}

	@Override
	protected boolean isNoisy() {
		return false;
	}

	@Override
	public boolean isSpeedRequirementFulfilled() {
		return isRunning;
	}

	public void applyTextManually(int lineIndex, String rawComponentText) {
		FlapDisplayLayout layout = getLines().get(lineIndex);
		if (!layout.isLayout("Default"))
			layout.loadDefault(getMaxCharCount());
		List<FlapDisplaySection> sections = layout.getSections();

		FlapDisplaySection flapDisplaySection = sections.get(0);
		if (rawComponentText == null) {
			manualLines[lineIndex] = false;
<<<<<<< HEAD
			flapDisplaySection.setText(Component.literal(""));
=======
			flapDisplaySection.setText(Components.immutableEmpty());
>>>>>>> 9c8df2ff
			notifyUpdate();
			return;
		}

		JsonElement json = DynamicComponent.getJsonFromString(rawComponentText);
		if (json == null)
			return;

		manualLines[lineIndex] = true;
		Component text = isVirtual() ? Component.Serializer.fromJson(rawComponentText)
			: DynamicComponent.parseCustomText(level, worldPosition, json);
		flapDisplaySection.setText(text);
		if (isVirtual())
			flapDisplaySection.refresh(true);
		else
			notifyUpdate();
	}

	public void setColour(int lineIndex, DyeColor color) {
		colour[lineIndex] = color == DyeColor.WHITE ? null : color;
		notifyUpdate();
	}
	
	public void setGlowing(int lineIndex) {
		glowingLines[lineIndex] = true;
		notifyUpdate();
	}

	public List<FlapDisplayLayout> getLines() {
		if (lines == null)
			initDefaultSections();
		return lines;
	}

	public void initDefaultSections() {
		lines = new ArrayList<>();
		for (int i = 0; i < ySize * 2; i++)
			lines.add(new FlapDisplayLayout(getMaxCharCount()));
	}

	public int getMaxCharCount() {
		return getMaxCharCount(0);
	}

	public int getMaxCharCount(int gaps) {
		return (int) ((xSize * 16f - 2f - 4f * gaps) / 3.5f);
	}

	@Override
	protected void write(CompoundTag tag, boolean clientPacket) {
		super.write(tag, clientPacket);

		tag.putBoolean("Controller", isController);
		tag.putInt("XSize", xSize);
		tag.putInt("YSize", ySize);

		for (int j = 0; j < manualLines.length; j++)
			if (manualLines[j])
				NBTHelper.putMarker(tag, "CustomLine" + j);
		
		for (int j = 0; j < glowingLines.length; j++)
			if (glowingLines[j])
				NBTHelper.putMarker(tag, "GlowingLine" + j);

		for (int j = 0; j < colour.length; j++)
			if (colour[j] != null)
				NBTHelper.writeEnum(tag, "Dye" + j, colour[j]);

		List<FlapDisplayLayout> lines = getLines();
		for (int i = 0; i < lines.size(); i++)
			tag.put("Display" + i, lines.get(i)
				.write());
	}

	@Override
	protected void read(CompoundTag tag, boolean clientPacket) {
		super.read(tag, clientPacket);
		boolean wasActive = isController;
		int prevX = xSize;
		int prevY = ySize;

		isController = tag.getBoolean("Controller");
		xSize = tag.getInt("XSize");
		ySize = tag.getInt("YSize");

		manualLines = new boolean[ySize * 2];
		for (int i = 0; i < ySize * 2; i++)
			manualLines[i] = tag.contains("CustomLine" + i);
		
		glowingLines = new boolean[ySize * 2];
		for (int i = 0; i < ySize * 2; i++)
			glowingLines[i] = tag.contains("GlowingLine" + i);

		colour = new DyeColor[ySize * 2];
		for (int i = 0; i < ySize * 2; i++)
			colour[i] = tag.contains("Dye" + i) ? NBTHelper.readEnum(tag, "Dye" + i, DyeColor.class) : null;

		if (clientPacket && wasActive != isController || prevX != xSize || prevY != ySize) {
			invalidateRenderBoundingBox();
			lines = null;
		}

		List<FlapDisplayLayout> lines = getLines();
		for (int i = 0; i < lines.size(); i++)
			lines.get(i)
				.read(tag.getCompound("Display" + i));
	}

	public int getLineIndexAt(double yCoord) {
		return (int) Mth.clamp(Math.floor(2 * (worldPosition.getY() - yCoord + 1)), 0, ySize * 2);
	}

	public FlapDisplayTileEntity getController() {
		if (isController)
			return this;

		BlockState blockState = getBlockState();
		if (!(blockState.getBlock() instanceof FlapDisplayBlock))
			return null;

		MutableBlockPos pos = getBlockPos().mutable();
		Direction side = blockState.getValue(FlapDisplayBlock.HORIZONTAL_FACING)
			.getClockWise();

		for (int i = 0; i < 64; i++) {
			BlockState other = level.getBlockState(pos);

			if (other.getOptionalValue(FlapDisplayBlock.UP)
				.orElse(false)) {
				pos.move(Direction.UP);
				continue;
			}

			if (!level.getBlockState(pos.relative(side))
				.getOptionalValue(FlapDisplayBlock.UP)
				.orElse(true)) {
				pos.move(side);
				continue;
			}

			BlockEntity found = level.getBlockEntity(pos);
			if (found instanceof FlapDisplayTileEntity flap && flap.isController)
				return flap;

			break;
		}

		return null;
	}

	@Override
	protected AABB createRenderBoundingBox() {
		AABB aabb = new AABB(worldPosition);
		if (!isController)
			return aabb;
		Vec3i normal = getDirection().getClockWise()
			.getNormal();
		return aabb.expandTowards(normal.getX() * xSize, -ySize, normal.getZ() * xSize);
	}

	public Direction getDirection() {
		return getBlockState().getOptionalValue(FlapDisplayBlock.HORIZONTAL_FACING)
			.orElse(Direction.SOUTH)
			.getOpposite();
	}

	@Override
	public void addBehaviours(List<TileEntityBehaviour> behaviours) {}

	public int getLineColor(int line) {
		DyeColor color = colour[line];
		return color == null ? 0xFF_D3C6BA
			: DyeHelper.DYE_TABLE.get(color)
				.getFirst() | 0xFF_000000;
	}
	
	public boolean isLineGlowing(int line) {
		return glowingLines[line];
	}
	
}<|MERGE_RESOLUTION|>--- conflicted
+++ resolved
@@ -145,11 +145,7 @@
 		FlapDisplaySection flapDisplaySection = sections.get(0);
 		if (rawComponentText == null) {
 			manualLines[lineIndex] = false;
-<<<<<<< HEAD
-			flapDisplaySection.setText(Component.literal(""));
-=======
 			flapDisplaySection.setText(Components.immutableEmpty());
->>>>>>> 9c8df2ff
 			notifyUpdate();
 			return;
 		}
