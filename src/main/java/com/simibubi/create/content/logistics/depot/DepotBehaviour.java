package com.simibubi.create.content.logistics.depot;

import java.util.ArrayList;
import java.util.Iterator;
import java.util.List;
import java.util.function.Consumer;
import java.util.function.Function;
import java.util.function.Predicate;
import java.util.function.Supplier;

import com.simibubi.create.AllSoundEvents;
import com.simibubi.create.content.kinetics.belt.BeltHelper;
import com.simibubi.create.content.kinetics.belt.behaviour.BeltProcessingBehaviour;
import com.simibubi.create.content.kinetics.belt.behaviour.BeltProcessingBehaviour.ProcessingResult;
import com.simibubi.create.content.kinetics.belt.behaviour.DirectBeltInputBehaviour;
import com.simibubi.create.content.kinetics.belt.behaviour.TransportedItemStackHandlerBehaviour;
import com.simibubi.create.content.kinetics.belt.behaviour.TransportedItemStackHandlerBehaviour.TransportedResult;
import com.simibubi.create.content.kinetics.belt.transport.TransportedItemStack;
import com.simibubi.create.content.logistics.funnel.AbstractFunnelBlock;
import com.simibubi.create.foundation.blockEntity.SmartBlockEntity;
import com.simibubi.create.foundation.blockEntity.behaviour.BehaviourType;
import com.simibubi.create.foundation.blockEntity.behaviour.BlockEntityBehaviour;
import com.simibubi.create.foundation.item.ItemHelper;
import com.simibubi.create.foundation.utility.NBTHelper;
import com.simibubi.create.foundation.utility.VecHelper;

import io.github.fabricators_of_create.porting_lib.transfer.TransferUtil;
import io.github.fabricators_of_create.porting_lib.transfer.callbacks.TransactionCallback;
import io.github.fabricators_of_create.porting_lib.transfer.item.ItemHandlerHelper;
import io.github.fabricators_of_create.porting_lib.transfer.item.ItemStackHandler;
import io.github.fabricators_of_create.porting_lib.util.ItemStackUtil;
import net.fabricmc.fabric.api.transfer.v1.item.ItemVariant;
import net.fabricmc.fabric.api.transfer.v1.transaction.Transaction;
import net.fabricmc.fabric.api.transfer.v1.transaction.TransactionContext;
import net.fabricmc.fabric.api.transfer.v1.transaction.base.SnapshotParticipant;
import net.minecraft.core.BlockPos;
import net.minecraft.core.Direction;
import net.minecraft.nbt.CompoundTag;
import net.minecraft.nbt.ListTag;
import net.minecraft.nbt.Tag;
import net.minecraft.world.Containers;
import net.minecraft.world.item.ItemStack;
import net.minecraft.world.level.Level;
import net.minecraft.world.level.block.Block;
import net.minecraft.world.level.block.state.BlockState;
import net.minecraft.world.phys.Vec3;

public class DepotBehaviour extends BlockEntityBehaviour {

	public static final BehaviourType<DepotBehaviour> TYPE = new BehaviourType<>();

	TransportedItemStack heldItem;
	List<TransportedItemStack> incoming;
	ItemStackHandler processingOutputBuffer;
	public DepotItemHandler itemHandler;
	TransportedItemStackHandlerBehaviour transportedHandler;
	Supplier<Integer> maxStackSize;
	Supplier<Boolean> canAcceptItems;
	Predicate<Direction> canFunnelsPullFrom;
	Consumer<ItemStack> onHeldInserted;
	Predicate<ItemStack> acceptedItems;
	boolean allowMerge;

	SnapshotParticipant<Data> snapshotParticipant = new SnapshotParticipant<>() {
		@Override
		protected Data createSnapshot() {
			// incoming stacks are not mutated during transfer, no need to deep copy
			return new Data(new ArrayList<>(incoming), heldItem == null ? null : heldItem.fullCopy());
		}

		@Override
		protected void readSnapshot(Data snapshot) {
			incoming = snapshot.incoming;
			heldItem = snapshot.held;
		}

		@Override
		protected void onFinalCommit() {
			blockEntity.notifyUpdate();
		}
	};

	record Data(List<TransportedItemStack> incoming, TransportedItemStack held) {
	}

	public DepotBehaviour(SmartBlockEntity be) {
		super(be);
		maxStackSize = () -> 64;
		canAcceptItems = () -> true;
		canFunnelsPullFrom = $ -> true;
		acceptedItems = $ -> true;
		onHeldInserted = $ -> {
		};
		incoming = new ArrayList<>();
		itemHandler = new DepotItemHandler(this);
		processingOutputBuffer = new ItemStackHandler(8) {
			protected void onContentsChanged(int slot) {
				be.notifyUpdate();
			};
		};
	}

	public void enableMerging() {
		allowMerge = true;
	}

	public DepotBehaviour withCallback(Consumer<ItemStack> changeListener) {
		onHeldInserted = changeListener;
		return this;
	}

	public DepotBehaviour onlyAccepts(Predicate<ItemStack> filter) {
		acceptedItems = filter;
		return this;
	}

	@Override
	public void tick() {
		super.tick();

		Level world = blockEntity.getLevel();

		for (Iterator<TransportedItemStack> iterator = incoming.iterator(); iterator.hasNext();) {
			TransportedItemStack ts = iterator.next();
			if (!tick(ts))
				continue;
			if (world.isClientSide && !blockEntity.isVirtual())
				continue;
			if (heldItem == null) {
				heldItem = ts;
			} else {
				if (!ItemHelper.canItemStackAmountsStack(heldItem.stack, ts.stack)) {
					Vec3 vec = VecHelper.getCenterOf(blockEntity.getBlockPos());
					Containers.dropItemStack(blockEntity.getLevel(), vec.x, vec.y + .5f, vec.z, ts.stack);
				} else {
					heldItem.stack.grow(ts.stack.getCount());
				}
			}
			iterator.remove();
			blockEntity.notifyUpdate();
		}

		if (heldItem == null)
			return;
		if (!tick(heldItem))
			return;

		BlockPos pos = blockEntity.getBlockPos();

		if (world.isClientSide)
			return;
		if (handleBeltFunnelOutput())
			return;

		BeltProcessingBehaviour processingBehaviour =
			BlockEntityBehaviour.get(world, pos.above(2), BeltProcessingBehaviour.TYPE);
		if (processingBehaviour == null)
			return;
		if (!heldItem.locked && BeltProcessingBehaviour.isBlocked(world, pos))
			return;

		ItemStack previousItem = heldItem.stack;
		boolean wasLocked = heldItem.locked;
		ProcessingResult result = wasLocked ? processingBehaviour.handleHeldItem(heldItem, transportedHandler)
			: processingBehaviour.handleReceivedItem(heldItem, transportedHandler);
		if (result == ProcessingResult.REMOVE) {
			heldItem = null;
			blockEntity.sendData();
			return;
		}

		// fabric: might be set to null in processing
		if (heldItem == null) {
			blockEntity.sendData();
			return;
		}

		heldItem.locked = result == ProcessingResult.HOLD;
		if (heldItem.locked != wasLocked || !ItemStackUtil.equals(previousItem, heldItem.stack, false))
			blockEntity.sendData();
	}

	protected boolean tick(TransportedItemStack heldItem) {
		heldItem.prevBeltPosition = heldItem.beltPosition;
		heldItem.prevSideOffset = heldItem.sideOffset;
		float diff = .5f - heldItem.beltPosition;
		if (diff > 1 / 512f) {
			if (diff > 1 / 32f && !BeltHelper.isItemUpright(heldItem.stack))
				heldItem.angle += 1;
			heldItem.beltPosition += diff / 4f;
		}
		return diff < 1 / 16f;
	}

	private boolean handleBeltFunnelOutput() {
		BlockState funnel = getWorld().getBlockState(getPos().above());
		Direction funnelFacing = AbstractFunnelBlock.getFunnelFacing(funnel);
		if (funnelFacing == null || !canFunnelsPullFrom.test(funnelFacing.getOpposite()))
			return false;

		for (int slot = 0; slot < processingOutputBuffer.getSlots(); slot++) {
			ItemStack previousItem = processingOutputBuffer.getStackInSlot(slot);
			if (previousItem.isEmpty())
				continue;
			ItemStack afterInsert = blockEntity.getBehaviour(DirectBeltInputBehaviour.TYPE)
				.tryExportingToBeltFunnel(previousItem, null, false);
			if (afterInsert == null)
				return false;
			if (previousItem.getCount() != afterInsert.getCount()) {
				processingOutputBuffer.setStackInSlot(slot, afterInsert);
				blockEntity.notifyUpdate();
				return true;
			}
		}

		ItemStack previousItem = heldItem.stack;
		if (previousItem.isEmpty()) { // fabric: this is not allowed
			return false;
		}
		ItemStack afterInsert = blockEntity.getBehaviour(DirectBeltInputBehaviour.TYPE)
			.tryExportingToBeltFunnel(previousItem, null, false);
		if (afterInsert == null)
			return false;
		if (previousItem.getCount() != afterInsert.getCount()) {
			if (afterInsert.isEmpty())
				heldItem = null;
			else
				heldItem.stack = afterInsert;
			blockEntity.notifyUpdate();
			return true;
		}

		return false;
	}

	@Override
	public void destroy() {
		super.destroy();
		Level level = getWorld();
		BlockPos pos = getPos();
		ItemHelper.dropContents(level, pos, processingOutputBuffer);
		for (TransportedItemStack transportedItemStack : incoming)
			Block.popResource(level, pos, transportedItemStack.stack);
		if (!getHeldItemStack().isEmpty())
			Block.popResource(level, pos, getHeldItemStack());
	}

	@Override
	public void unload() {
		itemHandler = null;
	}

	@Override
	public void write(CompoundTag compound, boolean clientPacket) {
		if (heldItem != null)
			compound.put("HeldItem", heldItem.serializeNBT());
		compound.put("OutputBuffer", processingOutputBuffer.serializeNBT());
		if (canMergeItems() && !incoming.isEmpty())
			compound.put("Incoming", NBTHelper.writeCompoundList(incoming, TransportedItemStack::serializeNBT));
	}

	@Override
	public void read(CompoundTag compound, boolean clientPacket) {
		heldItem = null;
		if (compound.contains("HeldItem"))
			heldItem = TransportedItemStack.read(compound.getCompound("HeldItem"));
		processingOutputBuffer.deserializeNBT(compound.getCompound("OutputBuffer"));
		if (canMergeItems()) {
			ListTag list = compound.getList("Incoming", Tag.TAG_COMPOUND);
			incoming = NBTHelper.readCompoundList(list, TransportedItemStack::read);
		}
	}

	public void addSubBehaviours(List<BlockEntityBehaviour> behaviours) {
		behaviours.add(new DirectBeltInputBehaviour(blockEntity).allowingBeltFunnels()
			.setInsertionHandler(this::tryInsertingFromSide).considerOccupiedWhen(this::isOccupied));
		transportedHandler = new TransportedItemStackHandlerBehaviour(blockEntity, this::applyToAllItems)
			.withStackPlacement(this::getWorldPositionOf);
		behaviours.add(transportedHandler);
	}

	public ItemStack getHeldItemStack() {
		return heldItem == null ? ItemStack.EMPTY : heldItem.stack;
	}

	public boolean canMergeItems() {
		return allowMerge;
	}

	public int getPresentStackSize() {
		int cumulativeStackSize = 0;
		cumulativeStackSize += getHeldItemStack().getCount();
		for (int slot = 0; slot < processingOutputBuffer.getSlots(); slot++)
			cumulativeStackSize += processingOutputBuffer.getStackInSlot(slot)
				.getCount();
		return cumulativeStackSize;
	}

	public int getRemainingSpace() {
		int cumulativeStackSize = getPresentStackSize();
		for (TransportedItemStack transportedItemStack : incoming)
			cumulativeStackSize += transportedItemStack.stack.getCount();
		int fromGetter = maxStackSize.get();
		return (fromGetter == 0 ? 64 : fromGetter) - cumulativeStackSize;
	}

	public ItemStack insert(TransportedItemStack heldItem, TransactionContext ctx) {
		if (!canAcceptItems.get())
			return heldItem.stack;
		if (!acceptedItems.test(heldItem.stack))
			return heldItem.stack;

		if (canMergeItems()) {
			int remainingSpace = getRemainingSpace();
			ItemStack inserted = heldItem.stack;
			if (remainingSpace <= 0)
				return inserted;
			if (this.heldItem != null && !ItemHelper.canItemStackAmountsStack(this.heldItem.stack, inserted))
				return inserted;

			ItemStack returned = ItemStack.EMPTY;
			snapshotParticipant.updateSnapshots(ctx);
			if (remainingSpace < inserted.getCount()) {
				returned = ItemHandlerHelper.copyStackWithSize(heldItem.stack, inserted.getCount() - remainingSpace);
				TransportedItemStack copy = heldItem.copy();
				copy.stack.setCount(remainingSpace);
				if (this.heldItem != null)
					incoming.add(copy);
				else
					this.heldItem = copy;
			} else {
				if (this.heldItem != null)
					incoming.add(heldItem);
				else
					this.heldItem = heldItem;
			}
			return returned;
		}

		ItemStack returned = ItemStack.EMPTY;
		int maxCount = heldItem.stack.getMaxStackSize();
		boolean stackTooLarge = maxCount < heldItem.stack.getCount();
		if (stackTooLarge)
			returned = ItemHandlerHelper.copyStackWithSize(heldItem.stack, heldItem.stack.getCount() - maxCount);

		if (this.isEmpty()) {
			if (heldItem.insertedFrom.getAxis()
				.isHorizontal())
				TransactionCallback.onSuccess(ctx, () -> AllSoundEvents.DEPOT_SLIDE.playOnServer(getWorld(), getPos()));
			else
				TransactionCallback.onSuccess(ctx, () -> AllSoundEvents.DEPOT_PLOP.playOnServer(getWorld(), getPos()));
		}
<<<<<<< HEAD
		snapshotParticipant.updateSnapshots(ctx);
		heldItem = heldItem.copy();
=======

		if (stackTooLarge) {
			heldItem = heldItem.copy();
			heldItem.stack.setCount(maxCount);
		}
		
>>>>>>> 1c12c47d
		this.heldItem = heldItem;
		onHeldInserted.accept(heldItem.stack);
		return returned;
	}

	public void setHeldItem(TransportedItemStack heldItem) {
		this.heldItem = heldItem;
	}

	public void removeHeldItem() {
		this.heldItem = null;
	}

	public void setCenteredHeldItem(TransportedItemStack heldItem) {
		this.heldItem = heldItem;
		this.heldItem.beltPosition = 0.5f;
		this.heldItem.prevBeltPosition = 0.5f;
	}

//	public <T> LazyOptional<T> getItemCapability(Capability<T> cap, Direction side) {
//		return lazyItemHandler.cast();
//	}

	private boolean isOccupied(Direction side) {
		if (!getHeldItemStack().isEmpty() && !canMergeItems())
			return true;
		if (!isOutputEmpty() && !canMergeItems())
			return true;
		if (!canAcceptItems.get())
			return true;
		return false;
	}

	private ItemStack tryInsertingFromSide(TransportedItemStack transportedStack, Direction side, boolean simulate) {
		ItemStack inserted = transportedStack.stack;

		if (isOccupied(side))
			return inserted;

		int size = transportedStack.stack.getCount();
		transportedStack = transportedStack.copy();
		transportedStack.beltPosition = side.getAxis()
			.isVertical() ? .5f : 0;
		transportedStack.insertedFrom = side;
		transportedStack.prevSideOffset = transportedStack.sideOffset;
		transportedStack.prevBeltPosition = transportedStack.beltPosition;
		try (Transaction t = TransferUtil.getTransaction()) {
			snapshotParticipant.updateSnapshots(t);
			ItemStack remainder = insert(transportedStack, t);
			if (remainder.getCount() != size)
				blockEntity.notifyUpdate();
			if (!simulate)
				t.commit();

			return remainder;
		}
	}

	private void applyToAllItems(float maxDistanceFromCentre,
		Function<TransportedItemStack, TransportedResult> processFunction) {
		if (heldItem == null)
			return;
		if (.5f - heldItem.beltPosition > maxDistanceFromCentre)
			return;

		boolean dirty = false;
		TransportedItemStack transportedItemStack = heldItem;
		ItemStack stackBefore = transportedItemStack.stack.copy();
		TransportedResult result = processFunction.apply(transportedItemStack);
		if (result == null || result.didntChangeFrom(stackBefore))
			return;

		dirty = true;
		heldItem = null;
		if (result.hasHeldOutput())
			setCenteredHeldItem(result.getHeldOutput());

		for (TransportedItemStack added : result.getOutputs()) {
			if (getHeldItemStack().isEmpty()) {
				setCenteredHeldItem(added);
				continue;
			}
			try (Transaction t = TransferUtil.getTransaction()) {
				long inserted = processingOutputBuffer.insert(ItemVariant.of(added.stack), added.stack.getCount(), t);
				t.commit();
				ItemStack remainder = added.stack.copy();
				remainder.setCount(ItemHelper.truncateLong(added.stack.getCount() - inserted));
				Vec3 vec = VecHelper.getCenterOf(blockEntity.getBlockPos());
				Containers.dropItemStack(blockEntity.getLevel(), vec.x, vec.y + .5f, vec.z, remainder);
			}
		}

		if (dirty)
			blockEntity.notifyUpdate();
	}

	public boolean isEmpty() {
		return heldItem == null && isOutputEmpty();
	}

	public boolean isOutputEmpty() {
		for (int i = 0; i < processingOutputBuffer.getSlots(); i++)
			if (!processingOutputBuffer.getStackInSlot(i)
				.isEmpty())
				return false;
		return true;
	}

	private Vec3 getWorldPositionOf(TransportedItemStack transported) {
		return VecHelper.getCenterOf(blockEntity.getBlockPos());
	}

	@Override
	public BehaviourType<?> getType() {
		return TYPE;
	}

	public boolean isItemValid(ItemStack stack) {
		return acceptedItems.test(stack);
	}

}<|MERGE_RESOLUTION|>--- conflicted
+++ resolved
@@ -350,17 +350,14 @@
 			else
 				TransactionCallback.onSuccess(ctx, () -> AllSoundEvents.DEPOT_PLOP.playOnServer(getWorld(), getPos()));
 		}
-<<<<<<< HEAD
+
 		snapshotParticipant.updateSnapshots(ctx);
-		heldItem = heldItem.copy();
-=======
 
 		if (stackTooLarge) {
 			heldItem = heldItem.copy();
 			heldItem.stack.setCount(maxCount);
 		}
-		
->>>>>>> 1c12c47d
+
 		this.heldItem = heldItem;
 		onHeldInserted.accept(heldItem.stack);
 		return returned;
