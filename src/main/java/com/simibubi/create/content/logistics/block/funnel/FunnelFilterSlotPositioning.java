package com.simibubi.create.content.logistics.block.funnel;

import com.mojang.blaze3d.matrix.MatrixStack;
import com.simibubi.create.content.logistics.block.funnel.BeltFunnelBlock.Shape;
import com.simibubi.create.foundation.tileEntity.behaviour.ValueBoxTransform;
import com.simibubi.create.foundation.utility.AngleHelper;
import com.simibubi.create.foundation.utility.MatrixStacker;
import com.simibubi.create.foundation.utility.VecHelper;

import net.minecraft.block.BlockState;
import net.minecraft.util.Direction;
import net.minecraft.util.Direction.Axis;
import net.minecraft.util.math.vector.Vector3d;

public class FunnelFilterSlotPositioning extends ValueBoxTransform.Sided {

	@Override
	protected Vector3d getLocalOffset(BlockState state) {
		Direction side = getSide();
		float horizontalAngle = AngleHelper.horizontalAngle(side);
		Direction funnelFacing = FunnelBlock.getFunnelFacing(state);
		float stateAngle = AngleHelper.horizontalAngle(funnelFacing);

		if (state.getBlock() instanceof BeltFunnelBlock) {
			switch (state.get(BeltFunnelBlock.SHAPE)) {

			case EXTENDED:
				return VecHelper.rotateCentered(VecHelper.voxelSpace(8, 15.5f, 13), stateAngle, Axis.Y);
			case PULLING:
			case PUSHING:
				return VecHelper.rotateCentered(VecHelper.voxelSpace(8, 12.1, 8.7f), horizontalAngle, Axis.Y);
			default:
			case RETRACTED:
				return VecHelper.rotateCentered(VecHelper.voxelSpace(8, 13, 7.5f), horizontalAngle, Axis.Y);
			}
		}

<<<<<<< HEAD
		if (state.getBlock() instanceof FunnelBlock) {
			if (state.get(FunnelBlock.FACE) == AttachFace.WALL)
				return VecHelper.rotateCentered(VecHelper.voxelSpace(8, 12.1, 8.7f), horizontalAngle, Axis.Y);
			Vector3d southLocation = VecHelper.voxelSpace(8, funnelFacing == Direction.DOWN ? 6.5f : 9.5f, 13f);
			return VecHelper.rotateCentered(southLocation,
				AngleHelper.horizontalAngle(state.get(AbstractFunnelBlock.HORIZONTAL_FACING)), Axis.Y);
		}

		return Vector3d.ZERO;

//		if (!funnelFacing.getAxis()
//			.isHorizontal()) {
//			Vector3d southLocation = VecHelper.voxelSpace(8, funnelFacing == Direction.DOWN ? 3 : 13, 15.5f);
//			return VecHelper.rotateCentered(southLocation, horizontalAngle, Axis.Y);
//		}
//
//		Direction verticalDirection = DirectionHelper.rotateAround(getSide(), funnelFacing.rotateY()
//			.getAxis());
//		if (funnelFacing.getAxis() == Axis.Z)
//			verticalDirection = verticalDirection.getOpposite();
//		float yRot = -AngleHelper.horizontalAngle(verticalDirection) + 180;
//		float xRot = -90;
//		boolean alongX = funnelFacing.getAxis() == Axis.X;
//		float zRotLast = alongX ^ funnelFacing.getAxisDirection() == AxisDirection.POSITIVE ? 180 : 0;
//
//		Vector3d vec = VecHelper.voxelSpace(8, 13, .5f);
//		vec = vec.subtract(.5, .5, .5);
//		vec = VecHelper.rotate(vec, zRotLast, Axis.Z);
//		vec = VecHelper.rotate(vec, yRot, Axis.Y);
//		vec = VecHelper.rotate(vec, alongX ? 0 : xRot, Axis.X);
//		vec = VecHelper.rotate(vec, alongX ? xRot : 0, Axis.Z);
//		vec = vec.add(.5, .5, .5);
//		return vec;
=======
		if (!funnelFacing.getAxis()
			.isHorizontal()) {
			Vec3d southLocation = VecHelper.voxelSpace(8, funnelFacing == Direction.DOWN ? 14 : 2, 15.5f);
			return VecHelper.rotateCentered(southLocation, horizontalAngle, Axis.Y);
		}
		
		return VecHelper.rotateCentered(VecHelper.voxelSpace(8, 12.1, 8.7f), horizontalAngle, Axis.Y);
>>>>>>> cef93ab0
	}

	@Override
	protected void rotate(BlockState state, MatrixStack ms) {
		Direction facing = FunnelBlock.getFunnelFacing(state);

		if (facing.getAxis()
			.isVertical()) {
			super.rotate(state, ms);
			return;
		}

		boolean isBeltFunnel = state.getBlock() instanceof BeltFunnelBlock;
		if (isBeltFunnel && state.get(BeltFunnelBlock.SHAPE) != Shape.EXTENDED) {
			Shape shape = state.get(BeltFunnelBlock.SHAPE);
			super.rotate(state, ms);
			if (shape == Shape.PULLING || shape == Shape.PUSHING)
				MatrixStacker.of(ms)
					.rotateX(-22.5f);
			return;
		}

		if (state.getBlock() instanceof FunnelBlock) {
			super.rotate(state, ms);
			MatrixStacker.of(ms)
				.rotateX(-22.5f);
			return;
		}

		float yRot = AngleHelper.horizontalAngle(AbstractFunnelBlock.getFunnelFacing(state))
			+ (facing == Direction.DOWN ? 180 : 0);
		MatrixStacker.of(ms)
			.rotateY(yRot)
			.rotateX(facing == Direction.DOWN ? -90 : 90);
	}

	@Override
	protected boolean isSideActive(BlockState state, Direction direction) {
		Direction facing = FunnelBlock.getFunnelFacing(state);

		if (facing == null)
			return false;
		if (facing.getAxis()
			.isVertical())
			return direction.getAxis()
				.isHorizontal();
		if (state.getBlock() instanceof BeltFunnelBlock && state.get(BeltFunnelBlock.SHAPE) == Shape.EXTENDED)
			return direction == Direction.UP;
		return direction == facing;
	}

	@Override
	protected Vector3d getSouthLocation() {
		return Vector3d.ZERO;
	}

}<|MERGE_RESOLUTION|>--- conflicted
+++ resolved
@@ -6,7 +6,6 @@
 import com.simibubi.create.foundation.utility.AngleHelper;
 import com.simibubi.create.foundation.utility.MatrixStacker;
 import com.simibubi.create.foundation.utility.VecHelper;
-
 import net.minecraft.block.BlockState;
 import net.minecraft.util.Direction;
 import net.minecraft.util.Direction.Axis;
@@ -35,49 +34,13 @@
 			}
 		}
 
-<<<<<<< HEAD
-		if (state.getBlock() instanceof FunnelBlock) {
-			if (state.get(FunnelBlock.FACE) == AttachFace.WALL)
-				return VecHelper.rotateCentered(VecHelper.voxelSpace(8, 12.1, 8.7f), horizontalAngle, Axis.Y);
-			Vector3d southLocation = VecHelper.voxelSpace(8, funnelFacing == Direction.DOWN ? 6.5f : 9.5f, 13f);
-			return VecHelper.rotateCentered(southLocation,
-				AngleHelper.horizontalAngle(state.get(AbstractFunnelBlock.HORIZONTAL_FACING)), Axis.Y);
+		if (!funnelFacing.getAxis()
+			.isHorizontal()) {
+			Vector3d southLocation = VecHelper.voxelSpace(8, funnelFacing == Direction.DOWN ? 14 : 2, 15.5f);
+			return VecHelper.rotateCentered(southLocation, horizontalAngle, Axis.Y);
 		}
 
-		return Vector3d.ZERO;
-
-//		if (!funnelFacing.getAxis()
-//			.isHorizontal()) {
-//			Vector3d southLocation = VecHelper.voxelSpace(8, funnelFacing == Direction.DOWN ? 3 : 13, 15.5f);
-//			return VecHelper.rotateCentered(southLocation, horizontalAngle, Axis.Y);
-//		}
-//
-//		Direction verticalDirection = DirectionHelper.rotateAround(getSide(), funnelFacing.rotateY()
-//			.getAxis());
-//		if (funnelFacing.getAxis() == Axis.Z)
-//			verticalDirection = verticalDirection.getOpposite();
-//		float yRot = -AngleHelper.horizontalAngle(verticalDirection) + 180;
-//		float xRot = -90;
-//		boolean alongX = funnelFacing.getAxis() == Axis.X;
-//		float zRotLast = alongX ^ funnelFacing.getAxisDirection() == AxisDirection.POSITIVE ? 180 : 0;
-//
-//		Vector3d vec = VecHelper.voxelSpace(8, 13, .5f);
-//		vec = vec.subtract(.5, .5, .5);
-//		vec = VecHelper.rotate(vec, zRotLast, Axis.Z);
-//		vec = VecHelper.rotate(vec, yRot, Axis.Y);
-//		vec = VecHelper.rotate(vec, alongX ? 0 : xRot, Axis.X);
-//		vec = VecHelper.rotate(vec, alongX ? xRot : 0, Axis.Z);
-//		vec = vec.add(.5, .5, .5);
-//		return vec;
-=======
-		if (!funnelFacing.getAxis()
-			.isHorizontal()) {
-			Vec3d southLocation = VecHelper.voxelSpace(8, funnelFacing == Direction.DOWN ? 14 : 2, 15.5f);
-			return VecHelper.rotateCentered(southLocation, horizontalAngle, Axis.Y);
-		}
-		
 		return VecHelper.rotateCentered(VecHelper.voxelSpace(8, 12.1, 8.7f), horizontalAngle, Axis.Y);
->>>>>>> cef93ab0
 	}
 
 	@Override
