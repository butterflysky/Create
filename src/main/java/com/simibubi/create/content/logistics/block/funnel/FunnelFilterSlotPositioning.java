--- conflicted
+++ resolved
@@ -18,17 +18,7 @@
 public class FunnelFilterSlotPositioning extends ValueBoxTransform.Sided {
 
 	@Override
-<<<<<<< HEAD
 	protected Vector3d getLocalOffset(BlockState state) {
-		if (AllBlocks.BRASS_BELT_FUNNEL.has(state))
-			if (state.get(BeltFunnelBlock.SHAPE) == Shape.RETRACTED)
-				return VecHelper.rotateCentered(VecHelper.voxelSpace(8, 13, 7.5f),
-					AngleHelper.horizontalAngle(getSide()), Axis.Y);
-
-		Vector3d localOffset =
-			getSide() == Direction.UP ? VecHelper.voxelSpace(8, 14.5f, 8) : VecHelper.voxelSpace(8, 1.5f, 8);
-=======
-	protected Vec3d getLocalOffset(BlockState state) {
 		Direction side = getSide();
 		float horizontalAngle = AngleHelper.horizontalAngle(side);
 		Direction funnelFacing = FunnelBlock.getFunnelFacing(state);
@@ -39,22 +29,11 @@
 				return VecHelper.rotateCentered(VecHelper.voxelSpace(8, 13, 7.5f), horizontalAngle, Axis.Y);
 			else
 				return VecHelper.rotateCentered(VecHelper.voxelSpace(8, 15.5f, 13), stateAngle, Axis.Y);
->>>>>>> 990d8041
 
 		if (!funnelFacing.getAxis()
 			.isHorizontal()) {
-<<<<<<< HEAD
-			Vector3d southLocation = VecHelper.voxelSpace(8, 8, 14.5f);
-			localOffset = VecHelper.rotateCentered(southLocation, AngleHelper.horizontalAngle(getSide()), Axis.Y);
-		}
-
-		if (AllBlocks.BRASS_CHUTE_FUNNEL.has(state)) {
-			Direction facing = state.get(ChuteFunnelBlock.HORIZONTAL_FACING);
-			localOffset = localOffset.subtract(Vector3d.of(facing.getDirectionVec()).scale(2 / 16f));
-=======
-			Vec3d southLocation = VecHelper.voxelSpace(8, 13, 15.5f);
+			Vector3d southLocation = VecHelper.voxelSpace(8, 13, 15.5f);
 			return VecHelper.rotateCentered(southLocation, horizontalAngle, Axis.Y);
->>>>>>> 990d8041
 		}
 
 		Direction verticalDirection = DirectionHelper.rotateAround(getSide(), funnelFacing.rotateY()
@@ -70,7 +49,7 @@
 		if (reverse)
 			zRotLast += 180;
 		
-		Vec3d vec = VecHelper.voxelSpace(8, 13, .5f);
+		Vector3d vec = VecHelper.voxelSpace(8, 13, .5f);
 		vec = vec.subtract(.5, .5, .5);
 		vec = VecHelper.rotate(vec, zRotLast, Axis.Z);
 		vec = VecHelper.rotate(vec, yRot, Axis.Y);
