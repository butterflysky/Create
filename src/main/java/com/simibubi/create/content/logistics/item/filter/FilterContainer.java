--- conflicted
+++ resolved
@@ -45,28 +45,19 @@
 			for (int col = 0; col < 9; ++col)
 				this.addSlot(new SlotItemHandler(ghostInventory, col + row * 9, x + col * 18, y + row * 18));
 	}
-
+	
 	@Override
 	protected ItemStackHandler createGhostInventory() {
 		return FilterItem.getFilterItems(contentHolder);
 	}
-<<<<<<< HEAD
-
-	@Override
-	protected int getPlayerInventoryXOffset() {
-		return 97;
-	}
-
-=======
 	
->>>>>>> cded120a
 	@Override
 	protected void readData(ItemStack filterItem) {
 		CompoundNBT tag = filterItem.getOrCreateTag();
 		respectNBT = tag.getBoolean("RespectNBT");
 		blacklist = tag.getBoolean("Blacklist");
 	}
-
+	
 	@Override
 	protected void saveData(ItemStack filterItem) {
 		super.saveData(filterItem);
