--- conflicted
+++ resolved
@@ -50,11 +50,7 @@
 		int target = getTarget();
 		return ImmutableList.of(Lang.translateDirect("schedule.condition.player_count.seated",
 			Lang.translateDirect("schedule.condition.player_count." + (target == 1 ? "summary" : "summary_plural"),
-<<<<<<< HEAD
-				Component.literal("" + target).withStyle(ChatFormatting.DARK_AQUA))));
-=======
 				Components.literal("" + target).withStyle(ChatFormatting.DARK_AQUA))));
->>>>>>> 9c8df2ff
 	}
 
 	@Override
