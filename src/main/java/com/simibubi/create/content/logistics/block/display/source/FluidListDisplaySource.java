--- conflicted
+++ resolved
@@ -53,13 +53,7 @@
 		Map<Fluid, FluidStack> fluidNames = new HashMap<>();
 
 		try (Transaction t = TransferUtil.getTransaction()) {
-<<<<<<< HEAD
-			for (StorageView<FluidVariant> view : handler) {
-				if (view.isResourceBlank())
-					continue;
-=======
-			for (StorageView<FluidVariant> view : TransferUtil.getNonEmpty(handler, t)) {
->>>>>>> a94bee99
+			for (StorageView<FluidVariant> view : TransferUtil.getNonEmpty(handler)) {
 				FluidStack stack = new FluidStack(view);
 				if (!filteringBehaviour.test(stack))
 					continue;
