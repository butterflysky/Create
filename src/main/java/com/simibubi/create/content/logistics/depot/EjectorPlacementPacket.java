package com.simibubi.create.content.logistics.depot;

import com.simibubi.create.AllBlocks;
import com.simibubi.create.foundation.networking.SimplePacketBase;

import com.tterrag.registrate.fabric.EnvExecutor;

import net.fabricmc.api.EnvType;
import net.minecraft.core.BlockPos;
import net.minecraft.core.Direction;
import net.minecraft.network.FriendlyByteBuf;
import net.minecraft.server.level.ServerPlayer;
import net.minecraft.world.level.Level;
import net.minecraft.world.level.block.entity.BlockEntity;
import net.minecraft.world.level.block.state.BlockState;
<<<<<<< HEAD
=======
import net.minecraftforge.api.distmarker.Dist;
import net.minecraftforge.fml.DistExecutor;
import net.minecraftforge.network.NetworkEvent.Context;
>>>>>>> 3f72ce0a

public class EjectorPlacementPacket extends SimplePacketBase {

	private int h, v;
	private BlockPos pos;
	private Direction facing;

	public EjectorPlacementPacket(int h, int v, BlockPos pos, Direction facing) {
		this.h = h;
		this.v = v;
		this.pos = pos;
		this.facing = facing;
	}

	public EjectorPlacementPacket(FriendlyByteBuf buffer) {
		h = buffer.readInt();
		v = buffer.readInt();
		pos = buffer.readBlockPos();
		facing = Direction.from3DDataValue(buffer.readVarInt());
	}

	@Override
	public void write(FriendlyByteBuf buffer) {
		buffer.writeInt(h);
		buffer.writeInt(v);
		buffer.writeBlockPos(pos);
		buffer.writeVarInt(facing.get3DDataValue());
	}

	@Override
	public boolean handle(Context context) {
		context.enqueueWork(() -> {
			ServerPlayer player = context.getSender();
			if (player == null)
				return;
			Level world = player.level;
			if (world == null || !world.isLoaded(pos))
				return;
			BlockEntity blockEntity = world.getBlockEntity(pos);
			BlockState state = world.getBlockState(pos);
			if (blockEntity instanceof EjectorBlockEntity)
				((EjectorBlockEntity) blockEntity).setTarget(h, v);
			if (AllBlocks.WEIGHTED_EJECTOR.has(state))
				world.setBlockAndUpdate(pos, state.setValue(EjectorBlock.HORIZONTAL_FACING, facing));
		});
		return true;
	}

	public static class ClientBoundRequest extends SimplePacketBase {

		BlockPos pos;

		public ClientBoundRequest(BlockPos pos) {
			this.pos = pos;
		}

		public ClientBoundRequest(FriendlyByteBuf buffer) {
			this.pos = buffer.readBlockPos();
		}

		@Override
		public void write(FriendlyByteBuf buffer) {
			buffer.writeBlockPos(pos);
		}

		@Override
<<<<<<< HEAD
		public void handle(Supplier<Context> context) {
			context.get()
				.enqueueWork(() -> EnvExecutor.runWhenOn(EnvType.CLIENT,
						() -> () -> EjectorTargetHandler.flushSettings(pos)));
			context.get()
				.setPacketHandled(true);
		}

	}

=======
		public boolean handle(Context context) {
			context.enqueueWork(
				() -> DistExecutor.unsafeRunWhenOn(Dist.CLIENT, () -> () -> EjectorTargetHandler.flushSettings(pos)));
			return true;
		}

	}
	
>>>>>>> 3f72ce0a
}<|MERGE_RESOLUTION|>--- conflicted
+++ resolved
@@ -13,12 +13,6 @@
 import net.minecraft.world.level.Level;
 import net.minecraft.world.level.block.entity.BlockEntity;
 import net.minecraft.world.level.block.state.BlockState;
-<<<<<<< HEAD
-=======
-import net.minecraftforge.api.distmarker.Dist;
-import net.minecraftforge.fml.DistExecutor;
-import net.minecraftforge.network.NetworkEvent.Context;
->>>>>>> 3f72ce0a
 
 public class EjectorPlacementPacket extends SimplePacketBase {
 
@@ -85,25 +79,13 @@
 		}
 
 		@Override
-<<<<<<< HEAD
-		public void handle(Supplier<Context> context) {
-			context.get()
-				.enqueueWork(() -> EnvExecutor.runWhenOn(EnvType.CLIENT,
+		public boolean handle(Context context) {
+			context.enqueueWork(
+				() -> EnvExecutor.runWhenOn(EnvType.CLIENT,
 						() -> () -> EjectorTargetHandler.flushSettings(pos)));
-			context.get()
-				.setPacketHandled(true);
+			return true;
 		}
 
 	}
 
-=======
-		public boolean handle(Context context) {
-			context.enqueueWork(
-				() -> DistExecutor.unsafeRunWhenOn(Dist.CLIENT, () -> () -> EjectorTargetHandler.flushSettings(pos)));
-			return true;
-		}
-
-	}
-	
->>>>>>> 3f72ce0a
 }