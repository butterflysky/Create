--- conflicted
+++ resolved
@@ -133,13 +133,8 @@
 		if (schedule == null || schedule.entries.isEmpty())
 			return;
 
-<<<<<<< HEAD
-		MutableComponent caret = Component.literal("> ").withStyle(ChatFormatting.GRAY);
-		MutableComponent arrow = Component.literal("-> ").withStyle(ChatFormatting.GRAY);
-=======
 		MutableComponent caret = Components.literal("> ").withStyle(ChatFormatting.GRAY);
 		MutableComponent arrow = Components.literal("-> ").withStyle(ChatFormatting.GRAY);
->>>>>>> 9c8df2ff
 
 		List<ScheduleEntry> entries = schedule.entries;
 		for (int i = 0; i < entries.size(); i++) {
@@ -150,11 +145,7 @@
 			ChatFormatting format = current ? ChatFormatting.YELLOW : ChatFormatting.GOLD;
 			MutableComponent prefix = current ? arrow : caret;
 			tooltip.add(prefix.copy()
-<<<<<<< HEAD
-				.append(Component.literal(destination.getFilter()).withStyle(format)));
-=======
 				.append(Components.literal(destination.getFilter()).withStyle(format)));
->>>>>>> 9c8df2ff
 		}
 	}
 
