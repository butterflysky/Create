--- conflicted
+++ resolved
@@ -341,11 +341,7 @@
 				.stream())
 			.filter(station -> station.blockEntityPos != null)
 			.filter(station -> visited.add(station.name))
-<<<<<<< HEAD
-			.map(station -> LongAttached.with((long) Vec3.atBottomCenterOf(station.tilePos)
-=======
-			.map(station -> IntAttached.with((int) Vec3.atBottomCenterOf(station.blockEntityPos)
->>>>>>> 03feeb71
+			.map(station -> LongAttached.with((long) Vec3.atBottomCenterOf(station.blockEntityPos)
 				.distanceTo(position), station.name))
 			.toList();
 	}
