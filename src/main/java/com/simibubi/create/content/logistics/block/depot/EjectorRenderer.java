--- conflicted
+++ resolved
@@ -55,15 +55,9 @@
 		TransformStack msr = TransformStack.cast(ms);
 
 		float maxTime =
-<<<<<<< HEAD
-				(float) (ejector.earlyTarget != null ? ejector.earlyTargetTime : ejector.launcher.getTotalFlyingTicks());
-		for (LongAttached<ItemStack> LongAttached : ejector.launchedItems) {
+				(float) (be.earlyTarget != null ? be.earlyTargetTime : be.launcher.getTotalFlyingTicks());
+		for (LongAttached<ItemStack> LongAttached : be.launchedItems) {
 			float time = LongAttached.getFirst() + partialTicks;
-=======
-				(float) (be.earlyTarget != null ? be.earlyTargetTime : be.launcher.getTotalFlyingTicks());
-		for (IntAttached<ItemStack> intAttached : be.launchedItems) {
-			float time = intAttached.getFirst() + partialTicks;
->>>>>>> 03feeb71
 			if (time > maxTime)
 				continue;
 
