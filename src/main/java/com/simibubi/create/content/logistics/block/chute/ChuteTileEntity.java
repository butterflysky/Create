--- conflicted
+++ resolved
@@ -719,11 +719,7 @@
 				.withStyle(ChatFormatting.YELLOW)));
 		if (!item.isEmpty()) {
 			tooltip.add(componentSpacing.plainCopy()
-<<<<<<< HEAD
-				.append(Lang.translateDirect("tooltip.chute.contains", Component.translatable(item.getDescriptionId())
-=======
 				.append(Lang.translateDirect("tooltip.chute.contains", Components.translatable(item.getDescriptionId())
->>>>>>> 9c8df2ff
 					.getString(), item.getCount()))
 				.withStyle(ChatFormatting.GREEN));
 		}
