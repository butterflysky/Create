package com.simibubi.create.content.logistics.block.chute;

import com.simibubi.create.AllBlocks;
import com.simibubi.create.Create;
import com.simibubi.create.content.contraptions.components.fan.AirCurrent;
import com.simibubi.create.content.contraptions.components.fan.EncasedFanBlock;
import com.simibubi.create.content.contraptions.components.fan.EncasedFanTileEntity;
import com.simibubi.create.content.contraptions.goggles.IHaveGoggleInformation;
import com.simibubi.create.content.contraptions.particle.AirParticleData;
import com.simibubi.create.content.logistics.block.funnel.FunnelBlock;
import com.simibubi.create.foundation.advancement.AllTriggers;
import com.simibubi.create.foundation.config.AllConfigs;
import com.simibubi.create.foundation.gui.widgets.InterpolatedValue;
import com.simibubi.create.foundation.item.ItemHelper;
import com.simibubi.create.foundation.item.ItemHelper.ExtractionCountMode;
import com.simibubi.create.foundation.tileEntity.SmartTileEntity;
import com.simibubi.create.foundation.tileEntity.TileEntityBehaviour;
import com.simibubi.create.foundation.tileEntity.behaviour.belt.DirectBeltInputBehaviour;
import com.simibubi.create.foundation.tileEntity.behaviour.belt.TransportedItemStackHandlerBehaviour;
import com.simibubi.create.foundation.tileEntity.behaviour.belt.TransportedItemStackHandlerBehaviour.TransportedResult;
import com.simibubi.create.foundation.utility.BlockHelper;
import com.simibubi.create.foundation.utility.Iterate;
import com.simibubi.create.foundation.utility.Lang;
import com.simibubi.create.foundation.utility.VecHelper;
import mcp.MethodsReturnNonnullByDefault;
import net.minecraft.block.Block;
import net.minecraft.block.BlockState;
import net.minecraft.entity.item.ItemEntity;
import net.minecraft.inventory.InventoryHelper;
import net.minecraft.item.ItemStack;
import net.minecraft.nbt.CompoundNBT;
import net.minecraft.particles.ItemParticleData;
import net.minecraft.particles.ParticleTypes;
import net.minecraft.tileentity.TileEntity;
import net.minecraft.tileentity.TileEntityType;
import net.minecraft.util.Direction;
import net.minecraft.util.math.AxisAlignedBB;
import net.minecraft.util.math.BlockPos;
import net.minecraft.util.math.MathHelper;
import net.minecraft.util.math.vector.Vector3d;
import net.minecraft.util.text.ITextComponent;
import net.minecraft.util.text.TextFormatting;
import net.minecraft.util.text.TranslationTextComponent;
import net.minecraftforge.common.capabilities.Capability;
import net.minecraftforge.common.util.LazyOptional;
import net.minecraftforge.items.CapabilityItemHandler;
import net.minecraftforge.items.IItemHandler;
import net.minecraftforge.items.ItemHandlerHelper;

import javax.annotation.Nullable;
import javax.annotation.ParametersAreNonnullByDefault;
import java.util.LinkedList;
import java.util.List;

@ParametersAreNonnullByDefault
@MethodsReturnNonnullByDefault
/*
 * Commented Code: Chutes create air streams and act similarly to encased fans
 * (Unfinished)
 */
public class ChuteTileEntity extends SmartTileEntity implements IHaveGoggleInformation { // , IAirCurrentSource {

//	public AirCurrent airCurrent;

	float pull;
	float push;

	ItemStack item;
	InterpolatedValue itemPosition;
	ChuteItemHandler itemHandler;
	LazyOptional<IItemHandler> lazyHandler;
	boolean canPickUpItems;

	float bottomPullDistance;
	float beltBelowOffset;
	TransportedItemStackHandlerBehaviour beltBelow;
	boolean updateAirFlow;
	int airCurrentUpdateCooldown;
	int entitySearchCooldown;

	LazyOptional<IItemHandler> capAbove;
	LazyOptional<IItemHandler> capBelow;

	public ChuteTileEntity(TileEntityType<?> tileEntityTypeIn) {
		super(tileEntityTypeIn);
		item = ItemStack.EMPTY;
		itemPosition = new InterpolatedValue();
		itemHandler = new ChuteItemHandler(this);
		lazyHandler = LazyOptional.of(() -> itemHandler);
		canPickUpItems = false;
		capAbove = LazyOptional.empty();
		capBelow = LazyOptional.empty();
		bottomPullDistance = 0;
//		airCurrent = new AirCurrent(this);
		updateAirFlow = true;
	}

	@Override
	public void addBehaviours(List<TileEntityBehaviour> behaviours) {
		behaviours.add(new DirectBeltInputBehaviour(this).onlyInsertWhen((d) -> canDirectlyInsertCached()));
	}

	// Cached per-tick, useful when a lot of items are waiting on top of it
	public boolean canDirectlyInsertCached() {
		return canPickUpItems;
	}

	private boolean canDirectlyInsert() {
		BlockState blockState = getBlockState();
		BlockState blockStateAbove = world.getBlockState(pos.up());
		if (!AbstractChuteBlock.isChute(blockState))
			return false;
		if (AbstractChuteBlock.getChuteFacing(blockStateAbove) == Direction.DOWN)
			return false;
		if (getItemMotion() > 0 && getInputChutes().isEmpty())
			return false;
		return AbstractChuteBlock.isOpenChute(blockState);
	}

	@Override
	public void initialize() {
		super.initialize();
		onAdded();
	}

	@Override
	public AxisAlignedBB getRenderBoundingBox() {
		return new AxisAlignedBB(pos).expand(0, -3, 0);
	}

	@Override
	public void tick() {
		super.tick();

		if (!world.isRemote)
			canPickUpItems = canDirectlyInsert();

		float itemMotion = getItemMotion();
		if (itemMotion != 0 && world != null && world.isRemote)
			spawnParticles(itemMotion);
		tickAirStreams(itemMotion);

		if (item.isEmpty()) {
			if (itemMotion < 0)
				handleInputFromAbove();
			if (itemMotion > 0)
				handleInputFromBelow();
			return;
		}

		float nextOffset = itemPosition.value + itemMotion;

		if (itemMotion < 0) {
			if (nextOffset < .5f) {
				if (!handleDownwardOutput(true))
					nextOffset = .5f;
				else if (nextOffset < 0) {
					handleDownwardOutput(world.isRemote && !isVirtual());
					return;
				}
			}
		}

		if (itemMotion > 0) {
			if (nextOffset > .5f) {
				if (!handleUpwardOutput(true))
					nextOffset = .5f;
				else if (nextOffset > 1) {
					handleUpwardOutput(world.isRemote && !isVirtual());
					return;
				}
			}
		}

		itemPosition.set(nextOffset);
	}

	private void updateAirFlow(float itemSpeed) {
		updateAirFlow = false;
//		airCurrent.rebuild();
		if (itemSpeed > 0 && world != null && !world.isRemote) {
			float speed = pull - push;
			beltBelow = null;

			float maxPullDistance;
			if (speed >= 128)
				maxPullDistance = 3;
			else if (speed >= 64)
				maxPullDistance = 2;
			else if (speed >= 32)
				maxPullDistance = 1;
			else
				maxPullDistance = MathHelper.lerp(speed / 32, 0, 1);

			if (AbstractChuteBlock.isChute(world.getBlockState(pos.down())))
				maxPullDistance = 0;
			float flowLimit = maxPullDistance;
			if (flowLimit > 0)
				flowLimit = AirCurrent.getFlowLimit(world, pos, maxPullDistance, Direction.DOWN);

			for (int i = 1; i <= flowLimit + 1; i++) {
				TransportedItemStackHandlerBehaviour behaviour =
					TileEntityBehaviour.get(world, pos.down(i), TransportedItemStackHandlerBehaviour.TYPE);
				if (behaviour == null)
					continue;
				beltBelow = behaviour;
				beltBelowOffset = i - 1;
				break;
			}
			this.bottomPullDistance = flowLimit;
		}
		sendData();
	}

	private void findEntities(float itemSpeed) {
//		if (getSpeed() != 0)
//			airCurrent.findEntities();
		if (bottomPullDistance <= 0 && !getItem().isEmpty() || itemSpeed <= 0 || world == null || world.isRemote)
			return;
		if (!canCollectItemsFromBelow())
			return;
		Vector3d center = VecHelper.getCenterOf(pos);
		AxisAlignedBB searchArea =
			new AxisAlignedBB(center.add(0, -bottomPullDistance - 0.5, 0), center.add(0, -0.5, 0)).grow(.45f);
		for (ItemEntity itemEntity : world.getEntitiesWithinAABB(ItemEntity.class, searchArea)) {
			if (!itemEntity.isAlive())
				continue;
			ItemStack entityItem = itemEntity.getItem();
			if (!canAcceptItem(entityItem))
				continue;
			setItem(entityItem.copy(), (float) (itemEntity.getBoundingBox()
				.getCenter().y - pos.getY()));
			itemEntity.remove();
			AllTriggers.triggerForNearbyPlayers(AllTriggers.UPWARD_CHUTE, world, pos, 5);
			break;
		}
	}

	private void extractFromBelt(float itemSpeed) {
		if (itemSpeed <= 0 || world == null || world.isRemote)
			return;
		if (getItem().isEmpty() && beltBelow != null) {
			beltBelow.handleCenteredProcessingOnAllItems(.5f, ts -> {
				if (canAcceptItem(ts.stack)) {
					setItem(ts.stack.copy(), -beltBelowOffset);
					return TransportedResult.removeItem();
				}
				return TransportedResult.doNothing();
			});
		}
	}

	private void tickAirStreams(float itemSpeed) {
		if (!world.isRemote && airCurrentUpdateCooldown-- <= 0) {
			airCurrentUpdateCooldown = AllConfigs.SERVER.kinetics.fanBlockCheckRate.get();
			updateAirFlow = true;
		}

		if (updateAirFlow) {
			updateAirFlow(itemSpeed);
		}

		if (entitySearchCooldown-- <= 0 && item.isEmpty()) {
			entitySearchCooldown = 5;
			findEntities(itemSpeed);
		}

		extractFromBelt(itemSpeed);
//		if (getSpeed() != 0)
//			airCurrent.tick();
	}

	public void blockBelowChanged() {
		updateAirFlow = true;
		capBelow = LazyOptional.empty();
	}

	private void spawnParticles(float itemMotion) {
		// todo: reduce the amount of particles
		if (world == null)
			return;
		BlockState blockState = getBlockState();
		boolean up = itemMotion > 0;
		float absMotion = up ? itemMotion : -itemMotion;
		if (blockState == null || !AbstractChuteBlock.isChute(blockState))
			return;
		if (push == 0 && pull == 0)
			return;

		if (up && AbstractChuteBlock.isOpenChute(blockState) && BlockHelper.noCollisionInSpace(world, pos.up()))
			spawnAirFlow(1, 2, absMotion, .5f);

		if (AbstractChuteBlock.getChuteFacing(blockState) != Direction.DOWN)
			return;

		if (AbstractChuteBlock.isTransparentChute(blockState))
			spawnAirFlow(up ? 0 : 1, up ? 1 : 0, absMotion, 1);

		if (!up && BlockHelper.noCollisionInSpace(world, pos.down()))
			spawnAirFlow(0, -1, absMotion, .5f);

		if (up && canCollectItemsFromBelow() && bottomPullDistance > 0) {
			spawnAirFlow(-bottomPullDistance, 0, absMotion, 2);
			spawnAirFlow(-bottomPullDistance, 0, absMotion, 2);
		}
	}

	private void spawnAirFlow(float verticalStart, float verticalEnd, float motion, float drag) {
		if (world == null)
			return;
		AirParticleData airParticleData = new AirParticleData(drag, motion);
		Vector3d origin = Vector3d.of(pos);
		float xOff = Create.random.nextFloat() * .5f + .25f;
		float zOff = Create.random.nextFloat() * .5f + .25f;
		Vector3d v = origin.add(xOff, verticalStart, zOff);
		Vector3d d = origin.add(xOff, verticalEnd, zOff)
			.subtract(v);
		if (Create.random.nextFloat() < 2 * motion)
			world.addOptionalParticle(airParticleData, v.x, v.y, v.z, d.x, d.y, d.z);
	}

	private void handleInputFromAbove() {
		if (!capAbove.isPresent())
			capAbove = grabCapability(Direction.UP);
		if (capAbove.isPresent()) {
			int count = getExtractionAmount();
			if (count == 0)
				item =
					ItemHelper.extract(capAbove.orElse(null), this::canAcceptItem, ExtractionCountMode.UPTO, 16, false);
			else
				item = ItemHelper.extract(capAbove.orElse(null), this::canAcceptItem, ExtractionCountMode.EXACTLY,
					count, false);
		}
	}

	private void handleInputFromBelow() {
		if (!capBelow.isPresent())
			capBelow = grabCapability(Direction.DOWN);
		if (capBelow.isPresent()) {
			int count = getExtractionAmount();
			if (count == 0)
				item =
					ItemHelper.extract(capBelow.orElse(null), this::canAcceptItem, ExtractionCountMode.UPTO, 16, false);
			else
				item = ItemHelper.extract(capBelow.orElse(null), this::canAcceptItem, ExtractionCountMode.EXACTLY,
					count, false);
		}
	}

	private boolean handleDownwardOutput(boolean simulate) {
		BlockState blockState = getBlockState();
		ChuteTileEntity targetChute = getTargetChute(blockState);
		Direction direction = AbstractChuteBlock.getChuteFacing(blockState);

		if (world == null)
			return false;
		if (!capBelow.isPresent())
			capBelow = grabCapability(Direction.DOWN);
		if (capBelow.isPresent()) {
			ItemStack remainder = ItemHandlerHelper.insertItemStacked(capBelow.orElse(null), item, simulate);
			if (!simulate)
				setItem(remainder);
			if (remainder.isEmpty())
				return true;
			if (direction == Direction.DOWN)
				return false;
		}

		if (targetChute != null) {
			boolean canInsert = targetChute.canAcceptItem(item);
			if (!simulate && canInsert) {
				targetChute.setItem(item, direction == Direction.DOWN ? 1 : .51f);
				setItem(ItemStack.EMPTY);
			}
			return canInsert;
		}

		// Diagonal chutes cannot drop items
		if (direction.getAxis()
			.isHorizontal())
			return false;

		if (FunnelBlock.getFunnelFacing(world.getBlockState(pos.down())) == Direction.DOWN)
			return false;
		if (Block.hasSolidSideOnTop(world, pos.down()))
			return false;

		if (!simulate) {
			Vector3d dropVec = VecHelper.getCenterOf(pos)
				.add(0, -12 / 16f, 0);
			ItemEntity dropped = new ItemEntity(world, dropVec.x, dropVec.y, dropVec.z, item.copy());
			dropped.setDefaultPickupDelay();
			dropped.setMotion(0, -.25f, 0);
			world.addEntity(dropped);
			setItem(ItemStack.EMPTY);
		}

		return true;
	}

	private boolean handleUpwardOutput(boolean simulate) {
		BlockState stateAbove = world.getBlockState(pos.up());

		if (world == null)
			return false;

		if (AbstractChuteBlock.isOpenChute(getBlockState())) {
			if (!capAbove.isPresent())
				capAbove = grabCapability(Direction.UP);
			if (capAbove.isPresent()) {
				ItemStack remainder = ItemHandlerHelper.insertItemStacked(capAbove.orElse(null), item, simulate);
				if (!simulate)
					setItem(ItemStack.EMPTY);
				return remainder.isEmpty();
			}
		}

		ChuteTileEntity bestOutput = null;
		List<ChuteTileEntity> inputChutes = getInputChutes();
		for (ChuteTileEntity targetChute : inputChutes) {
			if (!targetChute.canAcceptItem(item))
				continue;
			float itemMotion = targetChute.getItemMotion();
			if (itemMotion < 0)
				continue;
			if (bestOutput == null || bestOutput.getItemMotion() < itemMotion) {
				bestOutput = targetChute;
			}
		}

		if (bestOutput != null) {
			if (!simulate) {
				bestOutput.setItem(item, 0);
				setItem(ItemStack.EMPTY);
			}
			return true;
		}

<<<<<<< HEAD
		if (BlockHelper.hasBlockSolidSide(stateAbove, world, pos.up(), Direction.DOWN))
=======
		if (FunnelBlock.getFunnelFacing(world.getBlockState(pos.up())) == Direction.UP)
			return false;
		if (Block.hasSolidSide(stateAbove, world, pos.up(), Direction.DOWN))
>>>>>>> 1233ecfe
			return false;
		if (!inputChutes.isEmpty())
			return false;

		if (!simulate) {
			Vector3d dropVec = VecHelper.getCenterOf(pos)
				.add(0, 8 / 16f, 0);
			ItemEntity dropped = new ItemEntity(world, dropVec.x, dropVec.y, dropVec.z, item.copy());
			dropped.setDefaultPickupDelay();
			dropped.setMotion(0, getItemMotion() * 2, 0);
			world.addEntity(dropped);
			setItem(ItemStack.EMPTY);
		}
		return true;
	}

	protected boolean canAcceptItem(ItemStack stack) {
		return item.isEmpty();
	}

	protected int getExtractionAmount() {
		return 0;
	}

	protected boolean canCollectItemsFromBelow() {
		return true;
	}

	private LazyOptional<IItemHandler> grabCapability(Direction side) {
		BlockPos pos = this.pos.offset(side);
		if (world == null)
			return LazyOptional.empty();
		TileEntity te = world.getTileEntity(pos);
		if (te == null)
			return LazyOptional.empty();
		if (te instanceof ChuteTileEntity) {
			if (side != Direction.DOWN || !(te instanceof SmartChuteTileEntity) || getItemMotion() > 0)
				return LazyOptional.empty();
		}
		return te.getCapability(CapabilityItemHandler.ITEM_HANDLER_CAPABILITY, side.getOpposite());
	}

	public void setItem(ItemStack stack) {
		setItem(stack, getItemMotion() < 0 ? 1 : 0);
	}

	public void setItem(ItemStack stack, float insertionPos) {
		item = stack;
		itemPosition.lastValue = itemPosition.value = insertionPos;
		markDirty();
		sendData();
	}

	@Override
	public void remove() {
		super.remove();
		if (lazyHandler != null)
			lazyHandler.invalidate();
	}

	@Override
	public void write(CompoundNBT compound, boolean clientPacket) {
		compound.put("Item", item.serializeNBT());
		compound.putFloat("ItemPosition", itemPosition.value);
		compound.putFloat("Pull", pull);
		compound.putFloat("Push", push);
		compound.putFloat("BottomAirFlowDistance", bottomPullDistance);
		super.write(compound, clientPacket);
	}

	@Override
	protected void fromTag(BlockState state, CompoundNBT compound, boolean clientPacket) {
		ItemStack previousItem = item;
		item = ItemStack.read(compound.getCompound("Item"));
		itemPosition.lastValue = itemPosition.value = compound.getFloat("ItemPosition");
		pull = compound.getFloat("Pull");
		push = compound.getFloat("Push");
		bottomPullDistance = compound.getFloat("BottomAirFlowDistance");
		super.fromTag(state, compound, clientPacket);
//		if (clientPacket)
//			airCurrent.rebuild();

		if (hasWorld() && world != null && world.isRemote && !previousItem.equals(item, false) && !item.isEmpty()) {
			if (world.rand.nextInt(3) != 0)
				return;
			Vector3d p = VecHelper.getCenterOf(pos);
			p = VecHelper.offsetRandomly(p, world.rand, .5f);
			Vector3d m = Vector3d.ZERO;
			world.addParticle(new ItemParticleData(ParticleTypes.ITEM, item), p.x, p.y, p.z, m.x, m.y, m.z);
		}
	}

	public float getItemMotion() {
		// Chutes per second
		final float fanSpeedModifier = 1 / 64f;
		final float maxItemSpeed = 20f;
		final float gravity = 4f;

		float motion = (push + pull) * fanSpeedModifier;
		return (MathHelper.clamp(motion, -maxItemSpeed, maxItemSpeed) + (motion <= 0 ? -gravity : 0)) / 20f;
	}

	public void onRemoved(BlockState chuteState) {
		ChuteTileEntity targetChute = getTargetChute(chuteState);
		List<ChuteTileEntity> inputChutes = getInputChutes();
		if (!item.isEmpty() && world != null)
			InventoryHelper.spawnItemStack(world, pos.getX(), pos.getY(), pos.getZ(), item);
		remove();
		if (targetChute != null) {
			targetChute.updatePull();
			targetChute.propagatePush();
		}
		inputChutes.forEach(c -> c.updatePush(inputChutes.size()));
	}

	public void onAdded() {
		updateContainingBlockInfo();
		updatePull();
		ChuteTileEntity targetChute = getTargetChute(getBlockState());
		if (targetChute != null)
			targetChute.propagatePush();
		else
			updatePush(1);
	}

	public void updatePull() {
		float totalPull = calculatePull();
		if (pull == totalPull)
			return;
		pull = totalPull;
		updateAirFlow = true;
		sendData();
		ChuteTileEntity targetChute = getTargetChute(getBlockState());
		if (targetChute != null)
			targetChute.updatePull();
	}

	public void updatePush(int branchCount) {
		float totalPush = calculatePush(branchCount);
		if (push == totalPush)
			return;
		updateAirFlow = true;
		push = totalPush;
		sendData();
		propagatePush();
	}

	public void propagatePush() {
		List<ChuteTileEntity> inputs = getInputChutes();
		inputs.forEach(c -> c.updatePush(inputs.size()));
	}

	protected float calculatePull() {
		BlockState blockStateAbove = world.getBlockState(pos.up());
		if (AllBlocks.ENCASED_FAN.has(blockStateAbove)
			&& blockStateAbove.get(EncasedFanBlock.FACING) == Direction.DOWN) {
			TileEntity te = world.getTileEntity(pos.up());
			if (te instanceof EncasedFanTileEntity && !te.isRemoved()) {
				EncasedFanTileEntity fan = (EncasedFanTileEntity) te;
				return fan.getSpeed();
			}
		}

		float totalPull = 0;
		for (Direction d : Iterate.directions) {
			ChuteTileEntity inputChute = getInputChute(d);
			if (inputChute == null)
				continue;
			totalPull += inputChute.pull;
		}
		return totalPull;
	}

	protected float calculatePush(int branchCount) {
		if (world == null)
			return 0;
		BlockState blockStateBelow = world.getBlockState(pos.down());
		if (AllBlocks.ENCASED_FAN.has(blockStateBelow) && blockStateBelow.get(EncasedFanBlock.FACING) == Direction.UP) {
			TileEntity te = world.getTileEntity(pos.down());
			if (te instanceof EncasedFanTileEntity && !te.isRemoved()) {
				EncasedFanTileEntity fan = (EncasedFanTileEntity) te;
				return fan.getSpeed();
			}
		}

		ChuteTileEntity targetChute = getTargetChute(getBlockState());
		if (targetChute == null)
			return 0;
		return targetChute.push / branchCount;
	}

	@Nullable
	private ChuteTileEntity getTargetChute(BlockState state) {
		if (world == null)
			return null;
		Direction targetDirection = AbstractChuteBlock.getChuteFacing(state);
		if (targetDirection == null)
			return null;
		BlockPos chutePos = pos.down();
		if (targetDirection.getAxis()
			.isHorizontal())
			chutePos = chutePos.offset(targetDirection.getOpposite());
		BlockState chuteState = world.getBlockState(chutePos);
		if (!AbstractChuteBlock.isChute(chuteState))
			return null;
		TileEntity te = world.getTileEntity(chutePos);
		if (te instanceof ChuteTileEntity)
			return (ChuteTileEntity) te;
		return null;
	}

	private List<ChuteTileEntity> getInputChutes() {
		List<ChuteTileEntity> inputs = new LinkedList<>();
		for (Direction d : Iterate.directions) {
			ChuteTileEntity inputChute = getInputChute(d);
			if (inputChute == null)
				continue;
			inputs.add(inputChute);
		}
		return inputs;
	}

	@Nullable
	private ChuteTileEntity getInputChute(Direction direction) {
		if (world == null || direction == Direction.DOWN)
			return null;
		direction = direction.getOpposite();
		BlockPos chutePos = pos.up();
		if (direction.getAxis()
			.isHorizontal())
			chutePos = chutePos.offset(direction);
		BlockState chuteState = world.getBlockState(chutePos);
		Direction chuteFacing = AbstractChuteBlock.getChuteFacing(chuteState);
		if (chuteFacing != direction)
			return null;
		TileEntity te = world.getTileEntity(chutePos);
		if (te instanceof ChuteTileEntity && !te.isRemoved())
			return (ChuteTileEntity) te;
		return null;
	}

	public boolean addToGoggleTooltip(List<ITextComponent> tooltip, boolean isPlayerSneaking) {
		boolean downward = getItemMotion() < 0;
		tooltip.add(componentSpacing.copy()
			.append(Lang.translate("tooltip.chute.header")));
		if (pull == 0 && push == 0)
			tooltip.add(componentSpacing.copy()
				.append(Lang.translate("tooltip.chute.no_fans_attached"))
				.formatted(TextFormatting.GRAY));
		if (pull != 0)
			tooltip.add(componentSpacing.copy()
				.append(Lang.translate("tooltip.chute.fans_" + (pull > 0 ? "pull_up" : "push_down"))
					.formatted(TextFormatting.GRAY)));
		if (push != 0)
			tooltip.add(componentSpacing.copy()
				.append(Lang.translate("tooltip.chute.fans_" + (push > 0 ? "push_up" : "pull_down"))
					.formatted(TextFormatting.GRAY)));
		tooltip.add(componentSpacing.copy()
			.append("-> ")
			.append(Lang.translate("tooltip.chute.items_move_" + (downward ? "down" : "up"))
				.formatted(TextFormatting.YELLOW)));
		if (!item.isEmpty()) {
			tooltip.add(componentSpacing.copy()
				.append(Lang.translate("tooltip.chute.contains", new TranslationTextComponent(item.getItem()
					.getTranslationKey(item)).getString(), item.getCount()))
				.formatted(TextFormatting.GREEN));
		}
		return true;
	}

	@Override
	public <T> LazyOptional<T> getCapability(Capability<T> cap, @Nullable Direction side) {
		if (cap == CapabilityItemHandler.ITEM_HANDLER_CAPABILITY)
			return lazyHandler.cast();
		return super.getCapability(cap, side);
	}

	public ItemStack getItem() {
		return item;
	}

//	@Override
//	@Nullable
//	public AirCurrent getAirCurrent() {
//		return airCurrent;
//	}
//
//	@Nullable
//	@Override
//	public World getAirCurrentWorld() {
//		return world;
//	}
//
//	@Override
//	public BlockPos getAirCurrentPos() {
//		return pos;
//	}
//
//	@Override
//	public float getSpeed() {
//		if (getBlockState().get(ChuteBlock.SHAPE) == Shape.NORMAL && getBlockState().get(ChuteBlock.FACING) != Direction.DOWN)
//			return 0;
//		return pull + push;
//	}
//
//	@Override
//	@Nullable
//	public Direction getAirFlowDirection() {
//		float speed = getSpeed();
//		if (speed == 0)
//			return null;
//		return speed > 0 ? Direction.UP : Direction.DOWN;
//	}
//
//	@Override
//	public boolean isSourceRemoved() {
//		return removed;
//	}
//
//	@Override
//	public Direction getAirflowOriginSide() {
//		return world != null && !(world.getTileEntity(pos.down()) instanceof IAirCurrentSource)
//			&& getBlockState().get(ChuteBlock.FACING) == Direction.DOWN ? Direction.DOWN : Direction.UP;
//	}
}<|MERGE_RESOLUTION|>--- conflicted
+++ resolved
@@ -436,13 +436,9 @@
 			return true;
 		}
 
-<<<<<<< HEAD
+		if (FunnelBlock.getFunnelFacing(world.getBlockState(pos.up())) == Direction.UP)
+			return false;
 		if (BlockHelper.hasBlockSolidSide(stateAbove, world, pos.up(), Direction.DOWN))
-=======
-		if (FunnelBlock.getFunnelFacing(world.getBlockState(pos.up())) == Direction.UP)
-			return false;
-		if (Block.hasSolidSide(stateAbove, world, pos.up(), Direction.DOWN))
->>>>>>> 1233ecfe
 			return false;
 		if (!inputChutes.isEmpty())
 			return false;
