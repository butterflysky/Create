package com.simibubi.create.content.logistics.block.chute;

import java.util.LinkedList;
import java.util.List;
import java.util.function.Predicate;

import javax.annotation.Nullable;
import javax.annotation.ParametersAreNonnullByDefault;

import com.simibubi.create.AllBlocks;
import com.simibubi.create.Create;
import com.simibubi.create.content.contraptions.components.fan.AirCurrent;
import com.simibubi.create.content.contraptions.components.fan.EncasedFanBlock;
import com.simibubi.create.content.contraptions.components.fan.EncasedFanTileEntity;
import com.simibubi.create.content.contraptions.goggles.IHaveGoggleInformation;
import com.simibubi.create.content.contraptions.particle.AirParticleData;
import com.simibubi.create.content.logistics.block.funnel.FunnelBlock;
import com.simibubi.create.foundation.advancement.AllAdvancements;
import com.simibubi.create.foundation.config.AllConfigs;
import com.simibubi.create.foundation.item.ItemHelper;
import com.simibubi.create.foundation.item.ItemHelper.ExtractionCountMode;
import com.simibubi.create.foundation.tileEntity.SmartTileEntity;
import com.simibubi.create.foundation.tileEntity.TileEntityBehaviour;
import com.simibubi.create.foundation.tileEntity.behaviour.belt.DirectBeltInputBehaviour;
import com.simibubi.create.foundation.tileEntity.behaviour.belt.TransportedItemStackHandlerBehaviour;
import com.simibubi.create.foundation.tileEntity.behaviour.belt.TransportedItemStackHandlerBehaviour.TransportedResult;
import com.simibubi.create.foundation.utility.BlockHelper;
import com.simibubi.create.foundation.utility.Components;
import com.simibubi.create.foundation.utility.Iterate;
import com.simibubi.create.foundation.utility.Lang;
import com.simibubi.create.foundation.utility.VecHelper;
import com.simibubi.create.foundation.utility.animation.LerpedFloat;
import io.github.fabricators_of_create.porting_lib.block.CustomRenderBoundingBoxBlockEntity;
import io.github.fabricators_of_create.porting_lib.transfer.TransferUtil;
import io.github.fabricators_of_create.porting_lib.transfer.item.ItemTransferable;
import io.github.fabricators_of_create.porting_lib.util.ItemStackUtil;
import io.github.fabricators_of_create.porting_lib.util.NBTSerializer;

import net.fabricmc.fabric.api.lookup.v1.block.BlockApiCache;
import net.fabricmc.fabric.api.transfer.v1.item.ItemVariant;
import net.fabricmc.fabric.api.transfer.v1.storage.Storage;
import net.fabricmc.fabric.api.transfer.v1.transaction.Transaction;
import net.minecraft.ChatFormatting;
import net.minecraft.MethodsReturnNonnullByDefault;
import net.minecraft.core.BlockPos;
import net.minecraft.core.Direction;
import net.minecraft.core.particles.ItemParticleOption;
import net.minecraft.core.particles.ParticleTypes;
import net.minecraft.nbt.CompoundTag;
import net.minecraft.network.chat.Component;
import net.minecraft.util.Mth;
import net.minecraft.world.Containers;
import net.minecraft.world.entity.item.ItemEntity;
import net.minecraft.world.item.ItemStack;
import net.minecraft.world.level.Level;
import net.minecraft.world.level.block.Block;
import net.minecraft.world.level.block.entity.BlockEntity;
import net.minecraft.world.level.block.entity.BlockEntityType;
import net.minecraft.world.level.block.state.BlockState;
import net.minecraft.world.phys.AABB;
import net.minecraft.world.phys.Vec3;

@ParametersAreNonnullByDefault
@MethodsReturnNonnullByDefault
/*
 * Commented Code: Chutes create air streams and act similarly to encased fans
 * (Unfinished)
 */
public class ChuteTileEntity extends SmartTileEntity implements IHaveGoggleInformation, CustomRenderBoundingBoxBlockEntity, ItemTransferable { // , IAirCurrentSource {

	// public AirCurrent airCurrent;

	float pull;
	float push;

	ItemStack item;
	LerpedFloat itemPosition;
	ChuteItemHandler itemHandler;
	boolean canPickUpItems;

	float bottomPullDistance;
	float beltBelowOffset;
	TransportedItemStackHandlerBehaviour beltBelow;
	boolean updateAirFlow;
	int airCurrentUpdateCooldown;
	int entitySearchCooldown;

	BlockApiCache<Storage<ItemVariant>, Direction> capAbove;
	BlockApiCache<Storage<ItemVariant>, Direction> capBelow;

	public ChuteTileEntity(BlockEntityType<?> type, BlockPos pos, BlockState state) {
		super(type, pos, state);
		item = ItemStack.EMPTY;
		itemPosition = LerpedFloat.linear();
		itemHandler = new ChuteItemHandler(this);
		canPickUpItems = false;

		bottomPullDistance = 0;
		// airCurrent = new AirCurrent(this);
		updateAirFlow = true;
	}

	@Override
	public void setLevel(Level level) {
		super.setLevel(level);
		capAbove = TransferUtil.getItemCache(level, worldPosition.above());
		capBelow = TransferUtil.getItemCache(level, worldPosition.below());
	}

	@Override
	public void addBehaviours(List<TileEntityBehaviour> behaviours) {
		behaviours.add(new DirectBeltInputBehaviour(this).onlyInsertWhen((d) -> canDirectlyInsertCached()));
		registerAwardables(behaviours, AllAdvancements.CHUTE);
	}

	// Cached per-tick, useful when a lot of items are waiting on top of it
	public boolean canDirectlyInsertCached() {
		return canPickUpItems;
	}

	private boolean canDirectlyInsert() {
		BlockState blockState = getBlockState();
		BlockState blockStateAbove = level.getBlockState(worldPosition.above());
		if (!AbstractChuteBlock.isChute(blockState))
			return false;
		if (AbstractChuteBlock.getChuteFacing(blockStateAbove) == Direction.DOWN)
			return false;
		if (getItemMotion() > 0 && getInputChutes().isEmpty())
			return false;
		return AbstractChuteBlock.isOpenChute(blockState);
	}

	@Override
	public void initialize() {
		super.initialize();
		onAdded();
	}

	@Override
	protected AABB createRenderBoundingBox() {
		return new AABB(worldPosition).expandTowards(0, -3, 0);
	}

	@Override
	public void tick() {
		super.tick();

		if (!level.isClientSide)
			canPickUpItems = canDirectlyInsert();

		boolean clientSide = level != null && level.isClientSide && !isVirtual();
		float itemMotion = getItemMotion();
		if (itemMotion != 0 && level != null && level.isClientSide)
			spawnParticles(itemMotion);
		tickAirStreams(itemMotion);

		if (item.isEmpty() && !clientSide) {
			if (itemMotion < 0)
				handleInputFromAbove();
			if (itemMotion > 0)
				handleInputFromBelow();
			return;
		}

		float nextOffset = itemPosition.getValue() + itemMotion;

		if (itemMotion < 0) {
			if (nextOffset < .5f) {
				if (!handleDownwardOutput(true))
					nextOffset = .5f;
				else if (nextOffset < 0) {
					handleDownwardOutput(clientSide);
					nextOffset = itemPosition.getValue();
				}
			}
		} else if (itemMotion > 0) {
			if (nextOffset > .5f) {
				if (!handleUpwardOutput(true))
					nextOffset = .5f;
				else if (nextOffset > 1) {
					handleUpwardOutput(clientSide);
					nextOffset = itemPosition.getValue();
				}
			}
		}

		itemPosition.setValue(nextOffset);
	}

	private void updateAirFlow(float itemSpeed) {
		updateAirFlow = false;
		// airCurrent.rebuild();
		if (itemSpeed > 0 && level != null && !level.isClientSide) {
			float speed = pull - push;
			beltBelow = null;

			float maxPullDistance;
			if (speed >= 128)
				maxPullDistance = 3;
			else if (speed >= 64)
				maxPullDistance = 2;
			else if (speed >= 32)
				maxPullDistance = 1;
			else
				maxPullDistance = Mth.lerp(speed / 32, 0, 1);

			if (AbstractChuteBlock.isChute(level.getBlockState(worldPosition.below())))
				maxPullDistance = 0;
			float flowLimit = maxPullDistance;
			if (flowLimit > 0)
				flowLimit = AirCurrent.getFlowLimit(level, worldPosition, maxPullDistance, Direction.DOWN);

			for (int i = 1; i <= flowLimit + 1; i++) {
				TransportedItemStackHandlerBehaviour behaviour =
					TileEntityBehaviour.get(level, worldPosition.below(i), TransportedItemStackHandlerBehaviour.TYPE);
				if (behaviour == null)
					continue;
				beltBelow = behaviour;
				beltBelowOffset = i - 1;
				break;
			}
			this.bottomPullDistance = Math.max(0, flowLimit);
		}
		sendData();
	}

	private void findEntities(float itemSpeed) {
		// if (getSpeed() != 0)
		// airCurrent.findEntities();
		if (bottomPullDistance <= 0 && !getItem().isEmpty() || itemSpeed <= 0 || level == null || level.isClientSide)
			return;
		if (!canCollectItemsFromBelow())
			return;
		Vec3 center = VecHelper.getCenterOf(worldPosition);
		AABB searchArea = new AABB(center.add(0, -bottomPullDistance - 0.5, 0), center.add(0, -0.5, 0)).inflate(.45f);
		for (ItemEntity itemEntity : level.getEntitiesOfClass(ItemEntity.class, searchArea)) {
			if (!itemEntity.isAlive())
				continue;
			ItemStack entityItem = itemEntity.getItem();
			if (!canAcceptItem(entityItem))
				continue;
			setItem(entityItem.copy(), (float) (itemEntity.getBoundingBox()
				.getCenter().y - worldPosition.getY()));
			itemEntity.discard();
			break;
		}
	}

	private void extractFromBelt(float itemSpeed) {
		if (itemSpeed <= 0 || level == null || level.isClientSide)
			return;
		if (getItem().isEmpty() && beltBelow != null) {
			beltBelow.handleCenteredProcessingOnAllItems(.5f, ts -> {
				if (canAcceptItem(ts.stack)) {
					setItem(ts.stack.copy(), -beltBelowOffset);
					return TransportedResult.removeItem();
				}
				return TransportedResult.doNothing();
			});
		}
	}

	private void tickAirStreams(float itemSpeed) {
		if (!level.isClientSide && airCurrentUpdateCooldown-- <= 0) {
			airCurrentUpdateCooldown = AllConfigs.SERVER.kinetics.fanBlockCheckRate.get();
			updateAirFlow = true;
		}

		if (updateAirFlow) {
			updateAirFlow(itemSpeed);
		}

		if (entitySearchCooldown-- <= 0 && item.isEmpty()) {
			entitySearchCooldown = 5;
			findEntities(itemSpeed);
		}

		extractFromBelt(itemSpeed);
		// if (getSpeed() != 0)
		// airCurrent.tick();
	}

	public void blockBelowChanged() {
		updateAirFlow = true;
	}

	private void spawnParticles(float itemMotion) {
		// todo: reduce the amount of particles
		if (level == null)
			return;
		BlockState blockState = getBlockState();
		boolean up = itemMotion > 0;
		float absMotion = up ? itemMotion : -itemMotion;
		if (blockState == null || !AbstractChuteBlock.isChute(blockState))
			return;
		if (push == 0 && pull == 0)
			return;

		if (up && AbstractChuteBlock.isOpenChute(blockState)
			&& BlockHelper.noCollisionInSpace(level, worldPosition.above()))
			spawnAirFlow(1, 2, absMotion, .5f);

		if (AbstractChuteBlock.getChuteFacing(blockState) != Direction.DOWN)
			return;

		if (AbstractChuteBlock.isTransparentChute(blockState))
			spawnAirFlow(up ? 0 : 1, up ? 1 : 0, absMotion, 1);

		if (!up && BlockHelper.noCollisionInSpace(level, worldPosition.below()))
			spawnAirFlow(0, -1, absMotion, .5f);

		if (up && canCollectItemsFromBelow() && bottomPullDistance > 0) {
			spawnAirFlow(-bottomPullDistance, 0, absMotion, 2);
			spawnAirFlow(-bottomPullDistance, 0, absMotion, 2);
		}
	}

	private void spawnAirFlow(float verticalStart, float verticalEnd, float motion, float drag) {
		if (level == null)
			return;
		AirParticleData airParticleData = new AirParticleData(drag, motion);
		Vec3 origin = Vec3.atLowerCornerOf(worldPosition);
		float xOff = Create.RANDOM.nextFloat() * .5f + .25f;
		float zOff = Create.RANDOM.nextFloat() * .5f + .25f;
		Vec3 v = origin.add(xOff, verticalStart, zOff);
		Vec3 d = origin.add(xOff, verticalEnd, zOff)
			.subtract(v);
		if (Create.RANDOM.nextFloat() < 2 * motion)
			level.addAlwaysVisibleParticle(airParticleData, v.x, v.y, v.z, d.x, d.y, d.z);
	}

	private void handleInputFromAbove() {
		Storage<ItemVariant> storage = grabCapability(Direction.UP);
		handleInput(storage, 1);
	}

	private void handleInputFromBelow() {
		Storage<ItemVariant> storage = grabCapability(Direction.DOWN);
		handleInput(storage, 0);
	}

	private void handleInput(Storage<ItemVariant> inv, float startLocation) {
		if (inv == null)
			return;
		Predicate<ItemStack> canAccept = this::canAcceptItem;
		int count = getExtractionAmount();
		ExtractionCountMode mode = getExtractionMode();
		if (mode == ExtractionCountMode.UPTO || !ItemHelper.extract(inv, canAccept, mode, count, true)
			.isEmpty()) {
			ItemStack extracted = ItemHelper.extract(inv, canAccept, mode, count, false);
			if (!extracted.isEmpty())
				setItem(extracted, startLocation);
		}
	}

	private boolean handleDownwardOutput(boolean simulate) {
		BlockState blockState = getBlockState();
		ChuteTileEntity targetChute = getTargetChute(blockState);
		Direction direction = AbstractChuteBlock.getChuteFacing(blockState);

		if (level == null || direction == null || !this.canOutputItems())
			return false;
		Storage<ItemVariant> below = grabCapability(Direction.DOWN);
		if (below != null) {
			if (level.isClientSide && !isVirtual())
				return false;
			try (Transaction t = TransferUtil.getTransaction()) {
				long inserted = below.insert(ItemVariant.of(item), item.getCount(), t);
				if (inserted != 0 && !simulate) t.commit();
				ItemStack held = getItem();
				if (!simulate) {
					ItemStack newStack = held.copy();
					newStack.shrink(ItemHelper.truncateLong(inserted));
					setItem(newStack, itemPosition.getValue(0));
				}
				if (inserted != 0)
					return true;
				if (direction == Direction.DOWN)
					return false;
			}
		}

		if (targetChute != null) {
			boolean canInsert = targetChute.canAcceptItem(item);
			if (!simulate && canInsert) {
				targetChute.setItem(item, direction == Direction.DOWN ? 1 : .51f);
				setItem(ItemStack.EMPTY);
			}
			return canInsert;
		}

		// Diagonal chutes cannot drop items
		if (direction.getAxis()
				.isHorizontal())
			return false;

		if (FunnelBlock.getFunnelFacing(level.getBlockState(worldPosition.below())) == Direction.DOWN)
			return false;
		if (Block.canSupportRigidBlock(level, worldPosition.below()))
			return false;

		if (!simulate) {
			Vec3 dropVec = VecHelper.getCenterOf(worldPosition)
					.add(0, -12 / 16f, 0);
			ItemEntity dropped = new ItemEntity(level, dropVec.x, dropVec.y, dropVec.z, item.copy());
			dropped.setDefaultPickUpDelay();
			dropped.setDeltaMovement(0, -.25f, 0);
			level.addFreshEntity(dropped);
			setItem(ItemStack.EMPTY);
		}

		return true;
	}

	private boolean handleUpwardOutput(boolean simulate) {
		BlockState stateAbove = level.getBlockState(worldPosition.above());

		if (level == null || !this.canOutputItems())
			return false;

		if (AbstractChuteBlock.isOpenChute(getBlockState())) {
			Storage<ItemVariant> above = grabCapability(Direction.UP);
			if (above != null) {
				if (level.isClientSide && !isVirtual() && !ChuteBlock.isChute(stateAbove))
					return false;
				try (Transaction t = TransferUtil.getTransaction()) {
					long inserted = above.insert(ItemVariant.of(item), item.getCount(), t);
					if (!simulate) {
						item = item.copy();
						item.shrink(ItemHelper.truncateLong(inserted));
						itemHandler.update();
						sendData();
						t.commit();
					}
					return inserted != 0;
				}
			}
		}

		ChuteTileEntity bestOutput = null;
		List<ChuteTileEntity> inputChutes = getInputChutes();
		for (ChuteTileEntity targetChute : inputChutes) {
			if (!targetChute.canAcceptItem(item))
				continue;
			float itemMotion = targetChute.getItemMotion();
			if (itemMotion < 0)
				continue;
			if (bestOutput == null || bestOutput.getItemMotion() < itemMotion) {
				bestOutput = targetChute;
			}
		}

		if (bestOutput != null) {
			if (!simulate) {
				bestOutput.setItem(item, 0);
				setItem(ItemStack.EMPTY);
			}
			return true;
		}

		if (FunnelBlock.getFunnelFacing(level.getBlockState(worldPosition.above())) == Direction.UP)
			return false;
		if (BlockHelper.hasBlockSolidSide(stateAbove, level, worldPosition.above(), Direction.DOWN))
			return false;
		if (!inputChutes.isEmpty())
			return false;

		if (!simulate) {
			Vec3 dropVec = VecHelper.getCenterOf(worldPosition)
					.add(0, 8 / 16f, 0);
			ItemEntity dropped = new ItemEntity(level, dropVec.x, dropVec.y, dropVec.z, item.copy());
			dropped.setDefaultPickUpDelay();
			dropped.setDeltaMovement(0, getItemMotion() * 2, 0);
			level.addFreshEntity(dropped);
			setItem(ItemStack.EMPTY);
		}
		return true;
	}

	protected boolean canAcceptItem(ItemStack stack) {
		return item.isEmpty();
	}

	protected int getExtractionAmount() {
		return 16;
	}

	protected ExtractionCountMode getExtractionMode() {
		return ExtractionCountMode.UPTO;
	}

	protected boolean canCollectItemsFromBelow() {
		return true;
	}

	protected boolean canOutputItems() {
		return true;
	}

	private Storage<ItemVariant> grabCapability(Direction side) {
		if (level == null)
			return null;
		BlockApiCache<Storage<ItemVariant>, Direction> cache = side == Direction.UP ? capAbove : capBelow;
		BlockEntity te = cache.getBlockEntity();
		if (te instanceof ChuteTileEntity) {
			if (side != Direction.DOWN || !(te instanceof SmartChuteTileEntity) || getItemMotion() > 0)
				return null;
		}
		return cache.find(side.getOpposite());
	}

	public void setItem(ItemStack stack) {
		setItem(stack, getItemMotion() < 0 ? 1 : 0);
	}

	public void setItem(ItemStack stack, float insertionPos) {
		item = stack;
		itemPosition.startWithValue(insertionPos);
		itemHandler.update();
		if (!level.isClientSide) {
			notifyUpdate();
			award(AllAdvancements.CHUTE);
		}
	}

	@Override
<<<<<<< HEAD
	public void setRemoved() {
		super.setRemoved();
=======
	public void invalidate() {
		if (lazyHandler != null)
			lazyHandler.invalidate();
		super.invalidate();
>>>>>>> 8d89080b
	}

	@Override
	public void write(CompoundTag compound, boolean clientPacket) {
		compound.put("Item", NBTSerializer.serializeNBT(item));
		compound.putFloat("ItemPosition", itemPosition.getValue());
		compound.putFloat("Pull", pull);
		compound.putFloat("Push", push);
		compound.putFloat("BottomAirFlowDistance", bottomPullDistance);
		super.write(compound, clientPacket);
	}

	@Override
	protected void read(CompoundTag compound, boolean clientPacket) {
		ItemStack previousItem = item;
		item = ItemStack.of(compound.getCompound("Item"));
		itemPosition.startWithValue(compound.getFloat("ItemPosition"));
		pull = compound.getFloat("Pull");
		push = compound.getFloat("Push");
		bottomPullDistance = compound.getFloat("BottomAirFlowDistance");
		super.read(compound, clientPacket);
//		if (clientPacket)
//			airCurrent.rebuild();

		if (hasLevel() && level != null && level.isClientSide && !ItemStackUtil.equals(previousItem, item, false) && !item.isEmpty()) {
			if (level.random.nextInt(3) != 0)
				return;
			Vec3 p = VecHelper.getCenterOf(worldPosition);
			p = VecHelper.offsetRandomly(p, level.random, .5f);
			Vec3 m = Vec3.ZERO;
			level.addParticle(new ItemParticleOption(ParticleTypes.ITEM, item), p.x, p.y, p.z, m.x, m.y, m.z);
		}
	}

	public float getItemMotion() {
		// Chutes per second
		final float fanSpeedModifier = 1 / 64f;
		final float maxItemSpeed = 20f;
		final float gravity = 4f;

		float motion = (push + pull) * fanSpeedModifier;
		return (Mth.clamp(motion, -maxItemSpeed, maxItemSpeed) + (motion <= 0 ? -gravity : 0)) / 20f;
	}

	@Override
	public void destroy() {
		super.destroy();
		ChuteTileEntity targetChute = getTargetChute(getBlockState());
		List<ChuteTileEntity> inputChutes = getInputChutes();
		if (!item.isEmpty() && level != null)
			Containers.dropItemStack(level, worldPosition.getX(), worldPosition.getY(), worldPosition.getZ(), item);
		setRemoved();
		if (targetChute != null) {
			targetChute.updatePull();
			targetChute.propagatePush();
		}
		inputChutes.forEach(c -> c.updatePush(inputChutes.size()));
	}

	public void onAdded() {
		refreshBlockState();
		updatePull();
		ChuteTileEntity targetChute = getTargetChute(getBlockState());
		if (targetChute != null)
			targetChute.propagatePush();
		else
			updatePush(1);
	}

	public void updatePull() {
		float totalPull = calculatePull();
		if (pull == totalPull)
			return;
		pull = totalPull;
		updateAirFlow = true;
		sendData();
		ChuteTileEntity targetChute = getTargetChute(getBlockState());
		if (targetChute != null)
			targetChute.updatePull();
	}

	public void updatePush(int branchCount) {
		float totalPush = calculatePush(branchCount);
		if (push == totalPush)
			return;
		updateAirFlow = true;
		push = totalPush;
		sendData();
		propagatePush();
	}

	public void propagatePush() {
		List<ChuteTileEntity> inputs = getInputChutes();
		inputs.forEach(c -> c.updatePush(inputs.size()));
	}

	protected float calculatePull() {
		BlockState blockStateAbove = level.getBlockState(worldPosition.above());
		if (AllBlocks.ENCASED_FAN.has(blockStateAbove)
			&& blockStateAbove.getValue(EncasedFanBlock.FACING) == Direction.DOWN) {
			BlockEntity te = level.getBlockEntity(worldPosition.above());
			if (te instanceof EncasedFanTileEntity && !te.isRemoved()) {
				EncasedFanTileEntity fan = (EncasedFanTileEntity) te;
				return fan.getSpeed();
			}
		}

		float totalPull = 0;
		for (Direction d : Iterate.directions) {
			ChuteTileEntity inputChute = getInputChute(d);
			if (inputChute == null)
				continue;
			totalPull += inputChute.pull;
		}
		return totalPull;
	}

	protected float calculatePush(int branchCount) {
		if (level == null)
			return 0;
		BlockState blockStateBelow = level.getBlockState(worldPosition.below());
		if (AllBlocks.ENCASED_FAN.has(blockStateBelow)
			&& blockStateBelow.getValue(EncasedFanBlock.FACING) == Direction.UP) {
			BlockEntity te = level.getBlockEntity(worldPosition.below());
			if (te instanceof EncasedFanTileEntity && !te.isRemoved()) {
				EncasedFanTileEntity fan = (EncasedFanTileEntity) te;
				return fan.getSpeed();
			}
		}

		ChuteTileEntity targetChute = getTargetChute(getBlockState());
		if (targetChute == null)
			return 0;
		return targetChute.push / branchCount;
	}

	@Nullable
	private ChuteTileEntity getTargetChute(BlockState state) {
		if (level == null)
			return null;
		Direction targetDirection = AbstractChuteBlock.getChuteFacing(state);
		if (targetDirection == null)
			return null;
		BlockPos chutePos = worldPosition.below();
		if (targetDirection.getAxis()
			.isHorizontal())
			chutePos = chutePos.relative(targetDirection.getOpposite());
		BlockState chuteState = level.getBlockState(chutePos);
		if (!AbstractChuteBlock.isChute(chuteState))
			return null;
		BlockEntity te = level.getBlockEntity(chutePos);
		if (te instanceof ChuteTileEntity)
			return (ChuteTileEntity) te;
		return null;
	}

	private List<ChuteTileEntity> getInputChutes() {
		List<ChuteTileEntity> inputs = new LinkedList<>();
		for (Direction d : Iterate.directions) {
			ChuteTileEntity inputChute = getInputChute(d);
			if (inputChute == null)
				continue;
			inputs.add(inputChute);
		}
		return inputs;
	}

	@Nullable
	private ChuteTileEntity getInputChute(Direction direction) {
		if (level == null || direction == Direction.DOWN)
			return null;
		direction = direction.getOpposite();
		BlockPos chutePos = worldPosition.above();
		if (direction.getAxis()
			.isHorizontal())
			chutePos = chutePos.relative(direction);
		BlockState chuteState = level.getBlockState(chutePos);
		Direction chuteFacing = AbstractChuteBlock.getChuteFacing(chuteState);
		if (chuteFacing != direction)
			return null;
		BlockEntity te = level.getBlockEntity(chutePos);
		if (te instanceof ChuteTileEntity && !te.isRemoved())
			return (ChuteTileEntity) te;
		return null;
	}

	public boolean addToGoggleTooltip(List<Component> tooltip, boolean isPlayerSneaking) {
		boolean downward = getItemMotion() < 0;
		tooltip.add(componentSpacing.plainCopy()
			.append(Lang.translateDirect("tooltip.chute.header")));
		if (pull == 0 && push == 0)
			tooltip.add(componentSpacing.plainCopy()
				.append(Lang.translateDirect("tooltip.chute.no_fans_attached"))
				.withStyle(ChatFormatting.GRAY));
		if (pull != 0)
			tooltip.add(componentSpacing.plainCopy()
				.append(Lang.translateDirect("tooltip.chute.fans_" + (pull > 0 ? "pull_up" : "push_down"))
					.withStyle(ChatFormatting.GRAY)));
		if (push != 0)
			tooltip.add(componentSpacing.plainCopy()
				.append(Lang.translateDirect("tooltip.chute.fans_" + (push > 0 ? "push_up" : "pull_down"))
					.withStyle(ChatFormatting.GRAY)));
		tooltip.add(componentSpacing.plainCopy()
			.append("-> ")
			.append(Lang.translateDirect("tooltip.chute.items_move_" + (downward ? "down" : "up"))
				.withStyle(ChatFormatting.YELLOW)));
		if (!item.isEmpty()) {
			tooltip.add(componentSpacing.plainCopy()
				.append(Lang.translateDirect("tooltip.chute.contains", Components.translatable(item.getDescriptionId())
					.getString(), item.getCount()))
				.withStyle(ChatFormatting.GREEN));
		}
		return true;
	}

	@Nullable
	@Override
	public Storage<ItemVariant> getItemStorage(@Nullable Direction face) {
		return itemHandler;
	}

	public ItemStack getItem() {
		return item;
	}

	// @Override
	// @Nullable
	// public AirCurrent getAirCurrent() {
	// return airCurrent;
	// }
	//
	// @Nullable
	// @Override
	// public World getAirCurrentWorld() {
	// return world;
	// }
	//
	// @Override
	// public BlockPos getAirCurrentPos() {
	// return pos;
	// }
	//
	// @Override
	// public float getSpeed() {
	// if (getBlockState().get(ChuteBlock.SHAPE) == Shape.NORMAL &&
	// getBlockState().get(ChuteBlock.FACING) != Direction.DOWN)
	// return 0;
	// return pull + push;
	// }
	//
	// @Override
	// @Nullable
	// public Direction getAirFlowDirection() {
	// float speed = getSpeed();
	// if (speed == 0)
	// return null;
	// return speed > 0 ? Direction.UP : Direction.DOWN;
	// }
	//
	// @Override
	// public boolean isSourceRemoved() {
	// return removed;
	// }
	//
	// @Override
	// public Direction getAirflowOriginSide() {
	// return world != null && !(world.getTileEntity(pos.down()) instanceof
	// IAirCurrentSource)
	// && getBlockState().get(ChuteBlock.FACING) == Direction.DOWN ? Direction.DOWN
	// : Direction.UP;
	// }
}<|MERGE_RESOLUTION|>--- conflicted
+++ resolved
@@ -524,15 +524,8 @@
 	}
 
 	@Override
-<<<<<<< HEAD
-	public void setRemoved() {
-		super.setRemoved();
-=======
 	public void invalidate() {
-		if (lazyHandler != null)
-			lazyHandler.invalidate();
 		super.invalidate();
->>>>>>> 8d89080b
 	}
 
 	@Override
