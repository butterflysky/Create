--- conflicted
+++ resolved
@@ -380,41 +380,6 @@
 			.isHorizontal())
 			return false;
 
-<<<<<<< HEAD
-//		BlockState stateBelow = world.getBlockState(pos.down());
-//		if (stateBelow.getBlock() instanceof FunnelBlock) {
-//			if (stateBelow.method_28500(BrassFunnelBlock.POWERED).orElse(false))
-//				return false;
-//			if (stateBelow.get(BrassFunnelBlock.FACING) != Direction.UP)
-//				return false;
-//			ItemStack remainder = FunnelBlock.tryInsert(world, pos.down(), item, simulate);
-//			if (!simulate)
-//				setItem(remainder);
-//			return remainder.isEmpty();
-//		}
-//
-//		DirectBeltInputBehaviour directInput =
-//			TileEntityBehaviour.get(world, pos.down(), DirectBeltInputBehaviour.TYPE);
-//		if (directInput != null) {
-//			if (!directInput.canInsertFromSide(Direction.UP))
-//				return false;
-//			ItemStack remainder = directInput.handleInsertion(item, Direction.UP, simulate);
-//			if (!simulate)
-//				setItem(remainder);
-//			return remainder.isEmpty();
-//		}
-//
-//		if (!capBelow.isPresent())
-//			capBelow = grabCapability(Direction.DOWN);
-//		if (capBelow.isPresent()) {
-//			ItemStack remainder = ItemHandlerHelper.insertItemStacked(capBelow.orElse(null), item, simulate);
-//			if (!simulate)
-//				setItem(ItemStack.EMPTY);
-//			return remainder.isEmpty();
-//		}
-
-=======
->>>>>>> 6981848f
 		if (Block.hasSolidSideOnTop(world, pos.down()))
 			return false;
 
@@ -433,18 +398,6 @@
 
 	private boolean handleUpwardOutput(boolean simulate) {
 		BlockState stateAbove = world.getBlockState(pos.up());
-<<<<<<< HEAD
-//		if (stateAbove.getBlock() instanceof FunnelBlock) {
-//			boolean powered = stateAbove.method_28500(BrassFunnelBlock.POWERED).orElse(false);
-//			if (!powered && stateAbove.get(BrassFunnelBlock.FACING) == Direction.DOWN) {
-//				ItemStack remainder = FunnelBlock.tryInsert(world, pos.up(), item, simulate);
-//				if (remainder.isEmpty()) {
-//					if (!simulate)
-//						setItem(remainder);
-//					return true;
-//				}
-=======
->>>>>>> 6981848f
 
 		if (world == null)
 			return false;
