package com.simibubi.create.content.logistics.block.chute;

import com.simibubi.create.AllBlocks;
import com.simibubi.create.Create;
import com.simibubi.create.content.contraptions.components.fan.AirCurrent;
import com.simibubi.create.content.contraptions.components.fan.EncasedFanBlock;
import com.simibubi.create.content.contraptions.components.fan.EncasedFanTileEntity;
import com.simibubi.create.content.contraptions.components.fan.IAirCurrentSource;
import com.simibubi.create.content.contraptions.goggles.IHaveGoggleInformation;
import com.simibubi.create.content.contraptions.particle.AirParticleData;
import com.simibubi.create.content.logistics.block.chute.ChuteBlock.Shape;
import com.simibubi.create.content.logistics.block.funnel.BrassFunnelBlock;
import com.simibubi.create.content.logistics.block.funnel.FunnelBlock;
import com.simibubi.create.foundation.config.AllConfigs;
import com.simibubi.create.foundation.gui.widgets.InterpolatedValue;
import com.simibubi.create.foundation.item.ItemHelper;
import com.simibubi.create.foundation.item.ItemHelper.ExtractionCountMode;
import com.simibubi.create.foundation.tileEntity.SmartTileEntity;
import com.simibubi.create.foundation.tileEntity.TileEntityBehaviour;
import com.simibubi.create.foundation.tileEntity.behaviour.belt.DirectBeltInputBehaviour;
import com.simibubi.create.foundation.tileEntity.behaviour.belt.TransportedItemStackHandlerBehaviour;
import com.simibubi.create.foundation.tileEntity.behaviour.belt.TransportedItemStackHandlerBehaviour.TransportedResult;
import com.simibubi.create.foundation.utility.BlockHelper;
import com.simibubi.create.foundation.utility.Iterate;
import com.simibubi.create.foundation.utility.VecHelper;
import mcp.MethodsReturnNonnullByDefault;
import net.minecraft.block.Block;
import net.minecraft.block.BlockState;
import net.minecraft.entity.item.ItemEntity;
import net.minecraft.inventory.InventoryHelper;
import net.minecraft.item.ItemStack;
import net.minecraft.nbt.CompoundNBT;
import net.minecraft.particles.ItemParticleData;
import net.minecraft.particles.ParticleTypes;
import net.minecraft.tileentity.TileEntity;
import net.minecraft.tileentity.TileEntityType;
import net.minecraft.util.Direction;
import net.minecraft.util.math.AxisAlignedBB;
import net.minecraft.util.math.BlockPos;
import net.minecraft.util.math.MathHelper;
import net.minecraft.util.math.vector.Vector3d;
import net.minecraft.util.text.ITextComponent;
import net.minecraft.util.text.StringTextComponent;
import net.minecraft.util.text.TextFormatting;
import net.minecraftforge.common.capabilities.Capability;
import net.minecraftforge.common.util.LazyOptional;
import net.minecraftforge.items.CapabilityItemHandler;
import net.minecraftforge.items.IItemHandler;
import net.minecraftforge.items.ItemHandlerHelper;

import javax.annotation.Nullable;
import javax.annotation.ParametersAreNonnullByDefault;
import java.util.LinkedList;
import java.util.List;

@ParametersAreNonnullByDefault
@MethodsReturnNonnullByDefault
public class ChuteTileEntity extends SmartTileEntity implements IHaveGoggleInformation, IAirCurrentSource {

	public AirCurrent airCurrent;

	float pull;
	float push;

	ItemStack item;
	InterpolatedValue itemPosition;
	ChuteItemHandler itemHandler;
	LazyOptional<IItemHandler> lazyHandler;
	boolean canPickUpItems;

	float bottomPullDistance;
	int airCurrentUpdateCooldown;
	int entitySearchCooldown;
	boolean updateAirFlow;
	TransportedItemStackHandlerBehaviour beltBelow;
	float beltBelowOffset;

	LazyOptional<IItemHandler> capAbove;
	LazyOptional<IItemHandler> capBelow;

	public ChuteTileEntity(TileEntityType<?> tileEntityTypeIn) {
		super(tileEntityTypeIn);
		item = ItemStack.EMPTY;
		itemPosition = new InterpolatedValue();
		itemHandler = new ChuteItemHandler(this);
		lazyHandler = LazyOptional.of(() -> itemHandler);
		canPickUpItems = false;
		capAbove = LazyOptional.empty();
		capBelow = LazyOptional.empty();
		bottomPullDistance = 0;
		airCurrent = new AirCurrent(this);
		updateAirFlow = true;
	}



	@Override
	public void addBehaviours(List<TileEntityBehaviour> behaviours) {
		behaviours.add(new DirectBeltInputBehaviour(this).onlyInsertWhen((d) -> canDirectlyInsertCached()));
	}

	// Cached per-tick, useful when a lot of items are waiting on top of it
	public boolean canDirectlyInsertCached() {
		return canPickUpItems;
	}

	private boolean canDirectlyInsert() {
		BlockState blockState = getBlockState();
		BlockState blockStateAbove = world.getBlockState(pos.up());
		if (!AllBlocks.CHUTE.has(blockState))
			return false;
		if (AllBlocks.CHUTE.has(blockStateAbove) && blockStateAbove.get(ChuteBlock.FACING) == Direction.DOWN)
			return false;
		if (getItemMotion() > 0 && getInputChutes().isEmpty())
			return false;
		return blockState.get(ChuteBlock.FACING) == Direction.DOWN
			|| blockState.get(ChuteBlock.SHAPE) == Shape.INTERSECTION;
	}

	@Override
	public void initialize() {
		super.initialize();
		onAdded();
	}

	@Override
	public AxisAlignedBB getRenderBoundingBox() {
		return new AxisAlignedBB(pos).expand(0, -3, 0);
	}

	@Override
	public void tick() {
		super.tick();

		canPickUpItems = canDirectlyInsert();

		float itemMotion = getItemMotion();
		if (itemMotion != 0 && world != null && world.isRemote)
			spawnParticles(itemMotion);
		tickAirStreams(itemMotion);

		if (item.isEmpty()) {
			if (itemMotion < 0)
				handleInputFromAbove();
			if (itemMotion > 0)
				handleInputFromBelow();
			return;
		}

		float nextOffset = itemPosition.value + itemMotion;

		if (itemMotion < 0) {
			if (nextOffset < .5f) {
				if (!handleDownwardOutput(true))
					nextOffset = .5f;
				else if (nextOffset < 0) {
					handleDownwardOutput(world.isRemote);
					return;
				}
			}
		}

		if (itemMotion > 0) {
			if (nextOffset > .5f) {
				if (!handleUpwardOutput(true))
					nextOffset = .5f;
				else if (nextOffset > 1) {
					handleUpwardOutput(world.isRemote);
					return;
				}
			}
		}

		itemPosition.set(nextOffset);
	}

	private void updateAirFlow(float itemSpeed) {
		updateAirFlow = false;
		airCurrent.rebuild();
		if (itemSpeed > 0 && world != null && !world.isRemote) {
			float speed = pull - push;
			beltBelow = null;

			float maxPullDistance;
			if (speed >= 128)
				maxPullDistance = 3;
			else if (speed >= 64)
				maxPullDistance = 2;
			else if (speed >= 32)
				maxPullDistance = 1;
			else
				maxPullDistance = MathHelper.lerp(speed / 32, 0, 1);

			if (AllBlocks.CHUTE.has(world.getBlockState(pos.down())))
				maxPullDistance = 0;
			float flowLimit = maxPullDistance;
			if (flowLimit > 0)
				flowLimit = AirCurrent.getFlowLimit(world, pos, maxPullDistance, Direction.DOWN);

			for (int i = 1; i <= flowLimit + 1; i++) {
				TransportedItemStackHandlerBehaviour behaviour =
					TileEntityBehaviour.get(world, pos.down(i), TransportedItemStackHandlerBehaviour.TYPE);
				if (behaviour == null)
					continue;
				beltBelow = behaviour;
				beltBelowOffset = i - 1;
				break;
			}
			this.bottomPullDistance = flowLimit;
		}
		sendData();
	}

<<<<<<< HEAD
		if (bottomPullDistance > 0 && getItem().isEmpty() && entitySearchCooldown-- <= 0) {
			entitySearchCooldown = 5;
			Vector3d center = VecHelper.getCenterOf(pos);
			AxisAlignedBB searchArea =
				new AxisAlignedBB(center.add(0, -bottomPullDistance - 0.5, 0), center.add(0, -0.5, 0)).grow(.45f);
			for (ItemEntity itemEntity : world.getEntitiesWithinAABB(ItemEntity.class, searchArea)) {
				setItem(itemEntity.getItem()
=======
	private void findEntities(float itemSpeed) {
		if (getSpeed() != 0)
			airCurrent.findEntities();
		if (bottomPullDistance <= 0 && !getItem().isEmpty() ||  itemSpeed <= 0 || world == null || world.isRemote)
			return;
		Vec3d center = VecHelper.getCenterOf(pos);
		AxisAlignedBB searchArea =
			new AxisAlignedBB(center.add(0, -bottomPullDistance - 0.5, 0), center.add(0, -0.5, 0)).grow(.45f);
		for (ItemEntity itemEntity : world.getEntitiesWithinAABB(ItemEntity.class, searchArea)) {
			setItem(itemEntity.getItem()
>>>>>>> 71ebdf04
					.copy(),
				(float) (itemEntity.getBoundingBox()
					.getCenter().y - pos.getY()));
			itemEntity.remove();
			break;
		}
	}

	private void extractFromBelt(float itemSpeed) {
		if (itemSpeed <= 0 || world == null || world.isRemote)
			return;
		if (getItem().isEmpty() && beltBelow != null) {
			beltBelow.handleCenteredProcessingOnAllItems(.5f, ts -> {
				if (getItem().isEmpty()) {
					setItem(ts.stack.copy(), -beltBelowOffset);
					return TransportedResult.removeItem();
				}
				return TransportedResult.doNothing();
			});
		}
	}

	private void tickAirStreams(float itemSpeed) {
		if (!world.isRemote && airCurrentUpdateCooldown-- <= 0) {
			airCurrentUpdateCooldown = AllConfigs.SERVER.kinetics.fanBlockCheckRate.get();
			updateAirFlow = true;
		}

		if (updateAirFlow) {
			updateAirFlow(itemSpeed);
		}

		if (entitySearchCooldown-- <= 0) {
			entitySearchCooldown = 5;
			findEntities(itemSpeed);
		}

		extractFromBelt(itemSpeed);
		if (getSpeed() != 0)
			airCurrent.tick();
	}

	public void blockBelowChanged() {
		updateAirFlow = true;
	}

	private void spawnParticles(float itemMotion) {
		// todo: reduce the amount of particles
		if (world == null)
			return;
		BlockState blockState = getBlockState();
		boolean up = itemMotion > 0;
		float absMotion = up ? itemMotion : -itemMotion;
		if (blockState == null || !(blockState.getBlock() instanceof ChuteBlock))
			return;
		if (push == 0 && pull == 0)
			return;

		if (up
			&& (blockState.get(ChuteBlock.FACING) == Direction.DOWN
				|| blockState.get(ChuteBlock.SHAPE) == Shape.INTERSECTION)
			&& BlockHelper.noCollisionInSpace(world, pos.up()))
			spawnAirFlow(1, 2, absMotion, .5f);

		if (blockState.get(ChuteBlock.FACING) != Direction.DOWN)
			return;

		if (blockState.get(ChuteBlock.SHAPE) == Shape.WINDOW)
			spawnAirFlow(up ? 0 : 1, up ? 1 : 0, absMotion, 1);

		if (!up && BlockHelper.noCollisionInSpace(world, pos.down()))
			spawnAirFlow(0, -1, absMotion, .5f);

		if (up && bottomPullDistance > 0) {
			spawnAirFlow(-bottomPullDistance, 0, absMotion, 2);
			spawnAirFlow(-bottomPullDistance, 0, absMotion, 2);
		}
	}

	private void spawnAirFlow(float verticalStart, float verticalEnd, float motion, float drag) {
		if (world == null)
			return;
		AirParticleData airParticleData = new AirParticleData(drag, motion);
		Vector3d origin = Vector3d.of(pos);
		float xOff = Create.random.nextFloat() * .5f + .25f;
		float zOff = Create.random.nextFloat() * .5f + .25f;
		Vector3d v = origin.add(xOff, verticalStart, zOff);
		Vector3d d = origin.add(xOff, verticalEnd, zOff)
			.subtract(v);
		if (Create.random.nextFloat() < 2 * motion)
			world.addOptionalParticle(airParticleData, v.x, v.y, v.z, d.x, d.y, d.z);
	}

	private void handleInputFromAbove() {
		if (!capAbove.isPresent())
			capAbove = grabCapability(Direction.UP);
		if (capAbove.isPresent())
			item =
				ItemHelper.extract(capAbove.orElse(null), stack -> true, ExtractionCountMode.UPTO, 16, false);
	}

	private void handleInputFromBelow() {
		if (!capBelow.isPresent())
			capBelow = grabCapability(Direction.DOWN);
		if (capBelow.isPresent())
			item =
				ItemHelper.extract(capBelow.orElse(null), stack -> true, ExtractionCountMode.UPTO, 16, false);
	}

	private boolean handleDownwardOutput(boolean simulate) {
		BlockState blockState = getBlockState();
		ChuteTileEntity targetChute = getTargetChute(blockState);
		Direction direction = blockState.get(ChuteBlock.FACING);

		if (targetChute != null) {
			boolean canInsert = targetChute.item.isEmpty();
			if (!simulate && canInsert) {
				targetChute.setItem(item, direction == Direction.DOWN ? 1 : .51f);
				setItem(ItemStack.EMPTY);
			}
			return canInsert;
		}

		// Diagonal chutes can only insert into other chutes
		if (world == null || direction.getAxis()
			.isHorizontal())
			return false;

		BlockState stateBelow = world.getBlockState(pos.down());
		if (stateBelow.getBlock() instanceof FunnelBlock) {
			if (stateBelow.method_28500(BrassFunnelBlock.POWERED).orElse(false))
				return false;
			if (stateBelow.get(BrassFunnelBlock.FACING) != Direction.UP)
				return false;
			ItemStack remainder = FunnelBlock.tryInsert(world, pos.down(), item, simulate);
			if (!simulate)
				setItem(remainder);
			return remainder.isEmpty();
		}

		DirectBeltInputBehaviour directInput =
			TileEntityBehaviour.get(world, pos.down(), DirectBeltInputBehaviour.TYPE);
		if (directInput != null) {
			if (!directInput.canInsertFromSide(Direction.UP))
				return false;
			ItemStack remainder = directInput.handleInsertion(item, Direction.UP, simulate);
			if (!simulate)
				setItem(remainder);
			return remainder.isEmpty();
		}

		if (!capBelow.isPresent())
			capBelow = grabCapability(Direction.DOWN);
		if (capBelow.isPresent()) {
			ItemStack remainder = ItemHandlerHelper.insertItemStacked(capBelow.orElse(null), item, simulate);
			if (!simulate)
				setItem(ItemStack.EMPTY);
			return remainder.isEmpty();
		}

		if (Block.hasSolidSideOnTop(world, pos.down()))
			return false;

		if (!simulate) {
			Vector3d dropVec = VecHelper.getCenterOf(pos)
				.add(0, -12 / 16f, 0);
			ItemEntity dropped = new ItemEntity(world, dropVec.x, dropVec.y, dropVec.z, item.copy());
			dropped.setDefaultPickupDelay();
			dropped.setMotion(0, -.25f, 0);
			world.addEntity(dropped);
			setItem(ItemStack.EMPTY);
		}

		return true;
	}

	private boolean handleUpwardOutput(boolean simulate) {
		BlockState stateAbove = world.getBlockState(pos.up());
		if (stateAbove.getBlock() instanceof FunnelBlock) {
			boolean powered = stateAbove.method_28500(BrassFunnelBlock.POWERED).orElse(false);
			if (!powered && stateAbove.get(BrassFunnelBlock.FACING) == Direction.DOWN) {
				ItemStack remainder = FunnelBlock.tryInsert(world, pos.up(), item, simulate);
				if (remainder.isEmpty()) {
					if (!simulate)
						setItem(remainder);
					return true;
				}
			}
		}

		ChuteTileEntity bestOutput = null;
		List<ChuteTileEntity> inputChutes = getInputChutes();
		for (ChuteTileEntity targetChute : inputChutes) {
			if (!targetChute.item.isEmpty())
				continue;
			float itemMotion = targetChute.getItemMotion();
			if (itemMotion < 0)
				continue;
			if (bestOutput == null || bestOutput.getItemMotion() < itemMotion) {
				bestOutput = targetChute;
			}
		}

		if (bestOutput != null) {
			if (!simulate) {
				bestOutput.setItem(item, 0);
				setItem(ItemStack.EMPTY);
			}
			return true;
		}

		if (!capAbove.isPresent())
			capAbove = grabCapability(Direction.UP);
		if (capAbove.isPresent()) {
			ItemStack remainder = ItemHandlerHelper.insertItemStacked(capAbove.orElse(null), item, simulate);
			if (!simulate)
				setItem(ItemStack.EMPTY);
			return remainder.isEmpty();
		}

		if (BlockHelper.hasBlockSolidSide(stateAbove, world, pos.up(), Direction.DOWN))
			return false;
		if (!inputChutes.isEmpty())
			return false;

		if (!simulate) {
			Vector3d dropVec = VecHelper.getCenterOf(pos)
				.add(0, 8 / 16f, 0);
			ItemEntity dropped = new ItemEntity(world, dropVec.x, dropVec.y, dropVec.z, item.copy());
			dropped.setDefaultPickupDelay();
			dropped.setMotion(0, getItemMotion() * 2, 0);
			world.addEntity(dropped);
			setItem(ItemStack.EMPTY);
		}
		return true;
	}

	private LazyOptional<IItemHandler> grabCapability(Direction side) {
		BlockPos pos = this.pos.offset(side);
		if (world == null)
			return LazyOptional.empty();
		TileEntity te = world.getTileEntity(pos);
		if (te == null || te instanceof ChuteTileEntity)
			return LazyOptional.empty();
		return te.getCapability(CapabilityItemHandler.ITEM_HANDLER_CAPABILITY, side.getOpposite());
	}

	public void setItem(ItemStack stack) {
		setItem(stack, getItemMotion() < 0 ? 1 : 0);
	}

	public void setItem(ItemStack stack, float insertionPos) {
		item = stack;
		itemPosition.lastValue = itemPosition.value = insertionPos;
		markDirty();
		sendData();
	}

	@Override
	public void remove() {
		super.remove();
		if (lazyHandler != null)
			lazyHandler.invalidate();
	}

	@Override
	public void write(CompoundNBT compound, boolean clientPacket) {
		compound.put("Item", item.serializeNBT());
		compound.putFloat("ItemPosition", itemPosition.value);
		compound.putFloat("Pull", pull);
		compound.putFloat("Push", push);
		compound.putFloat("BottomAirFlowDistance", bottomPullDistance);
		super.write(compound, clientPacket);
	}

	@Override
	protected void fromTag(BlockState state, CompoundNBT compound, boolean clientPacket) {
		ItemStack previousItem = item;
		item = ItemStack.read(compound.getCompound("Item"));
		itemPosition.lastValue = itemPosition.value = compound.getFloat("ItemPosition");
		pull = compound.getFloat("Pull");
		push = compound.getFloat("Push");
		bottomPullDistance = compound.getFloat("BottomAirFlowDistance");
<<<<<<< HEAD
		super.fromTag(state, compound, clientPacket);
=======
		super.read(compound, clientPacket);
		if (clientPacket)
			airCurrent.rebuild();
>>>>>>> 71ebdf04

		if (hasWorld() && world != null && world.isRemote && !previousItem.equals(item, false) && !item.isEmpty()) {
			if (world.rand.nextInt(3) != 0)
				return;
			Vector3d p = VecHelper.getCenterOf(pos);
			p = VecHelper.offsetRandomly(p, world.rand, .5f);
			Vector3d m = Vector3d.ZERO;
			world.addParticle(new ItemParticleData(ParticleTypes.ITEM, item), p.x, p.y, p.z, m.x, m.y, m.z);
		}
	}

	public float getItemMotion() {
		// Chutes per second
		final float fanSpeedModifier = 1 / 64f;
		final float maxItemSpeed = 20f;
		final float gravity = 4f;

		float motion = (push + pull) * fanSpeedModifier;
		return (MathHelper.clamp(motion, -maxItemSpeed, maxItemSpeed) + (motion <= 0 ? -gravity : 0)) / 20f;
	}

	public void onRemoved(BlockState chuteState) {
		ChuteTileEntity targetChute = getTargetChute(chuteState);
		List<ChuteTileEntity> inputChutes = getInputChutes();
		if (!item.isEmpty() && world != null)
			InventoryHelper.spawnItemStack(world, pos.getX(), pos.getY(), pos.getZ(), item);
		remove();
		if (targetChute != null) {
			targetChute.updatePull();
			targetChute.propagatePush();
		}
		inputChutes.forEach(c -> c.updatePush(inputChutes.size()));
	}

	public void onAdded() {
		updateContainingBlockInfo();
		updatePull();
		ChuteTileEntity targetChute = getTargetChute(getBlockState());
		if (targetChute != null)
			targetChute.propagatePush();
		else
			updatePush(1);
	}

	public void updatePull() {
		float totalPull = calculatePull();
		if (pull == totalPull)
			return;
		pull = totalPull;
		updateAirFlow = true;
		sendData();
		ChuteTileEntity targetChute = getTargetChute(getBlockState());
		if (targetChute != null)
			targetChute.updatePull();
	}

	public void updatePush(int branchCount) {
		float totalPush = calculatePush(branchCount);
		if (push == totalPush)
			return;
		updateAirFlow = true;
		push = totalPush;
		sendData();
		propagatePush();
	}

	public void propagatePush() {
		List<ChuteTileEntity> inputs = getInputChutes();
		inputs.forEach(c -> c.updatePush(inputs.size()));
	}

	protected float calculatePull() {
		BlockState blockStateAbove = world.getBlockState(pos.up());
		if (AllBlocks.ENCASED_FAN.has(blockStateAbove)
			&& blockStateAbove.get(EncasedFanBlock.FACING) == Direction.DOWN) {
			TileEntity te = world.getTileEntity(pos.up());
			if (te instanceof EncasedFanTileEntity && !te.isRemoved()) {
				EncasedFanTileEntity fan = (EncasedFanTileEntity) te;
				return fan.getSpeed();
			}
		}

		float totalPull = 0;
		for (Direction d : Iterate.directions) {
			ChuteTileEntity inputChute = getInputChute(d);
			if (inputChute == null)
				continue;
			totalPull += inputChute.pull;
		}
		return totalPull;
	}

	protected float calculatePush(int branchCount) {
		if (world == null)
			return 0;
		BlockState blockStateBelow = world.getBlockState(pos.down());
		if (AllBlocks.ENCASED_FAN.has(blockStateBelow) && blockStateBelow.get(EncasedFanBlock.FACING) == Direction.UP) {
			TileEntity te = world.getTileEntity(pos.down());
			if (te instanceof EncasedFanTileEntity && !te.isRemoved()) {
				EncasedFanTileEntity fan = (EncasedFanTileEntity) te;
				return fan.getSpeed();
			}
		}

		ChuteTileEntity targetChute = getTargetChute(getBlockState());
		if (targetChute == null)
			return 0;
		return targetChute.push / branchCount;
	}

	@Nullable
	private ChuteTileEntity getTargetChute(BlockState state) {
		if (world == null)
			return null;
		Direction targetDirection = state.get(ChuteBlock.FACING);
		BlockPos chutePos = pos.down();
		if (targetDirection.getAxis()
			.isHorizontal())
			chutePos = chutePos.offset(targetDirection.getOpposite());
		BlockState chuteState = world.getBlockState(chutePos);
		if (!AllBlocks.CHUTE.has(chuteState))
			return null;
		TileEntity te = world.getTileEntity(chutePos);
		if (te instanceof ChuteTileEntity)
			return (ChuteTileEntity) te;
		return null;
	}

	private List<ChuteTileEntity> getInputChutes() {
		List<ChuteTileEntity> inputs = new LinkedList<>();
		for (Direction d : Iterate.directions) {
			ChuteTileEntity inputChute = getInputChute(d);
			if (inputChute == null)
				continue;
			inputs.add(inputChute);
		}
		return inputs;
	}

	@Nullable
	private ChuteTileEntity getInputChute(Direction direction) {
		if (world == null || direction == Direction.DOWN)
			return null;
		direction = direction.getOpposite();
		BlockPos chutePos = pos.up();
		if (direction.getAxis()
			.isHorizontal())
			chutePos = chutePos.offset(direction);
		BlockState chuteState = world.getBlockState(chutePos);
		if (!AllBlocks.CHUTE.has(chuteState) || chuteState.get(ChuteBlock.FACING) != direction)
			return null;
		TileEntity te = world.getTileEntity(chutePos);
		if (te instanceof ChuteTileEntity && !te.isRemoved())
			return (ChuteTileEntity) te;
		return null;
	}

	@Override
	public boolean addToGoggleTooltip(List<ITextComponent> tooltip, boolean isPlayerSneaking) {
		tooltip.add(componentSpacing.copy().append(new StringTextComponent("Pull: ").formatted(TextFormatting.GOLD).append(new StringTextComponent(String.valueOf(pull)).formatted(TextFormatting.WHITE))));
		tooltip.add(componentSpacing.copy().append(new StringTextComponent("Push: ").formatted(TextFormatting.GOLD).append(new StringTextComponent(String.valueOf(push)).formatted(TextFormatting.WHITE))));
		tooltip.add(new StringTextComponent("-> Item Motion: ").formatted(TextFormatting.YELLOW).append(new StringTextComponent(String.valueOf(getItemMotion())).formatted(TextFormatting.WHITE)));
		return true;
	}

	@Override
	public <T> LazyOptional<T> getCapability(Capability<T> cap, @Nullable Direction side) {
		if (cap == CapabilityItemHandler.ITEM_HANDLER_CAPABILITY)
			return lazyHandler.cast();
		return super.getCapability(cap, side);
	}

	public ItemStack getItem() {
		return item;
	}

	@Override
	@Nullable
	public AirCurrent getAirCurrent() {
		return airCurrent;
	}

	@Override
	public float getSpeed() {
		if (getBlockState().get(ChuteBlock.SHAPE) == Shape.NORMAL && getBlockState().get(ChuteBlock.FACING) != Direction.DOWN)
			return 0;
		return pull + push;
	}

	@Override
	@Nullable
	public Direction getAirFlowDirection() {
		float speed = getSpeed();
		if (speed == 0)
			return null;
		return speed > 0 ? Direction.UP : Direction.DOWN;
	}

	@Override
	public Direction getAirflowOriginSide() {
		return world != null && !(world.getTileEntity(pos.down()) instanceof IAirCurrentSource)
			&& getBlockState().get(ChuteBlock.FACING) == Direction.DOWN ? Direction.DOWN : Direction.UP;
	}
}<|MERGE_RESOLUTION|>--- conflicted
+++ resolved
@@ -211,26 +211,16 @@
 		sendData();
 	}
 
-<<<<<<< HEAD
-		if (bottomPullDistance > 0 && getItem().isEmpty() && entitySearchCooldown-- <= 0) {
-			entitySearchCooldown = 5;
-			Vector3d center = VecHelper.getCenterOf(pos);
-			AxisAlignedBB searchArea =
-				new AxisAlignedBB(center.add(0, -bottomPullDistance - 0.5, 0), center.add(0, -0.5, 0)).grow(.45f);
-			for (ItemEntity itemEntity : world.getEntitiesWithinAABB(ItemEntity.class, searchArea)) {
-				setItem(itemEntity.getItem()
-=======
 	private void findEntities(float itemSpeed) {
 		if (getSpeed() != 0)
 			airCurrent.findEntities();
 		if (bottomPullDistance <= 0 && !getItem().isEmpty() ||  itemSpeed <= 0 || world == null || world.isRemote)
 			return;
-		Vec3d center = VecHelper.getCenterOf(pos);
+		Vector3d center = VecHelper.getCenterOf(pos);
 		AxisAlignedBB searchArea =
 			new AxisAlignedBB(center.add(0, -bottomPullDistance - 0.5, 0), center.add(0, -0.5, 0)).grow(.45f);
 		for (ItemEntity itemEntity : world.getEntitiesWithinAABB(ItemEntity.class, searchArea)) {
 			setItem(itemEntity.getItem()
->>>>>>> 71ebdf04
 					.copy(),
 				(float) (itemEntity.getBoundingBox()
 					.getCenter().y - pos.getY()));
@@ -514,13 +504,9 @@
 		pull = compound.getFloat("Pull");
 		push = compound.getFloat("Push");
 		bottomPullDistance = compound.getFloat("BottomAirFlowDistance");
-<<<<<<< HEAD
 		super.fromTag(state, compound, clientPacket);
-=======
-		super.read(compound, clientPacket);
 		if (clientPacket)
 			airCurrent.rebuild();
->>>>>>> 71ebdf04
 
 		if (hasWorld() && world != null && world.isRemote && !previousItem.equals(item, false) && !item.isEmpty()) {
 			if (world.rand.nextInt(3) != 0)
