package com.simibubi.create.content.logistics.block.chute;

<<<<<<< HEAD
=======
import java.util.LinkedList;
import java.util.List;
import java.util.function.Predicate;

import javax.annotation.Nullable;
import javax.annotation.ParametersAreNonnullByDefault;

>>>>>>> 0afb29f9
import com.simibubi.create.AllBlocks;
import com.simibubi.create.Create;
import com.simibubi.create.content.contraptions.components.fan.AirCurrent;
import com.simibubi.create.content.contraptions.components.fan.EncasedFanBlock;
import com.simibubi.create.content.contraptions.components.fan.EncasedFanTileEntity;
import com.simibubi.create.content.contraptions.goggles.IHaveGoggleInformation;
import com.simibubi.create.content.contraptions.particle.AirParticleData;
import com.simibubi.create.content.logistics.block.funnel.FunnelBlock;
import com.simibubi.create.foundation.advancement.AllTriggers;
import com.simibubi.create.foundation.config.AllConfigs;
import com.simibubi.create.foundation.gui.widgets.InterpolatedValue;
import com.simibubi.create.foundation.item.ItemHelper;
import com.simibubi.create.foundation.item.ItemHelper.ExtractionCountMode;
import com.simibubi.create.foundation.tileEntity.SmartTileEntity;
import com.simibubi.create.foundation.tileEntity.TileEntityBehaviour;
import com.simibubi.create.foundation.tileEntity.behaviour.belt.DirectBeltInputBehaviour;
import com.simibubi.create.foundation.tileEntity.behaviour.belt.TransportedItemStackHandlerBehaviour;
import com.simibubi.create.foundation.tileEntity.behaviour.belt.TransportedItemStackHandlerBehaviour.TransportedResult;
import com.simibubi.create.foundation.utility.BlockHelper;
import com.simibubi.create.foundation.utility.Iterate;
import com.simibubi.create.foundation.utility.Lang;
import com.simibubi.create.foundation.utility.VecHelper;
import mcp.MethodsReturnNonnullByDefault;
import net.minecraft.block.Block;
import net.minecraft.block.BlockState;
import net.minecraft.entity.item.ItemEntity;
import net.minecraft.inventory.InventoryHelper;
import net.minecraft.item.ItemStack;
import net.minecraft.nbt.CompoundNBT;
import net.minecraft.particles.ItemParticleData;
import net.minecraft.particles.ParticleTypes;
import net.minecraft.tileentity.TileEntity;
import net.minecraft.tileentity.TileEntityType;
import net.minecraft.util.Direction;
import net.minecraft.util.math.AxisAlignedBB;
import net.minecraft.util.math.BlockPos;
import net.minecraft.util.math.MathHelper;
import net.minecraft.util.math.vector.Vector3d;
import net.minecraft.util.text.ITextComponent;
import net.minecraft.util.text.TextFormatting;
import net.minecraft.util.text.TranslationTextComponent;
import net.minecraftforge.common.capabilities.Capability;
import net.minecraftforge.common.util.LazyOptional;
import net.minecraftforge.items.CapabilityItemHandler;
import net.minecraftforge.items.IItemHandler;
import net.minecraftforge.items.ItemHandlerHelper;

import javax.annotation.Nullable;
import javax.annotation.ParametersAreNonnullByDefault;
import java.util.LinkedList;
import java.util.List;

@ParametersAreNonnullByDefault
@MethodsReturnNonnullByDefault
/*
 * Commented Code: Chutes create air streams and act similarly to encased fans
 * (Unfinished)
 */
public class ChuteTileEntity extends SmartTileEntity implements IHaveGoggleInformation { // , IAirCurrentSource {

	//	public AirCurrent airCurrent;

	float pull;
	float push;

	ItemStack item;
	InterpolatedValue itemPosition;
	ChuteItemHandler itemHandler;
	LazyOptional<IItemHandler> lazyHandler;
	boolean canPickUpItems;

	float bottomPullDistance;
	float beltBelowOffset;
	TransportedItemStackHandlerBehaviour beltBelow;
	boolean updateAirFlow;
	int airCurrentUpdateCooldown;
	int entitySearchCooldown;

	LazyOptional<IItemHandler> capAbove;
	LazyOptional<IItemHandler> capBelow;

	public ChuteTileEntity(TileEntityType<?> tileEntityTypeIn) {
		super(tileEntityTypeIn);
		item = ItemStack.EMPTY;
		itemPosition = new InterpolatedValue();
		itemHandler = new ChuteItemHandler(this);
		lazyHandler = LazyOptional.of(() -> itemHandler);
		canPickUpItems = false;
		capAbove = LazyOptional.empty();
		capBelow = LazyOptional.empty();
		bottomPullDistance = 0;
		//		airCurrent = new AirCurrent(this);
		updateAirFlow = true;
	}

	@Override
	public void addBehaviours(List<TileEntityBehaviour> behaviours) {
		behaviours.add(new DirectBeltInputBehaviour(this).onlyInsertWhen((d) -> canDirectlyInsertCached()));
	}

	// Cached per-tick, useful when a lot of items are waiting on top of it
	public boolean canDirectlyInsertCached() {
		return canPickUpItems;
	}

	private boolean canDirectlyInsert() {
		BlockState blockState = getBlockState();
		BlockState blockStateAbove = world.getBlockState(pos.up());
		if (!AbstractChuteBlock.isChute(blockState))
			return false;
		if (AbstractChuteBlock.getChuteFacing(blockStateAbove) == Direction.DOWN)
			return false;
		if (getItemMotion() > 0 && getInputChutes().isEmpty())
			return false;
		return AbstractChuteBlock.isOpenChute(blockState);
	}

	@Override
	public void initialize() {
		super.initialize();
		onAdded();
	}

	@Override
	public AxisAlignedBB getRenderBoundingBox() {
		return new AxisAlignedBB(pos).expand(0, -3, 0);
	}

	@Override
	public void tick() {
		super.tick();

		if (!world.isRemote)
			canPickUpItems = canDirectlyInsert();

		float itemMotion = getItemMotion();
		if (itemMotion != 0 && world != null && world.isRemote)
			spawnParticles(itemMotion);
		tickAirStreams(itemMotion);

		if (item.isEmpty()) {
			if (itemMotion < 0)
				handleInputFromAbove();
			if (itemMotion > 0)
				handleInputFromBelow();
			return;
		}

		float nextOffset = itemPosition.value + itemMotion;

		if (itemMotion < 0) {
			if (nextOffset < .5f) {
				if (!handleDownwardOutput(true))
					nextOffset = .5f;
				else if (nextOffset < 0) {
					handleDownwardOutput(world.isRemote && !isVirtual());
					return;
				}
			}
		}

		if (itemMotion > 0) {
			if (nextOffset > .5f) {
				if (!handleUpwardOutput(true))
					nextOffset = .5f;
				else if (nextOffset > 1) {
					handleUpwardOutput(world.isRemote && !isVirtual());
					return;
				}
			}
		}

		itemPosition.set(nextOffset);
	}

	private void updateAirFlow(float itemSpeed) {
		updateAirFlow = false;
		//		airCurrent.rebuild();
		if (itemSpeed > 0 && world != null && !world.isRemote) {
			float speed = pull - push;
			beltBelow = null;

			float maxPullDistance;
			if (speed >= 128)
				maxPullDistance = 3;
			else if (speed >= 64)
				maxPullDistance = 2;
			else if (speed >= 32)
				maxPullDistance = 1;
			else
				maxPullDistance = MathHelper.lerp(speed / 32, 0, 1);

			if (AbstractChuteBlock.isChute(world.getBlockState(pos.down())))
				maxPullDistance = 0;
			float flowLimit = maxPullDistance;
			if (flowLimit > 0)
				flowLimit = AirCurrent.getFlowLimit(world, pos, maxPullDistance, Direction.DOWN);

			for (int i = 1; i <= flowLimit + 1; i++) {
				TransportedItemStackHandlerBehaviour behaviour =
					TileEntityBehaviour.get(world, pos.down(i), TransportedItemStackHandlerBehaviour.TYPE);
				if (behaviour == null)
					continue;
				beltBelow = behaviour;
				beltBelowOffset = i - 1;
				break;
			}
			this.bottomPullDistance = Math.max(0, flowLimit);
		}
		sendData();
	}

	private void findEntities(float itemSpeed) {
		//		if (getSpeed() != 0)
		//			airCurrent.findEntities();
		if (bottomPullDistance <= 0 && !getItem().isEmpty() || itemSpeed <= 0 || world == null || world.isRemote)
			return;
		if (!canCollectItemsFromBelow())
			return;
		Vector3d center = VecHelper.getCenterOf(pos);
		AxisAlignedBB searchArea =
			new AxisAlignedBB(center.add(0, -bottomPullDistance - 0.5, 0), center.add(0, -0.5, 0)).grow(.45f);
		for (ItemEntity itemEntity : world.getEntitiesWithinAABB(ItemEntity.class, searchArea)) {
			if (!itemEntity.isAlive())
				continue;
			ItemStack entityItem = itemEntity.getItem();
			if (!canAcceptItem(entityItem))
				continue;
			setItem(entityItem.copy(), (float) (itemEntity.getBoundingBox()
				.getCenter().y - pos.getY()));
			itemEntity.remove();
			AllTriggers.triggerForNearbyPlayers(AllTriggers.UPWARD_CHUTE, world, pos, 5);
			break;
		}
	}

	private void extractFromBelt(float itemSpeed) {
		if (itemSpeed <= 0 || world == null || world.isRemote)
			return;
		if (getItem().isEmpty() && beltBelow != null) {
			beltBelow.handleCenteredProcessingOnAllItems(.5f, ts -> {
				if (canAcceptItem(ts.stack)) {
					setItem(ts.stack.copy(), -beltBelowOffset);
					return TransportedResult.removeItem();
				}
				return TransportedResult.doNothing();
			});
		}
	}

	private void tickAirStreams(float itemSpeed) {
		if (!world.isRemote && airCurrentUpdateCooldown-- <= 0) {
			airCurrentUpdateCooldown = AllConfigs.SERVER.kinetics.fanBlockCheckRate.get();
			updateAirFlow = true;
		}

		if (updateAirFlow) {
			updateAirFlow(itemSpeed);
		}

		if (entitySearchCooldown-- <= 0 && item.isEmpty()) {
			entitySearchCooldown = 5;
			findEntities(itemSpeed);
		}

		extractFromBelt(itemSpeed);
		//		if (getSpeed() != 0)
		//			airCurrent.tick();
	}

	public void blockBelowChanged() {
		updateAirFlow = true;
		capBelow = LazyOptional.empty();
	}

	private void spawnParticles(float itemMotion) {
		// todo: reduce the amount of particles
		if (world == null)
			return;
		BlockState blockState = getBlockState();
		boolean up = itemMotion > 0;
		float absMotion = up ? itemMotion : -itemMotion;
		if (blockState == null || !AbstractChuteBlock.isChute(blockState))
			return;
		if (push == 0 && pull == 0)
			return;

		if (up && AbstractChuteBlock.isOpenChute(blockState) && BlockHelper.noCollisionInSpace(world, pos.up()))
			spawnAirFlow(1, 2, absMotion, .5f);

		if (AbstractChuteBlock.getChuteFacing(blockState) != Direction.DOWN)
			return;

		if (AbstractChuteBlock.isTransparentChute(blockState))
			spawnAirFlow(up ? 0 : 1, up ? 1 : 0, absMotion, 1);

		if (!up && BlockHelper.noCollisionInSpace(world, pos.down()))
			spawnAirFlow(0, -1, absMotion, .5f);

		if (up && canCollectItemsFromBelow() && bottomPullDistance > 0) {
			spawnAirFlow(-bottomPullDistance, 0, absMotion, 2);
			spawnAirFlow(-bottomPullDistance, 0, absMotion, 2);
		}
	}

	private void spawnAirFlow(float verticalStart, float verticalEnd, float motion, float drag) {
		if (world == null)
			return;
		AirParticleData airParticleData = new AirParticleData(drag, motion);
		Vector3d origin = Vector3d.of(pos);
		float xOff = Create.random.nextFloat() * .5f + .25f;
		float zOff = Create.random.nextFloat() * .5f + .25f;
		Vector3d v = origin.add(xOff, verticalStart, zOff);
		Vector3d d = origin.add(xOff, verticalEnd, zOff)
			.subtract(v);
		if (Create.random.nextFloat() < 2 * motion)
			world.addOptionalParticle(airParticleData, v.x, v.y, v.z, d.x, d.y, d.z);
	}

	private void handleInputFromAbove() {
		if (!capAbove.isPresent())
			capAbove = grabCapability(Direction.UP);
		if (!capAbove.isPresent())
			return;

		int count = getExtractionAmount();
		IItemHandler inv = capAbove.orElse(null);
		Predicate<ItemStack> canAccept = this::canAcceptItem;
		if (count == 0) {
			item = ItemHelper.extract(inv, canAccept, ExtractionCountMode.UPTO, 16, false);
			return;
		}

		if (!ItemHelper.extract(inv, canAccept, ExtractionCountMode.EXACTLY, count, true)
			.isEmpty())
			item = ItemHelper.extract(inv, canAccept, ExtractionCountMode.EXACTLY, count, false);
	}

	private void handleInputFromBelow() {
		if (!capBelow.isPresent())
			capBelow = grabCapability(Direction.DOWN);
		if (!capBelow.isPresent())
			return;

		int count = getExtractionAmount();
		IItemHandler inv = capBelow.orElse(null);
		Predicate<ItemStack> canAccept = this::canAcceptItem;

		if (count == 0) {
			item = ItemHelper.extract(inv, canAccept, ExtractionCountMode.UPTO, 16, false);
			return;
		}

		if (!ItemHelper.extract(inv, canAccept, ExtractionCountMode.EXACTLY, count, true)
			.isEmpty())
			item = ItemHelper.extract(inv, canAccept, ExtractionCountMode.EXACTLY, count, false);
	}

	private boolean handleDownwardOutput(boolean simulate) {
		BlockState blockState = getBlockState();
		ChuteTileEntity targetChute = getTargetChute(blockState);
		Direction direction = AbstractChuteBlock.getChuteFacing(blockState);

		if (world == null)
			return false;
		if (!capBelow.isPresent())
			capBelow = grabCapability(Direction.DOWN);
		if (capBelow.isPresent()) {
			ItemStack remainder = ItemHandlerHelper.insertItemStacked(capBelow.orElse(null), item, simulate);
			ItemStack held = getItem();
			if (!simulate)
				setItem(remainder);
			if (remainder.getCount() != held.getCount())
				return true;
			if (direction == Direction.DOWN)
				return false;
		}

		if (targetChute != null) {
			boolean canInsert = targetChute.canAcceptItem(item);
			if (!simulate && canInsert) {
				targetChute.setItem(item, direction == Direction.DOWN ? 1 : .51f);
				setItem(ItemStack.EMPTY);
			}
			return canInsert;
		}

		// Diagonal chutes cannot drop items
		if (direction.getAxis()
			.isHorizontal())
			return false;

		if (FunnelBlock.getFunnelFacing(world.getBlockState(pos.down())) == Direction.DOWN)
			return false;
		if (Block.hasSolidSideOnTop(world, pos.down()))
			return false;

		if (!simulate) {
			Vector3d dropVec = VecHelper.getCenterOf(pos)
				.add(0, -12 / 16f, 0);
			ItemEntity dropped = new ItemEntity(world, dropVec.x, dropVec.y, dropVec.z, item.copy());
			dropped.setDefaultPickupDelay();
			dropped.setMotion(0, -.25f, 0);
			world.addEntity(dropped);
			setItem(ItemStack.EMPTY);
		}

		return true;
	}

	private boolean handleUpwardOutput(boolean simulate) {
		BlockState stateAbove = world.getBlockState(pos.up());

		if (world == null)
			return false;

		if (AbstractChuteBlock.isOpenChute(getBlockState())) {
			if (!capAbove.isPresent())
				capAbove = grabCapability(Direction.UP);
			if (capAbove.isPresent()) {
				int countBefore = item.getCount();
				ItemStack remainder = ItemHandlerHelper.insertItemStacked(capAbove.orElse(null), item, simulate);
				if (!simulate)
					item = remainder;
				return countBefore != remainder.getCount();
			}
		}

		ChuteTileEntity bestOutput = null;
		List<ChuteTileEntity> inputChutes = getInputChutes();
		for (ChuteTileEntity targetChute : inputChutes) {
			if (!targetChute.canAcceptItem(item))
				continue;
			float itemMotion = targetChute.getItemMotion();
			if (itemMotion < 0)
				continue;
			if (bestOutput == null || bestOutput.getItemMotion() < itemMotion) {
				bestOutput = targetChute;
			}
		}

		if (bestOutput != null) {
			if (!simulate) {
				bestOutput.setItem(item, 0);
				setItem(ItemStack.EMPTY);
			}
			return true;
		}

		if (FunnelBlock.getFunnelFacing(world.getBlockState(pos.up())) == Direction.UP)
			return false;
		if (BlockHelper.hasBlockSolidSide(stateAbove, world, pos.up(), Direction.DOWN))
			return false;
		if (!inputChutes.isEmpty())
			return false;

		if (!simulate) {
			Vector3d dropVec = VecHelper.getCenterOf(pos)
				.add(0, 8 / 16f, 0);
			ItemEntity dropped = new ItemEntity(world, dropVec.x, dropVec.y, dropVec.z, item.copy());
			dropped.setDefaultPickupDelay();
			dropped.setMotion(0, getItemMotion() * 2, 0);
			world.addEntity(dropped);
			setItem(ItemStack.EMPTY);
		}
		return true;
	}

	protected boolean canAcceptItem(ItemStack stack) {
		return item.isEmpty();
	}

	protected int getExtractionAmount() {
		return 0;
	}

	protected boolean canCollectItemsFromBelow() {
		return true;
	}

	private LazyOptional<IItemHandler> grabCapability(Direction side) {
		BlockPos pos = this.pos.offset(side);
		if (world == null)
			return LazyOptional.empty();
		TileEntity te = world.getTileEntity(pos);
		if (te == null)
			return LazyOptional.empty();
		if (te instanceof ChuteTileEntity) {
			if (side != Direction.DOWN || !(te instanceof SmartChuteTileEntity) || getItemMotion() > 0)
				return LazyOptional.empty();
		}
		return te.getCapability(CapabilityItemHandler.ITEM_HANDLER_CAPABILITY, side.getOpposite());
	}

	public void setItem(ItemStack stack) {
		setItem(stack, getItemMotion() < 0 ? 1 : 0);
	}

	public void setItem(ItemStack stack, float insertionPos) {
		item = stack;
		itemPosition.lastValue = itemPosition.value = insertionPos;
		markDirty();
		sendData();
	}

	@Override
	public void remove() {
		super.remove();
		if (lazyHandler != null)
			lazyHandler.invalidate();
	}

	@Override
	public void write(CompoundNBT compound, boolean clientPacket) {
		compound.put("Item", item.serializeNBT());
		compound.putFloat("ItemPosition", itemPosition.value);
		compound.putFloat("Pull", pull);
		compound.putFloat("Push", push);
		compound.putFloat("BottomAirFlowDistance", bottomPullDistance);
		super.write(compound, clientPacket);
	}

	@Override
	protected void fromTag(BlockState state, CompoundNBT compound, boolean clientPacket) {
		ItemStack previousItem = item;
		item = ItemStack.read(compound.getCompound("Item"));
		itemPosition.lastValue = itemPosition.value = compound.getFloat("ItemPosition");
		pull = compound.getFloat("Pull");
		push = compound.getFloat("Push");
		bottomPullDistance = compound.getFloat("BottomAirFlowDistance");
<<<<<<< HEAD
		super.fromTag(state, compound, clientPacket);
//		if (clientPacket)
//			airCurrent.rebuild();
=======

		super.read(compound, clientPacket);

		//		if (clientPacket)
		//			airCurrent.rebuild();
>>>>>>> 0afb29f9

		if (hasWorld() && world != null && world.isRemote && !previousItem.equals(item, false) && !item.isEmpty()) {
			if (world.rand.nextInt(3) != 0)
				return;
			Vector3d p = VecHelper.getCenterOf(pos);
			p = VecHelper.offsetRandomly(p, world.rand, .5f);
			Vector3d m = Vector3d.ZERO;
			world.addParticle(new ItemParticleData(ParticleTypes.ITEM, item), p.x, p.y, p.z, m.x, m.y, m.z);
		}
	}

	public float getItemMotion() {
		// Chutes per second
		final float fanSpeedModifier = 1 / 64f;
		final float maxItemSpeed = 20f;
		final float gravity = 4f;

		float motion = (push + pull) * fanSpeedModifier;
		return (MathHelper.clamp(motion, -maxItemSpeed, maxItemSpeed) + (motion <= 0 ? -gravity : 0)) / 20f;
	}

	public void onRemoved(BlockState chuteState) {
		ChuteTileEntity targetChute = getTargetChute(chuteState);
		List<ChuteTileEntity> inputChutes = getInputChutes();
		if (!item.isEmpty() && world != null)
			InventoryHelper.spawnItemStack(world, pos.getX(), pos.getY(), pos.getZ(), item);
		remove();
		if (targetChute != null) {
			targetChute.updatePull();
			targetChute.propagatePush();
		}
		inputChutes.forEach(c -> c.updatePush(inputChutes.size()));
	}

	public void onAdded() {
		updateContainingBlockInfo();
		updatePull();
		ChuteTileEntity targetChute = getTargetChute(getBlockState());
		if (targetChute != null)
			targetChute.propagatePush();
		else
			updatePush(1);
	}

	public void updatePull() {
		float totalPull = calculatePull();
		if (pull == totalPull)
			return;
		pull = totalPull;
		updateAirFlow = true;
		sendData();
		ChuteTileEntity targetChute = getTargetChute(getBlockState());
		if (targetChute != null)
			targetChute.updatePull();
	}

	public void updatePush(int branchCount) {
		float totalPush = calculatePush(branchCount);
		if (push == totalPush)
			return;
		updateAirFlow = true;
		push = totalPush;
		sendData();
		propagatePush();
	}

	public void propagatePush() {
		List<ChuteTileEntity> inputs = getInputChutes();
		inputs.forEach(c -> c.updatePush(inputs.size()));
	}

	protected float calculatePull() {
		BlockState blockStateAbove = world.getBlockState(pos.up());
		if (AllBlocks.ENCASED_FAN.has(blockStateAbove)
			&& blockStateAbove.get(EncasedFanBlock.FACING) == Direction.DOWN) {
			TileEntity te = world.getTileEntity(pos.up());
			if (te instanceof EncasedFanTileEntity && !te.isRemoved()) {
				EncasedFanTileEntity fan = (EncasedFanTileEntity) te;
				return fan.getSpeed();
			}
		}

		float totalPull = 0;
		for (Direction d : Iterate.directions) {
			ChuteTileEntity inputChute = getInputChute(d);
			if (inputChute == null)
				continue;
			totalPull += inputChute.pull;
		}
		return totalPull;
	}

	protected float calculatePush(int branchCount) {
		if (world == null)
			return 0;
		BlockState blockStateBelow = world.getBlockState(pos.down());
		if (AllBlocks.ENCASED_FAN.has(blockStateBelow) && blockStateBelow.get(EncasedFanBlock.FACING) == Direction.UP) {
			TileEntity te = world.getTileEntity(pos.down());
			if (te instanceof EncasedFanTileEntity && !te.isRemoved()) {
				EncasedFanTileEntity fan = (EncasedFanTileEntity) te;
				return fan.getSpeed();
			}
		}

		ChuteTileEntity targetChute = getTargetChute(getBlockState());
		if (targetChute == null)
			return 0;
		return targetChute.push / branchCount;
	}

	@Nullable
	private ChuteTileEntity getTargetChute(BlockState state) {
		if (world == null)
			return null;
		Direction targetDirection = AbstractChuteBlock.getChuteFacing(state);
		if (targetDirection == null)
			return null;
		BlockPos chutePos = pos.down();
		if (targetDirection.getAxis()
			.isHorizontal())
			chutePos = chutePos.offset(targetDirection.getOpposite());
		BlockState chuteState = world.getBlockState(chutePos);
		if (!AbstractChuteBlock.isChute(chuteState))
			return null;
		TileEntity te = world.getTileEntity(chutePos);
		if (te instanceof ChuteTileEntity)
			return (ChuteTileEntity) te;
		return null;
	}

	private List<ChuteTileEntity> getInputChutes() {
		List<ChuteTileEntity> inputs = new LinkedList<>();
		for (Direction d : Iterate.directions) {
			ChuteTileEntity inputChute = getInputChute(d);
			if (inputChute == null)
				continue;
			inputs.add(inputChute);
		}
		return inputs;
	}

	@Nullable
	private ChuteTileEntity getInputChute(Direction direction) {
		if (world == null || direction == Direction.DOWN)
			return null;
		direction = direction.getOpposite();
		BlockPos chutePos = pos.up();
		if (direction.getAxis()
			.isHorizontal())
			chutePos = chutePos.offset(direction);
		BlockState chuteState = world.getBlockState(chutePos);
		Direction chuteFacing = AbstractChuteBlock.getChuteFacing(chuteState);
		if (chuteFacing != direction)
			return null;
		TileEntity te = world.getTileEntity(chutePos);
		if (te instanceof ChuteTileEntity && !te.isRemoved())
			return (ChuteTileEntity) te;
		return null;
	}

	public boolean addToGoggleTooltip(List<ITextComponent> tooltip, boolean isPlayerSneaking) {
		boolean downward = getItemMotion() < 0;
		tooltip.add(componentSpacing.copy()
			.append(Lang.translate("tooltip.chute.header")));
		if (pull == 0 && push == 0)
			tooltip.add(componentSpacing.copy()
				.append(Lang.translate("tooltip.chute.no_fans_attached"))
				.formatted(TextFormatting.GRAY));
		if (pull != 0)
			tooltip.add(componentSpacing.copy()
				.append(Lang.translate("tooltip.chute.fans_" + (pull > 0 ? "pull_up" : "push_down"))
					.formatted(TextFormatting.GRAY)));
		if (push != 0)
			tooltip.add(componentSpacing.copy()
				.append(Lang.translate("tooltip.chute.fans_" + (push > 0 ? "push_up" : "pull_down"))
					.formatted(TextFormatting.GRAY)));
		tooltip.add(componentSpacing.copy()
			.append("-> ")
			.append(Lang.translate("tooltip.chute.items_move_" + (downward ? "down" : "up"))
				.formatted(TextFormatting.YELLOW)));
		if (!item.isEmpty()) {
			tooltip.add(componentSpacing.copy()
				.append(Lang.translate("tooltip.chute.contains", new TranslationTextComponent(item.getItem()
					.getTranslationKey(item)).getString(), item.getCount()))
				.formatted(TextFormatting.GREEN));
		}
		return true;
	}

	@Override
	public <T> LazyOptional<T> getCapability(Capability<T> cap, @Nullable Direction side) {
		if (cap == CapabilityItemHandler.ITEM_HANDLER_CAPABILITY)
			return lazyHandler.cast();
		return super.getCapability(cap, side);
	}

	public ItemStack getItem() {
		return item;
	}

	//	@Override
	//	@Nullable
	//	public AirCurrent getAirCurrent() {
	//		return airCurrent;
	//	}
	//
	//	@Nullable
	//	@Override
	//	public World getAirCurrentWorld() {
	//		return world;
	//	}
	//
	//	@Override
	//	public BlockPos getAirCurrentPos() {
	//		return pos;
	//	}
	//
	//	@Override
	//	public float getSpeed() {
	//		if (getBlockState().get(ChuteBlock.SHAPE) == Shape.NORMAL && getBlockState().get(ChuteBlock.FACING) != Direction.DOWN)
	//			return 0;
	//		return pull + push;
	//	}
	//
	//	@Override
	//	@Nullable
	//	public Direction getAirFlowDirection() {
	//		float speed = getSpeed();
	//		if (speed == 0)
	//			return null;
	//		return speed > 0 ? Direction.UP : Direction.DOWN;
	//	}
	//
	//	@Override
	//	public boolean isSourceRemoved() {
	//		return removed;
	//	}
	//
	//	@Override
	//	public Direction getAirflowOriginSide() {
	//		return world != null && !(world.getTileEntity(pos.down()) instanceof IAirCurrentSource)
	//			&& getBlockState().get(ChuteBlock.FACING) == Direction.DOWN ? Direction.DOWN : Direction.UP;
	//	}
}<|MERGE_RESOLUTION|>--- conflicted
+++ resolved
@@ -1,7 +1,5 @@
 package com.simibubi.create.content.logistics.block.chute;
 
-<<<<<<< HEAD
-=======
 import java.util.LinkedList;
 import java.util.List;
 import java.util.function.Predicate;
@@ -9,7 +7,6 @@
 import javax.annotation.Nullable;
 import javax.annotation.ParametersAreNonnullByDefault;
 
->>>>>>> 0afb29f9
 import com.simibubi.create.AllBlocks;
 import com.simibubi.create.Create;
 import com.simibubi.create.content.contraptions.components.fan.AirCurrent;
@@ -540,17 +537,9 @@
 		pull = compound.getFloat("Pull");
 		push = compound.getFloat("Push");
 		bottomPullDistance = compound.getFloat("BottomAirFlowDistance");
-<<<<<<< HEAD
 		super.fromTag(state, compound, clientPacket);
 //		if (clientPacket)
 //			airCurrent.rebuild();
-=======
-
-		super.read(compound, clientPacket);
-
-		//		if (clientPacket)
-		//			airCurrent.rebuild();
->>>>>>> 0afb29f9
 
 		if (hasWorld() && world != null && world.isRemote && !previousItem.equals(item, false) && !item.isEmpty()) {
 			if (world.rand.nextInt(3) != 0)
