--- conflicted
+++ resolved
@@ -28,8 +28,7 @@
 import com.simibubi.create.foundation.utility.Iterate;
 import com.simibubi.create.foundation.utility.Lang;
 import com.simibubi.create.foundation.utility.VecHelper;
-<<<<<<< HEAD
-import com.simibubi.create.foundation.utility.animation.InterpolatedValue;
+import com.simibubi.create.foundation.utility.animation.LerpedFloat;
 import io.github.fabricators_of_create.porting_lib.block.CustomRenderBoundingBoxBlockEntity;
 import io.github.fabricators_of_create.porting_lib.transfer.TransferUtil;
 import io.github.fabricators_of_create.porting_lib.transfer.item.ItemTransferable;
@@ -40,10 +39,6 @@
 import net.fabricmc.fabric.api.transfer.v1.item.ItemVariant;
 import net.fabricmc.fabric.api.transfer.v1.storage.Storage;
 import net.fabricmc.fabric.api.transfer.v1.transaction.Transaction;
-=======
-import com.simibubi.create.foundation.utility.animation.LerpedFloat;
-
->>>>>>> 6a1d2c18
 import net.minecraft.ChatFormatting;
 import net.minecraft.MethodsReturnNonnullByDefault;
 import net.minecraft.core.BlockPos;
@@ -369,7 +364,6 @@
 		if (below != null) {
 			if (level.isClientSide && !isVirtual())
 				return false;
-<<<<<<< HEAD
 			try (Transaction t = TransferUtil.getTransaction()) {
 				long inserted = below.insert(ItemVariant.of(item), item.getCount(), t);
 				if (inserted != 0 && !simulate) t.commit();
@@ -377,23 +371,13 @@
 				if (!simulate) {
 					ItemStack newStack = held.copy();
 					newStack.shrink((int) inserted);
-					setItem(newStack, itemPosition.get(0));
+					setItem(newStack, itemPosition.getValue(0));
 				}
 				if (inserted != 0)
 					return true;
 				if (direction == Direction.DOWN)
 					return false;
 			}
-=======
-			ItemStack remainder = ItemHandlerHelper.insertItemStacked(capBelow.orElse(null), item, simulate);
-			ItemStack held = getItem();
-			if (!simulate)
-				setItem(remainder, itemPosition.getValue(0));
-			if (remainder.getCount() != held.getCount())
-				return true;
-			if (direction == Direction.DOWN)
-				return false;
->>>>>>> 6a1d2c18
 		}
 
 		if (targetChute != null) {
@@ -531,12 +515,8 @@
 
 	public void setItem(ItemStack stack, float insertionPos) {
 		item = stack;
-<<<<<<< HEAD
-		itemPosition.lastValue = itemPosition.value = insertionPos;
+		itemPosition.startWithValue(insertionPos);
 		itemHandler.update();
-=======
-		itemPosition.startWithValue(insertionPos);
->>>>>>> 6a1d2c18
 		if (!level.isClientSide) {
 			notifyUpdate();
 			award(AllAdvancements.CHUTE);
@@ -550,13 +530,8 @@
 
 	@Override
 	public void write(CompoundTag compound, boolean clientPacket) {
-<<<<<<< HEAD
 		compound.put("Item", NBTSerializer.serializeNBT(item));
-		compound.putFloat("ItemPosition", itemPosition.value);
-=======
-		compound.put("Item", item.serializeNBT());
 		compound.putFloat("ItemPosition", itemPosition.getValue());
->>>>>>> 6a1d2c18
 		compound.putFloat("Pull", pull);
 		compound.putFloat("Push", push);
 		compound.putFloat("BottomAirFlowDistance", bottomPullDistance);
