package com.simibubi.create.content.logistics.block.display.source;

import java.util.List;

import com.google.common.collect.ImmutableList;
import com.simibubi.create.content.logistics.block.display.DisplayLinkContext;
import com.simibubi.create.content.logistics.block.display.target.DisplayTargetStats;
import com.simibubi.create.content.logistics.trains.management.display.FlapDisplayLayout;
import com.simibubi.create.content.logistics.trains.management.display.FlapDisplaySection;
import com.simibubi.create.content.logistics.trains.management.display.FlapDisplayTileEntity;
import com.simibubi.create.foundation.gui.ModularGuiLineBuilder;
import com.simibubi.create.foundation.utility.Components;
import com.simibubi.create.foundation.utility.Lang;

import net.minecraft.ChatFormatting;
import net.minecraft.network.chat.Component;
import net.minecraft.network.chat.MutableComponent;
import net.minecraftforge.api.distmarker.Dist;
import net.minecraftforge.api.distmarker.OnlyIn;

public abstract class SingleLineDisplaySource extends DisplaySource {

	protected abstract MutableComponent provideLine(DisplayLinkContext context, DisplayTargetStats stats);

	protected abstract boolean allowsLabeling(DisplayLinkContext context);

	@Override
	@OnlyIn(Dist.CLIENT)
	public void initConfigurationWidgets(DisplayLinkContext context, ModularGuiLineBuilder builder, boolean isFirstLine) {
		if (isFirstLine && allowsLabeling(context))
			addLabelingTextBox(builder);
	}

	@OnlyIn(Dist.CLIENT)
	protected void addLabelingTextBox(ModularGuiLineBuilder builder) {
		builder.addTextInput(0, 137, (e, t) -> {
			e.setValue("");
			t.withTooltip(ImmutableList.of(Lang.translateDirect("display_source.label")
				.withStyle(s -> s.withColor(0x5391E1)),
				Lang.translateDirect("gui.schedule.lmb_edit")
					.withStyle(ChatFormatting.DARK_GRAY, ChatFormatting.ITALIC)));
		}, "Label");
	}

	@Override
	public List<MutableComponent> provideText(DisplayLinkContext context, DisplayTargetStats stats) {
		MutableComponent line = provideLine(context, stats);
		if (line == EMPTY_LINE)
			return EMPTY;

		if (allowsLabeling(context)) {
			String label = context.sourceConfig()
				.getString("Label");
			if (!label.isEmpty())
<<<<<<< HEAD
				line = Component.literal(label + " ").append(line);
=======
				line = Components.literal(label + " ").append(line);
>>>>>>> 9c8df2ff
		}

		return ImmutableList.of(line);
	}

	@Override
	public List<List<MutableComponent>> provideFlapDisplayText(DisplayLinkContext context, DisplayTargetStats stats) {

		if (allowsLabeling(context)) {
			String label = context.sourceConfig()
				.getString("Label");
			if (!label.isEmpty())
<<<<<<< HEAD
				return ImmutableList.of(ImmutableList.of(Component.literal(label + " "), provideLine(context, stats)));
=======
				return ImmutableList.of(ImmutableList.of(Components.literal(label + " "), provideLine(context, stats)));
>>>>>>> 9c8df2ff
		}

		return super.provideFlapDisplayText(context, stats);
	}

	@Override
	public void loadFlapDisplayLayout(DisplayLinkContext context, FlapDisplayTileEntity flapDisplay,
		FlapDisplayLayout layout) {
		String layoutKey = getFlapDisplayLayoutName(context);

		if (!allowsLabeling(context)) {
			if (!layout.isLayout(layoutKey))
				layout.configure(layoutKey,
					ImmutableList.of(createSectionForValue(context, flapDisplay.getMaxCharCount())));
			return;
		}

		String label = context.sourceConfig()
			.getString("Label");

		if (label.isEmpty()) {
			if (!layout.isLayout(layoutKey))
				layout.configure(layoutKey,
					ImmutableList.of(createSectionForValue(context, flapDisplay.getMaxCharCount())));
			return;
		}

		String layoutName = label.length() + "_Labeled_" + layoutKey;
		if (layout.isLayout(layoutName))
			return;

		int maxCharCount = flapDisplay.getMaxCharCount();
		FlapDisplaySection labelSection = new FlapDisplaySection(
			Math.min(maxCharCount, label.length() + 1) * FlapDisplaySection.MONOSPACE, "alphabet", false, false);

		if (label.length() + 1 < maxCharCount)
			layout.configure(layoutName,
				ImmutableList.of(labelSection, createSectionForValue(context, maxCharCount - label.length() - 1)));
		else
			layout.configure(layoutName, ImmutableList.of(labelSection));
	}

	protected String getFlapDisplayLayoutName(DisplayLinkContext context) {
		return "Default";
	}

	protected FlapDisplaySection createSectionForValue(DisplayLinkContext context, int size) {
		return new FlapDisplaySection(size * FlapDisplaySection.MONOSPACE, "alphabet", false, false);
	}

}<|MERGE_RESOLUTION|>--- conflicted
+++ resolved
@@ -13,7 +13,6 @@
 import com.simibubi.create.foundation.utility.Lang;
 
 import net.minecraft.ChatFormatting;
-import net.minecraft.network.chat.Component;
 import net.minecraft.network.chat.MutableComponent;
 import net.minecraftforge.api.distmarker.Dist;
 import net.minecraftforge.api.distmarker.OnlyIn;
@@ -52,11 +51,7 @@
 			String label = context.sourceConfig()
 				.getString("Label");
 			if (!label.isEmpty())
-<<<<<<< HEAD
-				line = Component.literal(label + " ").append(line);
-=======
 				line = Components.literal(label + " ").append(line);
->>>>>>> 9c8df2ff
 		}
 
 		return ImmutableList.of(line);
@@ -69,11 +64,7 @@
 			String label = context.sourceConfig()
 				.getString("Label");
 			if (!label.isEmpty())
-<<<<<<< HEAD
-				return ImmutableList.of(ImmutableList.of(Component.literal(label + " "), provideLine(context, stats)));
-=======
 				return ImmutableList.of(ImmutableList.of(Components.literal(label + " "), provideLine(context, stats)));
->>>>>>> 9c8df2ff
 		}
 
 		return super.provideFlapDisplayText(context, stats);
