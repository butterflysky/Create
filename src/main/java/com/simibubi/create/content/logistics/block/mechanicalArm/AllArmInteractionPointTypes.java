package com.simibubi.create.content.logistics.block.mechanicalArm;

import java.util.Optional;
import java.util.function.Function;

import javax.annotation.Nullable;

import io.github.fabricators_of_create.porting_lib.extensions.LevelExtensions;
import io.github.fabricators_of_create.porting_lib.transfer.callbacks.TransactionCallback;
import io.github.fabricators_of_create.porting_lib.util.LazyOptional;

import net.fabricmc.fabric.api.transfer.v1.transaction.TransactionContext;

import net.minecraft.core.Vec3i;

import org.apache.commons.lang3.mutable.MutableBoolean;

import com.simibubi.create.AllBlocks;
import com.simibubi.create.Create;
import com.simibubi.create.content.contraptions.base.KineticTileEntity;
import com.simibubi.create.content.contraptions.components.crafter.MechanicalCrafterBlock;
import com.simibubi.create.content.contraptions.components.crafter.MechanicalCrafterTileEntity;
import com.simibubi.create.content.contraptions.components.deployer.DeployerBlock;
import com.simibubi.create.content.contraptions.components.saw.SawBlock;
import com.simibubi.create.content.contraptions.processing.burner.BlazeBurnerBlock;
import com.simibubi.create.content.contraptions.relays.belt.BeltHelper;
import com.simibubi.create.content.contraptions.relays.belt.BeltTileEntity;
import com.simibubi.create.content.logistics.block.belts.tunnel.BeltTunnelBlock;
import com.simibubi.create.content.logistics.block.chute.AbstractChuteBlock;
import com.simibubi.create.content.logistics.block.funnel.AbstractFunnelBlock;
import com.simibubi.create.content.logistics.block.funnel.BeltFunnelBlock;
import com.simibubi.create.content.logistics.block.funnel.BeltFunnelBlock.Shape;
import com.simibubi.create.content.logistics.block.funnel.FunnelBlock;
import com.simibubi.create.content.logistics.block.funnel.FunnelTileEntity;
import com.simibubi.create.foundation.item.SmartInventory;
import com.simibubi.create.foundation.tileEntity.TileEntityBehaviour;
import com.simibubi.create.foundation.tileEntity.behaviour.belt.TransportedItemStackHandlerBehaviour;
import com.simibubi.create.foundation.tileEntity.behaviour.belt.TransportedItemStackHandlerBehaviour.TransportedResult;
import com.simibubi.create.foundation.tileEntity.behaviour.filtering.FilteringBehaviour;
import com.simibubi.create.foundation.tileEntity.behaviour.inventory.InvManipulationBehaviour;
import com.simibubi.create.foundation.utility.VecHelper;

import net.minecraft.core.BlockPos;
import net.minecraft.core.Direction;
import net.minecraft.resources.ResourceLocation;
import net.minecraft.world.Containers;
import net.minecraft.world.InteractionResultHolder;
import net.minecraft.world.WorldlyContainer;
import net.minecraft.world.item.Item;
import net.minecraft.world.item.ItemStack;
import net.minecraft.world.item.Items;
import net.minecraft.world.item.RecordItem;
import net.minecraft.world.item.crafting.CampfireCookingRecipe;
import net.minecraft.world.level.Level;
import net.minecraft.world.level.block.Blocks;
import net.minecraft.world.level.block.CampfireBlock;
import net.minecraft.world.level.block.ComposterBlock;
import net.minecraft.world.level.block.JukeboxBlock;
import net.minecraft.world.level.block.RespawnAnchorBlock;
import net.minecraft.world.level.block.entity.BlockEntity;
import net.minecraft.world.level.block.entity.CampfireBlockEntity;
import net.minecraft.world.level.block.entity.JukeboxBlockEntity;
import net.minecraft.world.level.block.state.BlockState;
import net.minecraft.world.level.block.state.properties.BlockStateProperties;
import net.minecraft.world.phys.Vec3;

public class AllArmInteractionPointTypes {

	public static final BasinType BASIN = register("basin", BasinType::new);
	public static final BeltType BELT = register("belt", BeltType::new);
	public static final BlazeBurnerType BLAZE_BURNER = register("blaze_burner", BlazeBurnerType::new);
	public static final ChuteType CHUTE = register("chute", ChuteType::new);
	public static final CrafterType CRAFTER = register("crafter", CrafterType::new);
	public static final CrushingWheelsType CRUSHING_WHEELS = register("crushing_wheels", CrushingWheelsType::new);
	public static final DeployerType DEPLOYER = register("deployer", DeployerType::new);
	public static final DepotType DEPOT = register("depot", DepotType::new);
	public static final FunnelType FUNNEL = register("funnel", FunnelType::new);
	public static final MillstoneType MILLSTONE = register("millstone", MillstoneType::new);
	public static final SawType SAW = register("saw", SawType::new);

	public static final CampfireType CAMPFIRE = register("campfire", CampfireType::new);
	public static final ComposterType COMPOSTER = register("composter", ComposterType::new);
	public static final JukeboxType JUKEBOX = register("jukebox", JukeboxType::new);
	public static final RespawnAnchorType RESPAWN_ANCHOR = register("respawn_anchor", RespawnAnchorType::new);

	private static <T extends ArmInteractionPointType> T register(String id, Function<ResourceLocation, T> factory) {
		T type = factory.apply(Create.asResource(id));
		ArmInteractionPointType.register(type);
		return type;
	}

	public static void register() {}

	//

	public static class BasinType extends ArmInteractionPointType {
		public BasinType(ResourceLocation id) {
			super(id);
		}

		@Override
		public boolean canCreatePoint(Level level, BlockPos pos, BlockState state) {
			return AllBlocks.BASIN.has(state);
		}

		@Override
		public ArmInteractionPoint createPoint(Level level, BlockPos pos, BlockState state) {
			return new ArmInteractionPoint(this, level, pos, state);
		}
	}

	public static class BeltType extends ArmInteractionPointType {
		public BeltType(ResourceLocation id) {
			super(id);
		}

		@Override
		public boolean canCreatePoint(Level level, BlockPos pos, BlockState state) {
			return AllBlocks.BELT.has(state) && !(level.getBlockState(pos.above())
				.getBlock() instanceof BeltTunnelBlock);
		}

		@Override
		public ArmInteractionPoint createPoint(Level level, BlockPos pos, BlockState state) {
			return new BeltPoint(this, level, pos, state);
		}
	}

	public static class BlazeBurnerType extends ArmInteractionPointType {
		public BlazeBurnerType(ResourceLocation id) {
			super(id);
		}

		@Override
		public boolean canCreatePoint(Level level, BlockPos pos, BlockState state) {
			return AllBlocks.BLAZE_BURNER.has(state);
		}

		@Override
		public ArmInteractionPoint createPoint(Level level, BlockPos pos, BlockState state) {
			return new BlazeBurnerPoint(this, level, pos, state);
		}
	}

	public static class ChuteType extends ArmInteractionPointType {
		public ChuteType(ResourceLocation id) {
			super(id);
		}

		@Override
		public boolean canCreatePoint(Level level, BlockPos pos, BlockState state) {
			return AbstractChuteBlock.isChute(state);
		}

		@Override
		public ArmInteractionPoint createPoint(Level level, BlockPos pos, BlockState state) {
			return new TopFaceArmInteractionPoint(this, level, pos, state);
		}
	}

	public static class CrafterType extends ArmInteractionPointType {
		public CrafterType(ResourceLocation id) {
			super(id);
		}

		@Override
		public boolean canCreatePoint(Level level, BlockPos pos, BlockState state) {
			return AllBlocks.MECHANICAL_CRAFTER.has(state);
		}

		@Override
		public ArmInteractionPoint createPoint(Level level, BlockPos pos, BlockState state) {
			return new CrafterPoint(this, level, pos, state);
		}
	}

	public static class CrushingWheelsType extends ArmInteractionPointType {
		public CrushingWheelsType(ResourceLocation id) {
			super(id);
		}

		@Override
		public boolean canCreatePoint(Level level, BlockPos pos, BlockState state) {
			return AllBlocks.CRUSHING_WHEEL_CONTROLLER.has(state);
		}

		@Override
		public ArmInteractionPoint createPoint(Level level, BlockPos pos, BlockState state) {
			return new TopFaceArmInteractionPoint(this, level, pos, state);
		}
	}

	public static class DeployerType extends ArmInteractionPointType {
		public DeployerType(ResourceLocation id) {
			super(id);
		}

		@Override
		public boolean canCreatePoint(Level level, BlockPos pos, BlockState state) {
			return AllBlocks.DEPLOYER.has(state);
		}

		@Override
		public ArmInteractionPoint createPoint(Level level, BlockPos pos, BlockState state) {
			return new DeployerPoint(this, level, pos, state);
		}
	}

	public static class DepotType extends ArmInteractionPointType {
		public DepotType(ResourceLocation id) {
			super(id);
		}

		@Override
		public boolean canCreatePoint(Level level, BlockPos pos, BlockState state) {
			return AllBlocks.DEPOT.has(state) || AllBlocks.WEIGHTED_EJECTOR.has(state)
				|| AllBlocks.TRACK_STATION.has(state);
		}

		@Override
		public ArmInteractionPoint createPoint(Level level, BlockPos pos, BlockState state) {
			return new DepotPoint(this, level, pos, state);
		}
	}

	public static class FunnelType extends ArmInteractionPointType {
		public FunnelType(ResourceLocation id) {
			super(id);
		}

		@Override
		public boolean canCreatePoint(Level level, BlockPos pos, BlockState state) {
			return state.getBlock() instanceof AbstractFunnelBlock
				&& !(state.hasProperty(FunnelBlock.EXTRACTING) && state.getValue(FunnelBlock.EXTRACTING))
				&& !(state.hasProperty(BeltFunnelBlock.SHAPE)
					&& state.getValue(BeltFunnelBlock.SHAPE) == Shape.PUSHING);
		}

		@Override
		public ArmInteractionPoint createPoint(Level level, BlockPos pos, BlockState state) {
			return new FunnelPoint(this, level, pos, state);
		}
	}

	public static class MillstoneType extends ArmInteractionPointType {
		public MillstoneType(ResourceLocation id) {
			super(id);
		}

		@Override
		public boolean canCreatePoint(Level level, BlockPos pos, BlockState state) {
			return AllBlocks.MILLSTONE.has(state);
		}

		@Override
		public ArmInteractionPoint createPoint(Level level, BlockPos pos, BlockState state) {
			return new ArmInteractionPoint(this, level, pos, state);
		}
	}

	public static class SawType extends ArmInteractionPointType {
		public SawType(ResourceLocation id) {
			super(id);
		}

		@Override
		public boolean canCreatePoint(Level level, BlockPos pos, BlockState state) {
			return AllBlocks.MECHANICAL_SAW.has(state) && state.getValue(SawBlock.FACING) == Direction.UP
				&& ((KineticTileEntity) level.getBlockEntity(pos)).getSpeed() != 0;
		}

		@Override
		public ArmInteractionPoint createPoint(Level level, BlockPos pos, BlockState state) {
			return new DepotPoint(this, level, pos, state);
		}
	}

	public static class CampfireType extends ArmInteractionPointType {
		public CampfireType(ResourceLocation id) {
			super(id);
		}

		@Override
		public boolean canCreatePoint(Level level, BlockPos pos, BlockState state) {
			return state.getBlock() instanceof CampfireBlock;
		}

		@Override
		public ArmInteractionPoint createPoint(Level level, BlockPos pos, BlockState state) {
			return new CampfirePoint(this, level, pos, state);
		}
	}

	public static class ComposterType extends ArmInteractionPointType {
		public ComposterType(ResourceLocation id) {
			super(id);
		}

		@Override
		public boolean canCreatePoint(Level level, BlockPos pos, BlockState state) {
			return state.is(Blocks.COMPOSTER);
		}

		@Override
		public ArmInteractionPoint createPoint(Level level, BlockPos pos, BlockState state) {
			return new ComposterPoint(this, level, pos, state);
		}
	}

	public static class JukeboxType extends ArmInteractionPointType {
		public JukeboxType(ResourceLocation id) {
			super(id);
		}

		@Override
		public boolean canCreatePoint(Level level, BlockPos pos, BlockState state) {
			return state.is(Blocks.JUKEBOX);
		}

		@Override
		public ArmInteractionPoint createPoint(Level level, BlockPos pos, BlockState state) {
			return new JukeboxPoint(this, level, pos, state);
		}
	}

	public static class RespawnAnchorType extends ArmInteractionPointType {
		public RespawnAnchorType(ResourceLocation id) {
			super(id);
		}

		@Override
		public boolean canCreatePoint(Level level, BlockPos pos, BlockState state) {
			return state.is(Blocks.RESPAWN_ANCHOR);
		}

		@Override
		public ArmInteractionPoint createPoint(Level level, BlockPos pos, BlockState state) {
			return new RespawnAnchorPoint(this, level, pos, state);
		}
	}

	//

	public static class DepositOnlyArmInteractionPoint extends ArmInteractionPoint {
		public DepositOnlyArmInteractionPoint(ArmInteractionPointType type, Level level, BlockPos pos,
			BlockState state) {
			super(type, level, pos, state);
		}

		@Override
		public void cycleMode() {}

		@Override
		public ItemStack extract(int amount, TransactionContext ctx) {
			return ItemStack.EMPTY;
		}
	}

	public static class TopFaceArmInteractionPoint extends ArmInteractionPoint {
		public TopFaceArmInteractionPoint(ArmInteractionPointType type, Level level, BlockPos pos, BlockState state) {
			super(type, level, pos, state);
		}

		@Override
		protected Vec3 getInteractionPositionVector() {
			return Vec3.atLowerCornerOf(pos)
				.add(.5f, 1, .5f);
		}
	}

	public static class BeltPoint extends DepotPoint {
		public BeltPoint(ArmInteractionPointType type, Level level, BlockPos pos, BlockState state) {
			super(type, level, pos, state);
		}

		@Override
		public void keepAlive() {
			super.keepAlive();
			BeltTileEntity beltTE = BeltHelper.getSegmentTE(level, pos);
			if (beltTE == null)
				return;
			TransportedItemStackHandlerBehaviour transport =
				beltTE.getBehaviour(TransportedItemStackHandlerBehaviour.TYPE);
			if (transport == null)
				return;
			MutableBoolean found = new MutableBoolean(false);
			transport.handleProcessingOnAllItems(tis -> {
				if (found.isTrue())
					return TransportedResult.doNothing();
				tis.lockedExternally = true;
				found.setTrue();
				return TransportedResult.doNothing();
			});
		}
	}

	public static class BlazeBurnerPoint extends DepositOnlyArmInteractionPoint {
		public BlazeBurnerPoint(ArmInteractionPointType type, Level level, BlockPos pos, BlockState state) {
			super(type, level, pos, state);
		}

		@Override
		public ItemStack insert(ItemStack stack, TransactionContext ctx) {
			ItemStack input = stack.copy();
<<<<<<< HEAD
			InteractionResultHolder<ItemStack> res = BlazeBurnerBlock.tryInsert(cachedState, level, pos, input, false, false, ctx);
=======
			InteractionResultHolder<ItemStack> res =
				BlazeBurnerBlock.tryInsert(cachedState, level, pos, input, false, false, simulate);
>>>>>>> 9e10a248
			ItemStack remainder = res.getObject();
			if (input.isEmpty()) {
				return remainder;
			} else {
				TransactionCallback.onSuccess(ctx, () ->
						Containers.dropItemStack(level, pos.getX(), pos.getY(), pos.getZ(), remainder));
				return input;
			}
		}
	}

	public static class CrafterPoint extends ArmInteractionPoint {
		public CrafterPoint(ArmInteractionPointType type, Level level, BlockPos pos, BlockState state) {
			super(type, level, pos, state);
		}

		@Override
		protected Direction getInteractionDirection() {
			return cachedState.getOptionalValue(MechanicalCrafterBlock.HORIZONTAL_FACING)
				.orElse(Direction.SOUTH)
				.getOpposite();
		}

		@Override
		protected Vec3 getInteractionPositionVector() {
			return super.getInteractionPositionVector().add(Vec3.atLowerCornerOf(getInteractionDirection().getNormal())
				.scale(.5f));
		}

		@Override
		public void updateCachedState() {
			BlockState oldState = cachedState;
			super.updateCachedState();
			if (oldState != cachedState)
				cachedAngles = null;
		}

		@Override
		public ItemStack extract(int amount, TransactionContext ctx) {
			BlockEntity te = level.getBlockEntity(pos);
			if (!(te instanceof MechanicalCrafterTileEntity))
				return ItemStack.EMPTY;
			MechanicalCrafterTileEntity crafter = (MechanicalCrafterTileEntity) te;
			SmartInventory inventory = crafter.getInventory();
			inventory.allowExtraction();
			ItemStack extract = super.extract(amount, ctx);
			inventory.forbidExtraction();
			return extract;
		}
	}

	public static class DeployerPoint extends ArmInteractionPoint {
		public DeployerPoint(ArmInteractionPointType type, Level level, BlockPos pos, BlockState state) {
			super(type, level, pos, state);
		}

		@Override
		protected Direction getInteractionDirection() {
			return cachedState.getOptionalValue(DeployerBlock.FACING)
				.orElse(Direction.UP)
				.getOpposite();
		}

		@Override
		protected Vec3 getInteractionPositionVector() {
			return super.getInteractionPositionVector().add(Vec3.atLowerCornerOf(getInteractionDirection().getNormal())
				.scale(.65f));
		}

		@Override
		public void updateCachedState() {
			BlockState oldState = cachedState;
			super.updateCachedState();
			if (oldState != cachedState)
				cachedAngles = null;
		}
	}

	public static class DepotPoint extends ArmInteractionPoint {
		public DepotPoint(ArmInteractionPointType type, Level level, BlockPos pos, BlockState state) {
			super(type, level, pos, state);
		}

		@Override
		protected Vec3 getInteractionPositionVector() {
			return Vec3.atLowerCornerOf(pos)
				.add(.5f, 14 / 16f, .5f);
		}
	}

	public static class FunnelPoint extends DepositOnlyArmInteractionPoint {
		public FunnelPoint(ArmInteractionPointType type, Level level, BlockPos pos, BlockState state) {
			super(type, level, pos, state);
		}

		@Override
		protected Vec3 getInteractionPositionVector() {
			Direction facing = FunnelBlock.getFunnelFacing(cachedState);
			if (facing == null) {
				logNullFacing();
				return VecHelper.getCenterOf(pos).add(Vec3.atLowerCornerOf(Vec3i.ZERO).scale(-.15f));
			}
			return VecHelper.getCenterOf(pos)
<<<<<<< HEAD
					.add(Vec3.atLowerCornerOf(facing
							.getNormal()).scale(-.15f));
=======
				.add(Vec3.atLowerCornerOf(FunnelBlock.getFunnelFacing(cachedState)
					.getNormal())
					.scale(-.15f));
>>>>>>> 9e10a248
		}

		@Override
		protected Direction getInteractionDirection() {
			Direction facing = FunnelBlock.getFunnelFacing(cachedState);
			if (facing == null) {
				logNullFacing();
				return Direction.UP;
			}
			return facing.getOpposite();
		}

		public void logNullFacing() {
			// FIXME SHOULD NEVER BE NULL
			Create.LOGGER.error("A funnel arm interaction point has an invalid cached blockstate. If you see this message, please report it to Create!");
			Create.LOGGER.error("https://github.com/Fabricators-of-Create/Create/issues");
			Create.LOGGER.error("point: [{}] pos: [{}] mode: [{}] level: [{}]", this, this.pos, this.mode, this.level);
			Create.LOGGER.error("state: [{}] valid: [{}] updated state: [{}]",  cachedState, isValid(), cachedState);
			new Throwable().printStackTrace();
		}

		@Override
		public void updateCachedState() {
			BlockState oldState = cachedState;
			super.updateCachedState();
			if (oldState != cachedState)
				cachedAngles = null;
		}

		@Override
		public ItemStack insert(ItemStack stack, TransactionContext ctx) {
			FilteringBehaviour filtering = TileEntityBehaviour.get(level, pos, FilteringBehaviour.TYPE);
			InvManipulationBehaviour inserter = TileEntityBehaviour.get(level, pos, InvManipulationBehaviour.TYPE);
			if (cachedState.getOptionalValue(BlockStateProperties.POWERED)
				.orElse(false))
				return stack;
			if (inserter == null)
				return stack;
			if (filtering != null && !filtering.test(stack))
				return stack;

			ItemStack insert = inserter.insert(stack);
			if (insert.getCount() != stack.getCount()) {
				BlockEntity tileEntity = level.getBlockEntity(pos);
				if (tileEntity instanceof FunnelTileEntity) {
					FunnelTileEntity funnelTileEntity = (FunnelTileEntity) tileEntity;
					funnelTileEntity.onTransfer(stack);
					if (funnelTileEntity.hasFlap())
						funnelTileEntity.flap(true);
				}
			}
			return insert;
		}
	}

	public static class CampfirePoint extends DepositOnlyArmInteractionPoint {
		public CampfirePoint(ArmInteractionPointType type, Level level, BlockPos pos, BlockState state) {
			super(type, level, pos, state);
		}

		@Override
		public ItemStack insert(ItemStack stack, TransactionContext ctx) {
			BlockEntity blockEntity = level.getBlockEntity(pos);
			if (!(blockEntity instanceof CampfireBlockEntity campfireBE))
				return stack;
			Optional<CampfireCookingRecipe> recipe = campfireBE.getCookableRecipe(stack);
			if (recipe.isEmpty())
				return stack;
			boolean hasSpace = false;
			for (ItemStack campfireStack : campfireBE.getItems()) {
				if (campfireStack.isEmpty()) {
					hasSpace = true;
					break;
				}
			}
			if (!hasSpace)
				return stack;
			ItemStack remainder = stack.copy();
<<<<<<< HEAD
			TransactionCallback.onSuccess(ctx, () ->
					campfireBE.placeFood(remainder.copy(), recipe.get().getCookingTime()));
			remainder.shrink(1);
=======
			campfireBE.placeFood(remainder, recipe.get()
				.getCookingTime());
>>>>>>> 9e10a248
			return remainder;
		}
	}

	public static class ComposterPoint extends ArmInteractionPoint {
		public ComposterPoint(ArmInteractionPointType type, Level level, BlockPos pos, BlockState state) {
			super(type, level, pos, state);
		}

		@Override
		protected Vec3 getInteractionPositionVector() {
			return Vec3.atLowerCornerOf(pos)
				.add(.5f, 13 / 16f, .5f);
		}

		// fabric: should not be needed since FAPI handles wrapping Containers
//		@Override
//		public void updateCachedState() {
//			BlockState oldState = cachedState;
//			super.updateCachedState();
//			if (oldState != cachedState)
//				cachedHandler.invalidate();
//		}
//
//		@Nullable
//		@Override
//		protected IItemHandler getHandler() {
//			if (!cachedHandler.isPresent()) {
//				cachedHandler = LazyOptional.of(() -> {
//					ComposterBlock composterBlock = (ComposterBlock) Blocks.COMPOSTER;
//					WorldlyContainer container = composterBlock.getContainer(cachedState, level, pos);
//					SidedInvWrapper insertionHandler = new SidedInvWrapper(container, Direction.UP);
//					SidedInvWrapper extractionHandler = new SidedInvWrapper(container, Direction.DOWN);
//					return new CombinedInvWrapper(insertionHandler, extractionHandler);
//				});
//			}
//			return cachedHandler.orElse(null);
//		}
	}

	public static class JukeboxPoint extends TopFaceArmInteractionPoint {
		public JukeboxPoint(ArmInteractionPointType type, Level level, BlockPos pos, BlockState state) {
			super(type, level, pos, state);
		}

		@Override
		public ItemStack insert(ItemStack stack, TransactionContext ctx) {
			Item item = stack.getItem();
			if (!(item instanceof RecordItem))
				return stack;
			if (cachedState.getOptionalValue(JukeboxBlock.HAS_RECORD)
				.orElse(true))
				return stack;
			BlockEntity blockEntity = level.getBlockEntity(pos);
			if (!(blockEntity instanceof JukeboxBlockEntity jukeboxBE))
				return stack;
			if (!jukeboxBE.getRecord()
				.isEmpty())
				return stack;
			ItemStack remainder = stack.copy();
			ItemStack toInsert = remainder.split(1);
			level.updateSnapshots(ctx);
			level.setBlock(pos, cachedState.setValue(JukeboxBlock.HAS_RECORD, true), 2);
			TransactionCallback.onSuccess(ctx, () -> {
				jukeboxBE.setRecord(toInsert);
				level.levelEvent(null, 1010, pos, Item.getId(item));
			});
			return remainder;
		}

		@Override
<<<<<<< HEAD
		public ItemStack extract(int amount, TransactionContext ctx) {
			if (!cachedState.getValue(JukeboxBlock.HAS_RECORD))
=======
		public ItemStack extract(int slot, int amount, boolean simulate) {
			if (!cachedState.getOptionalValue(JukeboxBlock.HAS_RECORD)
				.orElse(false))
>>>>>>> 9e10a248
				return ItemStack.EMPTY;
			BlockEntity blockEntity = level.getBlockEntity(pos);
			if (!(blockEntity instanceof JukeboxBlockEntity jukeboxBE))
				return ItemStack.EMPTY;
			ItemStack record = jukeboxBE.getRecord();
			if (record.isEmpty())
				return ItemStack.EMPTY;
			level.updateSnapshots(ctx);
			level.setBlock(pos, cachedState.setValue(JukeboxBlock.HAS_RECORD, false), 2);
			TransactionCallback.onSuccess(ctx, () -> {
				level.levelEvent(1010, pos, 0);
				jukeboxBE.clearContent();
			});
			return record;
		}
	}

	public static class RespawnAnchorPoint extends DepositOnlyArmInteractionPoint {
		public RespawnAnchorPoint(ArmInteractionPointType type, Level level, BlockPos pos, BlockState state) {
			super(type, level, pos, state);
		}

		@Override
		protected Vec3 getInteractionPositionVector() {
			return Vec3.atLowerCornerOf(pos)
				.add(.5f, 1, .5f);
		}

		@Override
		public ItemStack insert(ItemStack stack, TransactionContext ctx) {
			if (!stack.is(Items.GLOWSTONE))
				return stack;
			if (cachedState.getOptionalValue(RespawnAnchorBlock.CHARGE)
				.orElse(4) == 4)
				return stack;
			TransactionCallback.onSuccess(ctx, () -> RespawnAnchorBlock.charge(level, pos, cachedState));
			ItemStack remainder = stack.copy();
			remainder.shrink(1);
			return remainder;
		}
	}

}<|MERGE_RESOLUTION|>--- conflicted
+++ resolved
@@ -402,12 +402,8 @@
 		@Override
 		public ItemStack insert(ItemStack stack, TransactionContext ctx) {
 			ItemStack input = stack.copy();
-<<<<<<< HEAD
-			InteractionResultHolder<ItemStack> res = BlazeBurnerBlock.tryInsert(cachedState, level, pos, input, false, false, ctx);
-=======
 			InteractionResultHolder<ItemStack> res =
-				BlazeBurnerBlock.tryInsert(cachedState, level, pos, input, false, false, simulate);
->>>>>>> 9e10a248
+				BlazeBurnerBlock.tryInsert(cachedState, level, pos, input, false, false, ctx);
 			ItemStack remainder = res.getObject();
 			if (input.isEmpty()) {
 				return remainder;
@@ -511,14 +507,9 @@
 				return VecHelper.getCenterOf(pos).add(Vec3.atLowerCornerOf(Vec3i.ZERO).scale(-.15f));
 			}
 			return VecHelper.getCenterOf(pos)
-<<<<<<< HEAD
 					.add(Vec3.atLowerCornerOf(facing
-							.getNormal()).scale(-.15f));
-=======
-				.add(Vec3.atLowerCornerOf(FunnelBlock.getFunnelFacing(cachedState)
-					.getNormal())
+							.getNormal())
 					.scale(-.15f));
->>>>>>> 9e10a248
 		}
 
 		@Override
@@ -597,14 +588,10 @@
 			if (!hasSpace)
 				return stack;
 			ItemStack remainder = stack.copy();
-<<<<<<< HEAD
 			TransactionCallback.onSuccess(ctx, () ->
-					campfireBE.placeFood(remainder.copy(), recipe.get().getCookingTime()));
+					campfireBE.placeFood(remainder.copy(), recipe.get()
+				.getCookingTime()));
 			remainder.shrink(1);
-=======
-			campfireBE.placeFood(remainder, recipe.get()
-				.getCookingTime());
->>>>>>> 9e10a248
 			return remainder;
 		}
 	}
@@ -676,14 +663,9 @@
 		}
 
 		@Override
-<<<<<<< HEAD
 		public ItemStack extract(int amount, TransactionContext ctx) {
-			if (!cachedState.getValue(JukeboxBlock.HAS_RECORD))
-=======
-		public ItemStack extract(int slot, int amount, boolean simulate) {
 			if (!cachedState.getOptionalValue(JukeboxBlock.HAS_RECORD)
 				.orElse(false))
->>>>>>> 9e10a248
 				return ItemStack.EMPTY;
 			BlockEntity blockEntity = level.getBlockEntity(pos);
 			if (!(blockEntity instanceof JukeboxBlockEntity jukeboxBE))
