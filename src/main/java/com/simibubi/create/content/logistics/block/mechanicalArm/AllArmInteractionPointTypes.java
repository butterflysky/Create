package com.simibubi.create.content.logistics.block.mechanicalArm;

import java.util.Optional;
import java.util.function.Function;

import javax.annotation.Nullable;

import io.github.fabricators_of_create.porting_lib.extensions.LevelExtensions;
import io.github.fabricators_of_create.porting_lib.transfer.callbacks.TransactionCallback;
import io.github.fabricators_of_create.porting_lib.util.LazyOptional;

import net.fabricmc.fabric.api.transfer.v1.transaction.TransactionContext;

import net.minecraft.core.Vec3i;

import org.apache.commons.lang3.mutable.MutableBoolean;

import com.simibubi.create.AllBlocks;
import com.simibubi.create.Create;
import com.simibubi.create.content.contraptions.base.KineticTileEntity;
import com.simibubi.create.content.contraptions.components.crafter.MechanicalCrafterBlock;
import com.simibubi.create.content.contraptions.components.crafter.MechanicalCrafterTileEntity;
import com.simibubi.create.content.contraptions.components.deployer.DeployerBlock;
import com.simibubi.create.content.contraptions.components.saw.SawBlock;
import com.simibubi.create.content.contraptions.processing.burner.BlazeBurnerBlock;
import com.simibubi.create.content.contraptions.relays.belt.BeltHelper;
import com.simibubi.create.content.contraptions.relays.belt.BeltTileEntity;
import com.simibubi.create.content.logistics.block.belts.tunnel.BeltTunnelBlock;
import com.simibubi.create.content.logistics.block.chute.AbstractChuteBlock;
import com.simibubi.create.content.logistics.block.funnel.AbstractFunnelBlock;
import com.simibubi.create.content.logistics.block.funnel.BeltFunnelBlock;
import com.simibubi.create.content.logistics.block.funnel.BeltFunnelBlock.Shape;
import com.simibubi.create.content.logistics.block.funnel.FunnelBlock;
import com.simibubi.create.content.logistics.block.funnel.FunnelTileEntity;
import com.simibubi.create.foundation.item.SmartInventory;
import com.simibubi.create.foundation.tileEntity.TileEntityBehaviour;
import com.simibubi.create.foundation.tileEntity.behaviour.belt.TransportedItemStackHandlerBehaviour;
import com.simibubi.create.foundation.tileEntity.behaviour.belt.TransportedItemStackHandlerBehaviour.TransportedResult;
import com.simibubi.create.foundation.tileEntity.behaviour.filtering.FilteringBehaviour;
import com.simibubi.create.foundation.tileEntity.behaviour.inventory.InvManipulationBehaviour;
import com.simibubi.create.foundation.utility.VecHelper;

import net.minecraft.core.BlockPos;
import net.minecraft.core.Direction;
import net.minecraft.core.Vec3i;
import net.minecraft.resources.ResourceLocation;
import net.minecraft.world.Containers;
import net.minecraft.world.InteractionResultHolder;
import net.minecraft.world.WorldlyContainer;
import net.minecraft.world.item.Item;
import net.minecraft.world.item.ItemStack;
import net.minecraft.world.item.Items;
import net.minecraft.world.item.RecordItem;
import net.minecraft.world.item.crafting.CampfireCookingRecipe;
import net.minecraft.world.level.Level;
import net.minecraft.world.level.block.Blocks;
import net.minecraft.world.level.block.CampfireBlock;
import net.minecraft.world.level.block.ComposterBlock;
import net.minecraft.world.level.block.JukeboxBlock;
import net.minecraft.world.level.block.RespawnAnchorBlock;
import net.minecraft.world.level.block.entity.BlockEntity;
import net.minecraft.world.level.block.entity.CampfireBlockEntity;
import net.minecraft.world.level.block.entity.JukeboxBlockEntity;
import net.minecraft.world.level.block.state.BlockState;
import net.minecraft.world.level.block.state.properties.BlockStateProperties;
import net.minecraft.world.phys.Vec3;

public class AllArmInteractionPointTypes {

	public static final BasinType BASIN = register("basin", BasinType::new);
	public static final BeltType BELT = register("belt", BeltType::new);
	public static final BlazeBurnerType BLAZE_BURNER = register("blaze_burner", BlazeBurnerType::new);
	public static final ChuteType CHUTE = register("chute", ChuteType::new);
	public static final CrafterType CRAFTER = register("crafter", CrafterType::new);
	public static final CrushingWheelsType CRUSHING_WHEELS = register("crushing_wheels", CrushingWheelsType::new);
	public static final DeployerType DEPLOYER = register("deployer", DeployerType::new);
	public static final DepotType DEPOT = register("depot", DepotType::new);
	public static final FunnelType FUNNEL = register("funnel", FunnelType::new);
	public static final MillstoneType MILLSTONE = register("millstone", MillstoneType::new);
	public static final SawType SAW = register("saw", SawType::new);

	public static final CampfireType CAMPFIRE = register("campfire", CampfireType::new);
	public static final ComposterType COMPOSTER = register("composter", ComposterType::new);
	public static final JukeboxType JUKEBOX = register("jukebox", JukeboxType::new);
	public static final RespawnAnchorType RESPAWN_ANCHOR = register("respawn_anchor", RespawnAnchorType::new);

	private static <T extends ArmInteractionPointType> T register(String id, Function<ResourceLocation, T> factory) {
		T type = factory.apply(Create.asResource(id));
		ArmInteractionPointType.register(type);
		return type;
	}

	public static void register() {}

	//

	public static class BasinType extends ArmInteractionPointType {
		public BasinType(ResourceLocation id) {
			super(id);
		}

		@Override
		public boolean canCreatePoint(Level level, BlockPos pos, BlockState state) {
			return AllBlocks.BASIN.has(state);
		}

		@Override
		public ArmInteractionPoint createPoint(Level level, BlockPos pos, BlockState state) {
			return new ArmInteractionPoint(this, level, pos, state);
		}
	}

	public static class BeltType extends ArmInteractionPointType {
		public BeltType(ResourceLocation id) {
			super(id);
		}

		@Override
		public boolean canCreatePoint(Level level, BlockPos pos, BlockState state) {
			return AllBlocks.BELT.has(state) && !(level.getBlockState(pos.above())
				.getBlock() instanceof BeltTunnelBlock);
		}

		@Override
		public ArmInteractionPoint createPoint(Level level, BlockPos pos, BlockState state) {
			return new BeltPoint(this, level, pos, state);
		}
	}

	public static class BlazeBurnerType extends ArmInteractionPointType {
		public BlazeBurnerType(ResourceLocation id) {
			super(id);
		}

		@Override
		public boolean canCreatePoint(Level level, BlockPos pos, BlockState state) {
			return AllBlocks.BLAZE_BURNER.has(state);
		}

		@Override
		public ArmInteractionPoint createPoint(Level level, BlockPos pos, BlockState state) {
			return new BlazeBurnerPoint(this, level, pos, state);
		}
	}

	public static class ChuteType extends ArmInteractionPointType {
		public ChuteType(ResourceLocation id) {
			super(id);
		}

		@Override
		public boolean canCreatePoint(Level level, BlockPos pos, BlockState state) {
			return AbstractChuteBlock.isChute(state);
		}

		@Override
		public ArmInteractionPoint createPoint(Level level, BlockPos pos, BlockState state) {
			return new TopFaceArmInteractionPoint(this, level, pos, state);
		}
	}

	public static class CrafterType extends ArmInteractionPointType {
		public CrafterType(ResourceLocation id) {
			super(id);
		}

		@Override
		public boolean canCreatePoint(Level level, BlockPos pos, BlockState state) {
			return AllBlocks.MECHANICAL_CRAFTER.has(state);
		}

		@Override
		public ArmInteractionPoint createPoint(Level level, BlockPos pos, BlockState state) {
			return new CrafterPoint(this, level, pos, state);
		}
	}

	public static class CrushingWheelsType extends ArmInteractionPointType {
		public CrushingWheelsType(ResourceLocation id) {
			super(id);
		}

		@Override
		public boolean canCreatePoint(Level level, BlockPos pos, BlockState state) {
			return AllBlocks.CRUSHING_WHEEL_CONTROLLER.has(state);
		}

		@Override
		public ArmInteractionPoint createPoint(Level level, BlockPos pos, BlockState state) {
			return new TopFaceArmInteractionPoint(this, level, pos, state);
		}
	}

	public static class DeployerType extends ArmInteractionPointType {
		public DeployerType(ResourceLocation id) {
			super(id);
		}

		@Override
		public boolean canCreatePoint(Level level, BlockPos pos, BlockState state) {
			return AllBlocks.DEPLOYER.has(state);
		}

		@Override
		public ArmInteractionPoint createPoint(Level level, BlockPos pos, BlockState state) {
			return new DeployerPoint(this, level, pos, state);
		}
	}

	public static class DepotType extends ArmInteractionPointType {
		public DepotType(ResourceLocation id) {
			super(id);
		}

		@Override
		public boolean canCreatePoint(Level level, BlockPos pos, BlockState state) {
			return AllBlocks.DEPOT.has(state) || AllBlocks.WEIGHTED_EJECTOR.has(state)
				|| AllBlocks.TRACK_STATION.has(state);
		}

		@Override
		public ArmInteractionPoint createPoint(Level level, BlockPos pos, BlockState state) {
			return new DepotPoint(this, level, pos, state);
		}
	}

	public static class FunnelType extends ArmInteractionPointType {
		public FunnelType(ResourceLocation id) {
			super(id);
		}

		@Override
		public boolean canCreatePoint(Level level, BlockPos pos, BlockState state) {
			return state.getBlock() instanceof AbstractFunnelBlock
				&& !(state.hasProperty(FunnelBlock.EXTRACTING) && state.getValue(FunnelBlock.EXTRACTING))
				&& !(state.hasProperty(BeltFunnelBlock.SHAPE)
					&& state.getValue(BeltFunnelBlock.SHAPE) == Shape.PUSHING);
		}

		@Override
		public ArmInteractionPoint createPoint(Level level, BlockPos pos, BlockState state) {
			return new FunnelPoint(this, level, pos, state);
		}
	}

	public static class MillstoneType extends ArmInteractionPointType {
		public MillstoneType(ResourceLocation id) {
			super(id);
		}

		@Override
		public boolean canCreatePoint(Level level, BlockPos pos, BlockState state) {
			return AllBlocks.MILLSTONE.has(state);
		}

		@Override
		public ArmInteractionPoint createPoint(Level level, BlockPos pos, BlockState state) {
			return new ArmInteractionPoint(this, level, pos, state);
		}
	}

	public static class SawType extends ArmInteractionPointType {
		public SawType(ResourceLocation id) {
			super(id);
		}

		@Override
		public boolean canCreatePoint(Level level, BlockPos pos, BlockState state) {
			return AllBlocks.MECHANICAL_SAW.has(state) && state.getValue(SawBlock.FACING) == Direction.UP
				&& ((KineticTileEntity) level.getBlockEntity(pos)).getSpeed() != 0;
		}

		@Override
		public ArmInteractionPoint createPoint(Level level, BlockPos pos, BlockState state) {
			return new DepotPoint(this, level, pos, state);
		}
	}

	public static class CampfireType extends ArmInteractionPointType {
		public CampfireType(ResourceLocation id) {
			super(id);
		}

		@Override
		public boolean canCreatePoint(Level level, BlockPos pos, BlockState state) {
			return state.getBlock() instanceof CampfireBlock;
		}

		@Override
		public ArmInteractionPoint createPoint(Level level, BlockPos pos, BlockState state) {
			return new CampfirePoint(this, level, pos, state);
		}
	}

	public static class ComposterType extends ArmInteractionPointType {
		public ComposterType(ResourceLocation id) {
			super(id);
		}

		@Override
		public boolean canCreatePoint(Level level, BlockPos pos, BlockState state) {
			return state.is(Blocks.COMPOSTER);
		}

		@Override
		public ArmInteractionPoint createPoint(Level level, BlockPos pos, BlockState state) {
			return new ComposterPoint(this, level, pos, state);
		}
	}

	public static class JukeboxType extends ArmInteractionPointType {
		public JukeboxType(ResourceLocation id) {
			super(id);
		}

		@Override
		public boolean canCreatePoint(Level level, BlockPos pos, BlockState state) {
			return state.is(Blocks.JUKEBOX);
		}

		@Override
		public ArmInteractionPoint createPoint(Level level, BlockPos pos, BlockState state) {
			return new JukeboxPoint(this, level, pos, state);
		}
	}

	public static class RespawnAnchorType extends ArmInteractionPointType {
		public RespawnAnchorType(ResourceLocation id) {
			super(id);
		}

		@Override
		public boolean canCreatePoint(Level level, BlockPos pos, BlockState state) {
			return state.is(Blocks.RESPAWN_ANCHOR);
		}

		@Override
		public ArmInteractionPoint createPoint(Level level, BlockPos pos, BlockState state) {
			return new RespawnAnchorPoint(this, level, pos, state);
		}
	}

	//

	public static class DepositOnlyArmInteractionPoint extends ArmInteractionPoint {
		public DepositOnlyArmInteractionPoint(ArmInteractionPointType type, Level level, BlockPos pos,
			BlockState state) {
			super(type, level, pos, state);
		}

		@Override
		public void cycleMode() {}

		@Override
		public ItemStack extract(int amount, TransactionContext ctx) {
			return ItemStack.EMPTY;
		}
	}

	public static class TopFaceArmInteractionPoint extends ArmInteractionPoint {
		public TopFaceArmInteractionPoint(ArmInteractionPointType type, Level level, BlockPos pos, BlockState state) {
			super(type, level, pos, state);
		}

		@Override
		protected Vec3 getInteractionPositionVector() {
			return Vec3.atLowerCornerOf(pos)
				.add(.5f, 1, .5f);
		}
	}

	public static class BeltPoint extends DepotPoint {
		public BeltPoint(ArmInteractionPointType type, Level level, BlockPos pos, BlockState state) {
			super(type, level, pos, state);
		}

		@Override
		public void keepAlive() {
			super.keepAlive();
			BeltTileEntity beltTE = BeltHelper.getSegmentTE(level, pos);
			if (beltTE == null)
				return;
			TransportedItemStackHandlerBehaviour transport =
				beltTE.getBehaviour(TransportedItemStackHandlerBehaviour.TYPE);
			if (transport == null)
				return;
			MutableBoolean found = new MutableBoolean(false);
			transport.handleProcessingOnAllItems(tis -> {
				if (found.isTrue())
					return TransportedResult.doNothing();
				tis.lockedExternally = true;
				found.setTrue();
				return TransportedResult.doNothing();
			});
		}
	}

	public static class BlazeBurnerPoint extends DepositOnlyArmInteractionPoint {
		public BlazeBurnerPoint(ArmInteractionPointType type, Level level, BlockPos pos, BlockState state) {
			super(type, level, pos, state);
		}

		@Override
		public ItemStack insert(ItemStack stack, TransactionContext ctx) {
			ItemStack input = stack.copy();
			InteractionResultHolder<ItemStack> res =
				BlazeBurnerBlock.tryInsert(cachedState, level, pos, input, false, false, ctx);
			ItemStack remainder = res.getObject();
			if (input.isEmpty()) {
				return remainder;
			} else {
				TransactionCallback.onSuccess(ctx, () ->
						Containers.dropItemStack(level, pos.getX(), pos.getY(), pos.getZ(), remainder));
				return input;
			}
		}
	}

	public static class CrafterPoint extends ArmInteractionPoint {
		public CrafterPoint(ArmInteractionPointType type, Level level, BlockPos pos, BlockState state) {
			super(type, level, pos, state);
		}

		@Override
		protected Direction getInteractionDirection() {
			return cachedState.getOptionalValue(MechanicalCrafterBlock.HORIZONTAL_FACING)
				.orElse(Direction.SOUTH)
				.getOpposite();
		}

		@Override
		protected Vec3 getInteractionPositionVector() {
			return super.getInteractionPositionVector().add(Vec3.atLowerCornerOf(getInteractionDirection().getNormal())
				.scale(.5f));
		}

		@Override
		public void updateCachedState() {
			BlockState oldState = cachedState;
			super.updateCachedState();
			if (oldState != cachedState)
				cachedAngles = null;
		}

		@Override
		public ItemStack extract(int amount, TransactionContext ctx) {
			BlockEntity te = level.getBlockEntity(pos);
			if (!(te instanceof MechanicalCrafterTileEntity))
				return ItemStack.EMPTY;
			MechanicalCrafterTileEntity crafter = (MechanicalCrafterTileEntity) te;
			SmartInventory inventory = crafter.getInventory();
			inventory.allowExtraction();
			ItemStack extract = super.extract(amount, ctx);
			inventory.forbidExtraction();
			return extract;
		}
	}

	public static class DeployerPoint extends ArmInteractionPoint {
		public DeployerPoint(ArmInteractionPointType type, Level level, BlockPos pos, BlockState state) {
			super(type, level, pos, state);
		}

		@Override
		protected Direction getInteractionDirection() {
			return cachedState.getOptionalValue(DeployerBlock.FACING)
				.orElse(Direction.UP)
				.getOpposite();
		}

		@Override
		protected Vec3 getInteractionPositionVector() {
			return super.getInteractionPositionVector().add(Vec3.atLowerCornerOf(getInteractionDirection().getNormal())
				.scale(.65f));
		}

		@Override
		public void updateCachedState() {
			BlockState oldState = cachedState;
			super.updateCachedState();
			if (oldState != cachedState)
				cachedAngles = null;
		}
	}

	public static class DepotPoint extends ArmInteractionPoint {
		public DepotPoint(ArmInteractionPointType type, Level level, BlockPos pos, BlockState state) {
			super(type, level, pos, state);
		}

		@Override
		protected Vec3 getInteractionPositionVector() {
			return Vec3.atLowerCornerOf(pos)
				.add(.5f, 14 / 16f, .5f);
		}
	}

	public static class FunnelPoint extends DepositOnlyArmInteractionPoint {
		public FunnelPoint(ArmInteractionPointType type, Level level, BlockPos pos, BlockState state) {
			super(type, level, pos, state);
		}

		@Override
		protected Vec3 getInteractionPositionVector() {
<<<<<<< HEAD
			Direction facing = FunnelBlock.getFunnelFacing(cachedState);
			if (facing == null) {
				logNullFacing();
				return VecHelper.getCenterOf(pos).add(Vec3.atLowerCornerOf(Vec3i.ZERO).scale(-.15f));
			}
			return VecHelper.getCenterOf(pos)
					.add(Vec3.atLowerCornerOf(facing
							.getNormal())
=======
			Direction funnelFacing = FunnelBlock.getFunnelFacing(cachedState);
			Vec3i normal = funnelFacing != null ? funnelFacing.getNormal() : Vec3i.ZERO;
			return VecHelper.getCenterOf(pos)
				.add(Vec3.atLowerCornerOf(normal)
>>>>>>> 9ab3b772
					.scale(-.15f));
		}

		@Override
		protected Direction getInteractionDirection() {
<<<<<<< HEAD
			Direction facing = FunnelBlock.getFunnelFacing(cachedState);
			if (facing == null) {
				logNullFacing();
				return Direction.UP;
			}
			return facing.getOpposite();
		}

		public void logNullFacing() {
			// FIXME SHOULD NEVER BE NULL
			Create.LOGGER.error("A funnel arm interaction point has an invalid cached blockstate. If you see this message, please report it to Create!");
			Create.LOGGER.error("https://github.com/Fabricators-of-Create/Create/issues");
			Create.LOGGER.error("point: [{}] pos: [{}] mode: [{}] level: [{}]", this, this.pos, this.mode, this.level);
			Create.LOGGER.error("state: [{}] valid: [{}] updated state: [{}]",  cachedState, isValid(), cachedState);
			new Throwable().printStackTrace();
=======
			Direction funnelFacing = FunnelBlock.getFunnelFacing(cachedState);
			return funnelFacing != null ? funnelFacing.getOpposite() : Direction.UP;
>>>>>>> 9ab3b772
		}

		@Override
		public void updateCachedState() {
			BlockState oldState = cachedState;
			super.updateCachedState();
			if (oldState != cachedState)
				cachedAngles = null;
		}

		@Override
		public ItemStack insert(ItemStack stack, TransactionContext ctx) {
			FilteringBehaviour filtering = TileEntityBehaviour.get(level, pos, FilteringBehaviour.TYPE);
			InvManipulationBehaviour inserter = TileEntityBehaviour.get(level, pos, InvManipulationBehaviour.TYPE);
			if (cachedState.getOptionalValue(BlockStateProperties.POWERED)
				.orElse(false))
				return stack;
			if (inserter == null)
				return stack;
			if (filtering != null && !filtering.test(stack))
				return stack;

			ItemStack insert = inserter.insert(stack);
			if (insert.getCount() != stack.getCount()) {
				BlockEntity tileEntity = level.getBlockEntity(pos);
				if (tileEntity instanceof FunnelTileEntity) {
					FunnelTileEntity funnelTileEntity = (FunnelTileEntity) tileEntity;
					funnelTileEntity.onTransfer(stack);
					if (funnelTileEntity.hasFlap())
						funnelTileEntity.flap(true);
				}
			}
			return insert;
		}
	}

	public static class CampfirePoint extends DepositOnlyArmInteractionPoint {
		public CampfirePoint(ArmInteractionPointType type, Level level, BlockPos pos, BlockState state) {
			super(type, level, pos, state);
		}

		@Override
		public ItemStack insert(ItemStack stack, TransactionContext ctx) {
			BlockEntity blockEntity = level.getBlockEntity(pos);
			if (!(blockEntity instanceof CampfireBlockEntity campfireBE))
				return stack;
			Optional<CampfireCookingRecipe> recipe = campfireBE.getCookableRecipe(stack);
			if (recipe.isEmpty())
				return stack;
			boolean hasSpace = false;
			for (ItemStack campfireStack : campfireBE.getItems()) {
				if (campfireStack.isEmpty()) {
					hasSpace = true;
					break;
				}
			}
			if (!hasSpace)
				return stack;
			ItemStack remainder = stack.copy();
			TransactionCallback.onSuccess(ctx, () ->
					campfireBE.placeFood(remainder.copy(), recipe.get()
				.getCookingTime()));
			remainder.shrink(1);
			return remainder;
		}
	}

	public static class ComposterPoint extends ArmInteractionPoint {
		public ComposterPoint(ArmInteractionPointType type, Level level, BlockPos pos, BlockState state) {
			super(type, level, pos, state);
		}

		@Override
		protected Vec3 getInteractionPositionVector() {
			return Vec3.atLowerCornerOf(pos)
				.add(.5f, 13 / 16f, .5f);
		}

		// fabric: should not be needed since FAPI handles wrapping Containers
//		@Override
//		public void updateCachedState() {
//			BlockState oldState = cachedState;
//			super.updateCachedState();
//			if (oldState != cachedState)
//				cachedHandler.invalidate();
//		}
//
//		@Nullable
//		@Override
//		protected IItemHandler getHandler() {
//			return null;
//		}
//
//		protected WorldlyContainer getContainer() {
//			ComposterBlock composterBlock = (ComposterBlock) Blocks.COMPOSTER;
//			return composterBlock.getContainer(cachedState, level, pos);
//		}
//
//		@Override
//		public ItemStack insert(ItemStack stack, boolean simulate) {
//			IItemHandler handler = new SidedInvWrapper(getContainer(), Direction.UP);
//			return ItemHandlerHelper.insertItem(handler, stack, simulate);
//		}
//
//		@Override
//		public ItemStack extract(int slot, int amount, boolean simulate) {
//			IItemHandler handler = new SidedInvWrapper(getContainer(), Direction.DOWN);
//			return handler.extractItem(slot, amount, simulate);
//		}
//
//		@Override
//		public int getSlotCount() {
//			return 2;
//		}
	}

	public static class JukeboxPoint extends TopFaceArmInteractionPoint {
		public JukeboxPoint(ArmInteractionPointType type, Level level, BlockPos pos, BlockState state) {
			super(type, level, pos, state);
		}

		@Override
		public ItemStack insert(ItemStack stack, TransactionContext ctx) {
			Item item = stack.getItem();
			if (!(item instanceof RecordItem))
				return stack;
			if (cachedState.getOptionalValue(JukeboxBlock.HAS_RECORD)
				.orElse(true))
				return stack;
			BlockEntity blockEntity = level.getBlockEntity(pos);
			if (!(blockEntity instanceof JukeboxBlockEntity jukeboxBE))
				return stack;
			if (!jukeboxBE.getRecord()
				.isEmpty())
				return stack;
			ItemStack remainder = stack.copy();
			ItemStack toInsert = remainder.split(1);
			level.updateSnapshots(ctx);
			level.setBlock(pos, cachedState.setValue(JukeboxBlock.HAS_RECORD, true), 2);
			TransactionCallback.onSuccess(ctx, () -> {
				jukeboxBE.setRecord(toInsert);
				level.levelEvent(null, 1010, pos, Item.getId(item));
			});
			return remainder;
		}

		@Override
		public ItemStack extract(int amount, TransactionContext ctx) {
			if (!cachedState.getOptionalValue(JukeboxBlock.HAS_RECORD)
				.orElse(false))
				return ItemStack.EMPTY;
			BlockEntity blockEntity = level.getBlockEntity(pos);
			if (!(blockEntity instanceof JukeboxBlockEntity jukeboxBE))
				return ItemStack.EMPTY;
			ItemStack record = jukeboxBE.getRecord();
			if (record.isEmpty())
				return ItemStack.EMPTY;
			level.updateSnapshots(ctx);
			level.setBlock(pos, cachedState.setValue(JukeboxBlock.HAS_RECORD, false), 2);
			TransactionCallback.onSuccess(ctx, () -> {
				level.levelEvent(1010, pos, 0);
				jukeboxBE.clearContent();
			});
			return record;
		}
	}

	public static class RespawnAnchorPoint extends DepositOnlyArmInteractionPoint {
		public RespawnAnchorPoint(ArmInteractionPointType type, Level level, BlockPos pos, BlockState state) {
			super(type, level, pos, state);
		}

		@Override
		protected Vec3 getInteractionPositionVector() {
			return Vec3.atLowerCornerOf(pos)
				.add(.5f, 1, .5f);
		}

		@Override
		public ItemStack insert(ItemStack stack, TransactionContext ctx) {
			if (!stack.is(Items.GLOWSTONE))
				return stack;
			if (cachedState.getOptionalValue(RespawnAnchorBlock.CHARGE)
				.orElse(4) == 4)
				return stack;
			TransactionCallback.onSuccess(ctx, () -> RespawnAnchorBlock.charge(level, pos, cachedState));
			ItemStack remainder = stack.copy();
			remainder.shrink(1);
			return remainder;
		}
	}

}<|MERGE_RESOLUTION|>--- conflicted
+++ resolved
@@ -502,46 +502,17 @@
 
 		@Override
 		protected Vec3 getInteractionPositionVector() {
-<<<<<<< HEAD
-			Direction facing = FunnelBlock.getFunnelFacing(cachedState);
-			if (facing == null) {
-				logNullFacing();
-				return VecHelper.getCenterOf(pos).add(Vec3.atLowerCornerOf(Vec3i.ZERO).scale(-.15f));
-			}
-			return VecHelper.getCenterOf(pos)
-					.add(Vec3.atLowerCornerOf(facing
-							.getNormal())
-=======
 			Direction funnelFacing = FunnelBlock.getFunnelFacing(cachedState);
 			Vec3i normal = funnelFacing != null ? funnelFacing.getNormal() : Vec3i.ZERO;
 			return VecHelper.getCenterOf(pos)
 				.add(Vec3.atLowerCornerOf(normal)
->>>>>>> 9ab3b772
 					.scale(-.15f));
 		}
 
 		@Override
 		protected Direction getInteractionDirection() {
-<<<<<<< HEAD
-			Direction facing = FunnelBlock.getFunnelFacing(cachedState);
-			if (facing == null) {
-				logNullFacing();
-				return Direction.UP;
-			}
-			return facing.getOpposite();
-		}
-
-		public void logNullFacing() {
-			// FIXME SHOULD NEVER BE NULL
-			Create.LOGGER.error("A funnel arm interaction point has an invalid cached blockstate. If you see this message, please report it to Create!");
-			Create.LOGGER.error("https://github.com/Fabricators-of-Create/Create/issues");
-			Create.LOGGER.error("point: [{}] pos: [{}] mode: [{}] level: [{}]", this, this.pos, this.mode, this.level);
-			Create.LOGGER.error("state: [{}] valid: [{}] updated state: [{}]",  cachedState, isValid(), cachedState);
-			new Throwable().printStackTrace();
-=======
 			Direction funnelFacing = FunnelBlock.getFunnelFacing(cachedState);
 			return funnelFacing != null ? funnelFacing.getOpposite() : Direction.UP;
->>>>>>> 9ab3b772
 		}
 
 		@Override
