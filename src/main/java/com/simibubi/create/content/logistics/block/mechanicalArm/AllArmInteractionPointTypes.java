--- conflicted
+++ resolved
@@ -63,12 +63,6 @@
 import net.minecraft.world.level.block.state.BlockState;
 import net.minecraft.world.level.block.state.properties.BlockStateProperties;
 import net.minecraft.world.phys.Vec3;
-<<<<<<< HEAD
-=======
-import net.minecraftforge.items.IItemHandler;
-import net.minecraftforge.items.ItemHandlerHelper;
-import net.minecraftforge.items.wrapper.SidedInvWrapper;
->>>>>>> 96b76a83
 
 public class AllArmInteractionPointTypes {
 
@@ -613,7 +607,6 @@
 				.add(.5f, 13 / 16f, .5f);
 		}
 
-<<<<<<< HEAD
 		// fabric: should not be needed since FAPI handles wrapping Containers
 //		@Override
 //		public void updateCachedState() {
@@ -626,54 +619,30 @@
 //		@Nullable
 //		@Override
 //		protected IItemHandler getHandler() {
-//			if (!cachedHandler.isPresent()) {
-//				cachedHandler = LazyOptional.of(() -> {
-//					ComposterBlock composterBlock = (ComposterBlock) Blocks.COMPOSTER;
-//					WorldlyContainer container = composterBlock.getContainer(cachedState, level, pos);
-//					SidedInvWrapper insertionHandler = new SidedInvWrapper(container, Direction.UP);
-//					SidedInvWrapper extractionHandler = new SidedInvWrapper(container, Direction.DOWN);
-//					return new CombinedInvWrapper(insertionHandler, extractionHandler);
-//				});
-//			}
-//			return cachedHandler.orElse(null);
+//			return null;
 //		}
-=======
-		@Override
-		public void updateCachedState() {
-			BlockState oldState = cachedState;
-			super.updateCachedState();
-			if (oldState != cachedState)
-				cachedHandler.invalidate();
-		}
-
-		@Nullable
-		@Override
-		protected IItemHandler getHandler() {
-			return null;
-		}
-
-		protected WorldlyContainer getContainer() {
-			ComposterBlock composterBlock = (ComposterBlock) Blocks.COMPOSTER;
-			return composterBlock.getContainer(cachedState, level, pos);
-		}
-
-		@Override
-		public ItemStack insert(ItemStack stack, boolean simulate) {
-			IItemHandler handler = new SidedInvWrapper(getContainer(), Direction.UP);
-			return ItemHandlerHelper.insertItem(handler, stack, simulate);
-		}
-
-		@Override
-		public ItemStack extract(int slot, int amount, boolean simulate) {
-			IItemHandler handler = new SidedInvWrapper(getContainer(), Direction.DOWN);
-			return handler.extractItem(slot, amount, simulate);
-		}
-
-		@Override
-		public int getSlotCount() {
-			return 2;
-		}
->>>>>>> 96b76a83
+//
+//		protected WorldlyContainer getContainer() {
+//			ComposterBlock composterBlock = (ComposterBlock) Blocks.COMPOSTER;
+//			return composterBlock.getContainer(cachedState, level, pos);
+//		}
+//
+//		@Override
+//		public ItemStack insert(ItemStack stack, boolean simulate) {
+//			IItemHandler handler = new SidedInvWrapper(getContainer(), Direction.UP);
+//			return ItemHandlerHelper.insertItem(handler, stack, simulate);
+//		}
+//
+//		@Override
+//		public ItemStack extract(int slot, int amount, boolean simulate) {
+//			IItemHandler handler = new SidedInvWrapper(getContainer(), Direction.DOWN);
+//			return handler.extractItem(slot, amount, simulate);
+//		}
+//
+//		@Override
+//		public int getSlotCount() {
+//			return 2;
+//		}
 	}
 
 	public static class JukeboxPoint extends TopFaceArmInteractionPoint {
