--- conflicted
+++ resolved
@@ -434,15 +434,9 @@
 		}
 
 		@Override
-<<<<<<< HEAD
 		public ItemStack extract(int amount, TransactionContext ctx) {
-			BlockEntity te = level.getBlockEntity(pos);
-			if (!(te instanceof MechanicalCrafterTileEntity))
-=======
-		public ItemStack extract(int slot, int amount, boolean simulate) {
 			BlockEntity be = level.getBlockEntity(pos);
 			if (!(be instanceof MechanicalCrafterBlockEntity))
->>>>>>> 03feeb71
 				return ItemStack.EMPTY;
 			MechanicalCrafterBlockEntity crafter = (MechanicalCrafterBlockEntity) be;
 			SmartInventory inventory = crafter.getInventory();
@@ -521,15 +515,9 @@
 		}
 
 		@Override
-<<<<<<< HEAD
 		public ItemStack insert(ItemStack stack, TransactionContext ctx) {
-			FilteringBehaviour filtering = TileEntityBehaviour.get(level, pos, FilteringBehaviour.TYPE);
-			InvManipulationBehaviour inserter = TileEntityBehaviour.get(level, pos, InvManipulationBehaviour.TYPE);
-=======
-		public ItemStack insert(ItemStack stack, boolean simulate) {
 			FilteringBehaviour filtering = BlockEntityBehaviour.get(level, pos, FilteringBehaviour.TYPE);
 			InvManipulationBehaviour inserter = BlockEntityBehaviour.get(level, pos, InvManipulationBehaviour.TYPE);
->>>>>>> 03feeb71
 			if (cachedState.getOptionalValue(BlockStateProperties.POWERED)
 				.orElse(false))
 				return stack;
@@ -540,25 +528,15 @@
 
 			// fabric: this is already wrapped in a transaction, no need to simulate
 			ItemStack insert = inserter.insert(stack);
-<<<<<<< HEAD
 			if (insert.getCount() != stack.getCount()) {
-				BlockEntity tileEntity = level.getBlockEntity(pos);
-				if (tileEntity instanceof FunnelTileEntity) {
-					FunnelTileEntity funnelTileEntity = (FunnelTileEntity) tileEntity;
-					TransactionCallback.onSuccess(ctx, () -> {
-						funnelTileEntity.onTransfer(stack);
-						if (funnelTileEntity.hasFlap())
-							funnelTileEntity.flap(true);
-					});
-=======
-			if (!simulate && insert.getCount() != stack.getCount()) {
 				BlockEntity blockEntity = level.getBlockEntity(pos);
 				if (blockEntity instanceof FunnelBlockEntity) {
 					FunnelBlockEntity funnelBlockEntity = (FunnelBlockEntity) blockEntity;
-					funnelBlockEntity.onTransfer(stack);
-					if (funnelBlockEntity.hasFlap())
-						funnelBlockEntity.flap(true);
->>>>>>> 03feeb71
+					TransactionCallback.onSuccess(ctx, () -> {
+						funnelBlockEntity.onTransfer(stack);
+						if (funnelBlockEntity.hasFlap())
+							funnelBlockEntity.flap(true);
+					});
 				}
 			}
 			return insert;
