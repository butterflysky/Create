--- conflicted
+++ resolved
@@ -112,14 +112,9 @@
 				else
 					inputs++;
 			}
-<<<<<<< HEAD
-			player.sendStatusMessage(Lang.createTranslationTextComponent("mechanical_arm.summary", inputs, outputs)
-				.formatted(TextFormatting.WHITE), true);
-=======
 			if (inputs + outputs > 0)
 				player.sendStatusMessage(Lang.createTranslationTextComponent("mechanical_arm.summary", inputs, outputs)
-					.applyTextStyle(TextFormatting.WHITE), true);
->>>>>>> 32d8869b
+					.formatted(TextFormatting.WHITE), true);
 		}
 
 		AllPackets.channel.sendToServer(new ArmPlacementPacket(currentSelection, pos));
