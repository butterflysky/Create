--- conflicted
+++ resolved
@@ -72,9 +72,8 @@
 	}
 
 	public BezierConnection secondary() {
-<<<<<<< HEAD
-		BezierConnection bezierConnection =
-			new BezierConnection(tePositions.swap(), starts.swap(), axes.swap(), normals.swap(), !primary, hasGirder);
+		BezierConnection bezierConnection = new BezierConnection(tePositions.swap(), starts.swap(), axes.swap(),
+			normals.swap(), !primary, hasGirder, trackMaterial);
 		if (smoothing != null)
 			bezierConnection.smoothing = smoothing.swap();
 		return bezierConnection;
@@ -82,16 +81,16 @@
 
 	public BezierConnection clone() {
 		return secondary().secondary();
-=======
-		return new BezierConnection(tePositions.swap(), starts.swap(), axes.swap(), normals.swap(), !primary,
-			hasGirder, trackMaterial);
 	}
 
 	private static boolean coupleEquals(Couple<?> a, Couple<?> b) {
-		return (a.getFirst().equals(b.getFirst()) && a.getSecond().equals(b.getSecond()))
-				|| (a.getFirst() instanceof Vec3 aFirst && a.getSecond() instanceof Vec3 aSecond
-					&& b.getFirst() instanceof Vec3 bFirst && b.getSecond() instanceof Vec3 bSecond
-					&& aFirst.closerThan(bFirst, 1e-6) && aSecond.closerThan(bSecond, 1e-6));
+		return (a.getFirst()
+			.equals(b.getFirst())
+			&& a.getSecond()
+				.equals(b.getSecond()))
+			|| (a.getFirst() instanceof Vec3 aFirst && a.getSecond() instanceof Vec3 aSecond
+				&& b.getFirst() instanceof Vec3 bFirst && b.getSecond() instanceof Vec3 bSecond
+				&& aFirst.closerThan(bFirst, 1e-6) && aSecond.closerThan(bSecond, 1e-6));
 	}
 
 	public boolean equalsSansMaterial(BezierConnection other) {
@@ -99,10 +98,9 @@
 	}
 
 	private boolean equalsSansMaterialInner(BezierConnection other) {
-		return this == other || (other != null && coupleEquals(this.tePositions, other.tePositions) && coupleEquals(this.starts, other.starts)
-			&& coupleEquals(this.axes, other.axes) && coupleEquals(this.normals, other.normals)
-			&& this.hasGirder == other.hasGirder);
->>>>>>> e5c6ca15
+		return this == other || (other != null && coupleEquals(this.tePositions, other.tePositions)
+			&& coupleEquals(this.starts, other.starts) && coupleEquals(this.axes, other.axes)
+			&& coupleEquals(this.normals, other.normals) && this.hasGirder == other.hasGirder);
 	}
 
 	public BezierConnection(CompoundTag compound, BlockPos localTo) {
@@ -112,15 +110,11 @@
 				.map(v -> v.add(Vec3.atLowerCornerOf(localTo))),
 			Couple.deserializeEach(compound.getList("Axes", Tag.TAG_COMPOUND), VecHelper::readNBTCompound),
 			Couple.deserializeEach(compound.getList("Normals", Tag.TAG_COMPOUND), VecHelper::readNBTCompound),
-<<<<<<< HEAD
-			compound.getBoolean("Primary"), compound.getBoolean("Girder"));
+			compound.getBoolean("Primary"), compound.getBoolean("Girder"), TrackMaterial.deserialize(compound.getString("Material")));
 
 		if (compound.contains("Smoothing"))
 			smoothing =
 				Couple.deserializeEach(compound.getList("Smoothing", Tag.TAG_COMPOUND), NBTHelper::intFromCompound);
-=======
-			compound.getBoolean("Primary"), compound.getBoolean("Girder"), TrackMaterial.deserialize(compound.getString("Material")));
->>>>>>> e5c6ca15
 	}
 
 	public CompoundTag write(BlockPos localTo) {
@@ -134,27 +128,20 @@
 		compound.put("Starts", starts.serializeEach(VecHelper::writeNBTCompound));
 		compound.put("Axes", axes.serializeEach(VecHelper::writeNBTCompound));
 		compound.put("Normals", normals.serializeEach(VecHelper::writeNBTCompound));
-<<<<<<< HEAD
+		compound.putString("Material", getMaterial().id.toString());
 
 		if (smoothing != null)
 			compound.put("Smoothing", smoothing.serializeEach(NBTHelper::intToCompound));
 
-=======
-		compound.putString("Material", getMaterial().id.toString());
->>>>>>> e5c6ca15
 		return compound;
 	}
 
 	public BezierConnection(FriendlyByteBuf buffer) {
 		this(Couple.create(buffer::readBlockPos), Couple.create(() -> VecHelper.read(buffer)),
 			Couple.create(() -> VecHelper.read(buffer)), Couple.create(() -> VecHelper.read(buffer)),
-<<<<<<< HEAD
-			buffer.readBoolean(), buffer.readBoolean());
+			buffer.readBoolean(), buffer.readBoolean(), TrackMaterial.deserialize(buffer.readUtf()));
 		if (buffer.readBoolean())
 			smoothing = Couple.create(buffer::readVarInt);
-=======
-			buffer.readBoolean(), buffer.readBoolean(), TrackMaterial.deserialize(buffer.readUtf()));
->>>>>>> e5c6ca15
 	}
 
 	public void write(FriendlyByteBuf buffer) {
@@ -164,13 +151,10 @@
 		normals.forEach(v -> VecHelper.write(v, buffer));
 		buffer.writeBoolean(primary);
 		buffer.writeBoolean(hasGirder);
-<<<<<<< HEAD
+		buffer.writeUtf(getMaterial().id.toString());
 		buffer.writeBoolean(smoothing != null);
 		if (smoothing != null)
 			smoothing.forEach(buffer::writeVarInt);
-=======
-		buffer.writeUtf(getMaterial().id.toString());
->>>>>>> e5c6ca15
 	}
 
 	public BlockPos getKey() {
