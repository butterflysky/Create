package com.simibubi.create.content.logistics.block.depot;

import java.util.ArrayList;
import java.util.Iterator;
import java.util.List;
import java.util.function.Consumer;
import java.util.function.Function;
import java.util.function.Predicate;
import java.util.function.Supplier;

import com.simibubi.create.AllSoundEvents;
import com.simibubi.create.content.contraptions.relays.belt.BeltHelper;
import com.simibubi.create.content.contraptions.relays.belt.transport.TransportedItemStack;
import com.simibubi.create.content.logistics.block.funnel.AbstractFunnelBlock;
import com.simibubi.create.foundation.blockEntity.BlockEntityBehaviour;
import com.simibubi.create.foundation.blockEntity.SmartBlockEntity;
import com.simibubi.create.foundation.blockEntity.behaviour.BehaviourType;
import com.simibubi.create.foundation.blockEntity.behaviour.belt.BeltProcessingBehaviour;
import com.simibubi.create.foundation.blockEntity.behaviour.belt.BeltProcessingBehaviour.ProcessingResult;
import com.simibubi.create.foundation.blockEntity.behaviour.belt.DirectBeltInputBehaviour;
import com.simibubi.create.foundation.blockEntity.behaviour.belt.TransportedItemStackHandlerBehaviour;
import com.simibubi.create.foundation.blockEntity.behaviour.belt.TransportedItemStackHandlerBehaviour.TransportedResult;
import com.simibubi.create.foundation.item.ItemHelper;
import com.simibubi.create.foundation.utility.NBTHelper;
import com.simibubi.create.foundation.utility.VecHelper;

import io.github.fabricators_of_create.porting_lib.transfer.TransferUtil;
import io.github.fabricators_of_create.porting_lib.transfer.callbacks.TransactionCallback;
import io.github.fabricators_of_create.porting_lib.transfer.item.ItemHandlerHelper;
import io.github.fabricators_of_create.porting_lib.transfer.item.ItemStackHandler;
import io.github.fabricators_of_create.porting_lib.util.ItemStackUtil;
import net.fabricmc.fabric.api.transfer.v1.item.ItemVariant;
import net.fabricmc.fabric.api.transfer.v1.transaction.Transaction;
import net.fabricmc.fabric.api.transfer.v1.transaction.TransactionContext;
import net.fabricmc.fabric.api.transfer.v1.transaction.base.SnapshotParticipant;
import net.minecraft.core.BlockPos;
import net.minecraft.core.Direction;
import net.minecraft.nbt.CompoundTag;
import net.minecraft.nbt.ListTag;
import net.minecraft.nbt.Tag;
import net.minecraft.world.Containers;
import net.minecraft.world.item.ItemStack;
import net.minecraft.world.level.Level;
import net.minecraft.world.level.block.Block;
import net.minecraft.world.level.block.state.BlockState;
import net.minecraft.world.phys.Vec3;

public class DepotBehaviour extends BlockEntityBehaviour {

	public static final BehaviourType<DepotBehaviour> TYPE = new BehaviourType<>();

	TransportedItemStack heldItem;
	List<TransportedItemStack> incoming;
	ItemStackHandler processingOutputBuffer;
	public DepotItemHandler itemHandler;
	TransportedItemStackHandlerBehaviour transportedHandler;
	Supplier<Integer> maxStackSize;
	Supplier<Boolean> canAcceptItems;
	Predicate<Direction> canFunnelsPullFrom;
	Consumer<ItemStack> onHeldInserted;
	Predicate<ItemStack> acceptedItems;
	boolean allowMerge;

<<<<<<< HEAD
	SnapshotParticipant<Data> snapshotParticipant = new SnapshotParticipant<>() {
		@Override
		protected Data createSnapshot() {
			// incoming stacks are not mutated during transfer, no need to deep copy
			return new Data(new ArrayList<>(incoming), heldItem == null ? null : heldItem.fullCopy());
		}

		@Override
		protected void readSnapshot(Data snapshot) {
			incoming = snapshot.incoming;
			heldItem = snapshot.held;
		}

		@Override
		protected void onFinalCommit() {
			tileEntity.notifyUpdate();
		}
	};

	record Data(List<TransportedItemStack> incoming, TransportedItemStack held) {
	}

	public DepotBehaviour(SmartTileEntity te) {
		super(te);
=======
	public DepotBehaviour(SmartBlockEntity be) {
		super(be);
>>>>>>> 03feeb71
		maxStackSize = () -> 64;
		canAcceptItems = () -> true;
		canFunnelsPullFrom = $ -> true;
		acceptedItems = $ -> true;
		onHeldInserted = $ -> {
		};
		incoming = new ArrayList<>();
		itemHandler = new DepotItemHandler(this);
		processingOutputBuffer = new ItemStackHandler(8) {
			protected void onContentsChanged(int slot) {
				be.notifyUpdate();
			};
		};
	}

	public void enableMerging() {
		allowMerge = true;
	}

	public DepotBehaviour withCallback(Consumer<ItemStack> changeListener) {
		onHeldInserted = changeListener;
		return this;
	}

	public DepotBehaviour onlyAccepts(Predicate<ItemStack> filter) {
		acceptedItems = filter;
		return this;
	}

	@Override
	public void tick() {
		super.tick();

		Level world = blockEntity.getLevel();

		for (Iterator<TransportedItemStack> iterator = incoming.iterator(); iterator.hasNext();) {
			TransportedItemStack ts = iterator.next();
			if (!tick(ts))
				continue;
			if (world.isClientSide && !blockEntity.isVirtual())
				continue;
			if (heldItem == null) {
				heldItem = ts;
			} else {
				if (!ItemHelper.canItemStackAmountsStack(heldItem.stack, ts.stack)) {
					Vec3 vec = VecHelper.getCenterOf(blockEntity.getBlockPos());
					Containers.dropItemStack(blockEntity.getLevel(), vec.x, vec.y + .5f, vec.z, ts.stack);
				} else {
					heldItem.stack.grow(ts.stack.getCount());
				}
			}
			iterator.remove();
			blockEntity.notifyUpdate();
		}

		if (heldItem == null)
			return;
		if (!tick(heldItem))
			return;

		BlockPos pos = blockEntity.getBlockPos();

		if (world.isClientSide)
			return;
		if (handleBeltFunnelOutput())
			return;

		BeltProcessingBehaviour processingBehaviour =
			BlockEntityBehaviour.get(world, pos.above(2), BeltProcessingBehaviour.TYPE);
		if (processingBehaviour == null)
			return;
		if (!heldItem.locked && BeltProcessingBehaviour.isBlocked(world, pos))
			return;

		ItemStack previousItem = heldItem.stack;
		boolean wasLocked = heldItem.locked;
		ProcessingResult result = wasLocked ? processingBehaviour.handleHeldItem(heldItem, transportedHandler)
			: processingBehaviour.handleReceivedItem(heldItem, transportedHandler);
		if (result == ProcessingResult.REMOVE) {
			heldItem = null;
			blockEntity.sendData();
			return;
		}

		// fabric: might be set to null in processing
		if (heldItem == null) {
			tileEntity.sendData();
			return;
		}

		heldItem.locked = result == ProcessingResult.HOLD;
<<<<<<< HEAD
		if (heldItem.locked != wasLocked || !ItemStackUtil.equals(previousItem, heldItem.stack, false))
			tileEntity.sendData();
=======
		if (heldItem.locked != wasLocked || !previousItem.equals(heldItem.stack, false))
			blockEntity.sendData();
>>>>>>> 03feeb71
	}

	protected boolean tick(TransportedItemStack heldItem) {
		heldItem.prevBeltPosition = heldItem.beltPosition;
		heldItem.prevSideOffset = heldItem.sideOffset;
		float diff = .5f - heldItem.beltPosition;
		if (diff > 1 / 512f) {
			if (diff > 1 / 32f && !BeltHelper.isItemUpright(heldItem.stack))
				heldItem.angle += 1;
			heldItem.beltPosition += diff / 4f;
		}
		return diff < 1 / 16f;
	}

	private boolean handleBeltFunnelOutput() {
		BlockState funnel = getWorld().getBlockState(getPos().above());
		Direction funnelFacing = AbstractFunnelBlock.getFunnelFacing(funnel);
		if (funnelFacing == null || !canFunnelsPullFrom.test(funnelFacing.getOpposite()))
			return false;

		for (int slot = 0; slot < processingOutputBuffer.getSlots(); slot++) {
			ItemStack previousItem = processingOutputBuffer.getStackInSlot(slot);
			if (previousItem.isEmpty())
				continue;
			ItemStack afterInsert = blockEntity.getBehaviour(DirectBeltInputBehaviour.TYPE)
				.tryExportingToBeltFunnel(previousItem, null, false);
			if (afterInsert == null)
				return false;
			if (previousItem.getCount() != afterInsert.getCount()) {
				processingOutputBuffer.setStackInSlot(slot, afterInsert);
				blockEntity.notifyUpdate();
				return true;
			}
		}

		ItemStack previousItem = heldItem.stack;
<<<<<<< HEAD
		if (previousItem.isEmpty()) { // fabric: this is not allowed
			return false;
		}
		ItemStack afterInsert = tileEntity.getBehaviour(DirectBeltInputBehaviour.TYPE)
=======
		ItemStack afterInsert = blockEntity.getBehaviour(DirectBeltInputBehaviour.TYPE)
>>>>>>> 03feeb71
			.tryExportingToBeltFunnel(previousItem, null, false);
		if (afterInsert == null)
			return false;
		if (previousItem.getCount() != afterInsert.getCount()) {
			if (afterInsert.isEmpty())
				heldItem = null;
			else
				heldItem.stack = afterInsert;
			blockEntity.notifyUpdate();
			return true;
		}

		return false;
	}

	@Override
	public void destroy() {
		super.destroy();
		Level level = getWorld();
		BlockPos pos = getPos();
		ItemHelper.dropContents(level, pos, processingOutputBuffer);
		for (TransportedItemStack transportedItemStack : incoming)
			Block.popResource(level, pos, transportedItemStack.stack);
		if (!getHeldItemStack().isEmpty())
			Block.popResource(level, pos, getHeldItemStack());
	}

	@Override
	public void unload() {
		itemHandler = null;
	}

	@Override
	public void write(CompoundTag compound, boolean clientPacket) {
		if (heldItem != null)
			compound.put("HeldItem", heldItem.serializeNBT());
		compound.put("OutputBuffer", processingOutputBuffer.serializeNBT());
		if (canMergeItems() && !incoming.isEmpty())
			compound.put("Incoming", NBTHelper.writeCompoundList(incoming, TransportedItemStack::serializeNBT));
	}

	@Override
	public void read(CompoundTag compound, boolean clientPacket) {
		heldItem = null;
		if (compound.contains("HeldItem"))
			heldItem = TransportedItemStack.read(compound.getCompound("HeldItem"));
		processingOutputBuffer.deserializeNBT(compound.getCompound("OutputBuffer"));
		if (canMergeItems()) {
			ListTag list = compound.getList("Incoming", Tag.TAG_COMPOUND);
			incoming = NBTHelper.readCompoundList(list, TransportedItemStack::read);
		}
	}

	public void addSubBehaviours(List<BlockEntityBehaviour> behaviours) {
		behaviours.add(new DirectBeltInputBehaviour(blockEntity).allowingBeltFunnels()
			.setInsertionHandler(this::tryInsertingFromSide));
		transportedHandler = new TransportedItemStackHandlerBehaviour(blockEntity, this::applyToAllItems)
			.withStackPlacement(this::getWorldPositionOf);
		behaviours.add(transportedHandler);
	}

	public ItemStack getHeldItemStack() {
		return heldItem == null ? ItemStack.EMPTY : heldItem.stack;
	}

	public boolean canMergeItems() {
		return allowMerge;
	}

	public int getPresentStackSize() {
		int cumulativeStackSize = 0;
		cumulativeStackSize += getHeldItemStack().getCount();
		for (int slot = 0; slot < processingOutputBuffer.getSlots(); slot++)
			cumulativeStackSize += processingOutputBuffer.getStackInSlot(slot)
				.getCount();
		return cumulativeStackSize;
	}

	public int getRemainingSpace() {
		int cumulativeStackSize = getPresentStackSize();
		for (TransportedItemStack transportedItemStack : incoming)
			cumulativeStackSize += transportedItemStack.stack.getCount();
		int fromGetter = maxStackSize.get();
		return (fromGetter == 0 ? 64 : fromGetter) - cumulativeStackSize;
	}

	public ItemStack insert(TransportedItemStack heldItem, TransactionContext ctx) {
		if (!canAcceptItems.get())
			return heldItem.stack;
		if (!acceptedItems.test(heldItem.stack))
			return heldItem.stack;

		if (canMergeItems()) {
			int remainingSpace = getRemainingSpace();
			ItemStack inserted = heldItem.stack;
			if (remainingSpace <= 0)
				return inserted;
			if (this.heldItem != null && !ItemHelper.canItemStackAmountsStack(this.heldItem.stack, inserted))
				return inserted;

			ItemStack returned = ItemStack.EMPTY;
			snapshotParticipant.updateSnapshots(ctx);
			if (remainingSpace < inserted.getCount()) {
				returned = ItemHandlerHelper.copyStackWithSize(heldItem.stack, inserted.getCount() - remainingSpace);
				TransportedItemStack copy = heldItem.copy();
				copy.stack.setCount(remainingSpace);
				if (this.heldItem != null)
					incoming.add(copy);
				else
					this.heldItem = copy;
			} else {
				if (this.heldItem != null)
					incoming.add(heldItem);
				else
					this.heldItem = heldItem;
			}
			return returned;
		}

		if (this.isEmpty()) {
			if (heldItem.insertedFrom.getAxis()
					.isHorizontal())
				TransactionCallback.onSuccess(ctx, () -> AllSoundEvents.DEPOT_SLIDE.playOnServer(getWorld(), getPos()));
			else
				TransactionCallback.onSuccess(ctx, () -> AllSoundEvents.DEPOT_PLOP.playOnServer(getWorld(), getPos()));
		}
		snapshotParticipant.updateSnapshots(ctx);
		this.heldItem = heldItem;
		TransactionCallback.onSuccess(ctx, () -> onHeldInserted.accept(heldItem.stack));
		return ItemStack.EMPTY;
	}

	public void setHeldItem(TransportedItemStack heldItem) {
		this.heldItem = heldItem;
	}

	public void removeHeldItem() {
		this.heldItem = null;
	}

	public void setCenteredHeldItem(TransportedItemStack heldItem) {
		this.heldItem = heldItem;
		this.heldItem.beltPosition = 0.5f;
		this.heldItem.prevBeltPosition = 0.5f;
	}

//	public <T> LazyOptional<T> getItemCapability(Capability<T> cap, Direction side) {
//		return lazyItemHandler.cast();
//	}

	private ItemStack tryInsertingFromSide(TransportedItemStack transportedStack, Direction side, boolean simulate) {
		ItemStack inserted = transportedStack.stack;

		if (!getHeldItemStack().isEmpty() && !canMergeItems())
			return inserted;
		if (!isOutputEmpty() && !canMergeItems())
			return inserted;
		if (!canAcceptItems.get())
			return inserted;

		int size = transportedStack.stack.getCount();
		transportedStack = transportedStack.copy();
		transportedStack.beltPosition = side.getAxis()
			.isVertical() ? .5f : 0;
		transportedStack.insertedFrom = side;
		transportedStack.prevSideOffset = transportedStack.sideOffset;
		transportedStack.prevBeltPosition = transportedStack.beltPosition;
<<<<<<< HEAD
		try (Transaction t = TransferUtil.getTransaction()) {
			snapshotParticipant.updateSnapshots(t);
			ItemStack remainder = insert(transportedStack, t);
			if (remainder.getCount() != size)
				tileEntity.notifyUpdate();
			if (!simulate)
				t.commit();
=======
		ItemStack remainder = insert(transportedStack, simulate);
		if (remainder.getCount() != size)
			blockEntity.notifyUpdate();
>>>>>>> 03feeb71

			return remainder;
		}
	}

	private void applyToAllItems(float maxDistanceFromCentre,
		Function<TransportedItemStack, TransportedResult> processFunction) {
		if (heldItem == null)
			return;
		if (.5f - heldItem.beltPosition > maxDistanceFromCentre)
			return;

		boolean dirty = false;
		TransportedItemStack transportedItemStack = heldItem;
		ItemStack stackBefore = transportedItemStack.stack.copy();
		TransportedResult result = processFunction.apply(transportedItemStack);
		if (result == null || result.didntChangeFrom(stackBefore))
			return;

		dirty = true;
		heldItem = null;
		if (result.hasHeldOutput())
			setCenteredHeldItem(result.getHeldOutput());

		for (TransportedItemStack added : result.getOutputs()) {
			if (getHeldItemStack().isEmpty()) {
				setCenteredHeldItem(added);
				continue;
			}
<<<<<<< HEAD
			try (Transaction t = TransferUtil.getTransaction()) {
				long inserted = processingOutputBuffer.insert(ItemVariant.of(added.stack), added.stack.getCount(), t);
				t.commit();
				ItemStack remainder = added.stack.copy();
				remainder.setCount(ItemHelper.truncateLong(added.stack.getCount() - inserted));
				Vec3 vec = VecHelper.getCenterOf(tileEntity.getBlockPos());
				Containers.dropItemStack(tileEntity.getLevel(), vec.x, vec.y + .5f, vec.z, remainder);
			}
=======
			ItemStack remainder = ItemHandlerHelper.insertItemStacked(processingOutputBuffer, added.stack, false);
			Vec3 vec = VecHelper.getCenterOf(blockEntity.getBlockPos());
			Containers.dropItemStack(blockEntity.getLevel(), vec.x, vec.y + .5f, vec.z, remainder);
>>>>>>> 03feeb71
		}

		if (dirty)
			blockEntity.notifyUpdate();
	}

	public boolean isEmpty() {
		return heldItem == null && isOutputEmpty();
	}

	public boolean isOutputEmpty() {
		for (int i = 0; i < processingOutputBuffer.getSlots(); i++)
			if (!processingOutputBuffer.getStackInSlot(i)
				.isEmpty())
				return false;
		return true;
	}

	private Vec3 getWorldPositionOf(TransportedItemStack transported) {
		return VecHelper.getCenterOf(blockEntity.getBlockPos());
	}

	@Override
	public BehaviourType<?> getType() {
		return TYPE;
	}

	public boolean isItemValid(ItemStack stack) {
		return acceptedItems.test(stack);
	}

}<|MERGE_RESOLUTION|>--- conflicted
+++ resolved
@@ -61,7 +61,6 @@
 	Predicate<ItemStack> acceptedItems;
 	boolean allowMerge;
 
-<<<<<<< HEAD
 	SnapshotParticipant<Data> snapshotParticipant = new SnapshotParticipant<>() {
 		@Override
 		protected Data createSnapshot() {
@@ -84,12 +83,8 @@
 	record Data(List<TransportedItemStack> incoming, TransportedItemStack held) {
 	}
 
-	public DepotBehaviour(SmartTileEntity te) {
-		super(te);
-=======
 	public DepotBehaviour(SmartBlockEntity be) {
 		super(be);
->>>>>>> 03feeb71
 		maxStackSize = () -> 64;
 		canAcceptItems = () -> true;
 		canFunnelsPullFrom = $ -> true;
@@ -181,13 +176,8 @@
 		}
 
 		heldItem.locked = result == ProcessingResult.HOLD;
-<<<<<<< HEAD
 		if (heldItem.locked != wasLocked || !ItemStackUtil.equals(previousItem, heldItem.stack, false))
-			tileEntity.sendData();
-=======
-		if (heldItem.locked != wasLocked || !previousItem.equals(heldItem.stack, false))
 			blockEntity.sendData();
->>>>>>> 03feeb71
 	}
 
 	protected boolean tick(TransportedItemStack heldItem) {
@@ -224,14 +214,10 @@
 		}
 
 		ItemStack previousItem = heldItem.stack;
-<<<<<<< HEAD
 		if (previousItem.isEmpty()) { // fabric: this is not allowed
 			return false;
 		}
-		ItemStack afterInsert = tileEntity.getBehaviour(DirectBeltInputBehaviour.TYPE)
-=======
 		ItemStack afterInsert = blockEntity.getBehaviour(DirectBeltInputBehaviour.TYPE)
->>>>>>> 03feeb71
 			.tryExportingToBeltFunnel(previousItem, null, false);
 		if (afterInsert == null)
 			return false;
@@ -399,19 +385,13 @@
 		transportedStack.insertedFrom = side;
 		transportedStack.prevSideOffset = transportedStack.sideOffset;
 		transportedStack.prevBeltPosition = transportedStack.beltPosition;
-<<<<<<< HEAD
 		try (Transaction t = TransferUtil.getTransaction()) {
 			snapshotParticipant.updateSnapshots(t);
 			ItemStack remainder = insert(transportedStack, t);
 			if (remainder.getCount() != size)
-				tileEntity.notifyUpdate();
+				blockEntity.notifyUpdate();
 			if (!simulate)
 				t.commit();
-=======
-		ItemStack remainder = insert(transportedStack, simulate);
-		if (remainder.getCount() != size)
-			blockEntity.notifyUpdate();
->>>>>>> 03feeb71
 
 			return remainder;
 		}
@@ -441,20 +421,14 @@
 				setCenteredHeldItem(added);
 				continue;
 			}
-<<<<<<< HEAD
 			try (Transaction t = TransferUtil.getTransaction()) {
 				long inserted = processingOutputBuffer.insert(ItemVariant.of(added.stack), added.stack.getCount(), t);
 				t.commit();
 				ItemStack remainder = added.stack.copy();
 				remainder.setCount(ItemHelper.truncateLong(added.stack.getCount() - inserted));
-				Vec3 vec = VecHelper.getCenterOf(tileEntity.getBlockPos());
-				Containers.dropItemStack(tileEntity.getLevel(), vec.x, vec.y + .5f, vec.z, remainder);
+				Vec3 vec = VecHelper.getCenterOf(blockEntity.getBlockPos());
+				Containers.dropItemStack(blockEntity.getLevel(), vec.x, vec.y + .5f, vec.z, remainder);
 			}
-=======
-			ItemStack remainder = ItemHandlerHelper.insertItemStacked(processingOutputBuffer, added.stack, false);
-			Vec3 vec = VecHelper.getCenterOf(blockEntity.getBlockPos());
-			Containers.dropItemStack(blockEntity.getLevel(), vec.x, vec.y + .5f, vec.z, remainder);
->>>>>>> 03feeb71
 		}
 
 		if (dirty)
