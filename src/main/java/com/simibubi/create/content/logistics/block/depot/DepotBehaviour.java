--- conflicted
+++ resolved
@@ -233,10 +233,6 @@
 	}
 
 	@Override
-<<<<<<< HEAD
-	public void remove() {
-		itemHandler = null;
-=======
 	public void destroy() {
 		super.destroy();
 		Level level = getWorld();
@@ -250,9 +246,7 @@
 
 	@Override
 	public void unload() {
-		if (lazyItemHandler != null)
-			lazyItemHandler.invalidate();
->>>>>>> 8d89080b
+		itemHandler = null;
 	}
 
 	@Override
