<<<<<<< HEAD
//package com.simibubi.create.content.logistics.block.funnel;
//
//import com.simibubi.create.foundation.data.SpecialBlockStateGen;
//import com.tterrag.registrate.providers.DataGenContext;
//import com.tterrag.registrate.providers.RegistrateBlockstateProvider;
//
//import net.minecraft.resources.ResourceLocation;
//import net.minecraft.world.level.block.Block;
//import net.minecraft.world.level.block.state.BlockState;
//import net.minecraft.world.level.block.state.properties.BlockStateProperties;
//import net.minecraftforge.client.model.generators.ModelFile;
//
//public class BeltFunnelGenerator extends SpecialBlockStateGen {
//
//	private String type;
//	private ResourceLocation materialBlockTexture;
//
//	public BeltFunnelGenerator(String type, ResourceLocation materialBlockTexture) {
//		this.type = type;
//		this.materialBlockTexture = materialBlockTexture;
//	}
//
//	@Override
//	protected int getXRotation(BlockState state) {
//		return 0;
//	}
//
//	@Override
//	protected int getYRotation(BlockState state) {
//		return horizontalAngle(state.getValue(BeltFunnelBlock.HORIZONTAL_FACING)) + 180;
//	}
//
//	@Override
//	public <T extends Block> ModelFile getModel(DataGenContext<Block, T> ctx, RegistrateBlockstateProvider prov,
//		BlockState state) {
//		boolean powered = state.getOptionalValue(BlockStateProperties.POWERED).orElse(false);
//		String shapeName = state.getValue(BeltFunnelBlock.SHAPE)
//			.getSerializedName();
//
//		String poweredSuffix = powered ? "_powered" : "";
//		String name = ctx.getName() + "_" + poweredSuffix;
//
//		return prov.models()
//			.withExistingParent(name + "_" + shapeName, prov.modLoc("block/belt_funnel/block_" + shapeName))
//			.texture("particle", materialBlockTexture)
//			.texture("2", prov.modLoc("block/" + type + "_funnel_neutral"))
//			.texture("2_1", prov.modLoc("block/" + type + "_funnel_push"))
//			.texture("2_2", prov.modLoc("block/" + type + "_funnel_pull"))
//			.texture("3", prov.modLoc("block/" + type + "_funnel_back"))
//			.texture("5", prov.modLoc("block/" + type + "_funnel_tall" + poweredSuffix))
//			.texture("6", prov.modLoc("block/" + type + "_funnel" + poweredSuffix))
//			.texture("7", prov.modLoc("block/" + type + "_funnel_plating"));
//	}
//
//}
=======
package com.simibubi.create.content.logistics.block.funnel;

import com.simibubi.create.foundation.data.SpecialBlockStateGen;
import com.tterrag.registrate.providers.DataGenContext;
import com.tterrag.registrate.providers.RegistrateBlockstateProvider;

import net.minecraft.resources.ResourceLocation;
import net.minecraft.world.level.block.Block;
import net.minecraft.world.level.block.state.BlockState;
import net.minecraft.world.level.block.state.properties.BlockStateProperties;
import net.minecraftforge.client.model.generators.ModelFile;

public class BeltFunnelGenerator extends SpecialBlockStateGen {

	private String type;
	private ResourceLocation materialBlockTexture;

	public BeltFunnelGenerator(String type, ResourceLocation materialBlockTexture) {
		this.type = type;
		this.materialBlockTexture = materialBlockTexture;
	}

	@Override
	protected int getXRotation(BlockState state) {
		return 0;
	}

	@Override
	protected int getYRotation(BlockState state) {
		return horizontalAngle(state.getValue(BeltFunnelBlock.HORIZONTAL_FACING)) + 180;
	}

	@Override
	public <T extends Block> ModelFile getModel(DataGenContext<Block, T> ctx, RegistrateBlockstateProvider prov,
		BlockState state) {
		String shapeName = state.getValue(BeltFunnelBlock.SHAPE)
			.getSerializedName();
		boolean powered = state.getOptionalValue(BlockStateProperties.POWERED).orElse(false);
		String poweredSuffix = powered ? "_powered" : "";
		String name = ctx.getName() + "_" + shapeName + poweredSuffix;

		return prov.models()
			.withExistingParent(name, prov.modLoc("block/belt_funnel/block_" + shapeName))
			.texture("particle", materialBlockTexture)
			.texture("2", prov.modLoc("block/" + type + "_funnel_neutral"))
			.texture("2_1", prov.modLoc("block/" + type + "_funnel_push"))
			.texture("2_2", prov.modLoc("block/" + type + "_funnel_pull"))
			.texture("3", prov.modLoc("block/" + type + "_funnel_back"))
			.texture("5", prov.modLoc("block/" + type + "_funnel_tall" + poweredSuffix))
			.texture("6", prov.modLoc("block/" + type + "_funnel" + poweredSuffix))
			.texture("7", prov.modLoc("block/" + type + "_funnel_plating"));
	}

}
>>>>>>> 5e1479d1
<|MERGE_RESOLUTION|>--- conflicted
+++ resolved
@@ -1,6 +1,5 @@
-<<<<<<< HEAD
-//package com.simibubi.create.content.logistics.block.funnel;
-//
+package com.simibubi.create.content.logistics.block.funnel;
+
 //import com.simibubi.create.foundation.data.SpecialBlockStateGen;
 //import com.tterrag.registrate.providers.DataGenContext;
 //import com.tterrag.registrate.providers.RegistrateBlockstateProvider;
@@ -34,15 +33,14 @@
 //	@Override
 //	public <T extends Block> ModelFile getModel(DataGenContext<Block, T> ctx, RegistrateBlockstateProvider prov,
 //		BlockState state) {
-//		boolean powered = state.getOptionalValue(BlockStateProperties.POWERED).orElse(false);
 //		String shapeName = state.getValue(BeltFunnelBlock.SHAPE)
 //			.getSerializedName();
-//
+//		boolean powered = state.getOptionalValue(BlockStateProperties.POWERED).orElse(false);
 //		String poweredSuffix = powered ? "_powered" : "";
-//		String name = ctx.getName() + "_" + poweredSuffix;
+//		String name = ctx.getName() + "_" + shapeName + poweredSuffix;
 //
 //		return prov.models()
-//			.withExistingParent(name + "_" + shapeName, prov.modLoc("block/belt_funnel/block_" + shapeName))
+//			.withExistingParent(name, prov.modLoc("block/belt_funnel/block_" + shapeName))
 //			.texture("particle", materialBlockTexture)
 //			.texture("2", prov.modLoc("block/" + type + "_funnel_neutral"))
 //			.texture("2_1", prov.modLoc("block/" + type + "_funnel_push"))
@@ -53,60 +51,4 @@
 //			.texture("7", prov.modLoc("block/" + type + "_funnel_plating"));
 //	}
 //
-//}
-=======
-package com.simibubi.create.content.logistics.block.funnel;
-
-import com.simibubi.create.foundation.data.SpecialBlockStateGen;
-import com.tterrag.registrate.providers.DataGenContext;
-import com.tterrag.registrate.providers.RegistrateBlockstateProvider;
-
-import net.minecraft.resources.ResourceLocation;
-import net.minecraft.world.level.block.Block;
-import net.minecraft.world.level.block.state.BlockState;
-import net.minecraft.world.level.block.state.properties.BlockStateProperties;
-import net.minecraftforge.client.model.generators.ModelFile;
-
-public class BeltFunnelGenerator extends SpecialBlockStateGen {
-
-	private String type;
-	private ResourceLocation materialBlockTexture;
-
-	public BeltFunnelGenerator(String type, ResourceLocation materialBlockTexture) {
-		this.type = type;
-		this.materialBlockTexture = materialBlockTexture;
-	}
-
-	@Override
-	protected int getXRotation(BlockState state) {
-		return 0;
-	}
-
-	@Override
-	protected int getYRotation(BlockState state) {
-		return horizontalAngle(state.getValue(BeltFunnelBlock.HORIZONTAL_FACING)) + 180;
-	}
-
-	@Override
-	public <T extends Block> ModelFile getModel(DataGenContext<Block, T> ctx, RegistrateBlockstateProvider prov,
-		BlockState state) {
-		String shapeName = state.getValue(BeltFunnelBlock.SHAPE)
-			.getSerializedName();
-		boolean powered = state.getOptionalValue(BlockStateProperties.POWERED).orElse(false);
-		String poweredSuffix = powered ? "_powered" : "";
-		String name = ctx.getName() + "_" + shapeName + poweredSuffix;
-
-		return prov.models()
-			.withExistingParent(name, prov.modLoc("block/belt_funnel/block_" + shapeName))
-			.texture("particle", materialBlockTexture)
-			.texture("2", prov.modLoc("block/" + type + "_funnel_neutral"))
-			.texture("2_1", prov.modLoc("block/" + type + "_funnel_push"))
-			.texture("2_2", prov.modLoc("block/" + type + "_funnel_pull"))
-			.texture("3", prov.modLoc("block/" + type + "_funnel_back"))
-			.texture("5", prov.modLoc("block/" + type + "_funnel_tall" + poweredSuffix))
-			.texture("6", prov.modLoc("block/" + type + "_funnel" + poweredSuffix))
-			.texture("7", prov.modLoc("block/" + type + "_funnel_plating"));
-	}
-
-}
->>>>>>> 5e1479d1
+//}