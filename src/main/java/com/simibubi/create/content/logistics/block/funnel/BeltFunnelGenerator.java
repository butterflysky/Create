--- conflicted
+++ resolved
@@ -33,12 +33,7 @@
 	@Override
 	public <T extends Block> ModelFile getModel(DataGenContext<Block, T> ctx, RegistrateBlockstateProvider prov,
 		BlockState state) {
-<<<<<<< HEAD
-		boolean pushing = state.get(BeltFunnelBlock.PUSHING);
 		boolean powered = state.method_28500(BlockStateProperties.POWERED).orElse(false);
-=======
-		boolean powered = state.has(BlockStateProperties.POWERED) && state.get(BeltFunnelBlock.POWERED);
->>>>>>> f01d80fd
 		String shapeName = state.get(BeltFunnelBlock.SHAPE)
 			.getString();
 		
