package com.simibubi.create.content.logistics.block.belts.tunnel;

import com.simibubi.create.foundation.item.ItemHelper;

import net.fabricmc.fabric.api.transfer.v1.item.ItemVariant;
import net.fabricmc.fabric.api.transfer.v1.storage.Storage;
import net.fabricmc.fabric.api.transfer.v1.storage.base.SingleSlotStorage;
import net.fabricmc.fabric.api.transfer.v1.transaction.TransactionContext;
import net.minecraft.world.item.ItemStack;

public class BrassTunnelItemHandler implements SingleSlotStorage<ItemVariant> {

	private BrassTunnelTileEntity te;

	public BrassTunnelItemHandler(BrassTunnelTileEntity te) {
		this.te = te;
	}

	@Override
	public long insert(ItemVariant resource, long maxAmount, TransactionContext transaction) {
		if (!te.hasDistributionBehaviour()) {
			Storage<ItemVariant> beltCapability = te.getBeltCapability();
			if (beltCapability == null)
				return 0;
			return beltCapability.insert(resource, maxAmount, transaction);
		}

		if (!te.canTakeItems())
			return 0;
		int toInsert = Math.min(ItemHelper.truncateLong(maxAmount), resource.getItem().getMaxStackSize());

		te.setStackToDistribute(resource.toStack(toInsert), transaction);
		return toInsert;
	}

	@Override
	public long extract(ItemVariant resource, long maxAmount, TransactionContext transaction) {
		Storage<ItemVariant> beltCapability = te.getBeltCapability();
		if (beltCapability == null)
			return 0;
		return beltCapability.extract(resource, maxAmount, transaction);
	}

	@Override
<<<<<<< HEAD
	public boolean isResourceBlank() {
		return getResource().isBlank();
=======
	public ItemStack insertItem(int slot, ItemStack stack, boolean simulate) {
		if (!te.hasDistributionBehaviour()) {
			LazyOptional<IItemHandler> beltCapability = te.getBeltCapability();
			if (!beltCapability.isPresent())
				return stack;
			return beltCapability.orElse(null).insertItem(slot, stack, simulate);
		}
		
		if (!te.canTakeItems())
			return stack;
		if (!simulate) 
			te.setStackToDistribute(stack, null);
		return ItemStack.EMPTY;
>>>>>>> 96b76a83
	}

	@Override
	public ItemVariant getResource() {
		return ItemVariant.of(getStack());
	}

	@Override
	public long getAmount() {
		ItemStack stack = getStack();
		return stack.isEmpty() ? 0 : stack.getCount();
	}

	@Override
	public long getCapacity() {
		return getStack().getMaxStackSize();
	}

	public ItemStack getStack() {
		ItemStack stack = te.stackToDistribute;
		if (stack.isEmpty())
			return ItemStack.EMPTY;
		return stack;
	}
}<|MERGE_RESOLUTION|>--- conflicted
+++ resolved
@@ -28,7 +28,7 @@
 		if (!te.canTakeItems())
 			return 0;
 		int toInsert = Math.min(ItemHelper.truncateLong(maxAmount), resource.getItem().getMaxStackSize());
-
+// FIXME MERGE setStackToDistribute params
 		te.setStackToDistribute(resource.toStack(toInsert), transaction);
 		return toInsert;
 	}
@@ -42,24 +42,8 @@
 	}
 
 	@Override
-<<<<<<< HEAD
 	public boolean isResourceBlank() {
 		return getResource().isBlank();
-=======
-	public ItemStack insertItem(int slot, ItemStack stack, boolean simulate) {
-		if (!te.hasDistributionBehaviour()) {
-			LazyOptional<IItemHandler> beltCapability = te.getBeltCapability();
-			if (!beltCapability.isPresent())
-				return stack;
-			return beltCapability.orElse(null).insertItem(slot, stack, simulate);
-		}
-		
-		if (!te.canTakeItems())
-			return stack;
-		if (!simulate) 
-			te.setStackToDistribute(stack, null);
-		return ItemStack.EMPTY;
->>>>>>> 96b76a83
 	}
 
 	@Override
