--- conflicted
+++ resolved
@@ -29,29 +29,16 @@
 	@Override
 	public boolean handle(Context context) {
 		context.enqueueWork(() -> {
-<<<<<<< HEAD
 					ServerPlayer player = context.getSender();
 					if (player == null)
 						return;
-					Level world = player.level;
+					Level world = player.level();
 					if (world == null || !world.isLoaded(pos))
 						return;
 					BlockEntity blockEntity = world.getBlockEntity(pos);
 					if (blockEntity instanceof EjectorBlockEntity)
 						((EjectorBlockEntity) blockEntity).deployElytra(player);
 				});
-=======
-			ServerPlayer player = context.getSender();
-			if (player == null)
-				return;
-			Level world = player.level();
-			if (world == null || !world.isLoaded(pos))
-				return;
-			BlockEntity blockEntity = world.getBlockEntity(pos);
-			if (blockEntity instanceof EjectorBlockEntity)
-				((EjectorBlockEntity) blockEntity).deployElytra(player);
-		});
->>>>>>> e6759d8e
 		return true;
 	}
 
