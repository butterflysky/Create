--- conflicted
+++ resolved
@@ -76,7 +76,6 @@
 			.add(0, getElevationAtCenter(world, pos, state), 0);
 		List<DiscoveredLocation> list = new ArrayList<>();
 		TrackShape shape = state.getValue(TrackBlock.SHAPE);
-<<<<<<< HEAD
 		List<Vec3> trackAxes = getTrackAxes(world, pos, state);
 
 		trackAxes.forEach(axis -> {
@@ -87,13 +86,7 @@
 			Function<Vec3, Integer> yOffsetFactory = v -> getYOffsetAt(world, pos, state, v);
 
 			addToListIfConnected(connectedTo, list, offsetFactory, b -> shape.getNormal(), dimensionFactory,
-				yOffsetFactory, axis, null);
-=======
-		getTrackAxes(world, pos, state).forEach(axis -> {
-			addToListIfConnected(connectedTo, list, (d, b) -> axis.scale(b ? d : -d)
-				.add(center), b -> shape.getNormal(), b -> world instanceof Level l ? l.dimension() : Level.OVERWORLD,
-				axis, null, (b, v) -> getMaterialSimple(world, v));
->>>>>>> e5c6ca15
+				yOffsetFactory, axis, null, (b, v) -> getMaterialSimple(world, v));
 		});
 
 		return list;
@@ -117,35 +110,23 @@
 
 	public static void addToListIfConnected(@Nullable TrackNodeLocation fromEnd, Collection<DiscoveredLocation> list,
 		BiFunction<Double, Boolean, Vec3> offsetFactory, Function<Boolean, Vec3> normalFactory,
-<<<<<<< HEAD
 		Function<Boolean, ResourceKey<Level>> dimensionFactory, Function<Vec3, Integer> yOffsetFactory, Vec3 axis,
-		BezierConnection viaTurn) {
-=======
-		Function<Boolean, ResourceKey<Level>> dimensionFactory, Vec3 axis, BezierConnection viaTurn, BiFunction<Boolean, Vec3, TrackMaterial> materialFactory) {
->>>>>>> e5c6ca15
+		BezierConnection viaTurn, BiFunction<Boolean, Vec3, TrackMaterial> materialFactory) {
 
 		Vec3 firstOffset = offsetFactory.apply(0.5d, true);
 		DiscoveredLocation firstLocation =
-<<<<<<< HEAD
 			new DiscoveredLocation(dimensionFactory.apply(true), firstOffset).viaTurn(viaTurn)
-=======
-			new DiscoveredLocation(dimensionFactory.apply(true), offsetFactory.apply(0.5d, true)).viaTurn(viaTurn)
 				.materialA(materialFactory.apply(true, offsetFactory.apply(0.0d, true)))
 				.materialB(materialFactory.apply(true, offsetFactory.apply(1.0d, true)))
->>>>>>> e5c6ca15
 				.withNormal(normalFactory.apply(true))
 				.withDirection(axis)
 				.withYOffset(yOffsetFactory.apply(firstOffset));
 
 		Vec3 secondOffset = offsetFactory.apply(0.5d, false);
 		DiscoveredLocation secondLocation =
-<<<<<<< HEAD
 			new DiscoveredLocation(dimensionFactory.apply(false), secondOffset).viaTurn(viaTurn)
-=======
-			new DiscoveredLocation(dimensionFactory.apply(false), offsetFactory.apply(0.5d, false)).viaTurn(viaTurn)
 				.materialA(materialFactory.apply(false, offsetFactory.apply(0.0d, false)))
 				.materialB(materialFactory.apply(false, offsetFactory.apply(1.0d, false)))
->>>>>>> e5c6ca15
 				.withNormal(normalFactory.apply(false))
 				.withDirection(axis)
 				.withYOffset(yOffsetFactory.apply(secondOffset));
