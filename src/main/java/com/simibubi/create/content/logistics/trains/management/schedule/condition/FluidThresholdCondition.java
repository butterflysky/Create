package com.simibubi.create.content.logistics.trains.management.schedule.condition;

import java.util.List;

import com.google.common.collect.ImmutableList;
import com.simibubi.create.Create;
import com.simibubi.create.content.contraptions.processing.EmptyingByBasin;
import com.simibubi.create.content.logistics.item.filter.FilterItem;
import com.simibubi.create.content.logistics.trains.entity.Carriage;
import com.simibubi.create.content.logistics.trains.entity.Train;
import com.simibubi.create.foundation.fluid.CombinedTankWrapper;
import com.simibubi.create.foundation.gui.ModularGuiLineBuilder;
import com.simibubi.create.foundation.utility.Components;
import com.simibubi.create.foundation.utility.Lang;

import io.github.fabricators_of_create.porting_lib.transfer.TransferUtil;
import io.github.fabricators_of_create.porting_lib.util.FluidStack;
import io.github.fabricators_of_create.porting_lib.util.NBTSerializer;
import net.fabricmc.fabric.api.transfer.v1.fluid.FluidConstants;
import net.fabricmc.fabric.api.transfer.v1.fluid.FluidVariant;
import net.fabricmc.fabric.api.transfer.v1.storage.StorageView;
import net.fabricmc.fabric.api.transfer.v1.transaction.Transaction;
import net.minecraft.ChatFormatting;
import net.minecraft.client.Minecraft;
import net.minecraft.nbt.CompoundTag;
import net.minecraft.network.chat.Component;
import net.minecraft.network.chat.MutableComponent;
import net.minecraft.resources.ResourceLocation;
import net.minecraft.world.item.ItemStack;
import net.minecraft.world.level.Level;
import net.fabricmc.api.EnvType;
import net.fabricmc.api.Environment;

public class FluidThresholdCondition extends CargoThresholdCondition {
	public ItemStack compareStack = ItemStack.EMPTY;
	public FluidStack fluidStack = null;

	@Override
	protected Component getUnit() {
		return Components.literal("b");
	}

	@Override
	protected ItemStack getIcon() {
		return compareStack;
	}

	@Override
	protected boolean test(Level level, Train train, CompoundTag context) {
		Ops operator = getOperator();
		long target = getThreshold();

		int foundFluid = 0;
		for (Carriage carriage : train.carriages) {
			CombinedTankWrapper fluids = carriage.storage.getFluids();
			try (Transaction t = TransferUtil.getTransaction()) {
<<<<<<< HEAD
				for (StorageView<FluidVariant> view : fluids) {
					if (view.isResourceBlank())
						continue;
=======
				for (StorageView<FluidVariant> view : TransferUtil.getNonEmpty(fluids, t)) {
>>>>>>> a94bee99
					FluidStack fluidInTank = new FluidStack(view);
					if (!FilterItem.test(level, fluidInTank, compareStack))
						continue;
					foundFluid += fluidInTank.getAmount();
				}
			}
		}

		requestStatusToUpdate(foundFluid / FluidConstants.BUCKET, context);
		return operator.test(foundFluid, target * FluidConstants.BUCKET);
	}

	@Override
	protected void writeAdditional(CompoundTag tag) {
		super.writeAdditional(tag);
		tag.put("Bucket", NBTSerializer.serializeNBTCompound(compareStack));
	}

	@Override
	protected void readAdditional(CompoundTag tag) {
		super.readAdditional(tag);
		compareStack = ItemStack.of(tag.getCompound("Bucket"));
	}

	@Override
	public boolean tickCompletion(Level level, Train train, CompoundTag context) {
		return super.tickCompletion(level, train, context);
	}

	@Environment(EnvType.CLIENT)
	private FluidStack loadFluid() {
		if (fluidStack != null)
			return fluidStack;
		fluidStack = FluidStack.EMPTY;
		if (!EmptyingByBasin.canItemBeEmptied(Minecraft.getInstance().level, compareStack))
			return fluidStack;
		FluidStack fluidInFilter = EmptyingByBasin.emptyItem(Minecraft.getInstance().level, compareStack, true)
			.getFirst();
		if (fluidInFilter == null)
			return fluidStack;
		return fluidStack = fluidInFilter;
	}

	@Override
	public List<Component> getTitleAs(String type) {
		return ImmutableList.of(
			Lang.translateDirect("schedule.condition.threshold.train_holds",
				Lang.translateDirect("schedule.condition.threshold." + Lang.asId(getOperator().name()))),
			Lang.translateDirect("schedule.condition.threshold.x_units_of_item", getThreshold(),
				Lang.translateDirect("schedule.condition.threshold.buckets"),
				compareStack.isEmpty() ? Lang.translateDirect("schedule.condition.threshold.anything")
					: compareStack.getItem() instanceof FilterItem
						? Lang.translateDirect("schedule.condition.threshold.matching_content")
						: loadFluid().getDisplayName())
				.withStyle(ChatFormatting.DARK_AQUA));
	}

	@Override
	public void setItem(int slot, ItemStack stack) {
		compareStack = stack;
	}

	@Override
	public ItemStack getItem(int slot) {
		return compareStack;
	}

	@Override
	public ResourceLocation getId() {
		return Create.asResource("fluid_threshold");
	}

	@Override
	@Environment(EnvType.CLIENT)
	public void initConfigurationWidgets(ModularGuiLineBuilder builder) {
		super.initConfigurationWidgets(builder);
		builder.addSelectionScrollInput(71, 50, (i, l) -> {
			i.forOptions(ImmutableList.of(Lang.translateDirect("schedule.condition.threshold.buckets")))
				.titled(null);
		}, "Measure");
	}

	@Override
	public MutableComponent getWaitingStatus(Level level, Train train, CompoundTag tag) {
		long lastDisplaySnapshot = getLastDisplaySnapshot(tag);
		if (lastDisplaySnapshot == -1)
			return Components.empty();
		int offset = getOperator() == Ops.LESS ? -1 : getOperator() == Ops.GREATER ? 1 : 0;
		return Lang.translateDirect("schedule.condition.threshold.status", lastDisplaySnapshot,
			Math.max(0, getThreshold() + offset), Lang.translateDirect("schedule.condition.threshold.buckets"));
	}

}<|MERGE_RESOLUTION|>--- conflicted
+++ resolved
@@ -54,13 +54,7 @@
 		for (Carriage carriage : train.carriages) {
 			CombinedTankWrapper fluids = carriage.storage.getFluids();
 			try (Transaction t = TransferUtil.getTransaction()) {
-<<<<<<< HEAD
-				for (StorageView<FluidVariant> view : fluids) {
-					if (view.isResourceBlank())
-						continue;
-=======
-				for (StorageView<FluidVariant> view : TransferUtil.getNonEmpty(fluids, t)) {
->>>>>>> a94bee99
+				for (StorageView<FluidVariant> view : TransferUtil.getNonEmpty(fluids)) {
 					FluidStack fluidInTank = new FluidStack(view);
 					if (!FilterItem.test(level, fluidInTank, compareStack))
 						continue;
