package com.simibubi.create.content.logistics.block.redstone;

import java.util.List;

import com.simibubi.create.content.logistics.block.display.DisplayLinkBlock;
import com.simibubi.create.foundation.tileEntity.SmartTileEntity;
import com.simibubi.create.foundation.tileEntity.TileEntityBehaviour;
import com.simibubi.create.foundation.tileEntity.behaviour.filtering.FilteringBehaviour;
import com.simibubi.create.foundation.tileEntity.behaviour.inventory.CapManipulationBehaviourBase.InterfaceProvider;
import com.simibubi.create.foundation.tileEntity.behaviour.inventory.InvManipulationBehaviour;
import com.simibubi.create.foundation.tileEntity.behaviour.inventory.TankManipulationBehaviour;

import io.github.fabricators_of_create.porting_lib.transfer.TransferUtil;
import io.github.fabricators_of_create.porting_lib.util.FluidStack;
import net.fabricmc.fabric.api.transfer.v1.fluid.FluidVariant;
import net.fabricmc.fabric.api.transfer.v1.item.ItemVariant;
import net.fabricmc.fabric.api.transfer.v1.storage.Storage;
import net.fabricmc.fabric.api.transfer.v1.storage.StorageView;
import net.fabricmc.fabric.api.transfer.v1.transaction.Transaction;
import net.minecraft.core.BlockPos;
import net.minecraft.core.Direction;
import net.minecraft.nbt.CompoundTag;
import net.minecraft.util.Mth;
import net.minecraft.world.level.block.Block;
import net.minecraft.world.level.block.entity.BlockEntity;
import net.minecraft.world.level.block.entity.BlockEntityType;
import net.minecraft.world.level.block.state.BlockState;
import net.minecraft.world.phys.Vec3;
import net.minecraft.world.ticks.TickPriority;

public class StockpileSwitchTileEntity extends SmartTileEntity {

	public float onWhenAbove;
	public float offWhenBelow;
	public float currentLevel;
	private boolean redstoneState;
	private boolean inverted;
	private boolean poweredAfterDelay;

	private FilteringBehaviour filtering;
	private InvManipulationBehaviour observedInventory;
	private TankManipulationBehaviour observedTank;

	public StockpileSwitchTileEntity(BlockEntityType<?> type, BlockPos pos, BlockState state) {
		super(type, pos, state);
		onWhenAbove = .75f;
		offWhenBelow = .25f;
		currentLevel = -1;
		redstoneState = false;
		inverted = false;
		poweredAfterDelay = false;
		setLazyTickRate(10);
	}

	@Override
	protected void read(CompoundTag compound, boolean clientPacket) {
		onWhenAbove = compound.getFloat("OnAbove");
		offWhenBelow = compound.getFloat("OffBelow");
		currentLevel = compound.getFloat("Current");
		redstoneState = compound.getBoolean("Powered");
		inverted = compound.getBoolean("Inverted");
		poweredAfterDelay = compound.getBoolean("PoweredAfterDelay");
		super.read(compound, clientPacket);
	}

	protected void writeCommon(CompoundTag compound) {
		compound.putFloat("OnAbove", onWhenAbove);
		compound.putFloat("OffBelow", offWhenBelow);
		compound.putBoolean("Inverted", inverted);
	}

	@Override
	public void write(CompoundTag compound, boolean clientPacket) {
		writeCommon(compound);
		compound.putFloat("Current", currentLevel);
		compound.putBoolean("Powered", redstoneState);
		compound.putBoolean("PoweredAfterDelay", poweredAfterDelay);
		super.write(compound, clientPacket);
	}

	@Override
	public void writeSafe(CompoundTag compound) {
		writeCommon(compound);
		super.writeSafe(compound);
	}

	public float getStockLevel() {
		return currentLevel;
	}

	public void updateCurrentLevel() {
		if (Transaction.isOpen()) {
			// can't do this during close callbacks.
			// lazyTick should catch any updates we miss.
			return;
		}
		boolean changed = false;
		float occupied = 0;
		float totalSpace = 0;
		float prevLevel = currentLevel;

		observedInventory.findNewCapability();
		observedTank.findNewCapability();

		BlockPos target = worldPosition.relative(getBlockState().getOptionalValue(StockpileSwitchBlock.FACING)
			.orElse(Direction.NORTH));
		BlockEntity targetTile = level.getBlockEntity(target);

		if (targetTile instanceof StockpileSwitchObservable observable) {
			currentLevel = observable.getPercent() / 100f;

//		} else if (StorageDrawers.isDrawer(targetTile) && observedInventory.hasInventory()) {
//			currentLevel = StorageDrawers.getTrueFillLevel(observedInventory.getInventory(), filtering);

		} else if (observedInventory.hasInventory() || observedTank.hasInventory()) {
			if (observedInventory.hasInventory()) {
				// Item inventory
				try (Transaction t = TransferUtil.getTransaction()) {
					Storage<ItemVariant> inv = observedInventory.getInventory();
<<<<<<< HEAD
					for (StorageView<ItemVariant> view : inv) {
						long space = Math.min(view.getCapacity(), view.getResource().getItem().getMaxStackSize());
=======
					for (StorageView<ItemVariant> view : inv.iterable(t)) {
						long space = view.getCapacity();
>>>>>>> f3a97414
						long count = view.getAmount();
						if (space == 0)
							continue;

						totalSpace += 1;
						if (filtering.test(view.getResource().toStack()))
							occupied += count * (1f / space);
					}
				}
			}

			if (observedTank.hasInventory()) {
				// Fluid inventory
				try (Transaction t = TransferUtil.getTransaction()) {
					Storage<FluidVariant> tank = observedTank.getInventory();
					for (StorageView<FluidVariant> view : tank) {
						long space = view.getCapacity();
						long count = view.getAmount();
						if (space == 0)
							continue;

						totalSpace += 1;
						if (filtering.test(new FluidStack(view)))
							occupied += count * (1f / space);
					}
				}
			}

			currentLevel = occupied / totalSpace;

			// fabric: since fluid amounts are 81x larger, we lose floating point precision. Let's just round a little.
			if (currentLevel > 0.999) {
				currentLevel = 1;
			} else if (currentLevel < 0.001) {
				currentLevel = 0;
			}

		} else {
			// No compatible inventories found
			if (currentLevel == -1)
				return;
			level.setBlock(worldPosition, getBlockState().setValue(StockpileSwitchBlock.INDICATOR, 0), 3);
			currentLevel = -1;
			redstoneState = false;
			sendData();
			scheduleBlockTick();
			return;
		}

		currentLevel = Mth.clamp(currentLevel, 0, 1);
		changed = currentLevel != prevLevel;

		boolean previouslyPowered = redstoneState;
		if (redstoneState && currentLevel <= offWhenBelow)
			redstoneState = false;
		else if (!redstoneState && currentLevel >= onWhenAbove)
			redstoneState = true;
		boolean update = previouslyPowered != redstoneState;

		int displayLevel = 0;
		if (currentLevel > 0)
			displayLevel = (int) (currentLevel * 6);
		level.setBlock(worldPosition, getBlockState().setValue(StockpileSwitchBlock.INDICATOR, displayLevel),
			update ? 3 : 2);

		if (update)
			scheduleBlockTick();

		if (changed || update) {
			DisplayLinkBlock.notifyGatherers(level, worldPosition);
			notifyUpdate();
		}
	}

	protected void scheduleBlockTick() {
		Block block = getBlockState().getBlock();
		if (!level.getBlockTicks()
			.willTickThisTick(worldPosition, block))
			level.scheduleTick(worldPosition, block, 2, TickPriority.NORMAL);
	}

	@Override
	public void lazyTick() {
		super.lazyTick();
		if (level.isClientSide)
			return;
		updateCurrentLevel();
	}

	@Override
	public void addBehaviours(List<TileEntityBehaviour> behaviours) {
		filtering = new FilteringBehaviour(this, new FilteredDetectorFilterSlot()).moveText(new Vec3(0, 5, 0))
			.withCallback($ -> updateCurrentLevel());
		behaviours.add(filtering);

		InterfaceProvider towardBlockFacing = InterfaceProvider.towardBlockFacing();
		behaviours.add(observedInventory = new InvManipulationBehaviour(this, towardBlockFacing).bypassSidedness());
		behaviours.add(observedTank = new TankManipulationBehaviour(this, towardBlockFacing).bypassSidedness());
	}

	public float getLevelForDisplay() {
		return currentLevel == -1 ? 0 : currentLevel;
	}

	public boolean getState() {
		return redstoneState;
	}

	public boolean shouldBePowered() {
		return inverted != redstoneState;
	}

	public void updatePowerAfterDelay() {
		poweredAfterDelay = shouldBePowered();
		level.blockUpdated(worldPosition, getBlockState().getBlock());
	}

	public boolean isPowered() {
		return poweredAfterDelay;
	}

	public boolean isInverted() {
		return inverted;
	}

	public void setInverted(boolean inverted) {
		if (inverted == this.inverted)
			return;
		this.inverted = inverted;
		updatePowerAfterDelay();
	}
}<|MERGE_RESOLUTION|>--- conflicted
+++ resolved
@@ -117,13 +117,8 @@
 				// Item inventory
 				try (Transaction t = TransferUtil.getTransaction()) {
 					Storage<ItemVariant> inv = observedInventory.getInventory();
-<<<<<<< HEAD
 					for (StorageView<ItemVariant> view : inv) {
-						long space = Math.min(view.getCapacity(), view.getResource().getItem().getMaxStackSize());
-=======
-					for (StorageView<ItemVariant> view : inv.iterable(t)) {
 						long space = view.getCapacity();
->>>>>>> f3a97414
 						long count = view.getAmount();
 						if (space == 0)
 							continue;
