--- conflicted
+++ resolved
@@ -8,11 +8,12 @@
 import com.simibubi.create.foundation.tileEntity.behaviour.inventory.InvManipulationBehaviour;
 import com.simibubi.create.foundation.tileEntity.behaviour.inventory.InvManipulationBehaviour.InterfaceProvider;
 
+import net.minecraft.block.BlockState;
 import net.minecraft.item.ItemStack;
 import net.minecraft.nbt.CompoundNBT;
 import net.minecraft.tileentity.TileEntityType;
 import net.minecraft.util.math.MathHelper;
-import net.minecraft.util.math.Vec3d;
+import net.minecraft.util.math.vector.Vector3d;
 import net.minecraftforge.items.IItemHandler;
 
 public class StockpileSwitchTileEntity extends SmartTileEntity {
@@ -37,19 +38,13 @@
 	}
 
 	@Override
-	protected void fromTag(BlockState state, CompoundNBT compound, boolean clientPacket) {
+	protected void fromTag(BlockState blockState, CompoundNBT compound, boolean clientPacket) {
 		onWhenAbove = compound.getFloat("OnAbove");
 		offWhenBelow = compound.getFloat("OffBelow");
 		currentLevel = compound.getFloat("Current");
-<<<<<<< HEAD
-		powered = compound.getBoolean("Powered");
-
-		super.fromTag(state, compound, clientPacket);
-=======
 		state = compound.getBoolean("Powered");
 		inverted = compound.getBoolean("Inverted");
-		super.read(compound, clientPacket);
->>>>>>> b14e9492
+		super.fromTag(blockState, compound, clientPacket);
 	}
 
 	@Override
@@ -67,15 +62,6 @@
 	}
 
 	public void updateCurrentLevel() {
-<<<<<<< HEAD
-		if (!observedInventory.isPresent()) {
-			if (!findNewInventory() && currentLevel != -1) {
-				world.setBlockState(pos, getBlockState().with(StockpileSwitchBlock.INDICATOR, 0), 3);
-				currentLevel = -1;
-				powered = false;
-				world.updateNeighbors(pos, getBlockState().getBlock());
-			}
-=======
 		boolean changed = false;
 		if (!observedInventory.hasInventory()) {
 			if (currentLevel == -1)
@@ -83,9 +69,8 @@
 			world.setBlockState(pos, getBlockState().with(StockpileSwitchBlock.INDICATOR, 0), 3);
 			currentLevel = -1;
 			state = false;
-			world.notifyNeighbors(pos, getBlockState().getBlock());
+			world.updateNeighbors(pos, getBlockState().getBlock());
 			sendData();
->>>>>>> b14e9492
 			return;
 		}
 
@@ -125,13 +110,9 @@
 			displayLevel = (int) (currentLevel * 6);
 		world.setBlockState(pos, getBlockState().with(StockpileSwitchBlock.INDICATOR, displayLevel), update ? 3 : 2);
 		if (update)
-<<<<<<< HEAD
 			world.updateNeighbors(pos, getBlockState().getBlock());
-=======
-			world.notifyNeighbors(pos, getBlockState().getBlock());
 		if (changed || update)
 			sendData();
->>>>>>> b14e9492
 	}
 
 	@Override
@@ -144,7 +125,7 @@
 
 	@Override
 	public void addBehaviours(List<TileEntityBehaviour> behaviours) {
-		filtering = new FilteringBehaviour(this, new FilteredDetectorFilterSlot()).moveText(new Vec3d(0, 5, 0))
+		filtering = new FilteringBehaviour(this, new FilteredDetectorFilterSlot()).moveText(new Vector3d(0, 5, 0))
 			.withCallback($ -> updateCurrentLevel());
 		behaviours.add(filtering);
 
@@ -172,6 +153,6 @@
 		if (inverted == this.inverted)
 			return;
 		this.inverted = inverted;
-		world.notifyNeighbors(pos, getBlockState().getBlock());
+		world.updateNeighbors(pos, getBlockState().getBlock());
 	}
 }