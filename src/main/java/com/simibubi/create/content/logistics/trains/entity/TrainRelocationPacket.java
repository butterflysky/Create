package com.simibubi.create.content.logistics.trains.entity;

import java.util.UUID;

import com.simibubi.create.Create;
import com.simibubi.create.content.contraptions.components.structureMovement.ContraptionRelocationPacket;
import com.simibubi.create.content.logistics.trains.track.BezierTrackPointLocation;
import com.simibubi.create.foundation.config.AllConfigs;
import com.simibubi.create.foundation.networking.AllPackets;
import com.simibubi.create.foundation.networking.SimplePacketBase;
import com.simibubi.create.foundation.utility.Lang;
import com.simibubi.create.foundation.utility.VecHelper;

import net.minecraft.ChatFormatting;
import net.minecraft.core.BlockPos;
import net.minecraft.network.FriendlyByteBuf;
import net.minecraft.server.level.ServerPlayer;
import net.minecraft.world.entity.Entity;
import net.minecraft.world.phys.Vec3;

public class TrainRelocationPacket extends SimplePacketBase {

	UUID trainId;
	BlockPos pos;
	Vec3 lookAngle;
	int entityId;
	private boolean direction;
	private BezierTrackPointLocation hoveredBezier;

	public TrainRelocationPacket(FriendlyByteBuf buffer) {
		trainId = buffer.readUUID();
		pos = buffer.readBlockPos();
		lookAngle = VecHelper.read(buffer);
		entityId = buffer.readInt();
		direction = buffer.readBoolean();
		if (buffer.readBoolean())
			hoveredBezier = new BezierTrackPointLocation(buffer.readBlockPos(), buffer.readInt());
	}

	public TrainRelocationPacket(UUID trainId, BlockPos pos, BezierTrackPointLocation hoveredBezier, boolean direction,
		Vec3 lookAngle, int entityId) {
		this.trainId = trainId;
		this.pos = pos;
		this.hoveredBezier = hoveredBezier;
		this.direction = direction;
		this.lookAngle = lookAngle;
		this.entityId = entityId;
	}

	@Override
	public void write(FriendlyByteBuf buffer) {
		buffer.writeUUID(trainId);
		buffer.writeBlockPos(pos);
		VecHelper.write(lookAngle, buffer);
		buffer.writeInt(entityId);
		buffer.writeBoolean(direction);
		buffer.writeBoolean(hoveredBezier != null);
		if (hoveredBezier != null) {
			buffer.writeBlockPos(hoveredBezier.curveTarget());
			buffer.writeInt(hoveredBezier.segment());
		}
	}

	@Override
	public boolean handle(Context context) {
		context.enqueueWork(() -> {
			ServerPlayer sender = context.getSender();
			Train train = Create.RAILWAYS.trains.get(trainId);
			Entity entity = sender.level.getEntity(entityId);

			String messagePrefix = sender.getName()
				.getString() + " could not relocate Train ";

			if (train == null || !(entity instanceof CarriageContraptionEntity cce)) {
				Create.LOGGER.warn(messagePrefix + train.id.toString()
					.substring(0, 5) + ": not present on server");
				return;
			}

			if (!train.id.equals(cce.trainId))
				return;

			int verifyDistance = AllConfigs.server().trains.maxTrackPlacementLength.get() * 2;
			if (!sender.position()
				.closerThan(Vec3.atCenterOf(pos), verifyDistance)) {
				Create.LOGGER.warn(messagePrefix + train.name.getString() + ": player too far from clicked pos");
				return;
			}
			if (!sender.position()
				.closerThan(cce.position(), verifyDistance + cce.getBoundingBox()
					.getXsize() / 2)) {
				Create.LOGGER.warn(messagePrefix + train.name.getString() + ": player too far from carriage entity");
				return;
			}

			if (TrainRelocator.relocate(train, sender.level, pos, hoveredBezier, direction, lookAngle, false)) {
				sender.displayClientMessage(Lang.translateDirect("train.relocate.success")
					.withStyle(ChatFormatting.GREEN), true);
				train.carriages.forEach(c -> c.forEachPresentEntity(e -> {
					e.nonDamageTicks = 10;
<<<<<<< HEAD
					AllPackets.channel.sendToClientsTracking(new ContraptionRelocationPacket(e.getId()), e);
=======
					AllPackets.getChannel().send(PacketDistributor.TRACKING_ENTITY.with(() -> e),
						new ContraptionRelocationPacket(e.getId()));
>>>>>>> 03feeb71
				}));
				return;
			}

			Create.LOGGER.warn(messagePrefix + train.name.getString() + ": relocation failed server-side");
		});
		return true;
	}

}<|MERGE_RESOLUTION|>--- conflicted
+++ resolved
@@ -98,12 +98,7 @@
 					.withStyle(ChatFormatting.GREEN), true);
 				train.carriages.forEach(c -> c.forEachPresentEntity(e -> {
 					e.nonDamageTicks = 10;
-<<<<<<< HEAD
-					AllPackets.channel.sendToClientsTracking(new ContraptionRelocationPacket(e.getId()), e);
-=======
-					AllPackets.getChannel().send(PacketDistributor.TRACKING_ENTITY.with(() -> e),
-						new ContraptionRelocationPacket(e.getId()));
->>>>>>> 03feeb71
+					AllPackets.getChannel().sendToClientsTracking(new ContraptionRelocationPacket(e.getId()), e);
 				}));
 				return;
 			}
