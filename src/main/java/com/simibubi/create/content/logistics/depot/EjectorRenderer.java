package com.simibubi.create.content.logistics.depot;

import com.jozufozu.flywheel.backend.Backend;
import com.jozufozu.flywheel.util.transform.Rotate;
import com.jozufozu.flywheel.util.transform.TransformStack;
import com.jozufozu.flywheel.util.transform.Translate;
import com.mojang.blaze3d.vertex.PoseStack;
import com.mojang.blaze3d.vertex.VertexConsumer;
import com.simibubi.create.AllPartialModels;
import com.simibubi.create.content.kinetics.base.KineticBlockEntity;
import com.simibubi.create.content.kinetics.base.ShaftRenderer;
import com.simibubi.create.foundation.render.CachedBufferer;
import com.simibubi.create.foundation.render.SuperByteBuffer;
import com.simibubi.create.foundation.utility.AngleHelper;
import com.simibubi.create.foundation.utility.LongAttached;
import com.simibubi.create.foundation.utility.VecHelper;

import net.minecraft.client.Minecraft;
import net.minecraft.client.renderer.MultiBufferSource;
import net.minecraft.client.renderer.RenderType;
import net.minecraft.client.renderer.blockentity.BlockEntityRendererProvider;
import net.minecraft.world.item.ItemDisplayContext;
import net.minecraft.world.item.ItemStack;
import net.minecraft.world.phys.Vec3;

public class EjectorRenderer extends ShaftRenderer<EjectorBlockEntity> {

	static final Vec3 pivot = VecHelper.voxelSpace(0, 11.25, 0.75);

	public EjectorRenderer(BlockEntityRendererProvider.Context context) {
		super(context);
	}

	@Override
	public boolean shouldRenderOffScreen(EjectorBlockEntity p_188185_1_) {
		return true;
	}

	@Override
	protected void renderSafe(EjectorBlockEntity be, float partialTicks, PoseStack ms, MultiBufferSource buffer,
		int light, int overlay) {
		super.renderSafe(be, partialTicks, ms, buffer, light, overlay);

		VertexConsumer vertexBuilder = buffer.getBuffer(RenderType.solid());
		float lidProgress = be.getLidProgress(partialTicks);
		float angle = lidProgress * 70;

		if (!Backend.canUseInstancing(be.getLevel())) {
			SuperByteBuffer model = CachedBufferer.partial(AllPartialModels.EJECTOR_TOP, be.getBlockState());
			applyLidAngle(be, angle, model);
			model.light(light)
					.renderInto(ms, vertexBuilder);
		}

		TransformStack msr = TransformStack.cast(ms);

		float maxTime =
				(float) (be.earlyTarget != null ? be.earlyTargetTime : be.launcher.getTotalFlyingTicks());
		for (LongAttached<ItemStack> LongAttached : be.launchedItems) {
			float time = LongAttached.getFirst() + partialTicks;
			if (time > maxTime)
				continue;

			ms.pushPose();
			Vec3 launchedItemLocation = be.getLaunchedItemLocation(time);
			msr.translate(launchedItemLocation.subtract(Vec3.atLowerCornerOf(be.getBlockPos())));
			Vec3 itemRotOffset = VecHelper.voxelSpace(0, 3, 0);
			msr.translate(itemRotOffset);
			msr.rotateY(AngleHelper.horizontalAngle(be.getFacing()));
			msr.rotateX(time * 40);
			msr.translateBack(itemRotOffset);
			Minecraft.getInstance()
				.getItemRenderer()
<<<<<<< HEAD
				.renderStatic(LongAttached.getValue(), TransformType.GROUND, light, overlay, ms, buffer, 0);
=======
				.renderStatic(intAttached.getValue(), ItemDisplayContext.GROUND, light, overlay, ms, buffer, be.getLevel(), 0);
>>>>>>> e6759d8e
			ms.popPose();
		}

		DepotBehaviour behaviour = be.getBehaviour(DepotBehaviour.TYPE);
		if (behaviour == null || behaviour.isEmpty())
			return;

		ms.pushPose();
		applyLidAngle(be, angle, msr);
		msr.centre()
			.rotateY(-180 - AngleHelper.horizontalAngle(be.getBlockState()
				.getValue(EjectorBlock.HORIZONTAL_FACING)))
			.unCentre();
		DepotRenderer.renderItemsOf(be, partialTicks, ms, buffer, light, overlay, behaviour);
		ms.popPose();
	}

	static <T extends Translate<T> & Rotate<T>> void applyLidAngle(KineticBlockEntity be, float angle, T tr) {
		applyLidAngle(be, pivot, angle, tr);
	}

	static <T extends Translate<T> & Rotate<T>> void applyLidAngle(KineticBlockEntity be, Vec3 rotationOffset, float angle, T tr) {
		tr.centre()
			.rotateY(180 + AngleHelper.horizontalAngle(be.getBlockState()
				.getValue(EjectorBlock.HORIZONTAL_FACING)))
			.unCentre()
			.translate(rotationOffset)
			.rotateX(-angle)
			.translateBack(rotationOffset);
	}

}<|MERGE_RESOLUTION|>--- conflicted
+++ resolved
@@ -71,11 +71,7 @@
 			msr.translateBack(itemRotOffset);
 			Minecraft.getInstance()
 				.getItemRenderer()
-<<<<<<< HEAD
-				.renderStatic(LongAttached.getValue(), TransformType.GROUND, light, overlay, ms, buffer, 0);
-=======
-				.renderStatic(intAttached.getValue(), ItemDisplayContext.GROUND, light, overlay, ms, buffer, be.getLevel(), 0);
->>>>>>> e6759d8e
+				.renderStatic(LongAttached.getValue(), ItemDisplayContext.GROUND, light, overlay, ms, buffer, be.getLevel(), 0);
 			ms.popPose();
 		}
 
