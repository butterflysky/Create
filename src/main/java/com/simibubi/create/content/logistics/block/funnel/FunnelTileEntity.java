--- conflicted
+++ resolved
@@ -27,13 +27,7 @@
 import net.minecraft.tileentity.TileEntityType;
 import net.minecraft.util.Direction;
 import net.minecraft.util.math.AxisAlignedBB;
-<<<<<<< HEAD
-import net.minecraft.util.math.BlockPos;
 import net.minecraft.util.math.vector.Vector3d;
-import net.minecraft.util.text.ITextComponent;
-=======
-import net.minecraft.util.math.Vec3d;
->>>>>>> 7de922f2
 import net.minecraftforge.api.distmarker.Dist;
 import net.minecraftforge.fml.DistExecutor;
 
@@ -342,51 +336,6 @@
 	}
 
 	@Override
-<<<<<<< HEAD
-	// Hint players not to use funnels like 0.2 transposers
-	public boolean addToTooltip(List<ITextComponent> tooltip, boolean isPlayerSneaking) {
-		if (isPlayerSneaking)
-			return false;
-		BlockState state = getBlockState();
-		if (!(state.getBlock() instanceof FunnelBlock))
-			return false;
-		Direction funnelFacing = FunnelBlock.getFunnelFacing(state);
-
-		if (world.getBlockState(pos.offset(funnelFacing.getOpposite()))
-			.getMaterial()
-			.isReplaceable())
-			return false;
-
-		BlockPos inputPos = pos.offset(funnelFacing);
-		TileEntity tileEntity = world.getTileEntity(inputPos);
-		if (tileEntity == null)
-			return false;
-		if (tileEntity instanceof BeltTileEntity)
-			return false;
-		if (tileEntity instanceof SawTileEntity)
-			return false;
-		if (tileEntity instanceof ChuteTileEntity)
-			return false;
-
-		LazyOptional<IItemHandler> capability = tileEntity.getCapability(CapabilityItemHandler.ITEM_HANDLER_CAPABILITY);
-		if (!capability.isPresent())
-			return false;
-
-		if (funnelFacing == Direction.DOWN) {
-			TooltipHelper.addHint(tooltip, "hint.upward_funnel");
-			return true;
-		}
-		if (!funnelFacing.getAxis()
-			.isHorizontal())
-			return false;
-
-		TooltipHelper.addHint(tooltip, "hint.horizontal_funnel");
-		return true;
-	}
-
-	@Override
-=======
->>>>>>> 7de922f2
 	public boolean shouldRenderAsTE() {
 		return true;
 	}
