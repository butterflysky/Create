--- conflicted
+++ resolved
@@ -51,12 +51,8 @@
 				train.name = Components.literal(name);
 			train.icon = TrainIconType.byId(iconType);
 			if (sender != null)
-<<<<<<< HEAD
-				AllPackets.channel.sendToClientsInServer(new TrainEditReturnPacket(id, name, iconType),
+				AllPackets.getChannel().sendToClientsInServer(new TrainEditReturnPacket(id, name, iconType),
 						level.getServer());
-=======
-				AllPackets.getChannel().send(PacketDistributor.ALL.noArg(), new TrainEditReturnPacket(id, name, iconType));
->>>>>>> 03feeb71
 		});
 		return true;
 	}
