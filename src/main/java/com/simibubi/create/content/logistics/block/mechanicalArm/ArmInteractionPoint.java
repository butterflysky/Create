--- conflicted
+++ resolved
@@ -248,8 +248,8 @@
 	static class Composter extends TopFaceArmInteractionPoint {
 
 		@Override
-		Vec3d getInteractionPositionVector() {
-			return new Vec3d(pos).add(.5f, 13 / 16f, .5f);
+		Vector3d getInteractionPositionVector() {
+			return Vector3d.of(pos).add(.5f, 13 / 16f, .5f);
 		}
 
 		@Override
@@ -277,14 +277,9 @@
 		}
 
 		@Override
-<<<<<<< HEAD
 		Vector3d getInteractionPositionVector() {
 			return super.getInteractionPositionVector()
 				.add(Vector3d.of(getInteractionDirection().getDirectionVec()).scale(.65f));
-=======
-		Vec3d getInteractionPositionVector() {
-			return super.getInteractionPositionVector().add(new Vec3d(getInteractionDirection().getDirectionVec()).scale(.65f));
->>>>>>> cef93ab0
 		}
 
 	}
@@ -344,14 +339,9 @@
 		}
 
 		@Override
-<<<<<<< HEAD
 		Vector3d getInteractionPositionVector() {
 			return super.getInteractionPositionVector()
 				.add(Vector3d.of(getInteractionDirection().getDirectionVec()).scale(.5f));
-=======
-		Vec3d getInteractionPositionVector() {
-			return super.getInteractionPositionVector().add(new Vec3d(getInteractionDirection().getDirectionVec()).scale(.5f));
->>>>>>> cef93ab0
 		}
 
 	}
@@ -440,15 +430,10 @@
 	static class Funnel extends ArmInteractionPoint {
 
 		@Override
-<<<<<<< HEAD
 		Vector3d getInteractionPositionVector() {
 			return VecHelper.getCenterOf(pos)
 				.add(Vector3d.of(FunnelBlock.getFunnelFacing(state)
 					.getDirectionVec()).scale(-.15f));
-=======
-		Vec3d getInteractionPositionVector() {
-			return VecHelper.getCenterOf(pos).add(new Vec3d(FunnelBlock.getFunnelFacing(state).getDirectionVec()).scale(-.15f));
->>>>>>> cef93ab0
 		}
 
 		@Override
