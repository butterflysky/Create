--- conflicted
+++ resolved
@@ -419,13 +419,8 @@
 		@Override
 		Vector3d getInteractionPositionVector() {
 			return VecHelper.getCenterOf(pos)
-<<<<<<< HEAD
 				.add(Vector3d.of(FunnelBlock.getFunnelFacing(state)
-					.getDirectionVec()).scale(.5f));
-=======
-				.add(new Vec3d(FunnelBlock.getFunnelFacing(state)
 					.getDirectionVec()).scale(-.15f));
->>>>>>> 2315625c
 		}
 
 		@Override
