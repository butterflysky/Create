--- conflicted
+++ resolved
@@ -62,15 +62,9 @@
 			.get(seatIndex);
 		Couple<Boolean> directions = cc.conductorSeats.get(seatPos);
 		if (directions == null)
-<<<<<<< HEAD
 			return InteractionResult.PASS;
 
-		if (train.runtime.paused) {
-=======
-			return;
-
 		if (train.runtime.paused && !train.runtime.completed) {
->>>>>>> 863e86f8
 			train.runtime.paused = false;
 			AllSoundEvents.CONFIRM.playOnServer(player.level, player.blockPosition(), 1, 1);
 			player.displayClientMessage(Lang.translate("schedule.continued"), true);
