package com.simibubi.create.content.logistics.trains.management.schedule;

import com.simibubi.create.AllItems;
import com.simibubi.create.AllSoundEvents;
import com.simibubi.create.content.contraptions.components.structureMovement.Contraption;
import com.simibubi.create.content.logistics.trains.entity.CarriageContraption;
import com.simibubi.create.content.logistics.trains.entity.CarriageContraptionEntity;
import com.simibubi.create.content.logistics.trains.entity.Train;
import com.simibubi.create.foundation.utility.Couple;
import com.simibubi.create.foundation.utility.Lang;

import net.minecraft.core.BlockPos;
import net.minecraft.world.InteractionHand;
import net.minecraft.world.InteractionResult;
import net.minecraft.world.entity.Entity;
import net.minecraft.world.entity.animal.Wolf;
import net.minecraft.world.entity.player.Player;
import net.minecraft.world.item.ItemStack;
import net.minecraft.world.level.Level;
import net.minecraft.world.phys.EntityHitResult;

import org.jetbrains.annotations.Nullable;

public class ScheduleItemRetrieval {

	public static InteractionResult removeScheduleFromConductor(Player player, Level world, InteractionHand hand, Entity entity, @Nullable EntityHitResult hitResult) {
		if (player == null || entity == null)
<<<<<<< HEAD
			return InteractionResult.PASS;
=======
			return;
		if (player.isSpectator())
			return;
>>>>>>> 6a1d2c18

		Entity rootVehicle = entity.getRootVehicle();
		if (!(rootVehicle instanceof CarriageContraptionEntity))
			return InteractionResult.PASS;

		ItemStack itemStack = player.getItemInHand(hand);
		if (AllItems.SCHEDULE.isIn(itemStack) && entity instanceof Wolf wolf) {
			itemStack.getItem()
				.interactLivingEntity(itemStack, player, wolf, hand);
			return InteractionResult.PASS;
		}

		if (player.level.isClientSide)
			return InteractionResult.PASS;
		if (hand == InteractionHand.OFF_HAND)
			return InteractionResult.PASS;

		CarriageContraptionEntity cce = (CarriageContraptionEntity) rootVehicle;
		Contraption contraption = cce.getContraption();
		if (!(contraption instanceof CarriageContraption cc))
			return InteractionResult.PASS;

		Train train = cce.getCarriage().train;
		if (train == null)
			return InteractionResult.PASS;
		if (train.runtime.getSchedule() == null)
			return InteractionResult.PASS;

		Integer seatIndex = contraption.getSeatMapping()
			.get(entity.getUUID());
		if (seatIndex == null)
			return InteractionResult.PASS;
		BlockPos seatPos = contraption.getSeats()
			.get(seatIndex);
		Couple<Boolean> directions = cc.conductorSeats.get(seatPos);
		if (directions == null)
			return InteractionResult.PASS;

		if (train.runtime.paused && !train.runtime.completed) {
			train.runtime.paused = false;
			AllSoundEvents.CONFIRM.playOnServer(player.level, player.blockPosition(), 1, 1);
<<<<<<< HEAD
			player.displayClientMessage(Lang.translate("schedule.continued"), true);
			return InteractionResult.SUCCESS;
=======
			player.displayClientMessage(Lang.translateDirect("schedule.continued"), true);
			event.setCanceled(true);
			return;
>>>>>>> 6a1d2c18
		}

		ItemStack itemInHand = player.getItemInHand(hand);
		if (!itemInHand.isEmpty()) {
			AllSoundEvents.DENY.playOnServer(player.level, player.blockPosition(), 1, 1);
<<<<<<< HEAD
			player.displayClientMessage(Lang.translate("schedule.remove_with_empty_hand"), true);
			return InteractionResult.SUCCESS;
=======
			player.displayClientMessage(Lang.translateDirect("schedule.remove_with_empty_hand"), true);
			event.setCanceled(true);
			return;
>>>>>>> 6a1d2c18
		}

		AllSoundEvents.playItemPickup(player);
		player.displayClientMessage(
			Lang.translateDirect(
				train.runtime.isAutoSchedule ? "schedule.auto_removed_from_train" : "schedule.removed_from_train"),
			true);

		player.getInventory()
			.placeItemBackInInventory(train.runtime.returnSchedule());
//		player.setItemInHand(event.getHand(), train.runtime.returnSchedule());
		return InteractionResult.SUCCESS;
	}

}<|MERGE_RESOLUTION|>--- conflicted
+++ resolved
@@ -25,13 +25,9 @@
 
 	public static InteractionResult removeScheduleFromConductor(Player player, Level world, InteractionHand hand, Entity entity, @Nullable EntityHitResult hitResult) {
 		if (player == null || entity == null)
-<<<<<<< HEAD
 			return InteractionResult.PASS;
-=======
-			return;
 		if (player.isSpectator())
 			return;
->>>>>>> 6a1d2c18
 
 		Entity rootVehicle = entity.getRootVehicle();
 		if (!(rootVehicle instanceof CarriageContraptionEntity))
@@ -73,27 +69,15 @@
 		if (train.runtime.paused && !train.runtime.completed) {
 			train.runtime.paused = false;
 			AllSoundEvents.CONFIRM.playOnServer(player.level, player.blockPosition(), 1, 1);
-<<<<<<< HEAD
-			player.displayClientMessage(Lang.translate("schedule.continued"), true);
+			player.displayClientMessage(Lang.translateDirect("schedule.continued"), true);
 			return InteractionResult.SUCCESS;
-=======
-			player.displayClientMessage(Lang.translateDirect("schedule.continued"), true);
-			event.setCanceled(true);
-			return;
->>>>>>> 6a1d2c18
 		}
 
 		ItemStack itemInHand = player.getItemInHand(hand);
 		if (!itemInHand.isEmpty()) {
 			AllSoundEvents.DENY.playOnServer(player.level, player.blockPosition(), 1, 1);
-<<<<<<< HEAD
-			player.displayClientMessage(Lang.translate("schedule.remove_with_empty_hand"), true);
+			player.displayClientMessage(Lang.translateDirect("schedule.remove_with_empty_hand"), true);
 			return InteractionResult.SUCCESS;
-=======
-			player.displayClientMessage(Lang.translateDirect("schedule.remove_with_empty_hand"), true);
-			event.setCanceled(true);
-			return;
->>>>>>> 6a1d2c18
 		}
 
 		AllSoundEvents.playItemPickup(player);
