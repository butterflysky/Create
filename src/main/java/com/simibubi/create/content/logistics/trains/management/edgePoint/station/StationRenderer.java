--- conflicted
+++ resolved
@@ -49,13 +49,8 @@
 		GlobalStation station = be.getStation();
 		boolean isAssembling = be.getBlockState()
 			.getValue(StationBlock.ASSEMBLING);
-<<<<<<< HEAD
 		
 		if (!isAssembling || (station == null || station.getPresentTrain() != null) && !be.isVirtual()) {
-=======
-
-		if (!isAssembling || (station == null || station.getPresentTrain() != null) && !te.isVirtual()) {
->>>>>>> 2e3c906c
 			renderFlag(
 				be.flag.getValue(partialTicks) > 0.75f ? AllPartialModels.STATION_ON : AllPartialModels.STATION_OFF, be,
 				partialTicks, ms, buffer, light, overlay);
@@ -73,17 +68,10 @@
 		ITrackBlock track = (ITrackBlock) block;
 		Direction direction = be.assemblyDirection;
 
-<<<<<<< HEAD
 		if (be.isVirtual() && be.bogeyLocations == null)
 			be.refreshAssemblyInfo();
 		
 		if (direction == null || be.assemblyLength == 0 || be.bogeyLocations == null)
-=======
-		if (te.isVirtual() && te.bogeyLocations == null)
-			te.refreshAssemblyInfo();
-
-		if (direction == null || te.assemblyLength == 0 || te.bogeyLocations == null)
->>>>>>> 2e3c906c
 			return;
 
 		ms.pushPose();
