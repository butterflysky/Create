--- conflicted
+++ resolved
@@ -235,13 +235,8 @@
 		Minecraft mc = Minecraft.getInstance();
 
 		poseStack.pushPose();
-<<<<<<< HEAD
-		Screen tooltipScreen = new TooltipScreen(null);
+		Screen tooltipScreen = new Screen(TextComponent.EMPTY) {};
 		tooltipScreen.init(mc, window.getGuiScaledWidth(), window.getGuiScaledHeight());
-=======
-		Screen tooltipScreen = new Screen(TextComponent.EMPTY) {};
-		tooltipScreen.init(mc, width1, height1);
->>>>>>> 080b048b
 
 		Object[] keys = new Object[6];
 		Vector<KeyMapping> controls = getControls();
@@ -262,8 +257,8 @@
 		int height = list.size() * mc.font.lineHeight;
 		for (Component iTextComponent : list)
 			width = Math.max(width, mc.font.width(iTextComponent));
-		int x = (width1 / 3) - width / 2;
-		int y = height1 - height;
+		int x = (mc.getWindow().getGuiScaledWidth() / 3) - width / 2;
+		int y = mc.getWindow().getGuiScaledHeight() - height;
 
 		// TODO
 		tooltipScreen.renderComponentTooltip(poseStack, list, x, y);
