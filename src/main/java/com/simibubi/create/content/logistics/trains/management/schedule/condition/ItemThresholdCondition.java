package com.simibubi.create.content.logistics.trains.management.schedule.condition;

import java.util.List;

import com.google.common.collect.ImmutableList;
import com.simibubi.create.Create;
import com.simibubi.create.content.contraptions.components.structureMovement.Contraption.ContraptionInvWrapper;
import com.simibubi.create.content.logistics.item.filter.FilterItem;
import com.simibubi.create.content.logistics.trains.entity.Carriage;
import com.simibubi.create.content.logistics.trains.entity.Train;
import com.simibubi.create.foundation.gui.ModularGuiLineBuilder;
import com.simibubi.create.foundation.utility.Components;
import com.simibubi.create.foundation.utility.Lang;

import io.github.fabricators_of_create.porting_lib.transfer.TransferUtil;
import io.github.fabricators_of_create.porting_lib.util.NBTSerializer;
import net.fabricmc.fabric.api.transfer.v1.item.ItemVariant;
import net.fabricmc.fabric.api.transfer.v1.storage.StorageView;
import net.fabricmc.fabric.api.transfer.v1.transaction.Transaction;
import net.minecraft.ChatFormatting;
import net.minecraft.nbt.CompoundTag;
import net.minecraft.network.chat.Component;
import net.minecraft.network.chat.MutableComponent;
import net.minecraft.resources.ResourceLocation;
import net.minecraft.world.item.ItemStack;
import net.minecraft.world.level.Level;
import net.fabricmc.api.EnvType;
import net.fabricmc.api.Environment;

public class ItemThresholdCondition extends CargoThresholdCondition {
	public ItemStack stack = ItemStack.EMPTY;

	@Override
	protected Component getUnit() {
		return Components.literal(inStacks() ? "\u25A4" : "");
	}

	@Override
	protected ItemStack getIcon() {
		return stack;
	}

	@Override
	protected boolean test(Level level, Train train, CompoundTag context) {
		Ops operator = getOperator();
		long target = getThreshold();
		boolean stacks = inStacks();

		int foundItems = 0;
		for (Carriage carriage : train.carriages) {
			ContraptionInvWrapper items = carriage.storage.getItems();
			try (Transaction t = TransferUtil.getTransaction()) {
<<<<<<< HEAD
				for (StorageView<ItemVariant> view : items) {
					if (view.isResourceBlank())
						continue;
=======
				for (StorageView<ItemVariant> view : TransferUtil.getNonEmpty(items, t)) {
>>>>>>> a94bee99
					ItemVariant variant = view.getResource();
					if (!FilterItem.test(level, variant.toStack(), stack))
						continue;

					if (stacks)
						foundItems += view.getAmount() == variant.getItem().getMaxStackSize() ? 1 : 0;
					else
						foundItems += view.getAmount();
				}
			}
		}

		requestStatusToUpdate(foundItems, context);
		return operator.test(foundItems, target);
	}

	@Override
	protected void writeAdditional(CompoundTag tag) {
		super.writeAdditional(tag);
		tag.put("Item", NBTSerializer.serializeNBTCompound(stack));
	}

	@Override
	protected void readAdditional(CompoundTag tag) {
		super.readAdditional(tag);
		stack = ItemStack.of(tag.getCompound("Item"));
	}

	@Override
	public boolean tickCompletion(Level level, Train train, CompoundTag context) {
		return super.tickCompletion(level, train, context);
	}

	@Override
	public void setItem(int slot, ItemStack stack) {
		this.stack = stack;
	}

	@Override
	public ItemStack getItem(int slot) {
		return stack;
	}

	@Override
	public List<Component> getTitleAs(String type) {
		return ImmutableList.of(
			Lang.translateDirect("schedule.condition.threshold.train_holds",
				Lang.translateDirect("schedule.condition.threshold." + Lang.asId(getOperator().name()))),
			Lang.translateDirect("schedule.condition.threshold.x_units_of_item", getThreshold(),
				Lang.translateDirect("schedule.condition.threshold." + (inStacks() ? "stacks" : "items")),
				stack.isEmpty() ? Lang.translateDirect("schedule.condition.threshold.anything")
					: stack.getItem() instanceof FilterItem
						? Lang.translateDirect("schedule.condition.threshold.matching_content")
						: stack.getHoverName())
				.withStyle(ChatFormatting.DARK_AQUA));
	}

	private boolean inStacks() {
		return intData("Measure") == 1;
	}

	@Override
	public ResourceLocation getId() {
		return Create.asResource("item_threshold");
	}

	@Override
	@Environment(EnvType.CLIENT)
	public void initConfigurationWidgets(ModularGuiLineBuilder builder) {
		super.initConfigurationWidgets(builder);
		builder.addSelectionScrollInput(71, 50, (i, l) -> {
			i.forOptions(ImmutableList.of(Lang.translateDirect("schedule.condition.threshold.items"),
				Lang.translateDirect("schedule.condition.threshold.stacks")))
				.titled(Lang.translateDirect("schedule.condition.threshold.item_measure"));
		}, "Measure");
	}

	@Override
	public MutableComponent getWaitingStatus(Level level, Train train, CompoundTag tag) {
		long lastDisplaySnapshot = getLastDisplaySnapshot(tag);
		if (lastDisplaySnapshot == -1)
			return Components.empty();
		int offset = getOperator() == Ops.LESS ? -1 : getOperator() == Ops.GREATER ? 1 : 0;
		return Lang.translateDirect("schedule.condition.threshold.status", lastDisplaySnapshot,
			Math.max(0, getThreshold() + offset),
			Lang.translateDirect("schedule.condition.threshold." + (inStacks() ? "stacks" : "items")));
	}
}<|MERGE_RESOLUTION|>--- conflicted
+++ resolved
@@ -50,13 +50,7 @@
 		for (Carriage carriage : train.carriages) {
 			ContraptionInvWrapper items = carriage.storage.getItems();
 			try (Transaction t = TransferUtil.getTransaction()) {
-<<<<<<< HEAD
-				for (StorageView<ItemVariant> view : items) {
-					if (view.isResourceBlank())
-						continue;
-=======
-				for (StorageView<ItemVariant> view : TransferUtil.getNonEmpty(items, t)) {
->>>>>>> a94bee99
+				for (StorageView<ItemVariant> view : TransferUtil.getNonEmpty(items)) {
 					ItemVariant variant = view.getResource();
 					if (!FilterItem.test(level, variant.toStack(), stack))
 						continue;
