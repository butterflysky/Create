--- conflicted
+++ resolved
@@ -27,11 +27,7 @@
 
 	@Override
 	protected Component getUnit() {
-<<<<<<< HEAD
-		return Component.literal(inStacks() ? "\u25A4" : "");
-=======
 		return Components.literal(inStacks() ? "\u25A4" : "");
->>>>>>> 9c8df2ff
 	}
 
 	@Override
@@ -130,11 +126,7 @@
 	public MutableComponent getWaitingStatus(Level level, Train train, CompoundTag tag) {
 		int lastDisplaySnapshot = getLastDisplaySnapshot(tag);
 		if (lastDisplaySnapshot == -1)
-<<<<<<< HEAD
-			return Component.empty();
-=======
 			return Components.empty();
->>>>>>> 9c8df2ff
 		int offset = getOperator() == Ops.LESS ? -1 : getOperator() == Ops.GREATER ? 1 : 0;
 		return Lang.translateDirect("schedule.condition.threshold.status", lastDisplaySnapshot,
 			Math.max(0, getThreshold() + offset),
