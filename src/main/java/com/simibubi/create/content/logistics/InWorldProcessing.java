--- conflicted
+++ resolved
@@ -296,14 +296,8 @@
 
 		return stacks;
 	}
-
-<<<<<<< HEAD
-	public static void spawnParticlesForProcessing(World world, Vector3d vec, Type type) {
-		if (!world.isRemote)
-=======
-	public static void spawnParticlesForProcessing(@Nullable World world, Vec3d vec, Type type) {
+	public static void spawnParticlesForProcessing(@Nullable World world, Vector3d vec, Type type) {
 		if (world == null || !world.isRemote)
->>>>>>> 71ebdf04
 			return;
 		if (world.rand.nextInt(8) != 0)
 			return;
