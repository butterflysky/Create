--- conflicted
+++ resolved
@@ -27,39 +27,19 @@
 	}
 
 	@Override
-<<<<<<< HEAD
-	public void handle(Supplier<Context> context) {
-		context.get()
-				.enqueueWork(() -> {
-					ServerPlayer player = context.get()
-							.getSender();
+	public boolean handle(Context context) {
+		context.enqueueWork(() -> {
+					ServerPlayer player = context.getSender();
 					if (player == null)
 						return;
 					Level world = player.level;
 					if (world == null || !world.isLoaded(pos))
 						return;
-					BlockEntity tileEntity = world.getBlockEntity(pos);
-					if (tileEntity instanceof EjectorTileEntity)
-						((EjectorTileEntity) tileEntity).deployElytra(player);
+					BlockEntity blockEntity = world.getBlockEntity(pos);
+					if (blockEntity instanceof EjectorBlockEntity)
+						((EjectorBlockEntity) blockEntity).deployElytra(player);
 				});
-		context.get()
-				.setPacketHandled(true);
-
-=======
-	public boolean handle(Context context) {
-		context.enqueueWork(() -> {
-			ServerPlayer player = context.getSender();
-			if (player == null)
-				return;
-			Level world = player.level;
-			if (world == null || !world.isLoaded(pos))
-				return;
-			BlockEntity blockEntity = world.getBlockEntity(pos);
-			if (blockEntity instanceof EjectorBlockEntity)
-				((EjectorBlockEntity) blockEntity).deployElytra(player);
-		});
 		return true;
->>>>>>> 03feeb71
 	}
 
 }