--- conflicted
+++ resolved
@@ -19,13 +19,6 @@
 import java.util.Set;
 import java.util.function.Consumer;
 
-import com.simibubi.create.AllTags;
-
-import com.simibubi.create.content.logistics.trains.TrackMaterial;
-
-import it.unimi.dsi.fastutil.objects.Object2IntArrayMap;
-import it.unimi.dsi.fastutil.objects.Object2IntMap;
-
 import org.jetbrains.annotations.Nullable;
 
 import com.google.common.base.Predicates;
@@ -36,12 +29,14 @@
 import com.simibubi.create.AllBlocks;
 import com.simibubi.create.AllPartialModels;
 import com.simibubi.create.AllShapes;
+import com.simibubi.create.AllTags;
 import com.simibubi.create.content.contraptions.components.structureMovement.glue.SuperGlueEntity;
 import com.simibubi.create.content.contraptions.particle.CubeParticleData;
 import com.simibubi.create.content.contraptions.wrench.IWrenchable;
 import com.simibubi.create.content.curiosities.girder.GirderBlock;
 import com.simibubi.create.content.logistics.trains.BezierConnection;
 import com.simibubi.create.content.logistics.trains.ITrackBlock;
+import com.simibubi.create.content.logistics.trains.TrackMaterial;
 import com.simibubi.create.content.logistics.trains.TrackNodeLocation;
 import com.simibubi.create.content.logistics.trains.TrackNodeLocation.DiscoveredLocation;
 import com.simibubi.create.content.logistics.trains.TrackPropagator;
@@ -62,6 +57,8 @@
 import com.simibubi.create.foundation.utility.Pair;
 import com.simibubi.create.foundation.utility.VecHelper;
 
+import it.unimi.dsi.fastutil.objects.Object2IntArrayMap;
+import it.unimi.dsi.fastutil.objects.Object2IntMap;
 import net.minecraft.ChatFormatting;
 import net.minecraft.client.multiplayer.ClientLevel;
 import net.minecraft.core.BlockPos;
@@ -113,7 +110,7 @@
 import net.minecraftforge.api.distmarker.Dist;
 import net.minecraftforge.api.distmarker.OnlyIn;
 import net.minecraftforge.client.IBlockRenderProperties;
-//init
+
 public class TrackBlock extends Block
 	implements IBE<TrackBlockEntity>, IWrenchable, ITrackBlock, ISpecialBlockItemRequirement, ProperWaterloggedBlock {
 
@@ -129,8 +126,6 @@
 			.setValue(WATERLOGGED, false));
 		this.material = material;
 	}
-
-
 
 	@Override
 	protected void createBlockStateDefinition(Builder<Block, BlockState> p_49915_) {
@@ -399,13 +394,8 @@
 					ITrackBlock.addToListIfConnected(connectedTo, list,
 						(d, b) -> axis.scale(b ? 0 : fromCenter ? -d : d)
 							.add(center),
-<<<<<<< HEAD
 						b -> shape.getNormal(), b -> world instanceof Level l ? l.dimension() : Level.OVERWORLD, v -> 0,
-						axis, null);
-=======
-						b -> shape.getNormal(), b -> world instanceof Level l ? l.dimension() : Level.OVERWORLD, axis,
-						null, (b, v) -> ITrackBlock.getMaterialSimple(world, v));
->>>>>>> e5c6ca15
+						axis, null, (b, v) -> ITrackBlock.getMaterialSimple(world, v));
 		} else
 			list = ITrackBlock.super.getConnected(world, pos, state, linear, connectedTo);
 
@@ -421,11 +411,8 @@
 		Map<BlockPos, BezierConnection> connections = trackTE.getConnections();
 		connections.forEach((connectedPos, bc) -> ITrackBlock.addToListIfConnected(connectedTo, list,
 			(d, b) -> d == 1 ? Vec3.atLowerCornerOf(bc.tePositions.get(b)) : bc.starts.get(b), bc.normals::get,
-<<<<<<< HEAD
-			b -> world instanceof Level l ? l.dimension() : Level.OVERWORLD, bc::yOffsetAt, null, bc));
-=======
-			b -> world instanceof Level l ? l.dimension() : Level.OVERWORLD, null, bc, (b, v) -> ITrackBlock.getMaterialSimple(world, v, bc.getMaterial())));
->>>>>>> e5c6ca15
+			b -> world instanceof Level l ? l.dimension() : Level.OVERWORLD, bc::yOffsetAt, null, bc,
+			(b, v) -> ITrackBlock.getMaterialSimple(world, v, bc.getMaterial())));
 
 		if (trackTE.boundLocation == null || !(world instanceof ServerLevel level))
 			return list;
@@ -451,11 +438,8 @@
 		getTrackAxes(world, pos, state).forEach(axis -> {
 			ITrackBlock.addToListIfConnected(connectedTo, list, (d, b) -> (b ? axis : boundAxis).scale(d)
 				.add(b ? center : boundCenter), b -> (b ? shape : boundShape).getNormal(),
-<<<<<<< HEAD
-				b -> b ? level.dimension() : otherLevel.dimension(), v -> 0, axis, null);
-=======
-				b -> b ? level.dimension() : otherLevel.dimension(), axis, null, (b, v) -> ITrackBlock.getMaterialSimple(b ? level : otherLevel, v));
->>>>>>> e5c6ca15
+				b -> b ? level.dimension() : otherLevel.dimension(), v -> 0, axis, null,
+				(b, v) -> ITrackBlock.getMaterialSimple(b ? level : otherLevel, v));
 		});
 
 		return list;
@@ -504,7 +488,7 @@
 			if (!entry.getValue()
 				.isInside(pos))
 				continue;
-			if (world.getBlockEntity(entry.getKey())instanceof StationBlockEntity station)
+			if (world.getBlockEntity(entry.getKey()) instanceof StationBlockEntity station)
 				if (station.trackClicked(player, hand, this, state, pos))
 					return InteractionResult.SUCCESS;
 		}
@@ -520,7 +504,7 @@
 				BlockPos girderPos = pPos.below()
 					.offset(vec3.z * side, 0, vec3.x * side);
 				BlockState girderState = pLevel.getBlockState(girderPos);
-				if (girderState.getBlock()instanceof GirderBlock girderBlock
+				if (girderState.getBlock() instanceof GirderBlock girderBlock
 					&& !blockTicks.hasScheduledTick(girderPos, girderBlock))
 					pLevel.scheduleTick(girderPos, girderBlock, 1);
 			}
@@ -725,7 +709,7 @@
 		Vec3 normal = null;
 		Vec3 offset = null;
 
-		if (bezierPoint != null && world.getBlockEntity(pos)instanceof TrackBlockEntity trackTE) {
+		if (bezierPoint != null && world.getBlockEntity(pos) instanceof TrackBlockEntity trackTE) {
 			BezierConnection bc = trackTE.connections.get(bezierPoint.curveTarget());
 			if (bc != null) {
 				double length = Mth.floor(bc.getLength() * 2);
@@ -770,7 +754,8 @@
 				msr.rotateCentered(Direction.UP, Mth.PI);
 		}
 
-		if (bezierPoint == null && world.getBlockEntity(pos)instanceof TrackBlockEntity trackTE && trackTE.isTilted()) {
+		if (bezierPoint == null && world.getBlockEntity(pos) instanceof TrackBlockEntity trackTE
+			&& trackTE.isTilted()) {
 			double yOffset = 0;
 			for (BezierConnection bc : trackTE.connections.values())
 				yOffset += bc.starts.getFirst().y - pos.getY();
@@ -795,14 +780,9 @@
 	}
 
 	@Override
-<<<<<<< HEAD
 	public ItemRequirement getRequiredItems(BlockState state, BlockEntity be) {
-		int trackAmount = 1;
-=======
-	public ItemRequirement getRequiredItems(BlockState state, BlockEntity te) {
 		int sameTypeTrackAmount = 1;
 		Object2IntMap<TrackMaterial> otherTrackAmounts = new Object2IntArrayMap<>();
->>>>>>> e5c6ca15
 		int girderAmount = 0;
 
 		if (be instanceof TrackBlockEntity track) {
@@ -828,7 +808,8 @@
 		for (TrackMaterial material : otherTrackAmounts.keySet()) {
 			int amt = otherTrackAmounts.getOrDefault(material, 0);
 			while (amt > 0) {
-				stacks.add(new ItemStack(material.getTrackBlock().get(), Math.min(amt, 64)));
+				stacks.add(new ItemStack(material.getTrackBlock()
+					.get(), Math.min(amt, 64)));
 				amt -= 64;
 			}
 		}
