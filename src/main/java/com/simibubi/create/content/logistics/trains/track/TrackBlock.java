--- conflicted
+++ resolved
@@ -56,14 +56,9 @@
 import com.simibubi.create.foundation.utility.Pair;
 import com.simibubi.create.foundation.utility.VecHelper;
 
-<<<<<<< HEAD
 import io.github.fabricators_of_create.porting_lib.block.CustomPathNodeTypeBlock;
 import net.fabricmc.api.EnvType;
 import net.fabricmc.api.Environment;
-=======
-import it.unimi.dsi.fastutil.objects.Object2IntArrayMap;
-import it.unimi.dsi.fastutil.objects.Object2IntMap;
->>>>>>> 03feeb71
 import net.minecraft.ChatFormatting;
 import net.minecraft.client.multiplayer.ClientLevel;
 import net.minecraft.core.BlockPos;
@@ -113,13 +108,8 @@
 import net.minecraft.world.phys.shapes.VoxelShape;
 import net.minecraft.world.ticks.LevelTickAccess;
 
-<<<<<<< HEAD
-public class TrackBlock extends Block implements ITE<TrackTileEntity>, IWrenchable, ITrackBlock,
+public class TrackBlock extends Block implements IBE<TrackBlockEntity>, IWrenchable, ITrackBlock,
 		ISpecialBlockItemRequirement, ProperWaterloggedBlock, ReducedDestroyEffects, CustomPathNodeTypeBlock, MultiPosDestructionHandler {
-=======
-public class TrackBlock extends Block
-	implements IBE<TrackBlockEntity>, IWrenchable, ITrackBlock, ISpecialBlockItemRequirement, ProperWaterloggedBlock {
->>>>>>> 03feeb71
 
 	public static final EnumProperty<TrackShape> SHAPE = EnumProperty.create("shape", TrackShape.class);
 	public static final BooleanProperty HAS_BE = BooleanProperty.create("turn");
@@ -822,24 +812,17 @@
 		return new ItemRequirement(ItemUseType.CONSUME, stacks);
 	}
 
-<<<<<<< HEAD
+	@Override
+	public TrackMaterial getMaterial() {
+		return material;
+	}
+
 //	public static class RenderProperties extends ReducedDestroyEffects implements MultiPosDestructionHandler {
 		@Override
 		@Nullable
 		@Environment(EnvType.CLIENT)
 		public Set<BlockPos> getExtraPositions(ClientLevel level, BlockPos pos, BlockState blockState,
 											   int progress) {
-=======
-	@Override
-	public TrackMaterial getMaterial() {
-		return material;
-	}
-
-	public static class RenderProperties extends ReducedDestroyEffects implements MultiPosDestructionHandler {
-		@Override
-		@Nullable
-		public Set<BlockPos> getExtraPositions(ClientLevel level, BlockPos pos, BlockState blockState, int progress) {
->>>>>>> 03feeb71
 			BlockEntity blockEntity = level.getBlockEntity(pos);
 			if (blockEntity instanceof TrackBlockEntity track) {
 				return new HashSet<>(track.connections.keySet());
