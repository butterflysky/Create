--- conflicted
+++ resolved
@@ -808,12 +808,7 @@
 		for (TrackMaterial material : otherTrackAmounts.keySet()) {
 			int amt = otherTrackAmounts.getOrDefault(material, 0);
 			while (amt > 0) {
-<<<<<<< HEAD
-				stacks.add(new ItemStack(material.getTrackBlock()
-					.get(), Math.min(amt, 64)));
-=======
 				stacks.add(material.asStack(Math.min(amt, 64)));
->>>>>>> fe713b19
 				amt -= 64;
 			}
 		}
