package com.simibubi.create.content.logistics.block.inventories;

import java.util.List;

import com.jozufozu.flywheel.util.transform.TransformStack;
import com.mojang.blaze3d.vertex.PoseStack;
import com.simibubi.create.foundation.tileEntity.TileEntityBehaviour;
import com.simibubi.create.foundation.tileEntity.behaviour.ValueBoxTransform;
import com.simibubi.create.foundation.tileEntity.behaviour.filtering.FilteringBehaviour;

import com.simibubi.create.lib.transfer.item.ItemTransferable;

import net.minecraft.core.BlockPos;
import net.minecraft.core.Direction;
import net.minecraft.world.level.block.entity.BlockEntityType;
import net.minecraft.world.level.block.state.BlockState;
import net.minecraft.world.phys.Vec3;

import com.simibubi.create.lib.transfer.item.IItemHandler;
import com.simibubi.create.lib.utility.LazyOptional;

import org.jetbrains.annotations.Nullable;

public class CreativeCrateTileEntity extends CrateTileEntity implements ItemTransferable {

	public CreativeCrateTileEntity(BlockEntityType<?> type, BlockPos pos, BlockState state) {
		super(type, pos, state);
		inv = new BottomlessItemHandler(filtering::getFilter);
		itemHandler = LazyOptional.of(() -> inv);
	}

	FilteringBehaviour filtering;
	LazyOptional<IItemHandler> itemHandler;
	private BottomlessItemHandler inv;

	@Override
	public void addBehaviours(List<TileEntityBehaviour> behaviours) {
		behaviours.add(filtering = createFilter());
	}

	@Override
	public void setRemoved() {
		super.setRemoved();
		if (itemHandler != null)
			itemHandler.invalidate();
	}

<<<<<<< HEAD
	private CreativeCrateTileEntity getOtherCrate() {
		if (!AllBlocks.CREATIVE_CRATE.has(getBlockState()))
			return null;
		BlockEntity tileEntity = level.getBlockEntity(worldPosition.relative(getFacing()));
		if (tileEntity instanceof CreativeCrateTileEntity)
			return (CreativeCrateTileEntity) tileEntity;
		return null;
	}

	public void onPlaced() {
		if (!isDoubleCrate())
			return;
		CreativeCrateTileEntity otherCrate = getOtherCrate();
		if (otherCrate == null)
			return;

		filtering.withCallback($ -> {
		});
		filtering.setFilter(otherCrate.filtering.getFilter());
		filtering.withCallback(this::filterChanged);
	}

	@Nullable
=======
>>>>>>> 5e1479d1
	@Override
	public IItemHandler getItemHandler(@Nullable Direction direction) {
		return itemHandler.orElse(null);
	}

	public FilteringBehaviour createFilter() {
		return new FilteringBehaviour(this, new ValueBoxTransform() {

			@Override
			protected void rotate(BlockState state, PoseStack ms) {
				TransformStack.cast(ms)
					.rotateX(90);
			}

			@Override
			protected Vec3 getLocalOffset(BlockState state) {
				return new Vec3(0.5, 13 / 16d, 0.5);
			}

			protected float getScale() {
				return super.getScale() * 1.5f;
			};

		});
	}

}<|MERGE_RESOLUTION|>--- conflicted
+++ resolved
@@ -45,32 +45,6 @@
 			itemHandler.invalidate();
 	}
 
-<<<<<<< HEAD
-	private CreativeCrateTileEntity getOtherCrate() {
-		if (!AllBlocks.CREATIVE_CRATE.has(getBlockState()))
-			return null;
-		BlockEntity tileEntity = level.getBlockEntity(worldPosition.relative(getFacing()));
-		if (tileEntity instanceof CreativeCrateTileEntity)
-			return (CreativeCrateTileEntity) tileEntity;
-		return null;
-	}
-
-	public void onPlaced() {
-		if (!isDoubleCrate())
-			return;
-		CreativeCrateTileEntity otherCrate = getOtherCrate();
-		if (otherCrate == null)
-			return;
-
-		filtering.withCallback($ -> {
-		});
-		filtering.setFilter(otherCrate.filtering.getFilter());
-		filtering.withCallback(this::filterChanged);
-	}
-
-	@Nullable
-=======
->>>>>>> 5e1479d1
 	@Override
 	public IItemHandler getItemHandler(@Nullable Direction direction) {
 		return itemHandler.orElse(null);
