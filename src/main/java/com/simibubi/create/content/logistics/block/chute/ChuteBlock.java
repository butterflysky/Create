--- conflicted
+++ resolved
@@ -26,21 +26,16 @@
 import net.minecraft.world.IWorldReader;
 import net.minecraft.world.World;
 
-<<<<<<< HEAD
-public class ChuteBlock extends Block implements IWrenchable, ITE<ChuteTileEntity> {
+public class ChuteBlock extends AbstractChuteBlock {
+	
 	public static final Property<Shape> SHAPE = EnumProperty.create("shape", Shape.class);
-=======
-public class ChuteBlock extends AbstractChuteBlock {
+	public static final DirectionProperty FACING = BlockStateProperties.FACING_EXCEPT_UP;
 
 	public ChuteBlock(Properties p_i48440_1_) {
 		super(p_i48440_1_);
 		setDefaultState(getDefaultState().with(SHAPE, Shape.NORMAL)
 			.with(FACING, Direction.DOWN));
 	}
-
-	public static final IProperty<Shape> SHAPE = EnumProperty.create("shape", Shape.class);
->>>>>>> 2315625c
-	public static final DirectionProperty FACING = BlockStateProperties.FACING_EXCEPT_UP;
 
 	public enum Shape implements IStringSerializable {
 		INTERSECTION, WINDOW, NORMAL;
