package com.simibubi.create.content.logistics.trains.entity;

import java.lang.ref.WeakReference;
import java.util.Collection;
import java.util.HashSet;
import java.util.List;
import java.util.Optional;
import java.util.Set;
import java.util.UUID;

import com.google.common.base.Strings;
import com.simibubi.create.AllEntityDataSerializers;
import com.simibubi.create.AllEntityTypes;
import com.simibubi.create.Create;
import com.simibubi.create.CreateClient;
import com.simibubi.create.content.contraptions.components.structureMovement.ContraptionBlockChangedPacket;
import com.simibubi.create.content.contraptions.components.structureMovement.MovementBehaviour;
import com.simibubi.create.content.contraptions.components.structureMovement.MovementContext;
import com.simibubi.create.content.contraptions.components.structureMovement.OrientedContraptionEntity;
import com.simibubi.create.content.contraptions.components.structureMovement.interaction.controls.ControlsBlock;
import com.simibubi.create.content.contraptions.components.structureMovement.interaction.controls.TrainHUDUpdatePacket;
import com.simibubi.create.content.contraptions.particle.CubeParticleData;
import com.simibubi.create.content.logistics.trains.TrackGraph;
import com.simibubi.create.content.logistics.trains.entity.Carriage.DimensionalCarriageEntity;
import com.simibubi.create.content.logistics.trains.entity.TravellingPoint.SteerDirection;
import com.simibubi.create.content.logistics.trains.management.edgePoint.station.GlobalStation;
import com.simibubi.create.foundation.config.AllConfigs;
import com.simibubi.create.foundation.networking.AllPackets;
import com.simibubi.create.foundation.utility.Color;
import com.simibubi.create.foundation.utility.Components;
import com.simibubi.create.foundation.utility.Couple;
import com.simibubi.create.foundation.utility.Lang;
import com.simibubi.create.foundation.utility.VecHelper;

import net.minecraft.core.BlockPos;
import net.minecraft.core.Direction;
import net.minecraft.core.Direction.Axis;
import net.minecraft.core.particles.ParticleTypes;
import net.minecraft.nbt.CompoundTag;
import net.minecraft.network.chat.Component;
import net.minecraft.network.chat.MutableComponent;
import net.minecraft.network.syncher.EntityDataAccessor;
import net.minecraft.network.syncher.EntityDataSerializers;
import net.minecraft.network.syncher.SynchedEntityData;
import net.minecraft.server.level.ServerPlayer;
import net.minecraft.util.Mth;
import net.minecraft.world.entity.Entity;
import net.minecraft.world.entity.EntityType;
import net.minecraft.world.entity.player.Player;
import net.minecraft.world.level.Level;
import net.minecraft.world.level.levelgen.structure.templatesystem.StructureTemplate.StructureBlockInfo;
import net.minecraft.world.phys.Vec3;
import net.minecraftforge.api.distmarker.Dist;
import net.minecraftforge.api.distmarker.OnlyIn;
import net.minecraftforge.network.PacketDistributor;

public class CarriageContraptionEntity extends OrientedContraptionEntity {

	private static final EntityDataAccessor<CarriageSyncData> CARRIAGE_DATA =
		SynchedEntityData.defineId(CarriageContraptionEntity.class, AllEntityDataSerializers.CARRIAGE_DATA);
	private static final EntityDataAccessor<Optional<UUID>> TRACK_GRAPH =
		SynchedEntityData.defineId(CarriageContraptionEntity.class, EntityDataSerializers.OPTIONAL_UUID);
	private static final EntityDataAccessor<Boolean> SCHEDULED =
		SynchedEntityData.defineId(CarriageContraptionEntity.class, EntityDataSerializers.BOOLEAN);

	public UUID trainId;
	public int carriageIndex;

	private Carriage carriage;
	public boolean validForRender;
	public boolean movingBackwards;

	public boolean leftTickingChunks;
	public boolean firstPositionUpdate;

	private boolean arrivalSoundPlaying;
	private boolean arrivalSoundReversed;
	private int arrivalSoundTicks;

	private Vec3 serverPrevPos;

	@OnlyIn(Dist.CLIENT)
	public CarriageSounds sounds;
	@OnlyIn(Dist.CLIENT)
	public CarriageParticles particles;

	public CarriageContraptionEntity(EntityType<?> type, Level world) {
		super(type, world);
		validForRender = false;
		firstPositionUpdate = true;
		arrivalSoundTicks = Integer.MIN_VALUE;
		derailParticleOffset = VecHelper.offsetRandomly(Vec3.ZERO, world.random, 1.5f)
				.multiply(1, .25f, 1);
	}

	@Override
	public boolean isControlledByLocalInstance() {
		return true;
	}

	@Override
	protected void defineSynchedData() {
		super.defineSynchedData();
		entityData.define(CARRIAGE_DATA, new CarriageSyncData());
		entityData.define(TRACK_GRAPH, Optional.empty());
		entityData.define(SCHEDULED, false);
	}

	public void syncCarriage() {
		CarriageSyncData carriageData = getCarriageData();
		if (carriageData == null)
			return;
		if (carriage == null)
			return;
		carriageData.update(this, carriage);
	}

	@Override
	public void onSyncedDataUpdated(EntityDataAccessor<?> key) {
		super.onSyncedDataUpdated(key);

		if (!level.isClientSide)
			return;

		bindCarriage();

		if (TRACK_GRAPH.equals(key))
			updateTrackGraph();

		if (CARRIAGE_DATA.equals(key)) {
			CarriageSyncData carriageData = getCarriageData();
			if (carriageData == null)
				return;
			if (carriage == null)
				return;
			carriageData.apply(this, carriage);
		}
	}

	public CarriageSyncData getCarriageData() {
		return entityData.get(CARRIAGE_DATA);
	}

	public boolean hasSchedule() {
		return entityData.get(SCHEDULED);
	}

	public void setServerSidePrevPosition() {
		serverPrevPos = position();
	}

	@Override
	public Vec3 getPrevPositionVec() {
		if (!level.isClientSide() && serverPrevPos != null)
			return serverPrevPos;
		return super.getPrevPositionVec();
	}

	public boolean isLocalCoordWithin(BlockPos localPos, int min, int max) {
		if (!(getContraption()instanceof CarriageContraption cc))
			return false;
		Direction facing = cc.getAssemblyDirection();
		Axis axis = facing.getClockWise()
			.getAxis();
		int coord = axis.choose(localPos.getZ(), localPos.getY(), localPos.getX()) * -facing.getAxisDirection()
			.getStep();
		return coord >= min && coord <= max;
	}

	public static CarriageContraptionEntity create(Level world, CarriageContraption contraption) {
		CarriageContraptionEntity entity =
			new CarriageContraptionEntity(AllEntityTypes.CARRIAGE_CONTRAPTION.get(), world);
		entity.setContraption(contraption);
		entity.setInitialOrientation(contraption.getAssemblyDirection()
			.getClockWise());
		entity.startAtInitialYaw();
		return entity;
	}

	@Override
	public void tick() {
		super.tick();

		if (contraption instanceof CarriageContraption cc)
			for (Entity entity : getPassengers()) {
				if (entity instanceof Player)
					continue;
				BlockPos seatOf = cc.getSeatOf(entity.getUUID());
				if (seatOf == null)
					continue;
				if (cc.conductorSeats.get(seatOf) == null)
					continue;
				alignPassenger(entity);
			}
	}

	@Override
	public void setBlock(BlockPos localPos, StructureBlockInfo newInfo) {
		if (carriage == null)
			return;
		carriage.forEachPresentEntity(cce -> {
			cce.contraption.getBlocks()
				.put(localPos, newInfo);
			AllPackets.channel.send(PacketDistributor.TRACKING_ENTITY.with(() -> cce),
				new ContraptionBlockChangedPacket(cce.getId(), localPos, newInfo.state));
		});
	}

	@Override
	protected void tickContraption() {
		if (nonDamageTicks > 0)
			nonDamageTicks--;
		if (!(contraption instanceof CarriageContraption cc))
			return;

		if (carriage == null) {
			if (level.isClientSide)
				bindCarriage();
			else
				discard();
			return;
		}

		if (!Create.RAILWAYS.sided(level).trains.containsKey(carriage.train.id)) {
			discard();
			return;
		}

		tickActors();
		boolean isStalled = isStalled();
		carriage.stalled = isStalled;

		CarriageSyncData carriageData = getCarriageData();

		if (!level.isClientSide) {

			entityData.set(SCHEDULED, carriage.train.runtime.getSchedule() != null);

			boolean shouldCarriageSyncThisTick =
				carriage.train.shouldCarriageSyncThisTick(level.getGameTime(), getType().updateInterval());
			if (shouldCarriageSyncThisTick && carriageData.isDirty()) {
				entityData.set(CARRIAGE_DATA, null);
				entityData.set(CARRIAGE_DATA, carriageData);
				carriageData.setDirty(false);
			}

			Navigation navigation = carriage.train.navigation;
			if (navigation.announceArrival && Math.abs(navigation.distanceToDestination) < 60
				&& carriageIndex == (carriage.train.speed < 0 ? carriage.train.carriages.size() - 1 : 0)) {
				navigation.announceArrival = false;
				arrivalSoundPlaying = true;
				arrivalSoundReversed = carriage.train.speed < 0;
				arrivalSoundTicks = Integer.MIN_VALUE;
			}

			if (arrivalSoundPlaying)
				tickArrivalSound(cc);

			entityData.set(TRACK_GRAPH, Optional.ofNullable(carriage.train.graph)
				.map(g -> g.id));

			return;
		}

		DimensionalCarriageEntity dce = carriage.getDimensional(level);
		if (tickCount % 10 == 0)
			updateTrackGraph();

		if (!dce.pointsInitialised)
			return;

		carriageData.approach(this, carriage, 1f / getType().updateInterval());

		if (!carriage.train.derailed)
			carriage.updateContraptionAnchors();

		xo = getX();
		yo = getY();
		zo = getZ();

		dce.alignEntity(this);

		if (sounds == null)
			sounds = new CarriageSounds(this);
		sounds.tick(dce);

		if (particles == null)
			particles = new CarriageParticles(this);
		particles.tick(dce);

		double distanceTo = 0;
		if (!firstPositionUpdate) {
			Vec3 diff = position().subtract(xo, yo, zo);
			Vec3 relativeDiff = VecHelper.rotate(diff, yaw, Axis.Y);
			double signum = Math.signum(-relativeDiff.x);
			distanceTo = diff.length() * signum;
			movingBackwards = signum < 0;
		}

		carriage.bogeys.getFirst()
			.updateAngles(this, distanceTo);
		if (carriage.isOnTwoBogeys())
			carriage.bogeys.getSecond()
				.updateAngles(this, distanceTo);

		if (carriage.train.derailed)
			spawnDerailParticles(carriage);
		if (dce.pivot != null)
			spawnPortalParticles(dce);

		firstPositionUpdate = false;
		validForRender = true;
	}

	private void bindCarriage() {
		if (carriage != null)
			return;
		Train train = Create.RAILWAYS.sided(level).trains.get(trainId);
		if (train == null || train.carriages.size() <= carriageIndex)
			return;
		carriage = train.carriages.get(carriageIndex);
		if (carriage != null) {
			DimensionalCarriageEntity dimensional = carriage.getDimensional(level);
			dimensional.entity = new WeakReference<>(this);
			dimensional.pivot = null;
			carriage.updateContraptionAnchors();
			dimensional.updateRenderedCutoff();
		}
		updateTrackGraph();
	}

	private void tickArrivalSound(CarriageContraption cc) {
		List<Carriage> carriages = carriage.train.carriages;

		if (arrivalSoundTicks == Integer.MIN_VALUE) {
			int carriageCount = carriages.size();
			Integer tick = null;

			for (int index = 0; index < carriageCount; index++) {
				int i = arrivalSoundReversed ? carriageCount - 1 - index : index;
				Carriage carriage = carriages.get(i);
				CarriageContraptionEntity entity = carriage.getDimensional(level).entity.get();
				if (entity == null || !(entity.contraption instanceof CarriageContraption otherCC))
					break;
				tick = arrivalSoundReversed ? otherCC.soundQueue.lastTick() : otherCC.soundQueue.firstTick();
				if (tick != null)
					break;
			}

			if (tick == null) {
				arrivalSoundPlaying = false;
				return;
			}

			arrivalSoundTicks = tick;
		}

		if (tickCount % 2 == 0)
			return;

		boolean keepTicking = false;
		for (Carriage c : carriages) {
			CarriageContraptionEntity entity = c.getDimensional(level).entity.get();
			if (entity == null || !(entity.contraption instanceof CarriageContraption otherCC))
				continue;
			keepTicking |= otherCC.soundQueue.tick(entity, arrivalSoundTicks, arrivalSoundReversed);
		}

		if (!keepTicking) {
			arrivalSoundPlaying = false;
			return;
		}

		arrivalSoundTicks += arrivalSoundReversed ? -1 : 1;
	}

	@Override
	public void tickActors() {
		super.tickActors();
	}

	@Override
	protected boolean isActorActive(MovementContext context, MovementBehaviour actor) {
		if (!(contraption instanceof CarriageContraption cc))
			return false;
		if (!super.isActorActive(context, actor))
			return false;
		return cc.notInPortal() || level.isClientSide();
	}

	@Override
	protected void handleStallInformation(float x, float y, float z, float angle) {}

	Vec3 derailParticleOffset;

	private void spawnDerailParticles(Carriage carriage) {
		if (random.nextFloat() < 1 / 20f) {
			Vec3 v = position().add(derailParticleOffset);
			level.addParticle(ParticleTypes.CAMPFIRE_COSY_SMOKE, v.x, v.y, v.z, 0, .04, 0);
		}
	}

	@Override
	protected void addPassenger(Entity pPassenger) {
		super.addPassenger(pPassenger);
		if (!(pPassenger instanceof Player player))
			return;
		player.getPersistentData()
			.put("ContraptionMountLocation", VecHelper.writeNBT(player.position()));
	}

	private Set<BlockPos> particleSlice = new HashSet<>();
	private float particleAvgY = 0;

	private void spawnPortalParticles(DimensionalCarriageEntity dce) {
		Vec3 pivot = dce.pivot.getLocation()
			.add(0, 1.5f, 0);
		if (particleSlice.isEmpty())
			return;

		boolean alongX = Mth.equal(pivot.x, Math.round(pivot.x));
		int extraFlip = Direction.fromYRot(yaw)
			.getAxisDirection()
			.getStep();

		Vec3 emitter = pivot.add(0, particleAvgY, 0);
		double speed = position().distanceTo(getPrevPositionVec());
		int size = (int) (particleSlice.size() * Mth.clamp(4 - speed * 4, 0, 4));

		for (BlockPos pos : particleSlice) {
			if (size != 0 && random.nextInt(size) != 0)
				continue;
			if (alongX)
				pos = new BlockPos(0, pos.getY(), pos.getX());
			Vec3 v = pivot.add(pos.getX() * extraFlip, pos.getY(), pos.getZ() * extraFlip);
			CubeParticleData data =
				new CubeParticleData(.25f, 0, .5f, .65f + (random.nextFloat() - .5f) * .25f, 4, false);
			Vec3 m = v.subtract(emitter)
				.normalize()
				.scale(.325f);
			m = VecHelper.rotate(m, random.nextFloat() * 360, alongX ? Axis.X : Axis.Z);
			m = m.add(VecHelper.offsetRandomly(Vec3.ZERO, random, 0.25f));
			level.addParticle(data, v.x, v.y, v.z, m.x, m.y, m.z);
		}

	}

	@Override
	public void onClientRemoval() {
		super.onClientRemoval();
		entityData.set(CARRIAGE_DATA, new CarriageSyncData());
		if (carriage != null) {
			DimensionalCarriageEntity dce = carriage.getDimensional(level);
			dce.pointsInitialised = false;
			carriage.leadingBogey().couplingAnchors = Couple.create(null, null);
			carriage.trailingBogey().couplingAnchors = Couple.create(null, null);
		}
		firstPositionUpdate = true;
		if (sounds != null)
			sounds.stop();
	}

	@Override
	protected void writeAdditional(CompoundTag compound, boolean spawnPacket) {
		super.writeAdditional(compound, spawnPacket);
		compound.putUUID("TrainId", trainId);
		compound.putInt("CarriageIndex", carriageIndex);
	}

	@Override
	protected void readAdditional(CompoundTag compound, boolean spawnPacket) {
		super.readAdditional(compound, spawnPacket);
		trainId = compound.getUUID("TrainId");
		carriageIndex = compound.getInt("CarriageIndex");
		if (spawnPacket) {
			xOld = getX();
			yOld = getY();
			zOld = getZ();
		}
	}

	@Override
	public Component getContraptionName() {
		if (carriage != null)
			return carriage.train.name;
		Component contraptionName = super.getContraptionName();
		return contraptionName;
	}

	public Couple<Boolean> checkConductors() {
		Couple<Boolean> sides = Couple.create(false, false);
		if (!(contraption instanceof CarriageContraption cc))
			return sides;

		sides.setFirst(cc.blazeBurnerConductors.getFirst());
		sides.setSecond(cc.blazeBurnerConductors.getSecond());

		for (Entity entity : getPassengers()) {
			if (entity instanceof Player)
				continue;
			BlockPos seatOf = cc.getSeatOf(entity.getUUID());
			if (seatOf == null)
				continue;
			Couple<Boolean> validSides = cc.conductorSeats.get(seatOf);
			if (validSides == null)
				continue;
			sides.setFirst(sides.getFirst() || validSides.getFirst());
			sides.setSecond(sides.getSecond() || validSides.getSecond());
		}

		return sides;
	}

	@Override
	public boolean startControlling(BlockPos controlsLocalPos, Player player) {
		if (player == null || player.isSpectator())
			return false;
		if (carriage == null)
			return false;
		if (carriage.train.derailed)
			return false;

		Train train = carriage.train;
		if (train.runtime.getSchedule() != null && !train.runtime.paused)
			train.status.manualControls();
		train.navigation.cancelNavigation();
		train.runtime.paused = true;
		train.navigation.waitingForSignal = null;
		return true;
	}

	@Override
	public Component getDisplayName() {
		if (carriage == null)
			return Lang.translateDirect("train");
		return carriage.train.name;
	}

	double navDistanceTotal = 0;
	int hudPacketCooldown = 0;

	@Override
	public boolean control(BlockPos controlsLocalPos, Collection<Integer> heldControls, Player player) {
		if (carriage == null)
			return false;
		if (carriage.train.derailed)
			return false;
		if (level.isClientSide)
			return true;
		if (player.isSpectator())
			return false;
		if (!toGlobalVector(VecHelper.getCenterOf(controlsLocalPos), 1).closerThan(player.position(), 8))
			return false;
		if (heldControls.contains(5))
			return false;

		StructureBlockInfo info = contraption.getBlocks()
			.get(controlsLocalPos);
		Direction initialOrientation = getInitialOrientation().getCounterClockWise();
		boolean inverted = false;
		if (info != null && info.state.hasProperty(ControlsBlock.FACING))
			inverted = !info.state.getValue(ControlsBlock.FACING)
				.equals(initialOrientation);

		if (hudPacketCooldown-- <= 0 && player instanceof ServerPlayer sp) {
			AllPackets.channel.send(PacketDistributor.PLAYER.with(() -> sp), new TrainHUDUpdatePacket(carriage.train));
			hudPacketCooldown = 5;
		}

		int targetSpeed = 0;
		if (heldControls.contains(0))
			targetSpeed++;
		if (heldControls.contains(1))
			targetSpeed--;

		int targetSteer = 0;
		if (heldControls.contains(2))
			targetSteer++;
		if (heldControls.contains(3))
			targetSteer--;

		if (inverted) {
			targetSpeed *= -1;
			targetSteer *= -1;
		}

		if (targetSpeed != 0)
			carriage.train.burnFuel();

		boolean slow = inverted ^ targetSpeed < 0;
		boolean spaceDown = heldControls.contains(4);
		GlobalStation currentStation = carriage.train.getCurrentStation();
		if (currentStation != null && spaceDown) {
			sendPrompt(player, Lang.translateDirect("train.arrived_at",
<<<<<<< HEAD
				Component.literal(currentStation.name).withStyle(s -> s.withColor(0x704630))), false);
=======
				Components.literal(currentStation.name).withStyle(s -> s.withColor(0x704630))), false);
>>>>>>> 9c8df2ff
			return true;
		}

		if (carriage.train.speedBeforeStall != null && targetSpeed != 0
			&& Math.signum(carriage.train.speedBeforeStall) != Math.signum(targetSpeed)) {
			carriage.train.cancelStall();
		}

		if (currentStation != null && targetSpeed != 0) {
			stationMessage = false;
			sendPrompt(player, Lang.translateDirect("train.departing_from",
<<<<<<< HEAD
				Component.literal(currentStation.name).withStyle(s -> s.withColor(0x704630))), false);
=======
				Components.literal(currentStation.name).withStyle(s -> s.withColor(0x704630))), false);
>>>>>>> 9c8df2ff
		}

		if (currentStation == null) {

			Navigation nav = carriage.train.navigation;
			if (nav.destination != null) {
				if (!spaceDown)
					nav.cancelNavigation();
				if (spaceDown) {
					double f = (nav.distanceToDestination / navDistanceTotal);
					int progress = (int) (Mth.clamp(1 - ((1 - f) * (1 - f)), 0, 1) * 30);
					boolean arrived = progress == 0;
<<<<<<< HEAD
					MutableComponent whiteComponent = Component.literal(Strings.repeat("|", progress));
					MutableComponent greenComponent = Component.literal(Strings.repeat("|", 30 - progress));
=======
					MutableComponent whiteComponent = Components.literal(Strings.repeat("|", progress));
					MutableComponent greenComponent = Components.literal(Strings.repeat("|", 30 - progress));
>>>>>>> 9c8df2ff

					int fromColor = 0x00_FFC244;
					int toColor = 0x00_529915;

					int mixedColor = Color.mixColors(toColor, fromColor, progress / 30f);
					int targetColor = arrived ? toColor : 0x00_544D45;

					MutableComponent component = greenComponent.withStyle(st -> st.withColor(mixedColor))
						.append(whiteComponent.withStyle(st -> st.withColor(targetColor)));
					sendPrompt(player, component, true);
					carriage.train.manualTick = true;
					return true;
				}
			}

			double directedSpeed = targetSpeed != 0 ? targetSpeed : carriage.train.speed;
			GlobalStation lookAhead = nav.findNearestApproachable(
				!carriage.train.doubleEnded || (directedSpeed != 0 ? directedSpeed > 0 : !inverted));

			if (lookAhead != null) {
				if (spaceDown) {
					carriage.train.manualTick = true;
					nav.startNavigation(lookAhead, -1, false);
					carriage.train.manualTick = false;
					navDistanceTotal = nav.distanceToDestination;
					return true;
				}
				displayApproachStationMessage(player, lookAhead);
			} else
				cleanUpApproachStationMessage(player);
		}

		carriage.train.manualSteer =
			targetSteer < 0 ? SteerDirection.RIGHT : targetSteer > 0 ? SteerDirection.LEFT : SteerDirection.NONE;

		double topSpeed = carriage.train.maxSpeed() * AllConfigs.SERVER.trains.manualTrainSpeedModifier.getF();
		double cappedTopSpeed = topSpeed * carriage.train.throttle;

		if (carriage.getLeadingPoint().edge != null && carriage.getLeadingPoint().edge.isTurn()
			|| carriage.getTrailingPoint().edge != null && carriage.getTrailingPoint().edge.isTurn())
			topSpeed = carriage.train.maxTurnSpeed();

		if (slow)
			topSpeed /= 4;
		carriage.train.targetSpeed = Math.min(topSpeed, cappedTopSpeed) * targetSpeed;

		boolean counteringAcceleration = Math.abs(Math.signum(targetSpeed) - Math.signum(carriage.train.speed)) > 1.5f;

		if (slow && !counteringAcceleration)
			carriage.train.backwardsDriver = player;

		carriage.train.manualTick = true;
		carriage.train.approachTargetSpeed(counteringAcceleration ? 2 : 1);
		return true;
	}

	private void sendPrompt(Player player, MutableComponent component, boolean shadow) {
		if (player instanceof ServerPlayer sp)
			AllPackets.channel.send(PacketDistributor.PLAYER.with(() -> sp), new TrainPromptPacket(component, shadow));
	}

	boolean stationMessage = false;

	private void displayApproachStationMessage(Player player, GlobalStation station) {
		sendPrompt(player, Lang.translateDirect("contraption.controls.approach_station",
<<<<<<< HEAD
			Component.keybind("key.jump"), station.name), false);
=======
			Components.keybind("key.jump"), station.name), false);
>>>>>>> 9c8df2ff
		stationMessage = true;
	}

	private void cleanUpApproachStationMessage(Player player) {
		if (!stationMessage)
			return;
<<<<<<< HEAD
		player.displayClientMessage(Component.literal(""), true);
=======
		player.displayClientMessage(Components.immutableEmpty(), true);
>>>>>>> 9c8df2ff
		stationMessage = false;
	}

	private void updateTrackGraph() {
		if (carriage == null)
			return;
		Optional<UUID> optional = entityData.get(TRACK_GRAPH);
		if (optional.isEmpty()) {
			carriage.train.graph = null;
			carriage.train.derailed = true;
			return;
		}

		TrackGraph graph = CreateClient.RAILWAYS.sided(level).trackNetworks.get(optional.get());
		if (graph == null)
			return;
		carriage.train.graph = graph;
		carriage.train.derailed = false;
	}

	@Override
	public boolean shouldBeSaved() {
		return false;
	}

	public Carriage getCarriage() {
		return carriage;
	}

	public void setCarriage(Carriage carriage) {
		this.carriage = carriage;
		this.trainId = carriage.train.id;
		this.carriageIndex = carriage.train.carriages.indexOf(carriage);
		if (contraption instanceof CarriageContraption cc)
			cc.swapStorageAfterAssembly(this);
		if (carriage.train.graph != null)
			entityData.set(TRACK_GRAPH, Optional.of(carriage.train.graph.id));

		DimensionalCarriageEntity dimensional = carriage.getDimensional(level);
		dimensional.pivot = null;
		carriage.updateContraptionAnchors();
		dimensional.updateRenderedCutoff();
	}

	@OnlyIn(Dist.CLIENT)
	private WeakReference<CarriageContraptionInstance> instanceHolder;

	@OnlyIn(Dist.CLIENT)
	public void bindInstance(CarriageContraptionInstance instance) {
		this.instanceHolder = new WeakReference<>(instance);
		updateRenderedPortalCutoff();
	}

	@OnlyIn(Dist.CLIENT)
	public void updateRenderedPortalCutoff() {
		if (carriage == null)
			return;

		// update portal slice
		particleSlice.clear();
		particleAvgY = 0;

		if (contraption instanceof CarriageContraption cc) {
			Direction forward = cc.getAssemblyDirection()
				.getClockWise();
			Axis axis = forward.getAxis();
			boolean x = axis == Axis.X;
			boolean flip = true;

			for (BlockPos pos : contraption.getBlocks()
				.keySet()) {
				if (!cc.atSeam(pos))
					continue;
				int pX = x ? pos.getX() : pos.getZ();
				pX *= forward.getAxisDirection()
					.getStep() * (flip ? 1 : -1);
				pos = new BlockPos(pX, pos.getY(), 0);
				particleSlice.add(pos);
				particleAvgY += pos.getY();
			}

		}
		if (particleSlice.size() > 0)
			particleAvgY /= particleSlice.size();

		// update hidden bogeys (if instanced)
		if (instanceHolder == null)
			return;
		CarriageContraptionInstance instance = instanceHolder.get();
		if (instance == null)
			return;

		int bogeySpacing = carriage.bogeySpacing;

		carriage.bogeys.forEachWithContext((bogey, first) -> {
			if (bogey == null)
				return;

			BlockPos bogeyPos = bogey.isLeading ? BlockPos.ZERO
				: BlockPos.ZERO.relative(getInitialOrientation().getCounterClockWise(), bogeySpacing);
			instance.setBogeyVisibility(first, !contraption.isHiddenInPortal(bogeyPos));
		});
	}

}<|MERGE_RESOLUTION|>--- conflicted
+++ resolved
@@ -592,11 +592,7 @@
 		GlobalStation currentStation = carriage.train.getCurrentStation();
 		if (currentStation != null && spaceDown) {
 			sendPrompt(player, Lang.translateDirect("train.arrived_at",
-<<<<<<< HEAD
-				Component.literal(currentStation.name).withStyle(s -> s.withColor(0x704630))), false);
-=======
 				Components.literal(currentStation.name).withStyle(s -> s.withColor(0x704630))), false);
->>>>>>> 9c8df2ff
 			return true;
 		}
 
@@ -608,11 +604,7 @@
 		if (currentStation != null && targetSpeed != 0) {
 			stationMessage = false;
 			sendPrompt(player, Lang.translateDirect("train.departing_from",
-<<<<<<< HEAD
-				Component.literal(currentStation.name).withStyle(s -> s.withColor(0x704630))), false);
-=======
 				Components.literal(currentStation.name).withStyle(s -> s.withColor(0x704630))), false);
->>>>>>> 9c8df2ff
 		}
 
 		if (currentStation == null) {
@@ -625,13 +617,8 @@
 					double f = (nav.distanceToDestination / navDistanceTotal);
 					int progress = (int) (Mth.clamp(1 - ((1 - f) * (1 - f)), 0, 1) * 30);
 					boolean arrived = progress == 0;
-<<<<<<< HEAD
-					MutableComponent whiteComponent = Component.literal(Strings.repeat("|", progress));
-					MutableComponent greenComponent = Component.literal(Strings.repeat("|", 30 - progress));
-=======
 					MutableComponent whiteComponent = Components.literal(Strings.repeat("|", progress));
 					MutableComponent greenComponent = Components.literal(Strings.repeat("|", 30 - progress));
->>>>>>> 9c8df2ff
 
 					int fromColor = 0x00_FFC244;
 					int toColor = 0x00_529915;
@@ -697,22 +684,14 @@
 
 	private void displayApproachStationMessage(Player player, GlobalStation station) {
 		sendPrompt(player, Lang.translateDirect("contraption.controls.approach_station",
-<<<<<<< HEAD
-			Component.keybind("key.jump"), station.name), false);
-=======
 			Components.keybind("key.jump"), station.name), false);
->>>>>>> 9c8df2ff
 		stationMessage = true;
 	}
 
 	private void cleanUpApproachStationMessage(Player player) {
 		if (!stationMessage)
 			return;
-<<<<<<< HEAD
-		player.displayClientMessage(Component.literal(""), true);
-=======
 		player.displayClientMessage(Components.immutableEmpty(), true);
->>>>>>> 9c8df2ff
 		stationMessage = false;
 	}
 
