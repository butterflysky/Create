package com.simibubi.create.content.logistics.block.mechanicalArm;

import java.util.ArrayList;
import java.util.List;

import javax.annotation.Nullable;

import com.simibubi.create.Create;
import com.simibubi.create.content.contraptions.base.KineticTileEntity;
import com.simibubi.create.content.contraptions.components.structureMovement.ITransformableTE;
import com.simibubi.create.content.contraptions.components.structureMovement.StructureTransform;
import com.simibubi.create.content.logistics.block.mechanicalArm.AllArmInteractionPointTypes.JukeboxPoint;
import com.simibubi.create.content.logistics.block.mechanicalArm.ArmInteractionPoint.Mode;
import com.simibubi.create.foundation.advancement.AllAdvancements;
import com.simibubi.create.foundation.config.AllConfigs;
import com.simibubi.create.foundation.gui.AllIcons;
import com.simibubi.create.foundation.item.TooltipHelper;
import com.simibubi.create.foundation.tileEntity.TileEntityBehaviour;
import com.simibubi.create.foundation.tileEntity.behaviour.CenteredSideValueBoxTransform;
import com.simibubi.create.foundation.tileEntity.behaviour.scrollvalue.INamedIconOptions;
import com.simibubi.create.foundation.tileEntity.behaviour.scrollvalue.ScrollOptionBehaviour;
import com.simibubi.create.foundation.utility.AngleHelper;
import com.simibubi.create.foundation.utility.Lang;
import com.simibubi.create.foundation.utility.NBTHelper;
import com.simibubi.create.foundation.utility.VecHelper;
import com.simibubi.create.foundation.utility.animation.LerpedFloat;

import io.github.fabricators_of_create.porting_lib.transfer.TransferUtil;
import io.github.fabricators_of_create.porting_lib.util.ItemStackUtil;
import io.github.fabricators_of_create.porting_lib.util.LevelUtil;
import io.github.fabricators_of_create.porting_lib.util.NBTSerializer;

import net.fabricmc.fabric.api.transfer.v1.transaction.Transaction;
import net.minecraft.core.BlockPos;
import net.minecraft.core.Direction;
import net.minecraft.core.SectionPos;
import net.minecraft.nbt.CompoundTag;
import net.minecraft.nbt.ListTag;
import net.minecraft.nbt.Tag;
import net.minecraft.network.chat.Component;
import net.minecraft.sounds.SoundEvents;
import net.minecraft.sounds.SoundSource;
import net.minecraft.util.Mth;
import net.minecraft.world.item.ItemStack;
import net.minecraft.world.level.Level;
import net.minecraft.world.level.block.JukeboxBlock;
import net.minecraft.world.level.block.entity.BlockEntityType;
import net.minecraft.world.level.block.state.BlockState;
import net.minecraft.world.level.chunk.ChunkSource;
import net.minecraft.world.phys.AABB;
import net.minecraft.world.phys.Vec3;

public class ArmTileEntity extends KineticTileEntity implements ITransformableTE {

	// Server
	List<ArmInteractionPoint> inputs;
	List<ArmInteractionPoint> outputs;
	ListTag interactionPointTag;

	// Both
	float chasedPointProgress;
	int chasedPointIndex;
	ItemStack heldItem;
	Phase phase;

	// Client
	ArmAngleTarget previousTarget;
	LerpedFloat lowerArmAngle;
	LerpedFloat upperArmAngle;
	LerpedFloat baseAngle;
	LerpedFloat headAngle;
	LerpedFloat clawAngle;
	float previousBaseAngle;
	boolean updateInteractionPoints;

	//
	protected ScrollOptionBehaviour<SelectionMode> selectionMode;
	protected int lastInputIndex = -1;
	protected int lastOutputIndex = -1;
	protected boolean redstoneLocked;

	public enum Phase {
		SEARCH_INPUTS, MOVE_TO_INPUT, SEARCH_OUTPUTS, MOVE_TO_OUTPUT, DANCING
	}

	public ArmTileEntity(BlockEntityType<?> typeIn, BlockPos pos, BlockState state) {
		super(typeIn, pos, state);
		inputs = new ArrayList<>();
		outputs = new ArrayList<>();
		interactionPointTag = new ListTag();
		heldItem = ItemStack.EMPTY;
		phase = Phase.SEARCH_INPUTS;
		previousTarget = ArmAngleTarget.NO_TARGET;
		baseAngle = LerpedFloat.angular();
		baseAngle.startWithValue(previousTarget.baseAngle);
		lowerArmAngle = LerpedFloat.angular();
		lowerArmAngle.startWithValue(previousTarget.lowerArmAngle);
		upperArmAngle = LerpedFloat.angular();
		upperArmAngle.startWithValue(previousTarget.upperArmAngle);
		headAngle = LerpedFloat.angular();
		headAngle.startWithValue(previousTarget.headAngle);
		clawAngle = LerpedFloat.angular();
		previousBaseAngle = previousTarget.baseAngle;
		updateInteractionPoints = true;
		redstoneLocked = false;
	}

	@Override
	public void addBehaviours(List<TileEntityBehaviour> behaviours) {
		super.addBehaviours(behaviours);

		selectionMode = new ScrollOptionBehaviour<SelectionMode>(SelectionMode.class,
			Lang.translateDirect("logistics.when_multiple_outputs_available"), this, new SelectionModeValueBox());
		selectionMode.requiresWrench();
		behaviours.add(selectionMode);

		registerAwardables(behaviours, AllAdvancements.ARM_BLAZE_BURNER, AllAdvancements.ARM_MANY_TARGETS,
			AllAdvancements.MECHANICAL_ARM, AllAdvancements.MUSICAL_ARM);
	}

	@Override
	public void tick() {
		super.tick();
		initInteractionPoints();
		boolean targetReached = tickMovementProgress();

		if (chasedPointProgress < 1) {
			if (phase == Phase.MOVE_TO_INPUT) {
				ArmInteractionPoint point = getTargetedInteractionPoint();
				if (point != null)
					point.keepAlive();
			}
			return;
		}
		if (level.isClientSide)
			return;

		if (phase == Phase.MOVE_TO_INPUT)
			collectItem();
		else if (phase == Phase.MOVE_TO_OUTPUT)
			depositItem();
		else if (phase == Phase.SEARCH_INPUTS || phase == Phase.DANCING)
			searchForItem();

		if (targetReached)
			lazyTick();
	}

	@Override
	public void lazyTick() {
		super.lazyTick();

		if (level.isClientSide)
			return;
		if (chasedPointProgress < .5f)
			return;
		if (phase == Phase.SEARCH_INPUTS || phase == Phase.DANCING)
			checkForMusic();
		if (phase == Phase.SEARCH_OUTPUTS)
			searchForDestination();
	}

	private void checkForMusic() {
		boolean hasMusic = checkForMusicAmong(inputs) || checkForMusicAmong(outputs);
		if (hasMusic != (phase == Phase.DANCING)) {
			phase = hasMusic ? Phase.DANCING : Phase.SEARCH_INPUTS;
			setChanged();
			sendData();
		}
	}

	@Override
	protected AABB createRenderBoundingBox() {
		return super.createRenderBoundingBox().inflate(3);
	}

	private boolean checkForMusicAmong(List<ArmInteractionPoint> list) {
		for (ArmInteractionPoint armInteractionPoint : list) {
			if (!(armInteractionPoint instanceof AllArmInteractionPointTypes.JukeboxPoint))
				continue;
			BlockState state = level.getBlockState(armInteractionPoint.getPos());
			if (state.getOptionalValue(JukeboxBlock.HAS_RECORD)
				.orElse(false))
				return true;
		}
		return false;
	}

	private boolean tickMovementProgress() {
		boolean targetReachedPreviously = chasedPointProgress >= 1;
		chasedPointProgress += Math.min(256, Math.abs(getSpeed())) / 1024f;
		if (chasedPointProgress > 1)
			chasedPointProgress = 1;
		if (!level.isClientSide)
			return !targetReachedPreviously && chasedPointProgress >= 1;

		ArmInteractionPoint targetedInteractionPoint = getTargetedInteractionPoint();
		ArmAngleTarget previousTarget = this.previousTarget;
		ArmAngleTarget target = targetedInteractionPoint == null ? ArmAngleTarget.NO_TARGET
			: targetedInteractionPoint.getTargetAngles(worldPosition, isOnCeiling());

		baseAngle.setValue(AngleHelper.angleLerp(chasedPointProgress, previousBaseAngle,
			target == ArmAngleTarget.NO_TARGET ? previousBaseAngle : target.baseAngle));

		// Arm's angles first backup to resting position and then continue
		if (chasedPointProgress < .5f)
			target = ArmAngleTarget.NO_TARGET;
		else
			previousTarget = ArmAngleTarget.NO_TARGET;
		float progress = chasedPointProgress == 1 ? 1 : (chasedPointProgress % .5f) * 2;

		lowerArmAngle.setValue(Mth.lerp(progress, previousTarget.lowerArmAngle, target.lowerArmAngle));
		upperArmAngle.setValue(Mth.lerp(progress, previousTarget.upperArmAngle, target.upperArmAngle));
		headAngle.setValue(AngleHelper.angleLerp(progress, previousTarget.headAngle % 360, target.headAngle % 360));

		return false;
	}

	protected boolean isOnCeiling() {
		BlockState state = getBlockState();
		return hasLevel() && state.getOptionalValue(ArmBlock.CEILING)
			.orElse(false);
	}

	@Nullable
	private ArmInteractionPoint getTargetedInteractionPoint() {
		if (chasedPointIndex == -1)
			return null;
		if (phase == Phase.MOVE_TO_INPUT && chasedPointIndex < inputs.size())
			return inputs.get(chasedPointIndex);
		if (phase == Phase.MOVE_TO_OUTPUT && chasedPointIndex < outputs.size())
			return outputs.get(chasedPointIndex);
		return null;
	}

	protected void searchForItem() {
		if (redstoneLocked)
			return;

		boolean foundInput = false;
		// for round robin, we start looking after the last used index, for default we
		// start at 0;
		int startIndex = selectionMode.get() == SelectionMode.PREFER_FIRST ? 0 : lastInputIndex + 1;

		// if we enforce round robin, only look at the next input in the list,
		// otherwise, look at all inputs
		int scanRange = selectionMode.get() == SelectionMode.FORCED_ROUND_ROBIN ? lastInputIndex + 2 : inputs.size();
		if (scanRange > inputs.size())
			scanRange = inputs.size();

		InteractionPoints: for (int i = startIndex; i < scanRange; i++) {
			ArmInteractionPoint armInteractionPoint = inputs.get(i);
			if (!armInteractionPoint.isValid())
				continue;

			if (getDistributableAmount(armInteractionPoint) == 0)
				continue;

			selectIndex(true, i);
			foundInput = true;
			break InteractionPoints;
		}
		if (!foundInput && selectionMode.get() == SelectionMode.ROUND_ROBIN) {
			// if we didn't find an input, but don't want to enforce round robin, reset the
			// last index
			lastInputIndex = -1;
		}
		if (lastInputIndex == inputs.size() - 1) {
			// if we reached the last input in the list, reset the last index
			lastInputIndex = -1;
		}
	}

	protected void searchForDestination() {
		ItemStack held = heldItem.copy();

		boolean foundOutput = false;
		// for round robin, we start looking after the last used index, for default we
		// start at 0;
		int startIndex = selectionMode.get() == SelectionMode.PREFER_FIRST ? 0 : lastOutputIndex + 1;

		// if we enforce round robin, only look at the next index in the list,
		// otherwise, look at all
		int scanRange = selectionMode.get() == SelectionMode.FORCED_ROUND_ROBIN ? lastOutputIndex + 2 : outputs.size();
		if (scanRange > outputs.size())
			scanRange = outputs.size();

		try (Transaction t = TransferUtil.getTransaction()) {
			for (int i = startIndex; i < scanRange; i++) {
				ArmInteractionPoint armInteractionPoint = outputs.get(i);
				if (!armInteractionPoint.isValid())
					continue;

				ItemStack remainder = armInteractionPoint.insert(held, t);
				if (ItemStackUtil.equals(remainder, heldItem, false))
					continue;

				selectIndex(false, i);
				foundOutput = true;
				break;
			}
		}

		if (!foundOutput && selectionMode.get() == SelectionMode.ROUND_ROBIN) {
			// if we didn't find an input, but don't want to enforce round robin, reset the
			// last index
			lastOutputIndex = -1;
		}
		if (lastOutputIndex == outputs.size() - 1) {
			// if we reached the last input in the list, reset the last index
			lastOutputIndex = -1;
		}
	}

	// input == true => select input, false => select output
	private void selectIndex(boolean input, int index) {
		phase = input ? Phase.MOVE_TO_INPUT : Phase.MOVE_TO_OUTPUT;
		chasedPointIndex = index;
		chasedPointProgress = 0;
		if (input)
			lastInputIndex = index;
		else
			lastOutputIndex = index;
		sendData();
		setChanged();
	}

	protected int getDistributableAmount(ArmInteractionPoint armInteractionPoint) {
		try (Transaction t = TransferUtil.getTransaction()) {
			ItemStack stack = armInteractionPoint.extract(t);

			ItemStack remainder = stack.isEmpty() ? stack : simulateInsertion(stack);
			if (stack.sameItem(remainder)) {
				return stack.getCount() - remainder.getCount();
			} else {
				return stack.getCount();
			}
		}
	}

	private ItemStack simulateInsertion(ItemStack stack) {
		try (Transaction t = TransferUtil.getTransaction()) {
			for (ArmInteractionPoint armInteractionPoint : outputs) {
				if (armInteractionPoint.isValid())
					stack = armInteractionPoint.insert(stack, t);
			if (stack.isEmpty())
				break;
			}
			return stack;
		}
	}

	protected void depositItem() {
		ArmInteractionPoint armInteractionPoint = getTargetedInteractionPoint();
		if (armInteractionPoint != null && armInteractionPoint.isValid()) {
			ItemStack toInsert = heldItem.copy();
			try (Transaction t = TransferUtil.getTransaction()) {
				ItemStack remainder = armInteractionPoint.insert(toInsert, t);
				t.commit();
				heldItem = remainder;

				if (armInteractionPoint instanceof JukeboxPoint && remainder.isEmpty())
					award(AllAdvancements.MUSICAL_ARM);
			}
		}

		phase = heldItem.isEmpty() ? Phase.SEARCH_INPUTS : Phase.SEARCH_OUTPUTS;
		chasedPointProgress = 0;
		chasedPointIndex = -1;
		sendData();
		setChanged();

		if (!level.isClientSide)
			award(AllAdvancements.MECHANICAL_ARM);
	}

	protected void collectItem() {
		ArmInteractionPoint armInteractionPoint = getTargetedInteractionPoint();
		if (armInteractionPoint != null && armInteractionPoint.isValid()) {
			try (Transaction t = TransferUtil.getTransaction()) {
				int amountExtracted = getDistributableAmount(armInteractionPoint);
				if (amountExtracted == 0)
					return;
				ItemStack prevHeld = heldItem;
				heldItem = armInteractionPoint.extract(amountExtracted, t);
				phase = Phase.SEARCH_OUTPUTS;
				chasedPointProgress = 0;
				chasedPointIndex = -1;
				sendData();
				setChanged();

				if (!prevHeld.sameItem(heldItem))
					level.playSound(null, worldPosition, SoundEvents.ITEM_PICKUP, SoundSource.BLOCKS, .125f,
						.5f + Create.RANDOM.nextFloat() * .25f);
				t.commit();
				return;
			}
		}

		phase = Phase.SEARCH_INPUTS;
		chasedPointProgress = 0;
		chasedPointIndex = -1;
		sendData();
		setChanged();
	}

	public void redstoneUpdate() {
		if (level.isClientSide)
			return;
		boolean blockPowered = level.hasNeighborSignal(worldPosition);
		if (blockPowered == redstoneLocked)
			return;
		redstoneLocked = blockPowered;
		sendData();
		if (!redstoneLocked)
			searchForItem();
	}

	@Override
	public void transform(StructureTransform transform) {
		if (interactionPointTag == null)
			return;

		for (Tag tag : interactionPointTag) {
			ArmInteractionPoint.transformPos((CompoundTag) tag, transform);
		}

		notifyUpdate();
	}

	// ClientLevel#hasChunk (and consequently #isAreaLoaded) always returns true,
	// so manually check the ChunkSource to avoid weird behavior on the client side
	protected boolean isAreaActuallyLoaded(BlockPos center, int range) {
		if (!level.isAreaLoaded(center, range)) {
			return false;
		}
		if (level.isClientSide) {
			int minY = center.getY() - range;
			int maxY = center.getY() + range;
			if (maxY < level.getMinBuildHeight() || minY >= level.getMaxBuildHeight()) {
				return false;
			}

			int minX = center.getX() - range;
			int minZ = center.getZ() - range;
			int maxX = center.getX() + range;
			int maxZ = center.getZ() + range;

			int minChunkX = SectionPos.blockToSectionCoord(minX);
			int maxChunkX = SectionPos.blockToSectionCoord(maxX);
			int minChunkZ = SectionPos.blockToSectionCoord(minZ);
			int maxChunkZ = SectionPos.blockToSectionCoord(maxZ);

			ChunkSource chunkSource = level.getChunkSource();
			for (int chunkX = minChunkX; chunkX <= maxChunkX; ++chunkX) {
				for (int chunkZ = minChunkZ; chunkZ <= maxChunkZ; ++chunkZ) {
					if (!chunkSource.hasChunk(chunkX, chunkZ)) {
						return false;
					}
				}
			}
		}
		return true;
	}

	protected void initInteractionPoints() {
		if (!updateInteractionPoints || interactionPointTag == null)
			return;
<<<<<<< HEAD
		if (!LevelUtil.isAreaLoaded(level, worldPosition, getRange() + 1))
=======
		if (!isAreaActuallyLoaded(worldPosition, getRange() + 1))
>>>>>>> 9fbb71e4
			return;
		inputs.clear();
		outputs.clear();

		boolean hasBlazeBurner = false;
		for (Tag tag : interactionPointTag) {
			ArmInteractionPoint point = ArmInteractionPoint.deserialize((CompoundTag) tag, level, worldPosition);
			if (point == null)
				continue;
			if (point.getMode() == Mode.DEPOSIT)
				outputs.add(point);
			else if (point.getMode() == Mode.TAKE)
				inputs.add(point);
			hasBlazeBurner |= point instanceof AllArmInteractionPointTypes.BlazeBurnerPoint;
		}

		if (!level.isClientSide) {
			if (outputs.size() >= 10)
				award(AllAdvancements.ARM_MANY_TARGETS);
			if (hasBlazeBurner)
				award(AllAdvancements.ARM_BLAZE_BURNER);
		}

		updateInteractionPoints = false;
		sendData();
		setChanged();
	}

	public void writeInteractionPoints(CompoundTag compound) {
		if (updateInteractionPoints) {
			compound.put("InteractionPoints", interactionPointTag);
		} else {
			ListTag pointsNBT = new ListTag();
			inputs.stream()
				.map(aip -> aip.serialize(worldPosition))
				.forEach(pointsNBT::add);
			outputs.stream()
				.map(aip -> aip.serialize(worldPosition))
				.forEach(pointsNBT::add);
			compound.put("InteractionPoints", pointsNBT);
		}
	}

	@Override
	public void write(CompoundTag compound, boolean clientPacket) {
		super.write(compound, clientPacket);

		writeInteractionPoints(compound);

		NBTHelper.writeEnum(compound, "Phase", phase);
		compound.putBoolean("Powered", redstoneLocked);
		compound.put("HeldItem", NBTSerializer.serializeNBT(heldItem));
		compound.putInt("TargetPointIndex", chasedPointIndex);
		compound.putFloat("MovementProgress", chasedPointProgress);
	}

	@Override
	public void writeSafe(CompoundTag compound) {
		super.writeSafe(compound);

		writeInteractionPoints(compound);
	}

	@Override
	protected void read(CompoundTag compound, boolean clientPacket) {
		int previousIndex = chasedPointIndex;
		Phase previousPhase = phase;
		ListTag interactionPointTagBefore = interactionPointTag;

		super.read(compound, clientPacket);
		heldItem = ItemStack.of(compound.getCompound("HeldItem"));
		phase = NBTHelper.readEnum(compound, "Phase", Phase.class);
		chasedPointIndex = compound.getInt("TargetPointIndex");
		chasedPointProgress = compound.getFloat("MovementProgress");
		interactionPointTag = compound.getList("InteractionPoints", Tag.TAG_COMPOUND);
		redstoneLocked = compound.getBoolean("Powered");

		if (!clientPacket)
			return;

		boolean ceiling = isOnCeiling();
		if (interactionPointTagBefore == null || interactionPointTagBefore.size() != interactionPointTag.size())
			updateInteractionPoints = true;
		if (previousIndex != chasedPointIndex || (previousPhase != phase)) {
			ArmInteractionPoint previousPoint = null;
			if (previousPhase == Phase.MOVE_TO_INPUT && previousIndex < inputs.size())
				previousPoint = inputs.get(previousIndex);
			if (previousPhase == Phase.MOVE_TO_OUTPUT && previousIndex < outputs.size())
				previousPoint = outputs.get(previousIndex);
			previousTarget = previousPoint == null ? ArmAngleTarget.NO_TARGET
				: previousPoint.getTargetAngles(worldPosition, ceiling);
			if (previousPoint != null)
				previousBaseAngle = previousTarget.baseAngle;

			ArmInteractionPoint targetedPoint = getTargetedInteractionPoint();
			if (targetedPoint != null)
				targetedPoint.updateCachedState();
		}
	}

	public static int getRange() {
		return AllConfigs.SERVER.logistics.mechanicalArmRange.get();
	}

	@Override
	public boolean addToTooltip(List<Component> tooltip, boolean isPlayerSneaking) {
		if (super.addToTooltip(tooltip, isPlayerSneaking))
			return true;
		if (isPlayerSneaking)
			return false;
		if (!inputs.isEmpty())
			return false;
		if (!outputs.isEmpty())
			return false;

		TooltipHelper.addHint(tooltip, "hint.mechanical_arm_no_targets");
		return true;
	}

	public void setLevel(Level level) {
		super.setLevel(level);
		for (ArmInteractionPoint input : inputs) {
			input.setLevel(level);
		}
		for (ArmInteractionPoint output : outputs) {
			output.setLevel(level);
		}
	}

	private class SelectionModeValueBox extends CenteredSideValueBoxTransform {

		public SelectionModeValueBox() {
			super((blockState, direction) -> !direction.getAxis()
				.isVertical());
		}

		@Override
		protected Vec3 getLocalOffset(BlockState state) {
			int yPos = state.getValue(ArmBlock.CEILING) ? 16 - 3 : 3;
			Vec3 location = VecHelper.voxelSpace(8, yPos, 15.95);
			location = VecHelper.rotateCentered(location, AngleHelper.horizontalAngle(getSide()), Direction.Axis.Y);
			return location;
		}

		@Override
		protected float getScale() {
			return .3f;
		}

	}

	public enum SelectionMode implements INamedIconOptions {
		ROUND_ROBIN(AllIcons.I_ARM_ROUND_ROBIN),
		FORCED_ROUND_ROBIN(AllIcons.I_ARM_FORCED_ROUND_ROBIN),
		PREFER_FIRST(AllIcons.I_ARM_PREFER_FIRST),

		;

		private final String translationKey;
		private final AllIcons icon;

		SelectionMode(AllIcons icon) {
			this.icon = icon;
			this.translationKey = "mechanical_arm.selection_mode." + Lang.asId(name());
		}

		@Override
		public AllIcons getIcon() {
			return icon;
		}

		@Override
		public String getTranslationKey() {
			return translationKey;
		}
	}

}<|MERGE_RESOLUTION|>--- conflicted
+++ resolved
@@ -466,11 +466,7 @@
 	protected void initInteractionPoints() {
 		if (!updateInteractionPoints || interactionPointTag == null)
 			return;
-<<<<<<< HEAD
-		if (!LevelUtil.isAreaLoaded(level, worldPosition, getRange() + 1))
-=======
 		if (!isAreaActuallyLoaded(worldPosition, getRange() + 1))
->>>>>>> 9fbb71e4
 			return;
 		inputs.clear();
 		outputs.clear();
