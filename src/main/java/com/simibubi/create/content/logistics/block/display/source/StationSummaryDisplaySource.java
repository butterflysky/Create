--- conflicted
+++ resolved
@@ -21,7 +21,6 @@
 
 import net.minecraft.ChatFormatting;
 import net.minecraft.nbt.CompoundTag;
-import net.minecraft.network.chat.Component;
 import net.minecraft.network.chat.MutableComponent;
 import net.minecraft.util.Mth;
 import net.minecraftforge.api.distmarker.Dist;
@@ -29,21 +28,12 @@
 
 public class StationSummaryDisplaySource extends DisplaySource {
 
-<<<<<<< HEAD
-	protected static final MutableComponent UNPREDICTABLE = Component.literal(" ~ ");
-
-	protected static final List<MutableComponent> EMPTY_ENTRY_4 =
-		ImmutableList.of(WHITESPACE, Component.literal(" . "), WHITESPACE, WHITESPACE);
-	protected static final List<MutableComponent> EMPTY_ENTRY_5 =
-		ImmutableList.of(WHITESPACE, Component.literal(" . "), WHITESPACE, WHITESPACE, WHITESPACE);
-=======
 	protected static final MutableComponent UNPREDICTABLE = Components.literal(" ~ ");
 
 	protected static final List<MutableComponent> EMPTY_ENTRY_4 =
 		ImmutableList.of(WHITESPACE, Components.literal(" . "), WHITESPACE, WHITESPACE);
 	protected static final List<MutableComponent> EMPTY_ENTRY_5 =
 		ImmutableList.of(WHITESPACE, Components.literal(" . "), WHITESPACE, WHITESPACE, WHITESPACE);
->>>>>>> 9c8df2ff
 
 	@Override
 	public List<MutableComponent> provideText(DisplayLinkContext context, DisplayTargetStats stats) {
@@ -77,11 +67,7 @@
 						min++;
 						sec = 0;
 					}
-<<<<<<< HEAD
-					lines.add(min > 0 ? Component.literal(String.valueOf(min)) : WHITESPACE);
-=======
 					lines.add(min > 0 ? Components.literal(String.valueOf(min)) : WHITESPACE);
->>>>>>> 9c8df2ff
 					lines.add(min > 0 ? Lang.translateDirect("display_source.station_summary.minutes")
 						: Lang.translateDirect("display_source.station_summary.seconds", sec));
 				}
@@ -100,11 +86,7 @@
 						platform = platform.replace(string, "");
 				platform = platform.replace("*", "?");
 
-<<<<<<< HEAD
-				lines.add(Component.literal(platform.trim()));
-=======
 				lines.add(Components.literal(platform.trim()));
->>>>>>> 9c8df2ff
 				list.add(lines);
 			});
 
