--- conflicted
+++ resolved
@@ -58,7 +58,7 @@
 		placed = placed.setValue(FACING, context.getClickedFace());
 		return placed.setValue(POWERED, shouldBePowered(placed, context.getLevel(), context.getClickedPos()));
 	}
-	
+
 	@Override
 	public void setPlacedBy(Level pLevel, BlockPos pPos, BlockState pState, LivingEntity pPlacer, ItemStack pStack) {
 		super.setPlacedBy(pLevel, pPos, pState, pPlacer, pStack);
@@ -142,23 +142,13 @@
 			return InteractionResult.PASS;
 		if (pPlayer.isSteppingCarefully())
 			return InteractionResult.PASS;
-<<<<<<< HEAD
 		EnvExecutor.runWhenOn(EnvType.CLIENT,
-			() -> () -> withTileEntityDo(pLevel, pPos, te -> this.displayScreen(te, pPlayer)));
+			() -> () -> withBlockEntityDo(pLevel, pPos, be -> this.displayScreen(be, pPlayer)));
 		return InteractionResult.SUCCESS;
 	}
 
 	@Environment(value = EnvType.CLIENT)
-	protected void displayScreen(DisplayLinkTileEntity te, Player player) {
-=======
-		DistExecutor.unsafeRunWhenOn(Dist.CLIENT,
-			() -> () -> withBlockEntityDo(pLevel, pPos, be -> this.displayScreen(be, pPlayer)));
-		return InteractionResult.SUCCESS;
-	}
-
-	@OnlyIn(value = Dist.CLIENT)
 	protected void displayScreen(DisplayLinkBlockEntity be, Player player) {
->>>>>>> 03feeb71
 		if (!(player instanceof LocalPlayer))
 			return;
 		if (be.targetOffset.equals(BlockPos.ZERO)) {
