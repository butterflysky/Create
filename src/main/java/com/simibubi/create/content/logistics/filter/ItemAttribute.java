package com.simibubi.create.content.logistics.filter;

import java.util.ArrayList;
import java.util.Arrays;
import java.util.Collections;
import java.util.List;
import java.util.function.BiPredicate;
import java.util.function.Predicate;
import java.util.stream.Collectors;

import org.apache.commons.lang3.StringUtils;
import org.jetbrains.annotations.Nullable;

import com.simibubi.create.AllRecipeTypes;
import com.simibubi.create.content.kinetics.fan.FanProcessing;
import com.simibubi.create.content.logistics.filter.attribute.BookAuthorAttribute;
import com.simibubi.create.content.logistics.filter.attribute.BookCopyAttribute;
import com.simibubi.create.content.logistics.filter.attribute.ColorAttribute;
import com.simibubi.create.content.logistics.filter.attribute.EnchantAttribute;
import com.simibubi.create.content.logistics.filter.attribute.FluidContentsAttribute;
import com.simibubi.create.content.logistics.filter.attribute.ItemNameAttribute;
import com.simibubi.create.content.logistics.filter.attribute.ShulkerFillLevelAttribute;
import com.simibubi.create.content.logistics.filter.attribute.astralsorcery.AstralSorceryAmuletAttribute;
import com.simibubi.create.content.logistics.filter.attribute.astralsorcery.AstralSorceryAttunementAttribute;
import com.simibubi.create.content.logistics.filter.attribute.astralsorcery.AstralSorceryCrystalAttribute;
import com.simibubi.create.content.logistics.filter.attribute.astralsorcery.AstralSorceryPerkGemAttribute;
import com.simibubi.create.foundation.utility.Lang;

import io.github.fabricators_of_create.porting_lib.transfer.item.ItemStackHandlerContainer;
import net.fabricmc.api.EnvType;
import net.fabricmc.api.Environment;
import net.fabricmc.fabric.api.transfer.v1.context.ContainerItemContext;
import net.fabricmc.fabric.api.transfer.v1.fluid.FluidStorage;
import net.fabricmc.loader.api.FabricLoader;
import net.fabricmc.loader.api.ModContainer;
import net.minecraft.core.Registry;
import net.minecraft.nbt.CompoundTag;
import net.minecraft.network.chat.MutableComponent;
import net.minecraft.resources.ResourceLocation;
import net.minecraft.tags.ItemTags;
import net.minecraft.tags.TagKey;
import net.minecraft.world.Container;
import net.minecraft.world.entity.EquipmentSlot;
import net.minecraft.world.entity.LivingEntity;
import net.minecraft.world.item.BlockItem;
import net.minecraft.world.item.Item;
import net.minecraft.world.item.ItemStack;
import net.minecraft.world.item.crafting.Recipe;
import net.minecraft.world.item.crafting.RecipeType;
import net.minecraft.world.item.enchantment.EnchantmentHelper;
import net.minecraft.world.level.Level;
import net.minecraft.world.level.block.ComposterBlock;
import net.minecraft.world.level.block.entity.AbstractFurnaceBlockEntity;
<<<<<<< HEAD
=======
import net.minecraftforge.api.distmarker.Dist;
import net.minecraftforge.api.distmarker.OnlyIn;
import net.minecraftforge.common.capabilities.ForgeCapabilities;
import net.minecraftforge.fml.ModContainer;
import net.minecraftforge.fml.ModList;
import net.minecraftforge.forgespi.language.IModInfo;
import net.minecraftforge.items.ItemStackHandler;
import net.minecraftforge.items.wrapper.RecipeWrapper;
>>>>>>> e6759d8e

public interface ItemAttribute {

	static List<ItemAttribute> types = new ArrayList<>();

	static ItemAttribute standard = register(StandardTraits.DUMMY);
	static ItemAttribute inTag = register(new InTag(ItemTags.LOGS));
	static ItemAttribute addedBy = register(new AddedBy("dummy"));
	static ItemAttribute hasEnchant = register(EnchantAttribute.EMPTY);
	static ItemAttribute shulkerFillLevel = register(ShulkerFillLevelAttribute.EMPTY);
	static ItemAttribute hasColor = register(ColorAttribute.EMPTY);
	static ItemAttribute hasFluid = register(FluidContentsAttribute.EMPTY);
	static ItemAttribute hasName = register(new ItemNameAttribute("dummy"));
	static ItemAttribute bookAuthor = register(new BookAuthorAttribute("dummy"));
	static ItemAttribute bookCopy = register(new BookCopyAttribute(-1));
	static ItemAttribute astralAmulet = register(new AstralSorceryAmuletAttribute("dummy", -1));
	static ItemAttribute astralAttunement = register(new AstralSorceryAttunementAttribute("dummy"));
	static ItemAttribute astralCrystal = register(new AstralSorceryCrystalAttribute("dummy"));
	static ItemAttribute astralPerkGem = register(new AstralSorceryPerkGemAttribute("dummy"));

	static ItemAttribute register(ItemAttribute attributeType) {
		types.add(attributeType);
		return attributeType;
	}

	@Nullable
	static ItemAttribute fromNBT(CompoundTag nbt) {
		for (ItemAttribute itemAttribute : types)
			if (itemAttribute.canRead(nbt))
				return itemAttribute.readNBT(nbt.getCompound(itemAttribute.getNBTKey()));
		return null;
	}

	default boolean appliesTo(ItemStack stack, Level world) {
		return appliesTo(stack);
	}

	boolean appliesTo(ItemStack stack);

	default List<ItemAttribute> listAttributesOf(ItemStack stack, Level world) {
		return listAttributesOf(stack);
	}

	List<ItemAttribute> listAttributesOf(ItemStack stack);

	String getTranslationKey();

	void writeNBT(CompoundTag nbt);

	ItemAttribute readNBT(CompoundTag nbt);

	default void serializeNBT(CompoundTag nbt) {
		CompoundTag compound = new CompoundTag();
		writeNBT(compound);
		nbt.put(getNBTKey(), compound);
	}

	default Object[] getTranslationParameters() {
		return new String[0];
	}

	default boolean canRead(CompoundTag nbt) {
		return nbt.contains(getNBTKey());
	}

	default String getNBTKey() {
		return getTranslationKey();
	}

	@Environment(value = EnvType.CLIENT)
	default MutableComponent format(boolean inverted) {
		return Lang.translateDirect("item_attributes." + getTranslationKey() + (inverted ? ".inverted" : ""),
				getTranslationParameters());
	}

	public static enum StandardTraits implements ItemAttribute {

		DUMMY(s -> false),
		PLACEABLE(s -> s.getItem() instanceof BlockItem),
		CONSUMABLE(ItemStack::isEdible),
<<<<<<< HEAD
		FLUID_CONTAINER(s -> ContainerItemContext.withInitial(s).find(FluidStorage.ITEM) != null),
=======
		FLUID_CONTAINER(s -> s.getCapability(ForgeCapabilities.FLUID_HANDLER_ITEM)
			.isPresent()),
>>>>>>> e6759d8e
		ENCHANTED(ItemStack::isEnchanted),
		MAX_ENCHANTED(StandardTraits::maxEnchanted),
		RENAMED(ItemStack::hasCustomHoverName),
		DAMAGED(ItemStack::isDamaged),
		BADLY_DAMAGED(s -> s.isDamaged() && (float) s.getDamageValue() / s.getMaxDamage() > 3 / 4f),
		NOT_STACKABLE(((Predicate<ItemStack>) ItemStack::isStackable).negate()),
		EQUIPABLE(s -> LivingEntity.getEquipmentSlotForItem(s)
				.getType() != EquipmentSlot.Type.HAND),
		FURNACE_FUEL(AbstractFurnaceBlockEntity::isFuel),
		WASHABLE(FanProcessing::isWashable),
		HAUNTABLE(FanProcessing::isHauntable),
		CRUSHABLE((s, w) -> testRecipe(s, w, AllRecipeTypes.CRUSHING.getType())
				|| testRecipe(s, w, AllRecipeTypes.MILLING.getType())),
		SMELTABLE((s, w) -> testRecipe(s, w, RecipeType.SMELTING)),
		SMOKABLE((s, w) -> testRecipe(s, w, RecipeType.SMOKING)),
		BLASTABLE((s, w) -> testRecipe(s, w, RecipeType.BLASTING)),
		COMPOSTABLE(s -> ComposterBlock.COMPOSTABLES.containsKey(s.getItem()));

		private static final Container RECIPE_WRAPPER = new ItemStackHandlerContainer(1);
		private Predicate<ItemStack> test;
		private BiPredicate<ItemStack, Level> testWithWorld;

		private StandardTraits(Predicate<ItemStack> test) {
			this.test = test;
		}

		private static boolean testRecipe(ItemStack s, Level w, RecipeType<? extends Recipe<Container>> type) {
			RECIPE_WRAPPER.setItem(0, s.copy());
			return w.getRecipeManager()
					.getRecipeFor(type, RECIPE_WRAPPER, w)
					.isPresent();
		}

		private static boolean maxEnchanted(ItemStack s) {
			return EnchantmentHelper.getEnchantments(s)
					.entrySet()
					.stream()
					.anyMatch(e -> e.getKey()
							.getMaxLevel() <= e.getValue());
		}

		private StandardTraits(BiPredicate<ItemStack, Level> test) {
			this.testWithWorld = test;
		}

		@Override
		public boolean appliesTo(ItemStack stack, Level world) {
			if (testWithWorld != null)
				return testWithWorld.test(stack, world);
			return appliesTo(stack);
		}

		@Override
		public boolean appliesTo(ItemStack stack) {
			return test.test(stack);
		}

		@Override
		public List<ItemAttribute> listAttributesOf(ItemStack stack, Level world) {
			List<ItemAttribute> attributes = new ArrayList<>();
			for (StandardTraits trait : values())
				if (trait.appliesTo(stack, world))
					attributes.add(trait);
			return attributes;
		}

		@Override
		public List<ItemAttribute> listAttributesOf(ItemStack stack) {
			return null;
		}

		@Override
		public String getTranslationKey() {
			return Lang.asId(name());
		}

		@Override
		public String getNBTKey() {
			return "standard_trait";
		}

		@Override
		public void writeNBT(CompoundTag nbt) {
			nbt.putBoolean(name(), true);
		}

		@Override
		public ItemAttribute readNBT(CompoundTag nbt) {
			for (StandardTraits trait : values())
				if (nbt.contains(trait.name()))
					return trait;
			return null;
		}

	}

	public static class InTag implements ItemAttribute {

		public TagKey<Item> tag;

		public InTag(TagKey<Item> tag) {
			this.tag = tag;
		}

		@Override
		public boolean appliesTo(ItemStack stack) {
			return stack.is(tag);
		}

		@Override
		public List<ItemAttribute> listAttributesOf(ItemStack stack) {
			return stack.getTags()
					.map(InTag::new)
					.collect(Collectors.toList());
		}

		@Override
		public String getTranslationKey() {
			return "in_tag";
		}

		@Override
		public Object[] getTranslationParameters() {
			return new Object[]{"#" + tag.location()};
		}

		@Override
		public void writeNBT(CompoundTag nbt) {
			nbt.putString("space", tag.location().getNamespace());
			nbt.putString("path", tag.location().getPath());
		}

		@Override
		public ItemAttribute readNBT(CompoundTag nbt) {
			return new InTag(TagKey.create(Registry.ITEM_REGISTRY, new ResourceLocation(nbt.getString("space"), nbt.getString("path"))));
		}

	}

<<<<<<< HEAD
	public static class InItemGroup implements ItemAttribute {

		private CreativeModeTab group;

		public InItemGroup(CreativeModeTab group) {
			this.group = group;
		}

		@Override
		public boolean appliesTo(ItemStack stack) {
			Item item = stack.getItem();
			return item.getItemCategory() == group;
		}

		@Override
		public List<ItemAttribute> listAttributesOf(ItemStack stack) {
			CreativeModeTab group = stack.getItem()
					.getItemCategory();
			return group == null ? Collections.emptyList() : Arrays.asList(new InItemGroup(group));
		}

		@Override
		public String getTranslationKey() {
			return "in_item_group";
		}

		@Override
		@Environment(value = EnvType.CLIENT)
		public MutableComponent format(boolean inverted) {
			return Lang.translateDirect("item_attributes." + getTranslationKey() + (inverted ? ".inverted" : ""),
					group.getDisplayName());
		}

		@Override
		public void writeNBT(CompoundTag nbt) {
			nbt.putString("path", group.getRecipeFolderName());
		}

		@Override
		public ItemAttribute readNBT(CompoundTag nbt) {
			String readPath = nbt.getString("path");
			for (CreativeModeTab group : CreativeModeTab.TABS)
				if (group.getRecipeFolderName()
						.equals(readPath))
					return new InItemGroup(group);
			return null;
		}

	}

=======
>>>>>>> e6759d8e
	public static class AddedBy implements ItemAttribute {

		private String modId;

		public AddedBy(String modId) {
			this.modId = modId;
		}

		@Override
		public boolean appliesTo(ItemStack stack) {
			return modId.equals(Registry.ITEM.getKey(stack.getItem()).getNamespace());
		}

		@Override
		public List<ItemAttribute> listAttributesOf(ItemStack stack) {
			String id = Registry.ITEM.getKey(stack.getItem()).getNamespace();
			return id == null ? Collections.emptyList() : Arrays.asList(new AddedBy(id));
		}

		@Override
		public String getTranslationKey() {
			return "added_by";
		}

		@Override
		public Object[] getTranslationParameters() {
			ModContainer container = FabricLoader.getInstance().getModContainer(modId).orElse(null);
			String name = container == null ? name = StringUtils.capitalize(modId) : container.getMetadata().getName();
			return new Object[]{name};
		}

		@Override
		public void writeNBT(CompoundTag nbt) {
			nbt.putString("id", modId);
		}

		@Override
		public ItemAttribute readNBT(CompoundTag nbt) {
			return new AddedBy(nbt.getString("id"));
		}

	}

}<|MERGE_RESOLUTION|>--- conflicted
+++ resolved
@@ -51,17 +51,6 @@
 import net.minecraft.world.level.Level;
 import net.minecraft.world.level.block.ComposterBlock;
 import net.minecraft.world.level.block.entity.AbstractFurnaceBlockEntity;
-<<<<<<< HEAD
-=======
-import net.minecraftforge.api.distmarker.Dist;
-import net.minecraftforge.api.distmarker.OnlyIn;
-import net.minecraftforge.common.capabilities.ForgeCapabilities;
-import net.minecraftforge.fml.ModContainer;
-import net.minecraftforge.fml.ModList;
-import net.minecraftforge.forgespi.language.IModInfo;
-import net.minecraftforge.items.ItemStackHandler;
-import net.minecraftforge.items.wrapper.RecipeWrapper;
->>>>>>> e6759d8e
 
 public interface ItemAttribute {
 
@@ -142,12 +131,7 @@
 		DUMMY(s -> false),
 		PLACEABLE(s -> s.getItem() instanceof BlockItem),
 		CONSUMABLE(ItemStack::isEdible),
-<<<<<<< HEAD
 		FLUID_CONTAINER(s -> ContainerItemContext.withInitial(s).find(FluidStorage.ITEM) != null),
-=======
-		FLUID_CONTAINER(s -> s.getCapability(ForgeCapabilities.FLUID_HANDLER_ITEM)
-			.isPresent()),
->>>>>>> e6759d8e
 		ENCHANTED(ItemStack::isEnchanted),
 		MAX_ENCHANTED(StandardTraits::maxEnchanted),
 		RENAMED(ItemStack::hasCustomHoverName),
@@ -287,59 +271,6 @@
 
 	}
 
-<<<<<<< HEAD
-	public static class InItemGroup implements ItemAttribute {
-
-		private CreativeModeTab group;
-
-		public InItemGroup(CreativeModeTab group) {
-			this.group = group;
-		}
-
-		@Override
-		public boolean appliesTo(ItemStack stack) {
-			Item item = stack.getItem();
-			return item.getItemCategory() == group;
-		}
-
-		@Override
-		public List<ItemAttribute> listAttributesOf(ItemStack stack) {
-			CreativeModeTab group = stack.getItem()
-					.getItemCategory();
-			return group == null ? Collections.emptyList() : Arrays.asList(new InItemGroup(group));
-		}
-
-		@Override
-		public String getTranslationKey() {
-			return "in_item_group";
-		}
-
-		@Override
-		@Environment(value = EnvType.CLIENT)
-		public MutableComponent format(boolean inverted) {
-			return Lang.translateDirect("item_attributes." + getTranslationKey() + (inverted ? ".inverted" : ""),
-					group.getDisplayName());
-		}
-
-		@Override
-		public void writeNBT(CompoundTag nbt) {
-			nbt.putString("path", group.getRecipeFolderName());
-		}
-
-		@Override
-		public ItemAttribute readNBT(CompoundTag nbt) {
-			String readPath = nbt.getString("path");
-			for (CreativeModeTab group : CreativeModeTab.TABS)
-				if (group.getRecipeFolderName()
-						.equals(readPath))
-					return new InItemGroup(group);
-			return null;
-		}
-
-	}
-
-=======
->>>>>>> e6759d8e
 	public static class AddedBy implements ItemAttribute {
 
 		private String modId;
