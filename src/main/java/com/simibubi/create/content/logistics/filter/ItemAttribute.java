package com.simibubi.create.content.logistics.filter;

import java.util.ArrayList;
import java.util.Arrays;
import java.util.Collections;
import java.util.List;
import java.util.function.BiPredicate;
import java.util.function.Predicate;
import java.util.stream.Collectors;

import org.apache.commons.lang3.StringUtils;
import org.jetbrains.annotations.Nullable;

import com.simibubi.create.AllRecipeTypes;
import com.simibubi.create.Create;
import com.simibubi.create.content.kinetics.fan.processing.AllFanProcessingTypes;
import com.simibubi.create.content.logistics.filter.attribute.BookAuthorAttribute;
import com.simibubi.create.content.logistics.filter.attribute.BookCopyAttribute;
import com.simibubi.create.content.logistics.filter.attribute.ColorAttribute;
import com.simibubi.create.content.logistics.filter.attribute.EnchantAttribute;
import com.simibubi.create.content.logistics.filter.attribute.FluidContentsAttribute;
import com.simibubi.create.content.logistics.filter.attribute.ItemNameAttribute;
import com.simibubi.create.content.logistics.filter.attribute.ShulkerFillLevelAttribute;
import com.simibubi.create.content.logistics.filter.attribute.astralsorcery.AstralSorceryAmuletAttribute;
import com.simibubi.create.content.logistics.filter.attribute.astralsorcery.AstralSorceryAttunementAttribute;
import com.simibubi.create.content.logistics.filter.attribute.astralsorcery.AstralSorceryCrystalAttribute;
import com.simibubi.create.content.logistics.filter.attribute.astralsorcery.AstralSorceryPerkGemAttribute;
import com.simibubi.create.foundation.utility.Lang;

import io.github.fabricators_of_create.porting_lib.transfer.item.ItemStackHandlerContainer;
import net.fabricmc.api.EnvType;
import net.fabricmc.api.Environment;
import net.fabricmc.fabric.api.transfer.v1.context.ContainerItemContext;
import net.fabricmc.fabric.api.transfer.v1.fluid.FluidStorage;
import net.fabricmc.loader.api.FabricLoader;
import net.fabricmc.loader.api.ModContainer;
import net.minecraft.core.Registry;
import net.minecraft.core.registries.BuiltInRegistries;
import net.minecraft.core.registries.Registries;
import net.minecraft.nbt.CompoundTag;
import net.minecraft.network.chat.MutableComponent;
import net.minecraft.resources.ResourceLocation;
import net.minecraft.tags.ItemTags;
import net.minecraft.tags.TagKey;
import net.minecraft.world.Container;
import net.minecraft.world.entity.EquipmentSlot;
import net.minecraft.world.entity.LivingEntity;
import net.minecraft.world.item.BlockItem;
<<<<<<< HEAD
=======
import net.minecraft.world.item.CreativeModeTab;
import net.minecraft.world.item.CreativeModeTabs;
>>>>>>> 59a3ab24
import net.minecraft.world.item.Item;
import net.minecraft.world.item.ItemStack;
import net.minecraft.world.item.crafting.Recipe;
import net.minecraft.world.item.crafting.RecipeType;
import net.minecraft.world.item.CreativeModeTab;
import net.minecraft.world.item.CreativeModeTabs;
import net.minecraft.world.item.enchantment.EnchantmentHelper;
import net.minecraft.world.level.Level;
import net.minecraft.world.level.block.ComposterBlock;
import net.minecraft.world.level.block.entity.AbstractFurnaceBlockEntity;
<<<<<<< HEAD
=======
import net.minecraftforge.api.distmarker.Dist;
import net.minecraftforge.api.distmarker.OnlyIn;
import net.minecraftforge.common.CreativeModeTabRegistry;
import net.minecraftforge.common.capabilities.ForgeCapabilities;
import net.minecraftforge.fml.ModContainer;
import net.minecraftforge.fml.ModList;
import net.minecraftforge.forgespi.language.IModInfo;
import net.minecraftforge.items.ItemStackHandler;
import net.minecraftforge.items.wrapper.RecipeWrapper;
>>>>>>> 59a3ab24

public interface ItemAttribute {

	static List<ItemAttribute> types = new ArrayList<>();

	static ItemAttribute standard = register(StandardTraits.DUMMY);
	static ItemAttribute inTag = register(new InTag(ItemTags.LOGS));
	static ItemAttribute inItemGroup = register(InItemGroup.EMPTY);
	static ItemAttribute addedBy = register(new AddedBy("dummy"));
	static ItemAttribute hasEnchant = register(EnchantAttribute.EMPTY);
	static ItemAttribute shulkerFillLevel = register(ShulkerFillLevelAttribute.EMPTY);
	static ItemAttribute hasColor = register(ColorAttribute.EMPTY);
	static ItemAttribute hasFluid = register(FluidContentsAttribute.EMPTY);
	static ItemAttribute hasName = register(new ItemNameAttribute("dummy"));
	static ItemAttribute bookAuthor = register(new BookAuthorAttribute("dummy"));
	static ItemAttribute bookCopy = register(new BookCopyAttribute(-1));
	static ItemAttribute astralAmulet = register(new AstralSorceryAmuletAttribute("dummy", -1));
	static ItemAttribute astralAttunement = register(new AstralSorceryAttunementAttribute("dummy"));
	static ItemAttribute astralCrystal = register(new AstralSorceryCrystalAttribute("dummy"));
	static ItemAttribute astralPerkGem = register(new AstralSorceryPerkGemAttribute("dummy"));

	static ItemAttribute register(ItemAttribute attributeType) {
		types.add(attributeType);
		return attributeType;
	}

	@Nullable
	static ItemAttribute fromNBT(CompoundTag nbt) {
		for (ItemAttribute itemAttribute : types)
			if (itemAttribute.canRead(nbt))
				return itemAttribute.readNBT(nbt.getCompound(itemAttribute.getNBTKey()));
		return null;
	}

	default boolean appliesTo(ItemStack stack, Level world) {
		return appliesTo(stack);
	}

	boolean appliesTo(ItemStack stack);

	default List<ItemAttribute> listAttributesOf(ItemStack stack, Level world) {
		return listAttributesOf(stack);
	}

	List<ItemAttribute> listAttributesOf(ItemStack stack);

	String getTranslationKey();

	void writeNBT(CompoundTag nbt);

	ItemAttribute readNBT(CompoundTag nbt);

	default void serializeNBT(CompoundTag nbt) {
		CompoundTag compound = new CompoundTag();
		writeNBT(compound);
		nbt.put(getNBTKey(), compound);
	}

	default Object[] getTranslationParameters() {
		return new String[0];
	}

	default boolean canRead(CompoundTag nbt) {
		return nbt.contains(getNBTKey());
	}

	default String getNBTKey() {
		return getTranslationKey();
	}

	@Environment(value = EnvType.CLIENT)
	default MutableComponent format(boolean inverted) {
		return Lang.translateDirect("item_attributes." + getTranslationKey() + (inverted ? ".inverted" : ""),
				getTranslationParameters());
	}

	public static enum StandardTraits implements ItemAttribute {

		DUMMY(s -> false),
		PLACEABLE(s -> s.getItem() instanceof BlockItem),
		CONSUMABLE(ItemStack::isEdible),
<<<<<<< HEAD
		FLUID_CONTAINER(s -> ContainerItemContext.withConstant(s).find(FluidStorage.ITEM) != null),
=======
		FLUID_CONTAINER(s -> s.getCapability(ForgeCapabilities.FLUID_HANDLER_ITEM)
			.isPresent()),
>>>>>>> 59a3ab24
		ENCHANTED(ItemStack::isEnchanted),
		MAX_ENCHANTED(StandardTraits::maxEnchanted),
		RENAMED(ItemStack::hasCustomHoverName),
		DAMAGED(ItemStack::isDamaged),
		BADLY_DAMAGED(s -> s.isDamaged() && (float) s.getDamageValue() / s.getMaxDamage() > 3 / 4f),
		NOT_STACKABLE(((Predicate<ItemStack>) ItemStack::isStackable).negate()),
		EQUIPABLE(s -> LivingEntity.getEquipmentSlotForItem(s)
				.getType() != EquipmentSlot.Type.HAND),
		FURNACE_FUEL(AbstractFurnaceBlockEntity::isFuel),
		WASHABLE(AllFanProcessingTypes.SPLASHING::canProcess),
		HAUNTABLE(AllFanProcessingTypes.HAUNTING::canProcess),
		CRUSHABLE((s, w) -> testRecipe(s, w, AllRecipeTypes.CRUSHING.getType())
				|| testRecipe(s, w, AllRecipeTypes.MILLING.getType())),
		SMELTABLE((s, w) -> testRecipe(s, w, RecipeType.SMELTING)),
		SMOKABLE((s, w) -> testRecipe(s, w, RecipeType.SMOKING)),
		BLASTABLE((s, w) -> testRecipe(s, w, RecipeType.BLASTING)),
		COMPOSTABLE(s -> ComposterBlock.COMPOSTABLES.containsKey(s.getItem()));

		private static final Container RECIPE_WRAPPER = new ItemStackHandlerContainer(1);
		private Predicate<ItemStack> test;
		private BiPredicate<ItemStack, Level> testWithWorld;

		private StandardTraits(Predicate<ItemStack> test) {
			this.test = test;
		}

		private static boolean testRecipe(ItemStack s, Level w, RecipeType<? extends Recipe<Container>> type) {
			RECIPE_WRAPPER.setItem(0, s.copy());
			return w.getRecipeManager()
					.getRecipeFor(type, RECIPE_WRAPPER, w)
					.isPresent();
		}

		private static boolean maxEnchanted(ItemStack s) {
			return EnchantmentHelper.getEnchantments(s)
					.entrySet()
					.stream()
					.anyMatch(e -> e.getKey()
							.getMaxLevel() <= e.getValue());
		}

		private StandardTraits(BiPredicate<ItemStack, Level> test) {
			this.testWithWorld = test;
		}

		@Override
		public boolean appliesTo(ItemStack stack, Level world) {
			if (testWithWorld != null)
				return testWithWorld.test(stack, world);
			return appliesTo(stack);
		}

		@Override
		public boolean appliesTo(ItemStack stack) {
			return test.test(stack);
		}

		@Override
		public List<ItemAttribute> listAttributesOf(ItemStack stack, Level world) {
			List<ItemAttribute> attributes = new ArrayList<>();
			for (StandardTraits trait : values())
				if (trait.appliesTo(stack, world))
					attributes.add(trait);
			return attributes;
		}

		@Override
		public List<ItemAttribute> listAttributesOf(ItemStack stack) {
			return null;
		}

		@Override
		public String getTranslationKey() {
			return Lang.asId(name());
		}

		@Override
		public String getNBTKey() {
			return "standard_trait";
		}

		@Override
		public void writeNBT(CompoundTag nbt) {
			nbt.putBoolean(name(), true);
		}

		@Override
		public ItemAttribute readNBT(CompoundTag nbt) {
			for (StandardTraits trait : values())
				if (nbt.contains(trait.name()))
					return trait;
			return null;
		}

	}

	public static class InTag implements ItemAttribute {

		public TagKey<Item> tag;

		public InTag(TagKey<Item> tag) {
			this.tag = tag;
		}

		@Override
		public boolean appliesTo(ItemStack stack) {
			return stack.is(tag);
		}

		@Override
		public List<ItemAttribute> listAttributesOf(ItemStack stack) {
			return stack.getTags()
					.map(InTag::new)
					.collect(Collectors.toList());
		}

		@Override
		public String getTranslationKey() {
			return "in_tag";
		}

		@Override
		public Object[] getTranslationParameters() {
			return new Object[]{"#" + tag.location()};
		}

		@Override
		public void writeNBT(CompoundTag nbt) {
			nbt.putString("space", tag.location().getNamespace());
			nbt.putString("path", tag.location().getPath());
		}

		@Override
		public ItemAttribute readNBT(CompoundTag nbt) {
			return new InTag(TagKey.create(Registries.ITEM, new ResourceLocation(nbt.getString("space"), nbt.getString("path"))));
		}

	}

	public static class InItemGroup implements ItemAttribute {
		public static final InItemGroup EMPTY = new InItemGroup(null);

		private CreativeModeTab group;

		public InItemGroup(CreativeModeTab group) {
			this.group = group;
		}

		@Override
		public boolean appliesTo(ItemStack stack, Level world) {
			if (group == null)
				return false;

			if (group.getDisplayItems()
				.isEmpty()
				&& group.getSearchTabDisplayItems()
					.isEmpty()) {

				try {
					group.buildContents(new CreativeModeTab.ItemDisplayParameters(world.enabledFeatures(), false,
						world.registryAccess()));
				} catch (RuntimeException | LinkageError e) {
					Create.LOGGER.error("Attribute Filter: Item Group crashed while building contents.",
						group.getDisplayName()
							.getString(),
						e);
					group = null;
					return false;
				}

			}

			return tabContainsItem(group, stack);
		}

		@Override
		public boolean appliesTo(ItemStack stack) {
<<<<<<< HEAD
			return group != null && group.contains(stack);
=======
			return false;
>>>>>>> 59a3ab24
		}

		@Override
		public List<ItemAttribute> listAttributesOf(ItemStack stack) {
<<<<<<< HEAD
			return CreativeModeTabs.tabs().stream()
					.filter(tab -> tab.getType() != CreativeModeTab.Type.SEARCH && tab.contains(stack))
					.map(tab -> (ItemAttribute)new InItemGroup(tab))
					.toList();
=======
			return CreativeModeTabs.tabs()
				.stream()
				.filter(tab -> tab.getType() == CreativeModeTab.Type.CATEGORY)
				.filter(tab -> tabContainsItem(tab, stack))
				.map(tab -> (ItemAttribute) new InItemGroup(tab))
				.toList();
		}

		private static boolean tabContainsItem(CreativeModeTab tab, ItemStack stack) {
			return tab.contains(stack) || tab.contains(new ItemStack(stack.getItem()));
>>>>>>> 59a3ab24
		}

		@Override
		public String getTranslationKey() {
			return "in_item_group";
		}

		@Override
		public Object[] getTranslationParameters() {
			return new Object[] { group == null ? "<none>" : group.getDisplayName().getString() };
		}

		@Override
		public void writeNBT(CompoundTag nbt) {
			if (group != null) {
<<<<<<< HEAD
				ResourceLocation groupId = BuiltInRegistries.CREATIVE_MODE_TAB.getKey(group);
=======
				ResourceLocation groupId = CreativeModeTabRegistry.getName(group);
>>>>>>> 59a3ab24

				if (groupId != null) {
					nbt.putString("group", groupId.toString());
				}
			}
		}

		@Override
		public ItemAttribute readNBT(CompoundTag nbt) {
<<<<<<< HEAD
			return nbt.contains("group") ? new InItemGroup(BuiltInRegistries.CREATIVE_MODE_TAB.get(new ResourceLocation(nbt.getString("group")))) : EMPTY;
=======
			return nbt.contains("group") ? new InItemGroup(CreativeModeTabRegistry.getTab(new ResourceLocation(nbt.getString("group")))) : EMPTY;
>>>>>>> 59a3ab24
		}
	}

	public static class AddedBy implements ItemAttribute {

		private String modId;

		public AddedBy(String modId) {
			this.modId = modId;
		}

		@Override
		public boolean appliesTo(ItemStack stack) {
			return modId.equals(BuiltInRegistries.ITEM.getKey(stack.getItem()).getNamespace());
		}

		@Override
		public List<ItemAttribute> listAttributesOf(ItemStack stack) {
			String id = BuiltInRegistries.ITEM.getKey(stack.getItem()).getNamespace();
			return id == null ? Collections.emptyList() : Arrays.asList(new AddedBy(id));
		}

		@Override
		public String getTranslationKey() {
			return "added_by";
		}

		@Override
		public Object[] getTranslationParameters() {
			ModContainer container = FabricLoader.getInstance().getModContainer(modId).orElse(null);
			String name = container == null ? name = StringUtils.capitalize(modId) : container.getMetadata().getName();
			return new Object[]{name};
		}

		@Override
		public void writeNBT(CompoundTag nbt) {
			nbt.putString("id", modId);
		}

		@Override
		public ItemAttribute readNBT(CompoundTag nbt) {
			return new AddedBy(nbt.getString("id"));
		}

	}

}<|MERGE_RESOLUTION|>--- conflicted
+++ resolved
@@ -46,33 +46,16 @@
 import net.minecraft.world.entity.EquipmentSlot;
 import net.minecraft.world.entity.LivingEntity;
 import net.minecraft.world.item.BlockItem;
-<<<<<<< HEAD
-=======
 import net.minecraft.world.item.CreativeModeTab;
 import net.minecraft.world.item.CreativeModeTabs;
->>>>>>> 59a3ab24
 import net.minecraft.world.item.Item;
 import net.minecraft.world.item.ItemStack;
 import net.minecraft.world.item.crafting.Recipe;
 import net.minecraft.world.item.crafting.RecipeType;
-import net.minecraft.world.item.CreativeModeTab;
-import net.minecraft.world.item.CreativeModeTabs;
 import net.minecraft.world.item.enchantment.EnchantmentHelper;
 import net.minecraft.world.level.Level;
 import net.minecraft.world.level.block.ComposterBlock;
 import net.minecraft.world.level.block.entity.AbstractFurnaceBlockEntity;
-<<<<<<< HEAD
-=======
-import net.minecraftforge.api.distmarker.Dist;
-import net.minecraftforge.api.distmarker.OnlyIn;
-import net.minecraftforge.common.CreativeModeTabRegistry;
-import net.minecraftforge.common.capabilities.ForgeCapabilities;
-import net.minecraftforge.fml.ModContainer;
-import net.minecraftforge.fml.ModList;
-import net.minecraftforge.forgespi.language.IModInfo;
-import net.minecraftforge.items.ItemStackHandler;
-import net.minecraftforge.items.wrapper.RecipeWrapper;
->>>>>>> 59a3ab24
 
 public interface ItemAttribute {
 
@@ -154,12 +137,7 @@
 		DUMMY(s -> false),
 		PLACEABLE(s -> s.getItem() instanceof BlockItem),
 		CONSUMABLE(ItemStack::isEdible),
-<<<<<<< HEAD
 		FLUID_CONTAINER(s -> ContainerItemContext.withConstant(s).find(FluidStorage.ITEM) != null),
-=======
-		FLUID_CONTAINER(s -> s.getCapability(ForgeCapabilities.FLUID_HANDLER_ITEM)
-			.isPresent()),
->>>>>>> 59a3ab24
 		ENCHANTED(ItemStack::isEnchanted),
 		MAX_ENCHANTED(StandardTraits::maxEnchanted),
 		RENAMED(ItemStack::hasCustomHoverName),
@@ -337,21 +315,11 @@
 
 		@Override
 		public boolean appliesTo(ItemStack stack) {
-<<<<<<< HEAD
-			return group != null && group.contains(stack);
-=======
 			return false;
->>>>>>> 59a3ab24
 		}
 
 		@Override
 		public List<ItemAttribute> listAttributesOf(ItemStack stack) {
-<<<<<<< HEAD
-			return CreativeModeTabs.tabs().stream()
-					.filter(tab -> tab.getType() != CreativeModeTab.Type.SEARCH && tab.contains(stack))
-					.map(tab -> (ItemAttribute)new InItemGroup(tab))
-					.toList();
-=======
 			return CreativeModeTabs.tabs()
 				.stream()
 				.filter(tab -> tab.getType() == CreativeModeTab.Type.CATEGORY)
@@ -362,7 +330,6 @@
 
 		private static boolean tabContainsItem(CreativeModeTab tab, ItemStack stack) {
 			return tab.contains(stack) || tab.contains(new ItemStack(stack.getItem()));
->>>>>>> 59a3ab24
 		}
 
 		@Override
@@ -378,11 +345,7 @@
 		@Override
 		public void writeNBT(CompoundTag nbt) {
 			if (group != null) {
-<<<<<<< HEAD
 				ResourceLocation groupId = BuiltInRegistries.CREATIVE_MODE_TAB.getKey(group);
-=======
-				ResourceLocation groupId = CreativeModeTabRegistry.getName(group);
->>>>>>> 59a3ab24
 
 				if (groupId != null) {
 					nbt.putString("group", groupId.toString());
@@ -392,11 +355,7 @@
 
 		@Override
 		public ItemAttribute readNBT(CompoundTag nbt) {
-<<<<<<< HEAD
 			return nbt.contains("group") ? new InItemGroup(BuiltInRegistries.CREATIVE_MODE_TAB.get(new ResourceLocation(nbt.getString("group")))) : EMPTY;
-=======
-			return nbt.contains("group") ? new InItemGroup(CreativeModeTabRegistry.getTab(new ResourceLocation(nbt.getString("group")))) : EMPTY;
->>>>>>> 59a3ab24
 		}
 	}
 
