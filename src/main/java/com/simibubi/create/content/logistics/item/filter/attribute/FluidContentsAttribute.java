--- conflicted
+++ resolved
@@ -39,33 +39,19 @@
 		return "has_fluid";
 	}
 
-<<<<<<< HEAD
     @Override
     public Object[] getTranslationParameters() {
         String parameter = "";
 //        if(fluid != null)
-//            parameter = new TranslatableComponent(fluid.getAttributes().getTranslationKey()).getString();
+//            parameter = Components.translatable(fluid.getAttributes().getTranslationKey()).getString();
         return new Object[] { parameter };
     }
-=======
-	@Override
-	public Object[] getTranslationParameters() {
-		String parameter = "";
-		if (fluid != null)
-			parameter = Components.translatable(fluid.getAttributes().getTranslationKey()).getString();
-		return new Object[] { parameter };
-	}
->>>>>>> 9fbb71e4
 
 	@Override
 	public void writeNBT(CompoundTag nbt) {
 		if (fluid == null)
 			return;
-<<<<<<< HEAD
-		ResourceLocation id = Registry.FLUID.getKey(fluid);
-=======
 		ResourceLocation id = fluid.getRegistryName();
->>>>>>> 9fbb71e4
 		if (id == null)
 			return;
 		nbt.putString("id", id.toString());
