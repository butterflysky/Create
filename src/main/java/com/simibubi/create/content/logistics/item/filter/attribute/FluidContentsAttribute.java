package com.simibubi.create.content.logistics.item.filter.attribute;

import java.util.ArrayList;
import java.util.List;
import java.util.stream.Collectors;

import javax.annotation.Nullable;

import com.simibubi.create.content.logistics.item.filter.ItemAttribute;

import net.minecraft.core.Registry;
import net.minecraft.nbt.CompoundTag;
import net.minecraft.resources.ResourceLocation;
import net.minecraft.world.item.ItemStack;
import net.minecraft.world.level.material.Fluid;

public class FluidContentsAttribute implements ItemAttribute {
<<<<<<< HEAD
    public static final FluidContentsAttribute EMPTY = new FluidContentsAttribute(null);

    private final Fluid fluid;

    public FluidContentsAttribute(@Nullable Fluid fluid) {
        this.fluid = fluid;
    }

    @Override
    public boolean appliesTo(ItemStack itemStack) {
        return extractFluids(itemStack).contains(fluid);
    }

    @Override
    public List<ItemAttribute> listAttributesOf(ItemStack itemStack) {
        return extractFluids(itemStack).stream().map(FluidContentsAttribute::new).collect(Collectors.toList());
    }

    @Override
    public String getTranslationKey() {
        return "has_fluid";
    }

    @Override
    public Object[] getTranslationParameters() {
        String parameter = "";
//        if(fluid != null)
//            parameter = new TranslatableComponent(fluid.getAttributes().getTranslationKey()).getString();
        return new Object[] { parameter };
    }

    @Override
    public void writeNBT(CompoundTag nbt) {
        if (fluid == null)
            return;
        ResourceLocation id = Registry.FLUID.getKey(fluid);
        if (id == null)
            return;
        nbt.putString("id", id.toString());
    }

    @Override
    public ItemAttribute readNBT(CompoundTag nbt) {
        return nbt.contains("id") ? new FluidContentsAttribute(Registry.FLUID.get(ResourceLocation.tryParse(nbt.getString("id")))) : EMPTY;
    }

    private List<Fluid> extractFluids(ItemStack stack) {
        List<Fluid> fluids = new ArrayList<>();

//        LazyOptional<IFluidHandlerItem> capability =
//                stack.getCapability(CapabilityFluidHandler.FLUID_HANDLER_ITEM_CAPABILITY);
//
//        capability.ifPresent((cap) -> {
//            for(int i = 0; i < cap.getTanks(); i++) {
//                fluids.add(cap.getFluidInTank(i).getFluid());
//            }
//        });

        return fluids;
    }
=======
	public static final FluidContentsAttribute EMPTY = new FluidContentsAttribute(null);

	private final Fluid fluid;

	public FluidContentsAttribute(@Nullable Fluid fluid) {
		this.fluid = fluid;
	}

	@Override
	public boolean appliesTo(ItemStack itemStack) {
		return extractFluids(itemStack).contains(fluid);
	}

	@Override
	public List<ItemAttribute> listAttributesOf(ItemStack itemStack) {
		return extractFluids(itemStack).stream().map(FluidContentsAttribute::new).collect(Collectors.toList());
	}

	@Override
	public String getTranslationKey() {
		return "has_fluid";
	}

	@Override
	public Object[] getTranslationParameters() {
		String parameter = "";
		if (fluid != null)
			parameter = new TranslatableComponent(fluid.getAttributes().getTranslationKey()).getString();
		return new Object[] { parameter };
	}

	@Override
	public void writeNBT(CompoundTag nbt) {
		if (fluid == null)
			return;
		ResourceLocation id = ForgeRegistries.FLUIDS.getKey(fluid);
		if (id == null)
			return;
		nbt.putString("id", id.toString());
	}

	@Override
	public ItemAttribute readNBT(CompoundTag nbt) {
		return nbt.contains("id") ? new FluidContentsAttribute(ForgeRegistries.FLUIDS.getValue(ResourceLocation.tryParse(nbt.getString("id")))) : EMPTY;
	}

	private List<Fluid> extractFluids(ItemStack stack) {
		List<Fluid> fluids = new ArrayList<>();

		LazyOptional<IFluidHandlerItem> capability =
				stack.getCapability(CapabilityFluidHandler.FLUID_HANDLER_ITEM_CAPABILITY);

		capability.ifPresent((cap) -> {
			for(int i = 0; i < cap.getTanks(); i++) {
				fluids.add(cap.getFluidInTank(i).getFluid());
			}
		});

		return fluids;
	}
>>>>>>> 6a1d2c18
}<|MERGE_RESOLUTION|>--- conflicted
+++ resolved
@@ -15,68 +15,6 @@
 import net.minecraft.world.level.material.Fluid;
 
 public class FluidContentsAttribute implements ItemAttribute {
-<<<<<<< HEAD
-    public static final FluidContentsAttribute EMPTY = new FluidContentsAttribute(null);
-
-    private final Fluid fluid;
-
-    public FluidContentsAttribute(@Nullable Fluid fluid) {
-        this.fluid = fluid;
-    }
-
-    @Override
-    public boolean appliesTo(ItemStack itemStack) {
-        return extractFluids(itemStack).contains(fluid);
-    }
-
-    @Override
-    public List<ItemAttribute> listAttributesOf(ItemStack itemStack) {
-        return extractFluids(itemStack).stream().map(FluidContentsAttribute::new).collect(Collectors.toList());
-    }
-
-    @Override
-    public String getTranslationKey() {
-        return "has_fluid";
-    }
-
-    @Override
-    public Object[] getTranslationParameters() {
-        String parameter = "";
-//        if(fluid != null)
-//            parameter = new TranslatableComponent(fluid.getAttributes().getTranslationKey()).getString();
-        return new Object[] { parameter };
-    }
-
-    @Override
-    public void writeNBT(CompoundTag nbt) {
-        if (fluid == null)
-            return;
-        ResourceLocation id = Registry.FLUID.getKey(fluid);
-        if (id == null)
-            return;
-        nbt.putString("id", id.toString());
-    }
-
-    @Override
-    public ItemAttribute readNBT(CompoundTag nbt) {
-        return nbt.contains("id") ? new FluidContentsAttribute(Registry.FLUID.get(ResourceLocation.tryParse(nbt.getString("id")))) : EMPTY;
-    }
-
-    private List<Fluid> extractFluids(ItemStack stack) {
-        List<Fluid> fluids = new ArrayList<>();
-
-//        LazyOptional<IFluidHandlerItem> capability =
-//                stack.getCapability(CapabilityFluidHandler.FLUID_HANDLER_ITEM_CAPABILITY);
-//
-//        capability.ifPresent((cap) -> {
-//            for(int i = 0; i < cap.getTanks(); i++) {
-//                fluids.add(cap.getFluidInTank(i).getFluid());
-//            }
-//        });
-
-        return fluids;
-    }
-=======
 	public static final FluidContentsAttribute EMPTY = new FluidContentsAttribute(null);
 
 	private final Fluid fluid;
@@ -100,19 +38,19 @@
 		return "has_fluid";
 	}
 
-	@Override
-	public Object[] getTranslationParameters() {
-		String parameter = "";
-		if (fluid != null)
-			parameter = new TranslatableComponent(fluid.getAttributes().getTranslationKey()).getString();
-		return new Object[] { parameter };
-	}
+    @Override
+    public Object[] getTranslationParameters() {
+        String parameter = "";
+//        if(fluid != null)
+//            parameter = new TranslatableComponent(fluid.getAttributes().getTranslationKey()).getString();
+        return new Object[] { parameter };
+    }
 
 	@Override
 	public void writeNBT(CompoundTag nbt) {
 		if (fluid == null)
 			return;
-		ResourceLocation id = ForgeRegistries.FLUIDS.getKey(fluid);
+		ResourceLocation id = Registry.FLUID.getKey(fluid);
 		if (id == null)
 			return;
 		nbt.putString("id", id.toString());
@@ -120,22 +58,21 @@
 
 	@Override
 	public ItemAttribute readNBT(CompoundTag nbt) {
-		return nbt.contains("id") ? new FluidContentsAttribute(ForgeRegistries.FLUIDS.getValue(ResourceLocation.tryParse(nbt.getString("id")))) : EMPTY;
+		return nbt.contains("id") ? new FluidContentsAttribute(Registry.FLUID.get(ResourceLocation.tryParse(nbt.getString("id")))) : EMPTY;
 	}
 
 	private List<Fluid> extractFluids(ItemStack stack) {
 		List<Fluid> fluids = new ArrayList<>();
 
-		LazyOptional<IFluidHandlerItem> capability =
-				stack.getCapability(CapabilityFluidHandler.FLUID_HANDLER_ITEM_CAPABILITY);
-
-		capability.ifPresent((cap) -> {
-			for(int i = 0; i < cap.getTanks(); i++) {
-				fluids.add(cap.getFluidInTank(i).getFluid());
-			}
-		});
+//        LazyOptional<IFluidHandlerItem> capability =
+//                stack.getCapability(CapabilityFluidHandler.FLUID_HANDLER_ITEM_CAPABILITY);
+//
+//        capability.ifPresent((cap) -> {
+//            for(int i = 0; i < cap.getTanks(); i++) {
+//                fluids.add(cap.getFluidInTank(i).getFluid());
+//            }
+//        });
 
 		return fluids;
 	}
->>>>>>> 6a1d2c18
 }