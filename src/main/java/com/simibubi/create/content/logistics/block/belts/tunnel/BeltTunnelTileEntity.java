--- conflicted
+++ resolved
@@ -65,20 +65,14 @@
 	}
 
 	@Override
-<<<<<<< HEAD
 	public void setLevel(Level level) {
 		super.setLevel(level);
 		belowStorageCache = TransferUtil.getItemCache(level, worldPosition.below());
 	}
 
 	@Override
-	public void setRemoved() {
-		super.setRemoved();
-=======
 	public void invalidate() {
 		super.invalidate();
-		cap.invalidate();
->>>>>>> 8d89080b
 	}
 
 	protected void writeFlapsAndSides(CompoundTag compound) {
