package com.simibubi.create.content.logistics.block.belts.tunnel;

import java.util.EnumMap;
import java.util.HashSet;
import java.util.LinkedList;
import java.util.List;
import java.util.Map;
import java.util.Set;

import org.apache.commons.lang3.tuple.Pair;

import com.simibubi.create.AllBlocks;
import com.simibubi.create.content.logistics.block.belts.tunnel.BeltTunnelBlock.Shape;
import com.simibubi.create.content.logistics.block.funnel.BeltFunnelBlock;
import com.simibubi.create.content.logistics.packet.TunnelFlapPacket;
import com.simibubi.create.foundation.gui.widgets.InterpolatedChasingValue;
import com.simibubi.create.foundation.networking.AllPackets;
import com.simibubi.create.foundation.render.backend.FastRenderDispatcher;
import com.simibubi.create.foundation.render.backend.instancing.IInstanceRendered;
import com.simibubi.create.foundation.tileEntity.SmartTileEntity;
import com.simibubi.create.foundation.tileEntity.TileEntityBehaviour;
import com.simibubi.create.foundation.utility.Iterate;
import net.minecraft.block.BlockState;
import net.minecraft.nbt.CompoundNBT;
import net.minecraft.nbt.INBT;
import net.minecraft.nbt.IntNBT;
import net.minecraft.nbt.ListNBT;
import net.minecraft.state.properties.BlockStateProperties;
import net.minecraft.tileentity.TileEntity;
import net.minecraft.tileentity.TileEntityType;
import net.minecraft.util.Direction;
import net.minecraft.util.Direction.Axis;
import net.minecraft.util.Direction.AxisDirection;
import net.minecraftforge.api.distmarker.Dist;
import net.minecraftforge.common.capabilities.Capability;
import net.minecraftforge.common.util.Constants.NBT;
import net.minecraftforge.common.util.LazyOptional;
import net.minecraftforge.fml.DistExecutor;
import net.minecraftforge.items.CapabilityItemHandler;
import net.minecraftforge.items.IItemHandler;

public class BeltTunnelTileEntity extends SmartTileEntity implements IInstanceRendered {

	public Map<Direction, InterpolatedChasingValue> flaps;
	public Set<Direction> sides;
	
	protected LazyOptional<IItemHandler> cap = LazyOptional.empty();
	protected List<Pair<Direction, Boolean>> flapsToSend;

	public BeltTunnelTileEntity(TileEntityType<? extends BeltTunnelTileEntity> type) {
		super(type);
		flaps = new EnumMap<>(Direction.class);
		sides = new HashSet<>();
		flapsToSend = new LinkedList<>();
	}

	@Override
	public void remove() {
		super.remove();
		cap.invalidate();
	}

	@Override
	public void write(CompoundNBT compound, boolean clientPacket) {
		ListNBT flapsNBT = new ListNBT();
		for (Direction direction : flaps.keySet())
			flapsNBT.add(IntNBT.of(direction.getIndex()));
		compound.put("Flaps", flapsNBT);
		
		ListNBT sidesNBT = new ListNBT();
		for (Direction direction : sides)
			sidesNBT.add(IntNBT.of(direction.getIndex()));
		compound.put("Sides", sidesNBT);
		
		super.write(compound, clientPacket);
	}

	@Override
	protected void fromTag(BlockState state, CompoundNBT compound, boolean clientPacket) {
		Set<Direction> newFlaps = new HashSet<>(6);
		ListNBT flapsNBT = compound.getList("Flaps", NBT.TAG_INT);
		for (INBT inbt : flapsNBT)
			if (inbt instanceof IntNBT)
				newFlaps.add(Direction.byIndex(((IntNBT) inbt).getInt()));
		
		sides.clear();
		ListNBT sidesNBT = compound.getList("Sides", NBT.TAG_INT);
		for (INBT inbt : sidesNBT)
			if (inbt instanceof IntNBT)
				sides.add(Direction.byIndex(((IntNBT) inbt).getInt()));

		for (Direction d : Iterate.directions)
			if (!newFlaps.contains(d))
				flaps.remove(d);
			else if (!flaps.containsKey(d))
				flaps.put(d, new InterpolatedChasingValue().start(.25f)
					.target(0)
					.withSpeed(.05f));
		
		// Backwards compat
		if (!compound.contains("Sides") && compound.contains("Flaps"))
			sides.addAll(flaps.keySet());
<<<<<<< HEAD

		super.fromTag(state, compound, clientPacket);

=======
		
		super.read(compound, clientPacket);
		
>>>>>>> 9c8d0356
		if (clientPacket)
			DistExecutor.unsafeRunWhenOn(Dist.CLIENT, () -> () -> FastRenderDispatcher.enqueueUpdate(this));
	}

	public void updateTunnelConnections() {
		flaps.clear();
		sides.clear();
		BlockState tunnelState = getBlockState();
		for (Direction direction : Iterate.horizontalDirections) {
			if (direction.getAxis() != tunnelState.get(BlockStateProperties.HORIZONTAL_AXIS)) {
				boolean positive =
					direction.getAxisDirection() == AxisDirection.POSITIVE ^ direction.getAxis() == Axis.Z;
				Shape shape = tunnelState.get(BeltTunnelBlock.SHAPE);
				if (BeltTunnelBlock.isStraight(tunnelState))
					continue;
				if (positive && shape == Shape.T_LEFT)
					continue;
				if (!positive && shape == Shape.T_RIGHT)
					continue;
			}
			
			sides.add(direction);
			
			// Flap might be occluded
			BlockState nextState = world.getBlockState(pos.offset(direction));
			if (nextState.getBlock() instanceof BeltTunnelBlock)
				continue;
			if (nextState.getBlock() instanceof BeltFunnelBlock)
				if (nextState.get(BeltFunnelBlock.SHAPE) == BeltFunnelBlock.Shape.EXTENDED
					&& nextState.get(BeltFunnelBlock.HORIZONTAL_FACING) == direction.getOpposite())
					continue;

			flaps.put(direction, new InterpolatedChasingValue().start(.25f)
															   .target(0)
															   .withSpeed(.05f));
		}
		sendData();
	}

	public void flap(Direction side, boolean inward) {
		if (world.isRemote) {
			if (flaps.containsKey(side))
				flaps.get(side)
					.set(inward ? -1 : 1);
			return;
		}

		flapsToSend.add(Pair.of(side, inward));
	}

	@Override
	public void initialize() {
		super.initialize();
		updateTunnelConnections();
	}

	@Override
	public void tick() {
		super.tick();
		if (!world.isRemote) {
			if (!flapsToSend.isEmpty())
				sendFlaps();
			return;
		}
		flaps.forEach((d, value) -> value.tick());
	}

	private void sendFlaps() {
		AllPackets.channel.send(packetTarget(), new TunnelFlapPacket(this, flapsToSend));

		flapsToSend.clear();
	}

	@Override
	public boolean shouldRenderAsTE() {
		return true;
	}
	
	@Override
	public void addBehaviours(List<TileEntityBehaviour> behaviours) {}

	@Override
	public <T> LazyOptional<T> getCapability(Capability<T> capability, Direction side) {
		if (capability != CapabilityItemHandler.ITEM_HANDLER_CAPABILITY)
			return super.getCapability(capability, side);

		if (!this.cap.isPresent()) {
			if (AllBlocks.BELT.has(world.getBlockState(pos.down()))) {
				TileEntity teBelow = world.getTileEntity(pos.down());
				if (teBelow != null) {
					T capBelow = teBelow.getCapability(capability, Direction.UP)
						.orElse(null);
					if (capBelow != null) {
						cap = LazyOptional.of(() -> capBelow)
							.cast();
					}
				}
			}
		}
		return this.cap.cast();
	}
}<|MERGE_RESOLUTION|>--- conflicted
+++ resolved
@@ -100,15 +100,7 @@
 		// Backwards compat
 		if (!compound.contains("Sides") && compound.contains("Flaps"))
 			sides.addAll(flaps.keySet());
-<<<<<<< HEAD
-
 		super.fromTag(state, compound, clientPacket);
-
-=======
-		
-		super.read(compound, clientPacket);
-		
->>>>>>> 9c8d0356
 		if (clientPacket)
 			DistExecutor.unsafeRunWhenOn(Dist.CLIENT, () -> () -> FastRenderDispatcher.enqueueUpdate(this));
 	}
