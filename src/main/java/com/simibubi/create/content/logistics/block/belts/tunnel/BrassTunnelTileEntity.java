--- conflicted
+++ resolved
@@ -369,11 +369,7 @@
 		for (boolean left : Iterate.trueAndFalse) {
 			BrassTunnelTileEntity adjacent = this;
 			while (adjacent != null) {
-<<<<<<< HEAD
-				if (!LevelUtil.isAreaLoaded(level, adjacent.getBlockPos(), 1))
-=======
-				if (!level.isLoaded(adjacent.getBlockPos()))
->>>>>>> 6a1d2c18
+				if (!LevelUtil.isLoaded(level, adjacent.getBlockPos()))
 					return null;
 				adjacent = adjacent.getAdjacent(left);
 				if (adjacent == null)
@@ -515,11 +511,7 @@
 		for (boolean left : Iterate.trueAndFalse) {
 			BrassTunnelTileEntity adjacent = this;
 			while (adjacent != null) {
-<<<<<<< HEAD
-				if (!LevelUtil.isAreaLoaded(level, adjacent.getBlockPos(), 1))
-=======
-				if (!level.isLoaded(adjacent.getBlockPos()))
->>>>>>> 6a1d2c18
+				if (!LevelUtil.isLoaded(level, adjacent.getBlockPos()))
 					return null;
 				adjacent = adjacent.getAdjacent(left);
 				if (adjacent == null)
