package com.simibubi.create.content.logistics.block.belts.tunnel;

import java.util.ArrayList;
import java.util.HashSet;
import java.util.IdentityHashMap;
import java.util.List;
import java.util.Map;
import java.util.Map.Entry;
import java.util.Random;
import java.util.Set;

import javax.annotation.Nullable;

import net.fabricmc.fabric.api.lookup.v1.block.BlockApiCache;
import net.fabricmc.fabric.api.transfer.v1.item.ItemVariant;
import net.fabricmc.fabric.api.transfer.v1.storage.Storage;

import net.fabricmc.fabric.api.transfer.v1.transaction.TransactionContext;
import net.fabricmc.fabric.api.transfer.v1.transaction.base.SnapshotParticipant;

import net.minecraft.world.level.Level;

import org.apache.commons.lang3.tuple.Pair;

import com.simibubi.create.AllBlocks;
import com.simibubi.create.content.contraptions.goggles.IHaveGoggleInformation;
import com.simibubi.create.content.contraptions.relays.belt.BeltHelper;
import com.simibubi.create.content.contraptions.relays.belt.BeltTileEntity;
import com.simibubi.create.content.logistics.block.funnel.BeltFunnelBlock;
import com.simibubi.create.content.logistics.block.funnel.BeltFunnelBlock.Shape;
import com.simibubi.create.content.logistics.block.funnel.FunnelBlock;
import com.simibubi.create.foundation.gui.AllIcons;
import com.simibubi.create.foundation.tileEntity.TileEntityBehaviour;
import com.simibubi.create.foundation.tileEntity.behaviour.CenteredSideValueBoxTransform;
import com.simibubi.create.foundation.tileEntity.behaviour.belt.DirectBeltInputBehaviour;
import com.simibubi.create.foundation.tileEntity.behaviour.filtering.FilteringBehaviour;
import com.simibubi.create.foundation.tileEntity.behaviour.filtering.SidedFilteringBehaviour;
import com.simibubi.create.foundation.tileEntity.behaviour.scrollvalue.INamedIconOptions;
import com.simibubi.create.foundation.tileEntity.behaviour.scrollvalue.ScrollOptionBehaviour;
import com.simibubi.create.foundation.utility.BlockHelper;
import com.simibubi.create.foundation.utility.Components;
import com.simibubi.create.foundation.utility.Couple;
import com.simibubi.create.foundation.utility.Iterate;
import com.simibubi.create.foundation.utility.Lang;
import com.simibubi.create.foundation.utility.NBTHelper;
import io.github.fabricators_of_create.porting_lib.transfer.TransferUtil;
import io.github.fabricators_of_create.porting_lib.transfer.item.ItemHandlerHelper;
import io.github.fabricators_of_create.porting_lib.transfer.item.ItemTransferable;
import io.github.fabricators_of_create.porting_lib.util.LevelUtil;
import io.github.fabricators_of_create.porting_lib.util.NBTSerializer;

import net.minecraft.ChatFormatting;
import net.minecraft.core.BlockPos;
import net.minecraft.core.Direction;
import net.minecraft.core.Direction.Axis;
import net.minecraft.core.Direction.AxisDirection;
import net.minecraft.nbt.CompoundTag;
import net.minecraft.nbt.NbtUtils;
import net.minecraft.nbt.Tag;
import net.minecraft.network.chat.Component;
import net.minecraft.world.entity.item.ItemEntity;
import net.minecraft.world.item.ItemStack;
import net.minecraft.world.level.block.entity.BlockEntity;
import net.minecraft.world.level.block.entity.BlockEntityType;
import net.minecraft.world.level.block.state.BlockState;
import net.minecraft.world.phys.Vec3;

public class BrassTunnelTileEntity extends BeltTunnelTileEntity implements IHaveGoggleInformation, ItemTransferable {

	SidedFilteringBehaviour filtering;

	boolean connectedLeft;
	boolean connectedRight;

	ItemStack stackToDistribute;
	Direction stackEnteredFrom;
	
	float distributionProgress;
	int distributionDistanceLeft;
	int distributionDistanceRight;
	int previousOutputIndex;

	// <filtered, non-filtered>
	Couple<List<Pair<BlockPos, Direction>>> distributionTargets;

	private boolean syncedOutputActive;
	private Set<BrassTunnelTileEntity> syncSet;

	protected ScrollOptionBehaviour<SelectionMode> selectionMode;
	private BlockApiCache<Storage<ItemVariant>, Direction> beltCapabilityCache;
	private BrassTunnelItemHandler tunnelCapability;

	public final SnapshotParticipant<Pair<ItemStack, Float>> snapshotParticipant = new SnapshotParticipant<>() {

		@Override
		protected Pair<ItemStack, Float> createSnapshot() {
			return Pair.of(stackToDistribute.copy(), distributionProgress);
		}

		@Override
		protected void readSnapshot(Pair<ItemStack, Float> snapshot) {
			stackToDistribute = snapshot.getLeft();
			distributionProgress = snapshot.getRight();
		}
	};

	public BrassTunnelTileEntity(BlockEntityType<?> type, BlockPos pos, BlockState state) {
		super(type, pos, state);
		distributionTargets = Couple.create(ArrayList::new);
		syncSet = new HashSet<>();
		stackToDistribute = ItemStack.EMPTY;
<<<<<<< HEAD
		tunnelCapability = new BrassTunnelItemHandler(this);
=======
		stackEnteredFrom = null;
		beltCapability = LazyOptional.empty();
		tunnelCapability = LazyOptional.of(() -> new BrassTunnelItemHandler(this));
>>>>>>> 96b76a83
		previousOutputIndex = 0;
		syncedOutputActive = false;
	}

	@Override
	public void setLevel(Level level) {
		super.setLevel(level);
		beltCapabilityCache = TransferUtil.getItemCache(level, worldPosition.below());
	}

	@Override
	public void addBehaviours(List<TileEntityBehaviour> behaviours) {
		super.addBehaviours(behaviours);
		behaviours.add(selectionMode = new ScrollOptionBehaviour<>(SelectionMode.class,
			Lang.translateDirect("logistics.when_multiple_outputs_available"), this,
			new CenteredSideValueBoxTransform((state, d) -> d == Direction.UP)));
		selectionMode.requiresWrench();

		// Propagate settings across connected tunnels
		selectionMode.withCallback(setting -> {
			for (boolean side : Iterate.trueAndFalse) {
				if (!isConnected(side))
					continue;
				BrassTunnelTileEntity adjacent = getAdjacent(side);
				if (adjacent != null)
					adjacent.selectionMode.setValue(setting);
			}
		});
	}

	@Override
	public void tick() {
		super.tick();
		BeltTileEntity beltBelow = BeltHelper.getSegmentTE(level, worldPosition.below());

		if (distributionProgress > 0)
			distributionProgress--;
		if (beltBelow == null || beltBelow.getSpeed() == 0)
			return;
		if (stackToDistribute.isEmpty() && !syncedOutputActive)
			return;
		if (level.isClientSide && !isVirtual())
			return;

		if (distributionProgress == -1) {
			distributionTargets.forEach(List::clear);
			distributionDistanceLeft = 0;
			distributionDistanceRight = 0;

			syncSet.clear();
			List<Pair<BrassTunnelTileEntity, Direction>> validOutputs = gatherValidOutputs();
			if (selectionMode.get() == SelectionMode.SYNCHRONIZE) {
				boolean allEmpty = true;
				boolean allFull = true;
				for (BrassTunnelTileEntity te : syncSet) {
					boolean hasStack = !te.stackToDistribute.isEmpty();
					allEmpty &= !hasStack;
					allFull &= hasStack;
				}
				final boolean notifySyncedOut = !allEmpty;
				if (allFull || allEmpty)
					syncSet.forEach(te -> te.syncedOutputActive = notifySyncedOut);
			}

			if (validOutputs == null)
				return;
			if (stackToDistribute.isEmpty())
				return;

			for (Pair<BrassTunnelTileEntity, Direction> pair : validOutputs) {
				BrassTunnelTileEntity tunnel = pair.getKey();
				Direction output = pair.getValue();
				if (insertIntoTunnel(tunnel, output, stackToDistribute, true) == null)
					continue;
				distributionTargets.get(!tunnel.flapFilterEmpty(output))
					.add(Pair.of(tunnel.worldPosition, output));
				int distance = tunnel.worldPosition.getX() + tunnel.worldPosition.getZ() - worldPosition.getX() - worldPosition.getZ();
				if (distance < 0)
					distributionDistanceLeft = Math.max(distributionDistanceLeft, -distance);
				else
					distributionDistanceRight = Math.max(distributionDistanceRight, distance);
			}

			if (distributionTargets.getFirst()
				.isEmpty()
				&& distributionTargets.getSecond()
					.isEmpty())
				return;

			if (selectionMode.get() != SelectionMode.SYNCHRONIZE || syncedOutputActive) {
				distributionProgress = 10;
				sendData();
			}
			return;
		}

		if (distributionProgress != 0)
			return;

		distributionTargets.forEach(list -> {
			if (stackToDistribute.isEmpty())
				return;
			List<Pair<BrassTunnelTileEntity, Direction>> validTargets = new ArrayList<>();
			for (Pair<BlockPos, Direction> pair : list) {
				BlockPos tunnelPos = pair.getKey();
				Direction output = pair.getValue();
				if (tunnelPos.equals(worldPosition) && output == stackEnteredFrom)
					continue;
				BlockEntity te = level.getBlockEntity(tunnelPos);
				if (!(te instanceof BrassTunnelTileEntity))
					continue;
				validTargets.add(Pair.of((BrassTunnelTileEntity) te, output));
			}
			distribute(validTargets);
			distributionProgress = -1;
		});
	}

	private static Random rand = new Random();
	private static Map<Pair<BrassTunnelTileEntity, Direction>, ItemStack> distributed = new IdentityHashMap<>();
	private static Set<Pair<BrassTunnelTileEntity, Direction>> full = new HashSet<>();

	private void distribute(List<Pair<BrassTunnelTileEntity, Direction>> validTargets) {
		int amountTargets = validTargets.size();
		if (amountTargets == 0)
			return;

		distributed.clear();
		full.clear();

		int indexStart = previousOutputIndex % amountTargets;
		SelectionMode mode = selectionMode.get();
		boolean force = mode == SelectionMode.FORCED_ROUND_ROBIN || mode == SelectionMode.FORCED_SPLIT;
		boolean split = mode == SelectionMode.FORCED_SPLIT || mode == SelectionMode.SPLIT;
		boolean robin = mode == SelectionMode.FORCED_ROUND_ROBIN || mode == SelectionMode.ROUND_ROBIN;

		if (mode == SelectionMode.RANDOMIZE)
			indexStart = rand.nextInt(amountTargets);
		if (mode == SelectionMode.PREFER_NEAREST || mode == SelectionMode.SYNCHRONIZE)
			indexStart = 0;

		ItemStack toDistribute = stackToDistribute.copy();
		for (boolean distributeAgain : Iterate.trueAndFalse) {
			ItemStack toDistributeThisCycle = null;
			int remainingOutputs = amountTargets;
			int leftovers = 0;

			for (boolean simulate : Iterate.trueAndFalse) {
				if (remainingOutputs == 0)
					break;

				leftovers = 0;
				int index = indexStart;
				int stackSize = toDistribute.getCount();
				int splitStackSize = stackSize / remainingOutputs;
				int splitRemainder = stackSize % remainingOutputs;
				int visited = 0;

				toDistributeThisCycle = toDistribute.copy();
				if (!(force || split) && simulate)
					continue;

				while (visited < amountTargets) {
					Pair<BrassTunnelTileEntity, Direction> pair = validTargets.get(index);
					BrassTunnelTileEntity tunnel = pair.getKey();
					Direction side = pair.getValue();
					index = (index + 1) % amountTargets;
					visited++;

					if (full.contains(pair)) {
						if (split && simulate)
							remainingOutputs--;
						continue;
					}

					int count = split ? splitStackSize + (splitRemainder > 0 ? 1 : 0) : stackSize;
					ItemStack toOutput = ItemHandlerHelper.copyStackWithSize(toDistributeThisCycle, count);

					// Grow by 1 to determine if target is full even after a successful transfer
					boolean testWithIncreasedCount = distributed.containsKey(pair);
					int increasedCount = testWithIncreasedCount ? distributed.get(pair)
						.getCount() : 0;
					if (testWithIncreasedCount)
						toOutput.grow(increasedCount);

					ItemStack remainder = insertIntoTunnel(tunnel, side, toOutput, true);

					if (remainder == null || remainder.getCount() == (testWithIncreasedCount ? count + 1 : count)) {
						if (force)
							return;
						if (split && simulate)
							remainingOutputs--;
						if (!simulate)
							full.add(pair);
						if (robin)
							break;
						continue;
					} else if (!remainder.isEmpty() && !simulate) {
						full.add(pair);
					}

					if (!simulate) {
						toOutput.shrink(remainder.getCount());
						distributed.put(pair, toOutput);
					}

					leftovers += remainder.getCount();
					toDistributeThisCycle.shrink(count);
					if (toDistributeThisCycle.isEmpty())
						break;
					splitRemainder--;
					if (!split)
						break;
				}
			}

			toDistribute.setCount(toDistributeThisCycle.getCount() + leftovers);
			if (leftovers == 0 && distributeAgain)
				break;
			if (!split)
				break;
		}

		int failedTransferrals = 0;
		for (Entry<Pair<BrassTunnelTileEntity, Direction>, ItemStack> entry : distributed.entrySet()) {
			Pair<BrassTunnelTileEntity, Direction> pair = entry.getKey();
			failedTransferrals += insertIntoTunnel(pair.getKey(), pair.getValue(), entry.getValue(), false).getCount();
		}

		toDistribute.grow(failedTransferrals);
		stackToDistribute = ItemHandlerHelper.copyStackWithSize(stackToDistribute, toDistribute.getCount());
		if (stackToDistribute.isEmpty())
			stackEnteredFrom = null;
		previousOutputIndex++;
		previousOutputIndex %= amountTargets;
		notifyUpdate();
	}

<<<<<<< HEAD
	public void setStackToDistribute(ItemStack stack, TransactionContext ctx) {
		snapshotParticipant.updateSnapshots(ctx);
		stackToDistribute = stack;
		distributionProgress = -1;
	}

	public void setStackToDistribute(ItemStack stack) {
=======
	public void setStackToDistribute(ItemStack stack, @Nullable Direction enteredFrom) {
>>>>>>> 96b76a83
		stackToDistribute = stack;
		stackEnteredFrom = enteredFrom;
		distributionProgress = -1;
		sendData();
		setChanged();
	}

	public ItemStack getStackToDistribute() {
		return stackToDistribute;
	}

	public List<ItemStack> grabAllStacksOfGroup(boolean simulate) {
		List<ItemStack> list = new ArrayList<>();

		ItemStack own = getStackToDistribute();
		if (!own.isEmpty()) {
			list.add(own);
			if (!simulate)
				setStackToDistribute(ItemStack.EMPTY, null);
		}

		for (boolean left : Iterate.trueAndFalse) {
			BrassTunnelTileEntity adjacent = this;
			while (adjacent != null) {
				if (!level.isLoaded(adjacent.getBlockPos()))
					return null;
				adjacent = adjacent.getAdjacent(left);
				if (adjacent == null)
					continue;
				ItemStack other = adjacent.getStackToDistribute();
				if (other.isEmpty())
					continue;
				list.add(other);
				if (!simulate)
					adjacent.setStackToDistribute(ItemStack.EMPTY, null);
			}
		}

		return list;
	}

	@Nullable
	protected ItemStack insertIntoTunnel(BrassTunnelTileEntity tunnel, Direction side, ItemStack stack,
		boolean simulate) {
		if (stack.isEmpty())
			return stack;
		if (!tunnel.testFlapFilter(side, stack))
			return null;

		BeltTileEntity below = BeltHelper.getSegmentTE(level, tunnel.worldPosition.below());
		if (below == null)
			return null;
		BlockPos offset = tunnel.getBlockPos()
			.below()
			.relative(side);
		DirectBeltInputBehaviour sideOutput = TileEntityBehaviour.get(level, offset, DirectBeltInputBehaviour.TYPE);
		if (sideOutput != null) {
			if (!sideOutput.canInsertFromSide(side))
				return null;
			ItemStack result = sideOutput.handleInsertion(stack, side, simulate);
			if (result.isEmpty() && !simulate)
				tunnel.flap(side, false);
			return result;
		}

		Direction movementFacing = below.getMovementFacing();
		if (side == movementFacing)
			if (!BlockHelper.hasBlockSolidSide(level.getBlockState(offset), level, offset, side.getOpposite())) {
				BeltTileEntity controllerTE = below.getControllerTE();
				if (controllerTE == null)
					return null;

				if (!simulate) {
					tunnel.flap(side, true);
					ItemStack ejected = stack;
					float beltMovementSpeed = below.getDirectionAwareBeltMovementSpeed();
					float movementSpeed = Math.max(Math.abs(beltMovementSpeed), 1 / 8f);
					int additionalOffset = beltMovementSpeed > 0 ? 1 : 0;
					Vec3 outPos = BeltHelper.getVectorForOffset(controllerTE, below.index + additionalOffset);
					Vec3 outMotion = Vec3.atLowerCornerOf(side.getNormal())
						.scale(movementSpeed)
						.add(0, 1 / 8f, 0);
					outPos.add(outMotion.normalize());
					ItemEntity entity = new ItemEntity(level, outPos.x, outPos.y + 6 / 16f, outPos.z, ejected);
					entity.setDeltaMovement(outMotion);
					entity.setDefaultPickUpDelay();
					entity.hurtMarked = true;
					level.addFreshEntity(entity);
				}

				return ItemStack.EMPTY;
			}

		return null;
	}

	public boolean testFlapFilter(Direction side, ItemStack stack) {
		if (filtering == null)
			return false;
		if (filtering.get(side) == null) {
			FilteringBehaviour adjacentFilter =
				TileEntityBehaviour.get(level, worldPosition.relative(side), FilteringBehaviour.TYPE);
			if (adjacentFilter == null)
				return true;
			return adjacentFilter.test(stack);
		}
		return filtering.test(side, stack);
	}

	public boolean flapFilterEmpty(Direction side) {
		if (filtering == null)
			return false;
		if (filtering.get(side) == null) {
			FilteringBehaviour adjacentFilter =
				TileEntityBehaviour.get(level, worldPosition.relative(side), FilteringBehaviour.TYPE);
			if (adjacentFilter == null)
				return true;
			return adjacentFilter.getFilter()
				.isEmpty();
		}
		return filtering.getFilter(side)
			.isEmpty();
	}

	@Override
	public void initialize() {
		if (filtering == null) {
			filtering = createSidedFilter();
			attachBehaviourLate(filtering);
		}
		super.initialize();
	}

	public boolean canInsert(Direction side, ItemStack stack) {
		if (filtering != null && !filtering.test(side, stack))
			return false;
		if (!hasDistributionBehaviour())
			return true;
		if (!stackToDistribute.isEmpty())
			return false;
		return true;
	}

	public boolean hasDistributionBehaviour() {
		if (flaps.isEmpty())
			return false;
		if (connectedLeft || connectedRight)
			return true;
		BlockState blockState = getBlockState();
		if (!AllBlocks.BRASS_TUNNEL.has(blockState))
			return false;
		Axis axis = blockState.getValue(BrassTunnelBlock.HORIZONTAL_AXIS);
		for (Direction direction : flaps.keySet())
			if (direction.getAxis() != axis)
				return true;
		return false;
	}

	private List<Pair<BrassTunnelTileEntity, Direction>> gatherValidOutputs() {
		List<Pair<BrassTunnelTileEntity, Direction>> validOutputs = new ArrayList<>();
		boolean synchronize = selectionMode.get() == SelectionMode.SYNCHRONIZE;
		addValidOutputsOf(this, validOutputs);

		for (boolean left : Iterate.trueAndFalse) {
			BrassTunnelTileEntity adjacent = this;
			while (adjacent != null) {
				if (!level.isLoaded(adjacent.getBlockPos()))
					return null;
				adjacent = adjacent.getAdjacent(left);
				if (adjacent == null)
					continue;
				addValidOutputsOf(adjacent, validOutputs);
			}
		}

		if (!syncedOutputActive && synchronize)
			return null;
		return validOutputs;
	}

	private void addValidOutputsOf(BrassTunnelTileEntity tunnelTE,
		List<Pair<BrassTunnelTileEntity, Direction>> validOutputs) {
		syncSet.add(tunnelTE);
		BeltTileEntity below = BeltHelper.getSegmentTE(level, tunnelTE.worldPosition.below());
		if (below == null)
			return;
		Direction movementFacing = below.getMovementFacing();
		BlockState blockState = getBlockState();
		if (!AllBlocks.BRASS_TUNNEL.has(blockState))
			return;

		boolean prioritizeSides = tunnelTE == this;

		for (boolean sidePass : Iterate.trueAndFalse) {
			if (!prioritizeSides && sidePass)
				continue;
			for (Direction direction : Iterate.horizontalDirections) {
				if (direction == movementFacing && below.getSpeed() == 0)
					continue;
				if (prioritizeSides && sidePass == (direction.getAxis() == movementFacing.getAxis()))
					continue;
				if (direction == movementFacing.getOpposite())
					continue;
				if (!tunnelTE.sides.contains(direction))
					continue;
				
				BlockPos offset = tunnelTE.worldPosition.below()
					.relative(direction);

				BlockState potentialFunnel = level.getBlockState(offset.above());
				if (potentialFunnel.getBlock() instanceof BeltFunnelBlock
					&& potentialFunnel.getValue(BeltFunnelBlock.SHAPE) == Shape.PULLING
					&& FunnelBlock.getFunnelFacing(potentialFunnel) == direction)
					continue;

				DirectBeltInputBehaviour inputBehaviour =
					TileEntityBehaviour.get(level, offset, DirectBeltInputBehaviour.TYPE);
				if (inputBehaviour == null) {
					if (direction == movementFacing)
						if (!BlockHelper.hasBlockSolidSide(level.getBlockState(offset), level, offset,
							direction.getOpposite()))
							validOutputs.add(Pair.of(tunnelTE, direction));
					continue;
				}
				if (inputBehaviour.canInsertFromSide(direction))
					validOutputs.add(Pair.of(tunnelTE, direction));
				continue;
			}
		}
	}

	@Override
	public void addBehavioursDeferred(List<TileEntityBehaviour> behaviours) {
		super.addBehavioursDeferred(behaviours);
		filtering = createSidedFilter();
		behaviours.add(filtering);
	}

	protected SidedFilteringBehaviour createSidedFilter() {
		return new SidedFilteringBehaviour(this, new BrassTunnelFilterSlot(), this::makeFilter,
			this::isValidFaceForFilter);
	}

	private FilteringBehaviour makeFilter(Direction side, FilteringBehaviour filter) {
		return filter;
	}

	private boolean isValidFaceForFilter(Direction side) {
		return sides.contains(side);
	}

	@Override
	public void write(CompoundTag compound, boolean clientPacket) {
		compound.putBoolean("SyncedOutput", syncedOutputActive);
		compound.putBoolean("ConnectedLeft", connectedLeft);
		compound.putBoolean("ConnectedRight", connectedRight);
<<<<<<< HEAD
		compound.put("StackToDistribute", NBTSerializer.serializeNBT(stackToDistribute));
=======
		
		compound.put("StackToDistribute", stackToDistribute.serializeNBT());
		if (stackEnteredFrom != null)
			NBTHelper.writeEnum(compound, "StackEnteredFrom", stackEnteredFrom);
		
>>>>>>> 96b76a83
		compound.putFloat("DistributionProgress", distributionProgress);
		compound.putInt("PreviousIndex", previousOutputIndex);
		compound.putInt("DistanceLeft", distributionDistanceLeft);
		compound.putInt("DistanceRight", distributionDistanceRight);

		for (boolean filtered : Iterate.trueAndFalse) {
			compound.put(filtered ? "FilteredTargets" : "Targets",
				NBTHelper.writeCompoundList(distributionTargets.get(filtered), pair -> {
					CompoundTag nbt = new CompoundTag();
					nbt.put("Pos", NbtUtils.writeBlockPos(pair.getKey()));
					nbt.putInt("Face", pair.getValue()
						.get3DDataValue());
					return nbt;
				}));
		}

		super.write(compound, clientPacket);
	}

	@Override
	protected void read(CompoundTag compound, boolean clientPacket) {
		boolean wasConnectedLeft = connectedLeft;
		boolean wasConnectedRight = connectedRight;

		syncedOutputActive = compound.getBoolean("SyncedOutput");
		connectedLeft = compound.getBoolean("ConnectedLeft");
		connectedRight = compound.getBoolean("ConnectedRight");
		
		stackToDistribute = ItemStack.of(compound.getCompound("StackToDistribute"));
		stackEnteredFrom =
			compound.contains("StackEnteredFrom") ? NBTHelper.readEnum(compound, "StackEnteredFrom", Direction.class)
				: null;

		distributionProgress = compound.getFloat("DistributionProgress");
		previousOutputIndex = compound.getInt("PreviousIndex");
		distributionDistanceLeft = compound.getInt("DistanceLeft");
		distributionDistanceRight = compound.getInt("DistanceRight");

		for (boolean filtered : Iterate.trueAndFalse) {
			distributionTargets.set(filtered, NBTHelper
				.readCompoundList(compound.getList(filtered ? "FilteredTargets" : "Targets", Tag.TAG_COMPOUND), nbt -> {
					BlockPos pos = NbtUtils.readBlockPos(nbt.getCompound("Pos"));
					Direction face = Direction.from3DDataValue(nbt.getInt("Face"));
					return Pair.of(pos, face);
				}));
		}

		super.read(compound, clientPacket);

		if (!clientPacket)
			return;
		if (wasConnectedLeft != connectedLeft || wasConnectedRight != connectedRight) {
//			requestModelDataUpdate();
			if (hasLevel())
				level.sendBlockUpdated(getBlockPos(), getBlockState(), getBlockState(), 16);
		}
		filtering.updateFilterPresence();
	}

	public boolean isConnected(boolean leftSide) {
		return leftSide ? connectedLeft : connectedRight;
	}

	@Override
	public void updateTunnelConnections() {
		super.updateTunnelConnections();
		boolean connectivityChanged = false;
		boolean nowConnectedLeft = determineIfConnected(true);
		boolean nowConnectedRight = determineIfConnected(false);

		if (connectedLeft != nowConnectedLeft) {
			connectedLeft = nowConnectedLeft;
			connectivityChanged = true;
			BrassTunnelTileEntity adjacent = getAdjacent(true);
			if (adjacent != null && !level.isClientSide) {
				adjacent.updateTunnelConnections();
				adjacent.selectionMode.setValue(selectionMode.getValue());
			}
		}

		if (connectedRight != nowConnectedRight) {
			connectedRight = nowConnectedRight;
			connectivityChanged = true;
			BrassTunnelTileEntity adjacent = getAdjacent(false);
			if (adjacent != null && !level.isClientSide) {
				adjacent.updateTunnelConnections();
				adjacent.selectionMode.setValue(selectionMode.getValue());
			}
		}

		if (filtering != null)
			filtering.updateFilterPresence();
		if (connectivityChanged)
			sendData();
	}

	protected boolean determineIfConnected(boolean leftSide) {
		if (flaps.isEmpty())
			return false;
		BrassTunnelTileEntity adjacentTunnelTE = getAdjacent(leftSide);
		return adjacentTunnelTE != null && !adjacentTunnelTE.flaps.isEmpty();
	}

	@Nullable
	protected BrassTunnelTileEntity getAdjacent(boolean leftSide) {
		if (!hasLevel())
			return null;

		BlockState blockState = getBlockState();
		if (!AllBlocks.BRASS_TUNNEL.has(blockState))
			return null;

		Axis axis = blockState.getValue(BrassTunnelBlock.HORIZONTAL_AXIS);
		Direction baseDirection = Direction.get(AxisDirection.POSITIVE, axis);
		Direction direction = leftSide ? baseDirection.getCounterClockWise() : baseDirection.getClockWise();
		BlockPos adjacentPos = worldPosition.relative(direction);
		BlockState adjacentBlockState = level.getBlockState(adjacentPos);

		if (!AllBlocks.BRASS_TUNNEL.has(adjacentBlockState))
			return null;
		if (adjacentBlockState.getValue(BrassTunnelBlock.HORIZONTAL_AXIS) != axis)
			return null;
		BlockEntity adjacentTE = level.getBlockEntity(adjacentPos);
		if (adjacentTE.isRemoved())
			return null;
		if (!(adjacentTE instanceof BrassTunnelTileEntity))
			return null;
		return (BrassTunnelTileEntity) adjacentTE;
	}

	@Override
	public void setRemoved() {
		super.setRemoved();
	}

	@Override
	public Storage<ItemVariant> getItemStorage(@Nullable Direction face) {
		return tunnelCapability;
	}

	public Storage<ItemVariant> getBeltCapability() {
		return beltCapabilityCache != null ? beltCapabilityCache.find(Direction.UP) : null;
	}

	public enum SelectionMode implements INamedIconOptions {
		SPLIT(AllIcons.I_TUNNEL_SPLIT),
		FORCED_SPLIT(AllIcons.I_TUNNEL_FORCED_SPLIT),
		ROUND_ROBIN(AllIcons.I_TUNNEL_ROUND_ROBIN),
		FORCED_ROUND_ROBIN(AllIcons.I_TUNNEL_FORCED_ROUND_ROBIN),
		PREFER_NEAREST(AllIcons.I_TUNNEL_PREFER_NEAREST),
		RANDOMIZE(AllIcons.I_TUNNEL_RANDOMIZE),
		SYNCHRONIZE(AllIcons.I_TUNNEL_SYNCHRONIZE),

		;

		private final String translationKey;
		private final AllIcons icon;

		SelectionMode(AllIcons icon) {
			this.icon = icon;
			this.translationKey = "tunnel.selection_mode." + Lang.asId(name());
		}

		@Override
		public AllIcons getIcon() {
			return icon;
		}

		@Override
		public String getTranslationKey() {
			return translationKey;
		}
	}

	public boolean canTakeItems() {
		return stackToDistribute.isEmpty() && !syncedOutputActive;
	}

	@Override
	public boolean addToGoggleTooltip(List<Component> tooltip, boolean isPlayerSneaking) {
		List<ItemStack> allStacks = grabAllStacksOfGroup(true);
		if (allStacks.isEmpty())
			return false;

		tooltip.add(componentSpacing.plainCopy()
			.append(Lang.translateDirect("tooltip.brass_tunnel.contains"))
			.withStyle(ChatFormatting.WHITE));
		for (ItemStack item : allStacks) {
			tooltip.add(componentSpacing.plainCopy()
				.append(Lang.translateDirect("tooltip.brass_tunnel.contains_entry", Components.translatable(item.getDescriptionId())
					.getString(), item.getCount()))
				.withStyle(ChatFormatting.GRAY));
		}
		tooltip.add(componentSpacing.plainCopy()
			.append(Lang.translateDirect("tooltip.brass_tunnel.retrieve"))
			.withStyle(ChatFormatting.DARK_GRAY));

		return true;
	}
}<|MERGE_RESOLUTION|>--- conflicted
+++ resolved
@@ -74,7 +74,7 @@
 
 	ItemStack stackToDistribute;
 	Direction stackEnteredFrom;
-	
+
 	float distributionProgress;
 	int distributionDistanceLeft;
 	int distributionDistanceRight;
@@ -109,13 +109,9 @@
 		distributionTargets = Couple.create(ArrayList::new);
 		syncSet = new HashSet<>();
 		stackToDistribute = ItemStack.EMPTY;
-<<<<<<< HEAD
+		stackEnteredFrom = null;
+		// FIXME MERGE beltCapability?
 		tunnelCapability = new BrassTunnelItemHandler(this);
-=======
-		stackEnteredFrom = null;
-		beltCapability = LazyOptional.empty();
-		tunnelCapability = LazyOptional.of(() -> new BrassTunnelItemHandler(this));
->>>>>>> 96b76a83
 		previousOutputIndex = 0;
 		syncedOutputActive = false;
 	}
@@ -354,17 +350,13 @@
 		notifyUpdate();
 	}
 
-<<<<<<< HEAD
-	public void setStackToDistribute(ItemStack stack, TransactionContext ctx) {
+	public void setStackToDistribute(ItemStack stack, @Nullable Direction enteredFrom, TransactionContext ctx) {
 		snapshotParticipant.updateSnapshots(ctx);
 		stackToDistribute = stack;
 		distributionProgress = -1;
 	}
 
-	public void setStackToDistribute(ItemStack stack) {
-=======
 	public void setStackToDistribute(ItemStack stack, @Nullable Direction enteredFrom) {
->>>>>>> 96b76a83
 		stackToDistribute = stack;
 		stackEnteredFrom = enteredFrom;
 		distributionProgress = -1;
@@ -570,7 +562,7 @@
 					continue;
 				if (!tunnelTE.sides.contains(direction))
 					continue;
-				
+
 				BlockPos offset = tunnelTE.worldPosition.below()
 					.relative(direction);
 
@@ -621,15 +613,11 @@
 		compound.putBoolean("SyncedOutput", syncedOutputActive);
 		compound.putBoolean("ConnectedLeft", connectedLeft);
 		compound.putBoolean("ConnectedRight", connectedRight);
-<<<<<<< HEAD
+
 		compound.put("StackToDistribute", NBTSerializer.serializeNBT(stackToDistribute));
-=======
-		
-		compound.put("StackToDistribute", stackToDistribute.serializeNBT());
 		if (stackEnteredFrom != null)
 			NBTHelper.writeEnum(compound, "StackEnteredFrom", stackEnteredFrom);
-		
->>>>>>> 96b76a83
+
 		compound.putFloat("DistributionProgress", distributionProgress);
 		compound.putInt("PreviousIndex", previousOutputIndex);
 		compound.putInt("DistanceLeft", distributionDistanceLeft);
@@ -657,7 +645,7 @@
 		syncedOutputActive = compound.getBoolean("SyncedOutput");
 		connectedLeft = compound.getBoolean("ConnectedLeft");
 		connectedRight = compound.getBoolean("ConnectedRight");
-		
+
 		stackToDistribute = ItemStack.of(compound.getCompound("StackToDistribute"));
 		stackEnteredFrom =
 			compound.contains("StackEnteredFrom") ? NBTHelper.readEnum(compound, "StackEnteredFrom", Direction.class)
