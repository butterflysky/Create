--- conflicted
+++ resolved
@@ -55,11 +55,7 @@
 import net.minecraft.network.chat.Component;
 import net.minecraft.world.entity.item.ItemEntity;
 import net.minecraft.world.item.ItemStack;
-<<<<<<< HEAD
 import net.minecraft.world.level.Level;
-=======
-import net.minecraft.world.level.block.Block;
->>>>>>> 8d89080b
 import net.minecraft.world.level.block.entity.BlockEntity;
 import net.minecraft.world.level.block.entity.BlockEntityType;
 import net.minecraft.world.level.block.state.BlockState;
@@ -748,21 +744,15 @@
 	}
 
 	@Override
-<<<<<<< HEAD
-	public void setRemoved() {
-		super.setRemoved();
-=======
 	public void invalidate() {
 		super.invalidate();
-		tunnelCapability.invalidate();
-	}
-	
+	}
+
 	@Override
 	public void destroy() {
 		super.destroy();
 		Block.popResource(level, worldPosition, stackToDistribute);
 		stackEnteredFrom = null;
->>>>>>> 8d89080b
 	}
 
 	@Override
