package com.simibubi.create.content.logistics.trains.entity;

import java.util.ArrayList;
import java.util.HashSet;
import java.util.List;
import java.util.Map.Entry;
import java.util.Objects;
import java.util.Set;
import java.util.Vector;
import java.util.function.BiConsumer;
import java.util.function.BiFunction;
import java.util.function.BiPredicate;
import java.util.function.Consumer;
import java.util.function.Predicate;

import javax.annotation.Nullable;

import com.simibubi.create.Create;
import com.simibubi.create.content.logistics.trains.DimensionPalette;
import com.simibubi.create.content.logistics.trains.GraphLocation;
import com.simibubi.create.content.logistics.trains.TrackEdge;
import com.simibubi.create.content.logistics.trains.TrackGraph;
import com.simibubi.create.content.logistics.trains.TrackNode;
import com.simibubi.create.content.logistics.trains.TrackNodeLocation;
import com.simibubi.create.content.logistics.trains.management.edgePoint.EdgeData;
import com.simibubi.create.content.logistics.trains.management.edgePoint.signal.TrackEdgePoint;
import com.simibubi.create.foundation.utility.Couple;
import com.simibubi.create.foundation.utility.Pair;

import net.minecraft.nbt.CompoundTag;
import net.minecraft.nbt.Tag;
import net.minecraft.util.Mth;
import net.minecraft.world.phys.Vec3;

public class TravellingPoint {

	public TrackNode node1, node2;
	public TrackEdge edge;
	public double position;
	public boolean blocked;
	public boolean upsideDown;

	public static enum SteerDirection {
		NONE(0), LEFT(-1), RIGHT(1);

		float targetDot;

		private SteerDirection(float targetDot) {
			this.targetDot = targetDot;
		}
	}

	public static interface ITrackSelector
		extends BiFunction<TrackGraph, Pair<Boolean, List<Entry<TrackNode, TrackEdge>>>, Entry<TrackNode, TrackEdge>> {
	};

	public static interface IEdgePointListener extends BiPredicate<Double, Pair<TrackEdgePoint, Couple<TrackNode>>> {
	};

	public static interface ITurnListener extends BiConsumer<Double, TrackEdge> {
	};

	public static interface IPortalListener extends Predicate<Couple<TrackNodeLocation>> {
	};

	public TravellingPoint() {}

	public TravellingPoint(TrackNode node1, TrackNode node2, TrackEdge edge, double position, boolean upsideDown) {
		this.node1 = node1;
		this.node2 = node2;
		this.edge = edge;
		this.position = position;
		this.upsideDown = upsideDown;
	}

	public IEdgePointListener ignoreEdgePoints() {
		return (d, c) -> false;
	}

	public ITurnListener ignoreTurns() {
		return (d, c) -> {
		};
	}

	public IPortalListener ignorePortals() {
		return $ -> false;
	}

	public ITrackSelector random() {
		return (graph, pair) -> pair.getSecond()
			.get(Create.RANDOM.nextInt(pair.getSecond()
				.size()));
	}

	public ITrackSelector follow(TravellingPoint other) {
		return follow(other, null);
	}

	public ITrackSelector follow(TravellingPoint other, @Nullable Consumer<Boolean> success) {
		return (graph, pair) -> {
			List<Entry<TrackNode, TrackEdge>> validTargets = pair.getSecond();
			boolean forward = pair.getFirst();
			TrackNode target = forward ? other.node1 : other.node2;
			TrackNode secondary = forward ? other.node2 : other.node1;

			for (Entry<TrackNode, TrackEdge> entry : validTargets)
				if (entry.getKey() == target || entry.getKey() == secondary) {
					if (success != null)
						success.accept(true);
					return entry;
				}

			Vector<List<Entry<TrackNode, TrackEdge>>> frontiers = new Vector<>(validTargets.size());
			Vector<Set<TrackEdge>> visiteds = new Vector<>(validTargets.size());

			for (int j = 0; j < validTargets.size(); j++) {
				ArrayList<Entry<TrackNode, TrackEdge>> e = new ArrayList<>();
				Entry<TrackNode, TrackEdge> entry = validTargets.get(j);
				e.add(entry);
				frontiers.add(e);
				HashSet<TrackEdge> e2 = new HashSet<>();
				e2.add(entry.getValue());
				visiteds.add(e2);
			}

			for (int i = 0; i < 20; i++) {
				for (int j = 0; j < validTargets.size(); j++) {
					Entry<TrackNode, TrackEdge> entry = validTargets.get(j);
					List<Entry<TrackNode, TrackEdge>> frontier = frontiers.get(j);
					if (frontier.isEmpty())
						continue;

					Entry<TrackNode, TrackEdge> currentEntry = frontier.remove(0);
					for (Entry<TrackNode, TrackEdge> nextEntry : graph.getConnectionsFrom(currentEntry.getKey())
						.entrySet()) {
						TrackEdge nextEdge = nextEntry.getValue();
						if (!visiteds.get(j)
							.add(nextEdge))
							continue;
						if (!currentEntry.getValue()
							.canTravelTo(nextEdge))
							continue;

						TrackNode nextNode = nextEntry.getKey();
						if (nextNode == target) {
							if (success != null)
								success.accept(true);
							return entry;
						}

						frontier.add(nextEntry);
					}
				}
			}

			if (success != null)
				success.accept(false);
			return validTargets.get(0);
		};
	}

	public ITrackSelector steer(SteerDirection direction, Vec3 upNormal) {
		return (graph, pair) -> {
			List<Entry<TrackNode, TrackEdge>> validTargets = pair.getSecond();
			double closest = Double.MAX_VALUE;
			Entry<TrackNode, TrackEdge> best = null;

			for (Entry<TrackNode, TrackEdge> entry : validTargets) {
				Vec3 trajectory = edge.getDirection(false);
				Vec3 entryTrajectory = entry.getValue()
					.getDirection(true);
				Vec3 normal = trajectory.cross(upNormal);
				double dot = normal.dot(entryTrajectory);
				double diff = Math.abs(direction.targetDot - dot);
				if (diff > closest)
					continue;

				closest = diff;
				best = entry;
			}

			if (best == null) {
				Create.LOGGER.warn("Couldn't find steer target, choosing first");
				return validTargets.get(0);
			}

			return best;
		};
	}

	public double travel(TrackGraph graph, double distance, ITrackSelector trackSelector) {
		return travel(graph, distance, trackSelector, ignoreEdgePoints());
	}

	public double travel(TrackGraph graph, double distance, ITrackSelector trackSelector,
		IEdgePointListener signalListener) {
		return travel(graph, distance, trackSelector, signalListener, ignoreTurns());
	}

	public double travel(TrackGraph graph, double distance, ITrackSelector trackSelector,
		IEdgePointListener signalListener, ITurnListener turnListener) {
		return travel(graph, distance, trackSelector, signalListener, turnListener, ignorePortals());
	}

	public double travel(TrackGraph graph, double distance, ITrackSelector trackSelector,
		IEdgePointListener signalListener, ITurnListener turnListener, IPortalListener portalListener) {
		blocked = false;
		if (edge == null)
			return 0;
		double edgeLength = edge.getLength();
		if (Mth.equal(distance, 0))
			return 0;

		double prevPos = position;
		double traveled = distance;
		double currentT = edgeLength == 0 ? 0 : position / edgeLength;
		double incrementT = edge.incrementT(currentT, distance);
		position = incrementT * edgeLength;

		// FIXME: using incrementT like this becomes inaccurate at medium-long distances
		// travelling points would travel only 50m instead of 100m due to the low
		// incrementT at their starting position (e.g. bezier turn)
		// In an ideal scenario the amount added to position would iterate the traversed
		// edges for context first

		// A workaround was added in TrackEdge::incrementT

		List<Entry<TrackNode, TrackEdge>> validTargets = new ArrayList<>();

		boolean forward = distance > 0;
		double collectedDistance = forward ? -prevPos : -edgeLength + prevPos;

		Double blockedLocation =
			edgeTraversedFrom(graph, forward, signalListener, turnListener, prevPos, collectedDistance);
		if (blockedLocation != null) {
			position = blockedLocation.doubleValue();
			traveled = position - prevPos;
			return traveled;
		}

		if (forward) {
			// Moving forward
			while (position > edgeLength) {
				validTargets.clear();

				for (Entry<TrackNode, TrackEdge> entry : graph.getConnectionsFrom(node2)
					.entrySet()) {
					TrackNode newNode = entry.getKey();
					if (newNode == node1)
						continue;

					TrackEdge newEdge = entry.getValue();
					if (!edge.canTravelTo(newEdge))
						continue;

					validTargets.add(entry);
				}

				if (validTargets.isEmpty()) {
					traveled -= position - edgeLength;
					position = edgeLength;
					blocked = true;
					break;
				}

				Entry<TrackNode, TrackEdge> entry = validTargets.size() == 1 ? validTargets.get(0)
					: trackSelector.apply(graph, Pair.of(true, validTargets));

				if (entry.getValue()
					.getLength() == 0 && portalListener.test(
						Couple.create(node2.getLocation(), entry.getKey()
							.getLocation()))) {
					traveled -= position - edgeLength;
					position = edgeLength;
					blocked = true;
					break;
				}

				node1 = node2;
				node2 = entry.getKey();
				edge = entry.getValue();
				position -= edgeLength;

				collectedDistance += edgeLength;
				if (edge.isTurn())
					turnListener.accept(collectedDistance, edge);

				blockedLocation = edgeTraversedFrom(graph, forward, signalListener, turnListener, 0, collectedDistance);

				if (blockedLocation != null) {
					traveled -= position;
					position = blockedLocation.doubleValue();
					traveled += position;
					break;
				}

				prevPos = 0;
				edgeLength = edge.getLength();
			}

		} else {
			// Moving backwards
			while (position < 0) {
				validTargets.clear();

				for (Entry<TrackNode, TrackEdge> entry : graph.getConnectionsFrom(node1)
					.entrySet()) {
					TrackNode newNode = entry.getKey();
					if (newNode == node2)
						continue;
					if (!graph.getConnectionsFrom(newNode)
						.get(node1)
						.canTravelTo(edge))
						continue;

					validTargets.add(entry);
				}

				if (validTargets.isEmpty()) {
					traveled -= position;
					position = 0;
					blocked = true;
					break;
				}

				Entry<TrackNode, TrackEdge> entry = validTargets.size() == 1 ? validTargets.get(0)
					: trackSelector.apply(graph, Pair.of(false, validTargets));

				if (entry.getValue()
					.getLength() == 0 && portalListener.test(
						Couple.create(entry.getKey()
							.getLocation(), node1.getLocation()))) {
					traveled -= position;
					position = 0;
					blocked = true;
					break;
				}

				node2 = node1;
				node1 = entry.getKey();
				edge = graph.getConnectionsFrom(node1)
					.get(node2);
				collectedDistance += edgeLength;
				edgeLength = edge.getLength();
				position += edgeLength;

				blockedLocation =
					edgeTraversedFrom(graph, forward, signalListener, turnListener, edgeLength, collectedDistance);

				if (blockedLocation != null) {
					traveled -= position;
					position = blockedLocation.doubleValue();
					traveled += position;
					break;
				}
			}

		}

		return traveled;
	}

	protected Double edgeTraversedFrom(TrackGraph graph, boolean forward, IEdgePointListener edgePointListener,
		ITurnListener turnListener, double prevPos, double totalDistance) {
		if (edge.isTurn())
			turnListener.accept(Math.max(0, totalDistance), edge);

		double from = forward ? prevPos : position;
		double to = forward ? position : prevPos;

		EdgeData edgeData = edge.getEdgeData();
		List<TrackEdgePoint> edgePoints = edgeData.getPoints();

		double length = edge.getLength();
		for (int i = 0; i < edgePoints.size(); i++) {
			int index = forward ? i : edgePoints.size() - i - 1;
			TrackEdgePoint nextBoundary = edgePoints.get(index);
			double locationOn = nextBoundary.getLocationOn(edge);
			double distance = forward ? locationOn : length - locationOn;
			if (forward ? (locationOn < from || locationOn >= to) : (locationOn <= from || locationOn > to))
				continue;
			Couple<TrackNode> nodes = Couple.create(node1, node2);
			if (edgePointListener.test(totalDistance + distance, Pair.of(nextBoundary, forward ? nodes : nodes.swap())))
				return locationOn;
		}

		return null;
	}

	public void reverse(TrackGraph graph) {
		TrackNode n = node1;
		node1 = node2;
		node2 = n;
		position = edge.getLength() - position;
		edge = graph.getConnectionsFrom(node1)
			.get(node2);
	}

<<<<<<< HEAD
	public Vec3 getPosition(@Nullable TrackGraph trackGraph) {
		return getPositionWithOffset(trackGraph, 0);
	}

	public Vec3 getPositionWithOffset(@Nullable TrackGraph trackGraph, double offset) {
		double t = (position + offset) / edge.getLength();
		return edge.getPosition(trackGraph, t)
			.add(edge.getNormal(trackGraph, t));
=======
	public Vec3 getPosition() {
		return getPosition(false);
	}

	public Vec3 getPosition(boolean flipped) {
		return getPositionWithOffset(0, flipped);
	}

	public Vec3 getPositionWithOffset(double offset) {
		return getPositionWithOffset(offset, false);
	}

	public Vec3 getPositionWithOffset(double offset, boolean flipUpsideDown) {
		double t = (position + offset) / edge.getLength();
		return edge.getPosition(t)
				.add(edge.getNormal(node1, node2, t)
						.scale(upsideDown^flipUpsideDown ? -1 : 1));
>>>>>>> e5c6ca15
	}

	public void migrateTo(List<GraphLocation> locations) {
		GraphLocation location = locations.remove(0);
		TrackGraph graph = location.graph;
		node1 = graph.locateNode(location.edge.getFirst());
		node2 = graph.locateNode(location.edge.getSecond());
		position = location.position;
		edge = graph.getConnectionsFrom(node1)
			.get(node2);
	}

	public CompoundTag write(DimensionPalette dimensions) {
		CompoundTag tag = new CompoundTag();
		Couple<TrackNode> nodes = Couple.create(node1, node2);
		if (nodes.either(Objects::isNull))
			return tag;
		tag.put("Nodes", nodes.map(TrackNode::getLocation)
			.serializeEach(loc -> loc.write(dimensions)));
		tag.putDouble("Position", position);
		tag.putBoolean("UpsideDown", upsideDown);
		return tag;
	}

	public static TravellingPoint read(CompoundTag tag, TrackGraph graph, DimensionPalette dimensions) {
		if (graph == null)
			return new TravellingPoint(null, null, null, 0, false);

		Couple<TrackNode> locs = tag.contains("Nodes")
			? Couple.deserializeEach(tag.getList("Nodes", Tag.TAG_COMPOUND), c -> TrackNodeLocation.read(c, dimensions))
				.map(graph::locateNode)
			: Couple.create(null, null);

		if (locs.either(Objects::isNull))
			return new TravellingPoint(null, null, null, 0, false);

		double position = tag.getDouble("Position");
		return new TravellingPoint(locs.getFirst(), locs.getSecond(), graph.getConnectionsFrom(locs.getFirst())
			.get(locs.getSecond()), position, tag.getBoolean("UpsideDown"));
	}

}<|MERGE_RESOLUTION|>--- conflicted
+++ resolved
@@ -396,34 +396,19 @@
 			.get(node2);
 	}
 
-<<<<<<< HEAD
 	public Vec3 getPosition(@Nullable TrackGraph trackGraph) {
-		return getPositionWithOffset(trackGraph, 0);
-	}
-
-	public Vec3 getPositionWithOffset(@Nullable TrackGraph trackGraph, double offset) {
+		return getPosition(trackGraph, false);
+	}
+
+	public Vec3 getPosition(@Nullable TrackGraph trackGraph, boolean flipUpsideDown) {
+		return getPositionWithOffset(trackGraph, 0, flipUpsideDown);
+	}
+
+	public Vec3 getPositionWithOffset(@Nullable TrackGraph trackGraph, double offset, boolean flipUpsideDown) {
 		double t = (position + offset) / edge.getLength();
 		return edge.getPosition(trackGraph, t)
-			.add(edge.getNormal(trackGraph, t));
-=======
-	public Vec3 getPosition() {
-		return getPosition(false);
-	}
-
-	public Vec3 getPosition(boolean flipped) {
-		return getPositionWithOffset(0, flipped);
-	}
-
-	public Vec3 getPositionWithOffset(double offset) {
-		return getPositionWithOffset(offset, false);
-	}
-
-	public Vec3 getPositionWithOffset(double offset, boolean flipUpsideDown) {
-		double t = (position + offset) / edge.getLength();
-		return edge.getPosition(t)
-				.add(edge.getNormal(node1, node2, t)
-						.scale(upsideDown^flipUpsideDown ? -1 : 1));
->>>>>>> e5c6ca15
+			.add(edge.getNormal(trackGraph, t)
+				.scale(upsideDown ^ flipUpsideDown ? -1 : 1));
 	}
 
 	public void migrateTo(List<GraphLocation> locations) {
