package com.simibubi.create.content.logistics.trains.entity;

import java.util.Collection;
import java.util.List;

import com.mojang.blaze3d.vertex.PoseStack;
import com.mojang.blaze3d.vertex.VertexConsumer;
import com.simibubi.create.AllPartialModels;
import com.simibubi.create.CreateClient;
import com.simibubi.create.foundation.render.CachedBufferer;
import com.simibubi.create.foundation.utility.AngleHelper;
import com.simibubi.create.foundation.utility.AnimationTickHolder;

import net.minecraft.client.Minecraft;
import net.minecraft.client.renderer.LightTexture;
import net.minecraft.client.renderer.MultiBufferSource;
import net.minecraft.client.renderer.RenderType;
import net.minecraft.core.BlockPos;
import net.minecraft.util.Mth;
import net.minecraft.world.entity.Entity;
import net.minecraft.world.level.Level;
import net.minecraft.world.level.LightLayer;
import net.minecraft.world.level.block.Blocks;
import net.minecraft.world.level.block.state.BlockState;
import net.minecraft.world.phys.Vec3;

public class CarriageCouplingRenderer {

	public static void renderAll(PoseStack ms, MultiBufferSource buffer, Vec3 camera) {
		Collection<Train> trains = CreateClient.RAILWAYS.trains.values();
		VertexConsumer vb = buffer.getBuffer(RenderType.solid());
		BlockState air = Blocks.AIR.defaultBlockState();
		float partialTicks = AnimationTickHolder.getPartialTicks();
		Level level = Minecraft.getInstance().level;

		for (Train train : trains) {
			List<Carriage> carriages = train.carriages;
			for (int i = 0; i < carriages.size() - 1; i++) {
				Carriage carriage = carriages.get(i);
				CarriageContraptionEntity entity = carriage.getDimensional(level).entity.get();
				Carriage carriage2 = carriages.get(i + 1);
				CarriageContraptionEntity entity2 = carriage.getDimensional(level).entity.get();

				if (entity == null || entity2 == null)
					continue;

				CarriageBogey bogey1 = carriage.trailingBogey();
				CarriageBogey bogey2 = carriage2.leadingBogey();
				Vec3 anchor = bogey1.couplingAnchors.getSecond();
				Vec3 anchor2 = bogey2.couplingAnchors.getFirst();

				if (anchor == null || anchor2 == null)
					continue;
				if (!anchor.closerThan(camera, 64))
					continue;

				int lightCoords = getPackedLightCoords(entity, partialTicks);
				int lightCoords2 = getPackedLightCoords(entity2, partialTicks);

				double diffX = anchor2.x - anchor.x;
				double diffY = anchor2.y - anchor.y;
				double diffZ = anchor2.z - anchor.z;
				float yRot = AngleHelper.deg(Mth.atan2(diffZ, diffX)) + 90;
				float xRot = AngleHelper.deg(Math.atan2(diffY, Math.sqrt(diffX * diffX + diffZ * diffZ)));

				Vec3 position = entity.getPosition(partialTicks);
				Vec3 position2 = entity2.getPosition(partialTicks);

				ms.pushPose();
<<<<<<< HEAD
				ms.pushPose();
				ms.translate(anchor.x, anchor.y, anchor.z);
				CachedBufferer.partial(AllPartialModels.TRAIN_COUPLING_HEAD, air)
					.rotateY(-yRot)
					.rotateX(xRot)
					.light(lightCoords)
					.renderInto(ms, vb);

				float margin = 3 / 16f;
				double couplingDistance = train.carriageSpacing.get(i) - 2 * margin
					- bogey1.type.getConnectorAnchorOffset().z - bogey2.type.getConnectorAnchorOffset().z;
				int couplingSegments = (int) Math.round(couplingDistance * 4);
				double stretch = ((anchor2.distanceTo(anchor) - 2 * margin) * 4) / couplingSegments;
				for (int j = 0; j < couplingSegments; j++) {
					CachedBufferer.partial(AllPartialModels.TRAIN_COUPLING_CABLE, air)
						.rotateY(-yRot + 180)
						.rotateX(-xRot)
						.translate(0, 0, margin + 2 / 16f)
						.scale(1, 1, (float) stretch)
						.translate(0, 0, j / 4f)
=======

				{
					ms.pushPose();
					ms.translate(anchor.x - camera.x, anchor.y - camera.y, anchor.z - camera.z);
					CachedBufferer.partial(AllBlockPartials.TRAIN_COUPLING_HEAD, air)
						.rotateY(-yRot)
						.rotateX(xRot)
>>>>>>> 2e3c906c
						.light(lightCoords)
						.renderInto(ms, vb);

					float margin = 3 / 16f;
					double couplingDistance = train.carriageSpacing.get(i) - 2 * margin
						- bogey1.type.getConnectorAnchorOffset().z - bogey2.type.getConnectorAnchorOffset().z;
					int couplingSegments = (int) Math.round(couplingDistance * 4);
					double stretch = ((anchor2.distanceTo(anchor) - 2 * margin) * 4) / couplingSegments;
					for (int j = 0; j < couplingSegments; j++) {
						CachedBufferer.partial(AllBlockPartials.TRAIN_COUPLING_CABLE, air)
							.rotateY(-yRot + 180)
							.rotateX(-xRot)
							.translate(0, 0, margin + 2 / 16f)
							.scale(1, 1, (float) stretch)
							.translate(0, 0, j / 4f)
							.light(lightCoords)
							.renderInto(ms, vb);
					}
					ms.popPose();
				}

				{
					ms.pushPose();
					Vec3 translation = position2.subtract(position)
						.add(anchor2)
						.subtract(camera);
					ms.translate(translation.x, translation.y, translation.z);
					CachedBufferer.partial(AllBlockPartials.TRAIN_COUPLING_HEAD, air)
						.rotateY(-yRot + 180)
						.rotateX(-xRot)
						.light(lightCoords2)
						.renderInto(ms, vb);
					ms.popPose();
				}

<<<<<<< HEAD
				ms.pushPose();
				ms.translate(-position.x, -position.y, -position.z);
				ms.translate(position2.x, position2.y, position2.z);
				ms.translate(anchor2.x, anchor2.y, anchor2.z);
				CachedBufferer.partial(AllPartialModels.TRAIN_COUPLING_HEAD, air)
					.rotateY(-yRot + 180)
					.rotateX(-xRot)
					.light(lightCoords2)
					.renderInto(ms, vb);
				ms.popPose();
=======
>>>>>>> 2e3c906c
				ms.popPose();

			}
		}

	}

	public static int getPackedLightCoords(Entity pEntity, float pPartialTicks) {
		BlockPos blockpos = new BlockPos(pEntity.getLightProbePosition(pPartialTicks));
		return LightTexture.pack(getBlockLightLevel(pEntity, blockpos), getSkyLightLevel(pEntity, blockpos));
	}

	protected static int getSkyLightLevel(Entity pEntity, BlockPos pPos) {
		return pEntity.level.getBrightness(LightLayer.SKY, pPos);
	}

	protected static int getBlockLightLevel(Entity pEntity, BlockPos pPos) {
		return pEntity.isOnFire() ? 15 : pEntity.level.getBrightness(LightLayer.BLOCK, pPos);
	}

}<|MERGE_RESOLUTION|>--- conflicted
+++ resolved
@@ -67,36 +67,13 @@
 				Vec3 position2 = entity2.getPosition(partialTicks);
 
 				ms.pushPose();
-<<<<<<< HEAD
-				ms.pushPose();
-				ms.translate(anchor.x, anchor.y, anchor.z);
-				CachedBufferer.partial(AllPartialModels.TRAIN_COUPLING_HEAD, air)
-					.rotateY(-yRot)
-					.rotateX(xRot)
-					.light(lightCoords)
-					.renderInto(ms, vb);
-
-				float margin = 3 / 16f;
-				double couplingDistance = train.carriageSpacing.get(i) - 2 * margin
-					- bogey1.type.getConnectorAnchorOffset().z - bogey2.type.getConnectorAnchorOffset().z;
-				int couplingSegments = (int) Math.round(couplingDistance * 4);
-				double stretch = ((anchor2.distanceTo(anchor) - 2 * margin) * 4) / couplingSegments;
-				for (int j = 0; j < couplingSegments; j++) {
-					CachedBufferer.partial(AllPartialModels.TRAIN_COUPLING_CABLE, air)
-						.rotateY(-yRot + 180)
-						.rotateX(-xRot)
-						.translate(0, 0, margin + 2 / 16f)
-						.scale(1, 1, (float) stretch)
-						.translate(0, 0, j / 4f)
-=======
 
 				{
 					ms.pushPose();
 					ms.translate(anchor.x - camera.x, anchor.y - camera.y, anchor.z - camera.z);
-					CachedBufferer.partial(AllBlockPartials.TRAIN_COUPLING_HEAD, air)
+					CachedBufferer.partial(AllPartialModels.TRAIN_COUPLING_HEAD, air)
 						.rotateY(-yRot)
 						.rotateX(xRot)
->>>>>>> 2e3c906c
 						.light(lightCoords)
 						.renderInto(ms, vb);
 
@@ -106,7 +83,7 @@
 					int couplingSegments = (int) Math.round(couplingDistance * 4);
 					double stretch = ((anchor2.distanceTo(anchor) - 2 * margin) * 4) / couplingSegments;
 					for (int j = 0; j < couplingSegments; j++) {
-						CachedBufferer.partial(AllBlockPartials.TRAIN_COUPLING_CABLE, air)
+						CachedBufferer.partial(AllPartialModels.TRAIN_COUPLING_CABLE, air)
 							.rotateY(-yRot + 180)
 							.rotateX(-xRot)
 							.translate(0, 0, margin + 2 / 16f)
@@ -124,7 +101,7 @@
 						.add(anchor2)
 						.subtract(camera);
 					ms.translate(translation.x, translation.y, translation.z);
-					CachedBufferer.partial(AllBlockPartials.TRAIN_COUPLING_HEAD, air)
+					CachedBufferer.partial(AllPartialModels.TRAIN_COUPLING_HEAD, air)
 						.rotateY(-yRot + 180)
 						.rotateX(-xRot)
 						.light(lightCoords2)
@@ -132,21 +109,7 @@
 					ms.popPose();
 				}
 
-<<<<<<< HEAD
-				ms.pushPose();
-				ms.translate(-position.x, -position.y, -position.z);
-				ms.translate(position2.x, position2.y, position2.z);
-				ms.translate(anchor2.x, anchor2.y, anchor2.z);
-				CachedBufferer.partial(AllPartialModels.TRAIN_COUPLING_HEAD, air)
-					.rotateY(-yRot + 180)
-					.rotateX(-xRot)
-					.light(lightCoords2)
-					.renderInto(ms, vb);
 				ms.popPose();
-=======
->>>>>>> 2e3c906c
-				ms.popPose();
-
 			}
 		}
 
