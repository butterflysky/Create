--- conflicted
+++ resolved
@@ -65,11 +65,7 @@
 	@Override
 	default BlockState getRotatedBlockState(BlockState state, Direction targetedFace) {
 		Block block = state.getBlock();
-<<<<<<< HEAD
-		int indexOf = BOGEYS.indexOf(((RegistryNameProvider) block).getRegistryName());
-=======
 		int indexOf = BOGEYS.indexOf(RegisteredObjects.getKeyOrThrow(block));
->>>>>>> 9fbb71e4
 		if (indexOf == -1)
 			return state;
 
