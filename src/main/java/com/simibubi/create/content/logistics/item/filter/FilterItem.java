--- conflicted
+++ resolved
@@ -89,12 +89,7 @@
 			boolean blacklist = filter.getOrCreateTag()
 				.getBoolean("Blacklist");
 
-<<<<<<< HEAD
-			list.add((blacklist ? Lang.translate("gui.filter.blacklist") : Lang.translate("gui.filter.whitelist")).formatted(TextFormatting.GOLD));
-=======
-			list.add(TextFormatting.GOLD
-				+ (blacklist ? Lang.translate("gui.filter.deny_list") : Lang.translate("gui.filter.allow_list")));
->>>>>>> 0b3f0fd1
+			list.add((blacklist ? Lang.translate("gui.filter.deny_list") : Lang.translate("gui.filter.allow_list")).formatted(TextFormatting.GOLD));
 			int count = 0;
 			for (int i = 0; i < filterItems.getSlots(); i++) {
 				if (count > 3) {
@@ -116,19 +111,11 @@
 		if (type == FilterType.ATTRIBUTE) {
 			WhitelistMode whitelistMode = WhitelistMode.values()[filter.getOrCreateTag()
 				.getInt("WhitelistMode")];
-<<<<<<< HEAD
 			list.add((whitelistMode == WhitelistMode.WHITELIST_CONJ
-				? Lang.translate("gui.attribute_filter.whitelist_conjunctive")
-				: whitelistMode == WhitelistMode.WHITELIST_DISJ
-					? Lang.translate("gui.attribute_filter.whitelist_disjunctive")
-					: Lang.translate("gui.attribute_filter.blacklist")).formatted(TextFormatting.GOLD));
-=======
-			list.add(TextFormatting.GOLD + (whitelistMode == WhitelistMode.WHITELIST_CONJ
 				? Lang.translate("gui.attribute_filter.allow_list_conjunctive")
 				: whitelistMode == WhitelistMode.WHITELIST_DISJ
 					? Lang.translate("gui.attribute_filter.allow_list_disjunctive")
-					: Lang.translate("gui.attribute_filter.deny_list")));
->>>>>>> 0b3f0fd1
+					: Lang.translate("gui.attribute_filter.deny_list")).formatted(TextFormatting.GOLD));
 
 			int count = 0;
 			ListNBT attributes = filter.getOrCreateTag()
