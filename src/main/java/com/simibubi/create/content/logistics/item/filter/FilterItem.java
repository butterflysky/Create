--- conflicted
+++ resolved
@@ -126,11 +126,7 @@
 					list.add(new StringTextComponent("- ...").formatted(TextFormatting.DARK_GRAY));
 					break;
 				}
-<<<<<<< HEAD
-				list.add(new StringTextComponent("- ").append(attribute.format()));
-=======
-				list.add(TextFormatting.GRAY + "- " + attribute.format(inverted));
->>>>>>> b14e9492
+				list.add(new StringTextComponent("- ").append(attribute.format(inverted)));
 				count++;
 			}
 
