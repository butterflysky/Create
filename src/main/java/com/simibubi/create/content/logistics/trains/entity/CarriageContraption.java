package com.simibubi.create.content.logistics.trains.entity;

import java.util.ArrayList;
import java.util.Collection;
import java.util.HashMap;
import java.util.List;
import java.util.Map;
import java.util.Map.Entry;
import java.util.Optional;

import com.simibubi.create.foundation.fluid.CombinedTankWrapper;

import io.github.fabricators_of_create.porting_lib.transfer.fluid.FluidTank;
import io.github.fabricators_of_create.porting_lib.transfer.item.ItemStackHandler;
import io.github.fabricators_of_create.porting_lib.util.FluidStack;

import org.apache.commons.lang3.tuple.Pair;

import com.simibubi.create.AllBlocks;
import com.simibubi.create.content.contraptions.components.structureMovement.AbstractContraptionEntity;
import com.simibubi.create.content.contraptions.components.structureMovement.AssemblyException;
import com.simibubi.create.content.contraptions.components.structureMovement.Contraption;
import com.simibubi.create.content.contraptions.components.structureMovement.ContraptionType;
import com.simibubi.create.content.contraptions.components.structureMovement.MountedStorageManager;
import com.simibubi.create.content.contraptions.components.structureMovement.NonStationaryLighter;
import com.simibubi.create.content.contraptions.components.structureMovement.interaction.controls.ControlsBlock;
import com.simibubi.create.content.contraptions.components.structureMovement.render.ContraptionLighter;
import com.simibubi.create.content.contraptions.components.structureMovement.train.TrainCargoManager;
import com.simibubi.create.content.contraptions.processing.burner.BlazeBurnerBlock;
import com.simibubi.create.content.contraptions.processing.burner.BlazeBurnerBlock.HeatLevel;
import com.simibubi.create.content.logistics.trains.AbstractBogeyBlock;
import com.simibubi.create.foundation.utility.Couple;
import com.simibubi.create.foundation.utility.Iterate;
import com.simibubi.create.foundation.utility.Lang;
import com.simibubi.create.foundation.utility.NBTHelper;
import com.simibubi.create.foundation.utility.VecHelper;

import net.minecraft.core.BlockPos;
import net.minecraft.core.Direction;
import net.minecraft.core.Direction.Axis;
import net.minecraft.nbt.CompoundTag;
import net.minecraft.nbt.ListTag;
import net.minecraft.nbt.NbtUtils;
import net.minecraft.nbt.Tag;
import net.minecraft.world.level.Level;
import net.minecraft.world.level.block.Blocks;
import net.minecraft.world.level.block.entity.BlockEntity;
import net.minecraft.world.level.block.state.BlockState;
import net.minecraft.world.level.levelgen.structure.templatesystem.StructureTemplate.StructureBlockInfo;
import net.minecraft.world.phys.AABB;
import net.fabricmc.api.EnvType;
import net.fabricmc.api.Environment;

public class CarriageContraption extends Contraption {

	private Direction assemblyDirection;
	private boolean forwardControls;
	private boolean backwardControls;

	public Couple<Boolean> blazeBurnerConductors;
	public Map<BlockPos, Couple<Boolean>> conductorSeats;
	public ArrivalSoundQueue soundQueue;

	protected MountedStorageManager storageProxy;

	// during assembly only
	private int bogeys;
	private boolean sidewaysControls;
	private BlockPos secondBogeyPos;
	private List<BlockPos> assembledBlazeBurners;

	// render
	public int portalCutoffMin;
	public int portalCutoffMax;

<<<<<<< HEAD
	static final ContraptionInvWrapper fallbackItems = new ContraptionInvWrapper();
	static final CombinedTankWrapper fallbackFluids = new CombinedTankWrapper();
=======
	static final IItemHandlerModifiable fallbackItems = new ItemStackHandler();
	static final IFluidHandler fallbackFluids = new FluidTank(0);
>>>>>>> 03feeb71

	public CarriageContraption() {
		conductorSeats = new HashMap<>();
		assembledBlazeBurners = new ArrayList<>();
		blazeBurnerConductors = Couple.create(false, false);
		soundQueue = new ArrivalSoundQueue();
		portalCutoffMin = Integer.MIN_VALUE;
		portalCutoffMax = Integer.MAX_VALUE;
		storage = new TrainCargoManager();
	}

	public void setSoundQueueOffset(int offset) {
		soundQueue.offset = offset;
	}

	public CarriageContraption(Direction assemblyDirection) {
		this();
		this.assemblyDirection = assemblyDirection;
		this.bogeys = 0;
	}

	@Override
	public boolean assemble(Level world, BlockPos pos) throws AssemblyException {
		if (!searchMovedStructure(world, pos, null))
			return false;
		if (blocks.size() <= 1)
			return false;
		if (bogeys == 0)
			return false;
		if (bogeys > 2)
			throw new AssemblyException(Lang.translateDirect("train_assembly.too_many_bogeys", bogeys));
		if (sidewaysControls)
			throw new AssemblyException(Lang.translateDirect("train_assembly.sideways_controls"));

		for (BlockPos blazePos : assembledBlazeBurners)
			for (Direction direction : Iterate.directionsInAxis(assemblyDirection.getAxis()))
				if (inControl(blazePos, direction))
					blazeBurnerConductors.set(direction != assemblyDirection, true);
		for (BlockPos seatPos : getSeats())
			for (Direction direction : Iterate.directionsInAxis(assemblyDirection.getAxis()))
				if (inControl(seatPos, direction))
					conductorSeats.computeIfAbsent(seatPos, p -> Couple.create(false, false))
						.set(direction != assemblyDirection, true);

		return true;
	}

	public boolean inControl(BlockPos pos, Direction direction) {
		BlockPos controlsPos = pos.relative(direction);
		if (!blocks.containsKey(controlsPos))
			return false;
		StructureBlockInfo info = blocks.get(controlsPos);
		if (!AllBlocks.TRAIN_CONTROLS.has(info.state))
			return false;
		return info.state.getValue(ControlsBlock.FACING) == direction.getOpposite();
	}

	public void swapStorageAfterAssembly(CarriageContraptionEntity cce) {
		// Ensure that the entity does not hold its inventory data, because the global
		// carriage manages it instead
		Carriage carriage = cce.getCarriage();
		if (carriage.storage == null) {
			carriage.storage = (TrainCargoManager) storage;
			storage = new MountedStorageManager();
		}
		storageProxy = carriage.storage;
	}

	public void returnStorageForDisassembly(MountedStorageManager storage) {
		this.storage = storage;
	}

	@Override
	protected boolean isAnchoringBlockAt(BlockPos pos) {
		return false;
	}

	@Override
	protected Pair<StructureBlockInfo, BlockEntity> capture(Level world, BlockPos pos) {
		BlockState blockState = world.getBlockState(pos);

		if (ArrivalSoundQueue.isPlayable(blockState)) {
			int anchorCoord = VecHelper.getCoordinate(anchor, assemblyDirection.getAxis());
			int posCoord = VecHelper.getCoordinate(pos, assemblyDirection.getAxis());
			soundQueue.add((posCoord - anchorCoord) * assemblyDirection.getAxisDirection()
				.getStep(), toLocalPos(pos));
		}

		if (blockState.getBlock() instanceof AbstractBogeyBlock<?> bogey) {
			boolean captureTE = bogey.captureTileEntityForTrain();
			bogeys++;
			if (bogeys == 2)
				secondBogeyPos = pos;
			return Pair.of(new StructureBlockInfo(pos, blockState, captureTE ? getBlockEntityNBT(world, pos) : null),
				captureTE ? world.getBlockEntity(pos) : null);
		}

		if (AllBlocks.BLAZE_BURNER.has(blockState)
			&& blockState.getValue(BlazeBurnerBlock.HEAT_LEVEL) != HeatLevel.NONE)
			assembledBlazeBurners.add(toLocalPos(pos));

		if (AllBlocks.TRAIN_CONTROLS.has(blockState)) {
			Direction facing = blockState.getValue(ControlsBlock.FACING);
			if (facing.getAxis() != assemblyDirection.getAxis())
				sidewaysControls = true;
			else {
				boolean forwards = facing == assemblyDirection;
				if (forwards)
					forwardControls = true;
				else
					backwardControls = true;
			}
		}

		return super.capture(world, pos);
	}

	@Override
	public CompoundTag writeNBT(boolean spawnPacket) {
		CompoundTag tag = super.writeNBT(spawnPacket);
		NBTHelper.writeEnum(tag, "AssemblyDirection", getAssemblyDirection());
		tag.putBoolean("FrontControls", forwardControls);
		tag.putBoolean("BackControls", backwardControls);
		tag.putBoolean("FrontBlazeConductor", blazeBurnerConductors.getFirst());
		tag.putBoolean("BackBlazeConductor", blazeBurnerConductors.getSecond());
		ListTag list = NBTHelper.writeCompoundList(conductorSeats.entrySet(), e -> {
			CompoundTag compoundTag = new CompoundTag();
			compoundTag.put("Pos", NbtUtils.writeBlockPos(e.getKey()));
			compoundTag.putBoolean("Forward", e.getValue()
				.getFirst());
			compoundTag.putBoolean("Backward", e.getValue()
				.getSecond());
			return compoundTag;
		});
		tag.put("ConductorSeats", list);
		soundQueue.serialize(tag);
		return tag;
	}

	@Override
	public void readNBT(Level world, CompoundTag nbt, boolean spawnData) {
		assemblyDirection = NBTHelper.readEnum(nbt, "AssemblyDirection", Direction.class);
		forwardControls = nbt.getBoolean("FrontControls");
		backwardControls = nbt.getBoolean("BackControls");
		blazeBurnerConductors =
			Couple.create(nbt.getBoolean("FrontBlazeConductor"), nbt.getBoolean("BackBlazeConductor"));
		conductorSeats.clear();
		NBTHelper.iterateCompoundList(nbt.getList("ConductorSeats", Tag.TAG_COMPOUND),
			c -> conductorSeats.put(NbtUtils.readBlockPos(c.getCompound("Pos")),
				Couple.create(c.getBoolean("Forward"), c.getBoolean("Backward"))));
		soundQueue.deserialize(nbt);
		super.readNBT(world, nbt, spawnData);
	}

	@Override
	public boolean canBeStabilized(Direction facing, BlockPos localPos) {
		return false;
	}

	@Override
	protected MountedStorageManager getStorageForSpawnPacket() {
		return storageProxy;
	}

	@Override
	protected ContraptionType getType() {
		return ContraptionType.CARRIAGE;
	}

	@Override
	@Environment(EnvType.CLIENT)
	public ContraptionLighter<?> makeLighter() {
		return new NonStationaryLighter<>(this);
	}

	public Direction getAssemblyDirection() {
		return assemblyDirection;
	}

	public boolean hasForwardControls() {
		return forwardControls;
	}

	public boolean hasBackwardControls() {
		return backwardControls;
	}

	public BlockPos getSecondBogeyPos() {
		return secondBogeyPos;
	}

	private Collection<BlockEntity> specialRenderedBEsOutsidePortal = new ArrayList<>();

	@Override
	public Collection<StructureBlockInfo> getRenderedBlocks() {
		if (notInPortal())
			return super.getRenderedBlocks();

		specialRenderedBEsOutsidePortal = new ArrayList<>();
		specialRenderedBlockEntities.stream()
			.filter(be -> !isHiddenInPortal(be.getBlockPos()))
			.forEach(specialRenderedBEsOutsidePortal::add);

		Collection<StructureBlockInfo> values = new ArrayList<>();
		for (Entry<BlockPos, StructureBlockInfo> entry : blocks.entrySet()) {
			BlockPos pos = entry.getKey();
			if (withinVisible(pos))
				values.add(entry.getValue());
			else if (atSeam(pos))
				values.add(new StructureBlockInfo(pos, Blocks.PURPLE_STAINED_GLASS.defaultBlockState(), null));
		}
		return values;
	}

	@Override
	public Collection<BlockEntity> getSpecialRenderedTEs() {
		if (notInPortal())
			return super.getSpecialRenderedTEs();
		return specialRenderedBEsOutsidePortal;
	}

	@Override
	public Optional<List<AABB>> getSimplifiedEntityColliders() {
		if (notInPortal())
			return super.getSimplifiedEntityColliders();
		return Optional.empty();
	}

	@Override
	public boolean isHiddenInPortal(BlockPos localPos) {
		if (notInPortal())
			return super.isHiddenInPortal(localPos);
		return !withinVisible(localPos) || atSeam(localPos);
	}

	public boolean notInPortal() {
		return portalCutoffMin == Integer.MIN_VALUE && portalCutoffMax == Integer.MAX_VALUE;
	}

	public boolean atSeam(BlockPos localPos) {
		Direction facing = assemblyDirection;
		Axis axis = facing.getClockWise()
			.getAxis();
		int coord = axis.choose(localPos.getZ(), localPos.getY(), localPos.getX()) * -facing.getAxisDirection()
			.getStep();
		return coord == portalCutoffMin || coord == portalCutoffMax;
	}

	public boolean withinVisible(BlockPos localPos) {
		Direction facing = assemblyDirection;
		Axis axis = facing.getClockWise()
			.getAxis();
		int coord = axis.choose(localPos.getZ(), localPos.getY(), localPos.getX()) * -facing.getAxisDirection()
			.getStep();
		return coord > portalCutoffMin && coord < portalCutoffMax;
	}

	@Override
	public ContraptionInvWrapper getSharedInventory() {
		return storageProxy == null ? fallbackItems : storageProxy.getItems();
	}

	@Override
	public CombinedTankWrapper getSharedFluidTanks() {
		return storageProxy == null ? fallbackFluids : storageProxy.getFluids();
	}

	public void handleContraptionFluidPacket(BlockPos localPos, FluidStack containedFluid) {
		storage.updateContainedFluid(localPos, containedFluid);
	}

	@Override
	public void tickStorage(AbstractContraptionEntity entity) {
		if (entity.level.isClientSide)
			storage.entityTick(entity);
		else if (storageProxy != null)
			storageProxy.entityTick(entity);
	}

}<|MERGE_RESOLUTION|>--- conflicted
+++ resolved
@@ -73,13 +73,8 @@
 	public int portalCutoffMin;
 	public int portalCutoffMax;
 
-<<<<<<< HEAD
 	static final ContraptionInvWrapper fallbackItems = new ContraptionInvWrapper();
 	static final CombinedTankWrapper fallbackFluids = new CombinedTankWrapper();
-=======
-	static final IItemHandlerModifiable fallbackItems = new ItemStackHandler();
-	static final IFluidHandler fallbackFluids = new FluidTank(0);
->>>>>>> 03feeb71
 
 	public CarriageContraption() {
 		conductorSeats = new HashMap<>();
