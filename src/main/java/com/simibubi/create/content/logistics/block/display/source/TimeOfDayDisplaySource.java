--- conflicted
+++ resolved
@@ -9,7 +9,6 @@
 import com.simibubi.create.foundation.utility.Components;
 import com.simibubi.create.foundation.utility.Lang;
 
-import net.minecraft.network.chat.Component;
 import net.minecraft.network.chat.MutableComponent;
 import net.minecraft.server.level.ServerLevel;
 import net.minecraftforge.api.distmarker.Dist;
@@ -17,11 +16,7 @@
 
 public class TimeOfDayDisplaySource extends SingleLineDisplaySource {
 
-<<<<<<< HEAD
-	public static final MutableComponent EMPTY_TIME = Component.literal("--:--");
-=======
 	public static final MutableComponent EMPTY_TIME = Components.literal("--:--");
->>>>>>> 9c8df2ff
 	
 	@Override
 	protected MutableComponent provideLine(DisplayLinkContext context, DisplayTargetStats stats) {
@@ -54,11 +49,7 @@
 			minutes = Create.RANDOM.nextInt(40) + 60;
 		}
 
-<<<<<<< HEAD
-		MutableComponent component = Component.literal(
-=======
 		MutableComponent component = Components.literal(
->>>>>>> 9c8df2ff
 			(hours < 10 ? " " : "") + hours + ":" + (minutes < 10 ? "0" : "") + minutes + (c12 ? " " : ""));
 
 		return c12 ? component.append(suffix) : component;
