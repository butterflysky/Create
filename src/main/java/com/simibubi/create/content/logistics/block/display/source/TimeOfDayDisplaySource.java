package com.simibubi.create.content.logistics.block.display.source;

import com.simibubi.create.Create;
import com.simibubi.create.content.contraptions.components.clock.CuckooClockTileEntity;
import com.simibubi.create.content.logistics.block.display.DisplayLinkContext;
import com.simibubi.create.content.logistics.block.display.target.DisplayTargetStats;
import com.simibubi.create.content.logistics.trains.management.display.FlapDisplaySection;
import com.simibubi.create.foundation.gui.ModularGuiLineBuilder;
import com.simibubi.create.foundation.utility.Components;
import com.simibubi.create.foundation.utility.Lang;

import net.minecraft.network.chat.MutableComponent;
import net.minecraft.server.level.ServerLevel;
import net.fabricmc.api.EnvType;
import net.fabricmc.api.Environment;

public class TimeOfDayDisplaySource extends SingleLineDisplaySource {

<<<<<<< HEAD
	public static final MutableComponent EMPTY_TIME = new TextComponent("--:--");

=======
	public static final MutableComponent EMPTY_TIME = Components.literal("--:--");
	
>>>>>>> 9fbb71e4
	@Override
	protected MutableComponent provideLine(DisplayLinkContext context, DisplayTargetStats stats) {
		if (!(context.level()instanceof ServerLevel sLevel))
			return EMPTY_TIME;
		if (!(context.getSourceTE() instanceof CuckooClockTileEntity ccte))
			return EMPTY_TIME;
		if (ccte.getSpeed() == 0)
			return EMPTY_TIME;

		boolean c12 = context.sourceConfig()
			.getInt("Cycle") == 0;
		boolean isNatural = sLevel.dimensionType()
			.natural();

		int dayTime = (int) (sLevel.getDayTime() % 24000);
		int hours = (dayTime / 1000 + 6) % 24;
		int minutes = (dayTime % 1000) * 60 / 1000;
		MutableComponent suffix = Lang.translateDirect("generic.daytime." + (hours > 11 ? "pm" : "am"));

		minutes = minutes / 5 * 5;
		if (c12) {
			hours %= 12;
			if (hours == 0)
				hours = 12;
		}

		if (!isNatural) {
			hours = Create.RANDOM.nextInt(70) + 24;
			minutes = Create.RANDOM.nextInt(40) + 60;
		}

		MutableComponent component = Components.literal(
			(hours < 10 ? " " : "") + hours + ":" + (minutes < 10 ? "0" : "") + minutes + (c12 ? " " : ""));

		return c12 ? component.append(suffix) : component;
	}

	@Override
	protected String getFlapDisplayLayoutName(DisplayLinkContext context) {
		return "Instant";
	}

	@Override
	protected FlapDisplaySection createSectionForValue(DisplayLinkContext context, int size) {
		return new FlapDisplaySection(size * FlapDisplaySection.MONOSPACE, "instant", false, false);
	}

	@Override
	protected String getTranslationKey() {
		return "time_of_day";
	}

	@Override
	@Environment(EnvType.CLIENT)
	public void initConfigurationWidgets(DisplayLinkContext context, ModularGuiLineBuilder builder, boolean isFirstLine) {
		super.initConfigurationWidgets(context, builder, isFirstLine);
		if (isFirstLine)
			return;

		builder.addSelectionScrollInput(0, 60, (si, l) -> {
			si.forOptions(Lang.translatedOptions("display_source.time", "12_hour", "24_hour"))
				.titled(Lang.translateDirect("display_source.time.format"));
		}, "Cycle");
	}

	@Override
	protected boolean allowsLabeling(DisplayLinkContext context) {
		return true;
	}

}<|MERGE_RESOLUTION|>--- conflicted
+++ resolved
@@ -16,13 +16,7 @@
 
 public class TimeOfDayDisplaySource extends SingleLineDisplaySource {
 
-<<<<<<< HEAD
-	public static final MutableComponent EMPTY_TIME = new TextComponent("--:--");
-
-=======
 	public static final MutableComponent EMPTY_TIME = Components.literal("--:--");
-	
->>>>>>> 9fbb71e4
 	@Override
 	protected MutableComponent provideLine(DisplayLinkContext context, DisplayTargetStats stats) {
 		if (!(context.level()instanceof ServerLevel sLevel))
