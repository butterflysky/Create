--- conflicted
+++ resolved
@@ -92,11 +92,8 @@
 
 			int range = AllConfigs.server().equipment.placementAssistRange.get();
 			if (player != null) {
-<<<<<<< HEAD
+				// TODO PORT 1.20
 				AttributeInstance reach = player.getAttribute(ReachEntityAttributes.REACH);
-=======
-				AttributeInstance reach = player.getAttribute(ForgeMod.BLOCK_REACH.get());
->>>>>>> e6759d8e
 				if (reach != null && reach.hasModifier(ExtendoGripItem.singleRangeAttributeModifier))
 					range += 4;
 			}
