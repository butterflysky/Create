package com.simibubi.create.content.decoration.copycat;

import javax.annotation.Nullable;

import com.simibubi.create.AllBlockEntityTypes;
import com.simibubi.create.AllBlocks;
import com.simibubi.create.AllTags.AllBlockTags;
import com.simibubi.create.content.equipment.wrench.IWrenchable;
import com.simibubi.create.foundation.block.IBE;

import net.minecraft.client.Minecraft;
import net.minecraft.client.color.block.BlockColor;
import net.minecraft.core.BlockPos;
import net.minecraft.core.Direction;
import net.minecraft.core.Direction.Axis;
import net.minecraft.server.level.ServerLevel;
import net.minecraft.sounds.SoundEvents;
import net.minecraft.sounds.SoundSource;
import net.minecraft.world.InteractionHand;
import net.minecraft.world.InteractionResult;
import net.minecraft.world.entity.Entity;
import net.minecraft.world.entity.EntityType;
import net.minecraft.world.entity.LivingEntity;
import net.minecraft.world.entity.SpawnPlacements.Type;
import net.minecraft.world.entity.player.Player;
import net.minecraft.world.item.BlockItem;
import net.minecraft.world.item.ItemStack;
import net.minecraft.world.item.context.UseOnContext;
import net.minecraft.world.level.BlockAndTintGetter;
import net.minecraft.world.level.BlockGetter;
import net.minecraft.world.level.Explosion;
import net.minecraft.world.level.GrassColor;
import net.minecraft.world.level.Level;
import net.minecraft.world.level.LevelReader;
import net.minecraft.world.level.block.Block;
import net.minecraft.world.level.block.Blocks;
import net.minecraft.world.level.block.EntityBlock;
import net.minecraft.world.level.block.SoundType;
import net.minecraft.world.level.block.StairBlock;
import net.minecraft.world.level.block.entity.BlockEntity;
import net.minecraft.world.level.block.entity.BlockEntityTicker;
import net.minecraft.world.level.block.entity.BlockEntityType;
import net.minecraft.world.level.block.state.BlockState;
import net.minecraft.world.level.block.state.properties.BlockStateProperties;
import net.minecraft.world.phys.BlockHitResult;
import net.minecraft.world.phys.HitResult;
import net.minecraft.world.phys.shapes.Shapes;
import net.minecraft.world.phys.shapes.VoxelShape;
import net.minecraftforge.api.distmarker.Dist;
import net.minecraftforge.api.distmarker.OnlyIn;
import net.minecraftforge.client.model.data.ModelDataManager;

public abstract class CopycatBlock extends Block implements IBE<CopycatBlockEntity>, IWrenchable {

	public CopycatBlock(Properties pProperties) {
		super(pProperties);
	}

	@Nullable
	@Override
	public <S extends BlockEntity> BlockEntityTicker<S> getTicker(Level p_153212_, BlockState p_153213_,
		BlockEntityType<S> p_153214_) {
		return null;
	}

	@Override
	public InteractionResult onSneakWrenched(BlockState state, UseOnContext context) {
		onWrenched(state, context);
		return IWrenchable.super.onSneakWrenched(state, context);
	}

	@Override
	public InteractionResult onWrenched(BlockState state, UseOnContext context) {
		return onBlockEntityUse(context.getLevel(), context.getClickedPos(), ufte -> {
			ItemStack consumedItem = ufte.getConsumedItem();
			if (!ufte.hasCustomMaterial())
				return InteractionResult.PASS;
			Player player = context.getPlayer();
			if (!player.isCreative())
				player.getInventory()
					.placeItemBackInInventory(consumedItem);
			context.getLevel()
				.levelEvent(2001, context.getClickedPos(), Block.getId(ufte.getBlockState()));
			ufte.setMaterial(AllBlocks.COPYCAT_BASE.getDefaultState());
			ufte.setConsumedItem(ItemStack.EMPTY);
			return InteractionResult.SUCCESS;
		});
	}

	@Override
	public InteractionResult use(BlockState pState, Level pLevel, BlockPos pPos, Player pPlayer, InteractionHand pHand,
		BlockHitResult pHit) {

		if (pPlayer == null)
			return InteractionResult.PASS;

		Direction face = pHit.getDirection();
		ItemStack itemInHand = pPlayer.getItemInHand(pHand);
		BlockState materialIn = getAcceptedBlockState(pLevel, pPos, itemInHand, face);

		if (materialIn != null)
			materialIn = prepareMaterial(pLevel, pPos, pState, pPlayer, pHand, pHit, materialIn);
		if (materialIn == null)
			return InteractionResult.PASS;

		BlockState material = materialIn;
		return onBlockEntityUse(pLevel, pPos, ufte -> {
			if (ufte.getMaterial()
				.is(material.getBlock())) {
				if (!ufte.cycleMaterial())
					return InteractionResult.PASS;
				ufte.getLevel()
					.playSound(null, ufte.getBlockPos(), SoundEvents.ITEM_FRAME_ADD_ITEM, SoundSource.BLOCKS, .75f,
						.95f);
				return InteractionResult.SUCCESS;
			}
			if (ufte.hasCustomMaterial())
				return InteractionResult.PASS;
			if (pLevel.isClientSide())
				return InteractionResult.SUCCESS;

			ufte.setMaterial(material);
			ufte.setConsumedItem(itemInHand);
			ufte.getLevel()
				.playSound(null, ufte.getBlockPos(), material.getSoundType()
					.getPlaceSound(), SoundSource.BLOCKS, 1, .75f);

			if (pPlayer.isCreative())
				return InteractionResult.SUCCESS;

			itemInHand.shrink(1);
			if (itemInHand.isEmpty())
				pPlayer.setItemInHand(pHand, ItemStack.EMPTY);
			return InteractionResult.SUCCESS;
		});
	}

	@Override
	public void setPlacedBy(Level pLevel, BlockPos pPos, BlockState pState, LivingEntity pPlacer, ItemStack pStack) {
		if (pPlacer == null)
			return;
		ItemStack offhandItem = pPlacer.getItemInHand(InteractionHand.OFF_HAND);
		BlockState appliedState =
			getAcceptedBlockState(pLevel, pPos, offhandItem, Direction.orderedByNearest(pPlacer)[0]);

		if (appliedState == null)
			return;
		withBlockEntityDo(pLevel, pPos, ufte -> {
			if (ufte.hasCustomMaterial())
				return;

			ufte.setMaterial(appliedState);
			ufte.setConsumedItem(offhandItem);

			if (pPlacer instanceof Player player && player.isCreative())
				return;
			offhandItem.shrink(1);
			if (offhandItem.isEmpty())
				pPlacer.setItemInHand(InteractionHand.OFF_HAND, ItemStack.EMPTY);
		});
	}

	@Nullable
	public BlockState getAcceptedBlockState(Level pLevel, BlockPos pPos, ItemStack item, Direction face) {
		if (!(item.getItem() instanceof BlockItem bi))
			return null;

		Block block = bi.getBlock();
		if (block instanceof CopycatBlock)
			return null;

		BlockState appliedState = block.defaultBlockState();
		boolean hardCodedAllow = isAcceptedRegardless(appliedState);

		if (!AllBlockTags.COPYCAT_ALLOW.matches(block) && !hardCodedAllow) {

			if (AllBlockTags.COPYCAT_DENY.matches(block))
				return null;
			if (block instanceof EntityBlock)
				return null;
			if (block instanceof StairBlock)
				return null;

			if (pLevel != null) {
				VoxelShape shape = appliedState.getShape(pLevel, pPos);
				if (shape.isEmpty() || !shape.bounds()
					.equals(Shapes.block()
						.bounds()))
					return null;

				VoxelShape collisionShape = appliedState.getCollisionShape(pLevel, pPos);
				if (collisionShape.isEmpty())
					return null;
			}
		}

		if (face != null) {
			Axis axis = face.getAxis();

			if (appliedState.hasProperty(BlockStateProperties.FACING))
				appliedState = appliedState.setValue(BlockStateProperties.FACING, face);
			if (appliedState.hasProperty(BlockStateProperties.HORIZONTAL_FACING) && axis != Axis.Y)
				appliedState = appliedState.setValue(BlockStateProperties.HORIZONTAL_FACING, face);
			if (appliedState.hasProperty(BlockStateProperties.AXIS))
				appliedState = appliedState.setValue(BlockStateProperties.AXIS, axis);
			if (appliedState.hasProperty(BlockStateProperties.HORIZONTAL_AXIS) && axis != Axis.Y)
				appliedState = appliedState.setValue(BlockStateProperties.HORIZONTAL_AXIS, axis);
		}

		return appliedState;
	}

	public boolean isAcceptedRegardless(BlockState material) {
		return false;
	}

	public BlockState prepareMaterial(Level pLevel, BlockPos pPos, BlockState pState, Player pPlayer,
		InteractionHand pHand, BlockHitResult pHit, BlockState material) {
		return material;
	}

	@Override
	public void onRemove(BlockState pState, Level pLevel, BlockPos pPos, BlockState pNewState, boolean pIsMoving) {
		if (!pState.hasBlockEntity() || pState.getBlock() == pNewState.getBlock())
			return;
		if (!pIsMoving)
			withBlockEntityDo(pLevel, pPos, ufte -> Block.popResource(pLevel, pPos, ufte.getConsumedItem()));
		pLevel.removeBlockEntity(pPos);
	}

	@Override
	public void playerWillDestroy(Level pLevel, BlockPos pPos, BlockState pState, Player pPlayer) {
		super.playerWillDestroy(pLevel, pPos, pState, pPlayer);
		if (pPlayer.isCreative())
			withBlockEntityDo(pLevel, pPos, ufte -> ufte.setConsumedItem(ItemStack.EMPTY));
	}

	@Override
	public Class<CopycatBlockEntity> getBlockEntityClass() {
		return CopycatBlockEntity.class;
	}

	@Override
	public BlockEntityType<? extends CopycatBlockEntity> getBlockEntityType() {
		return AllBlockEntityTypes.COPYCAT.get();
	}

	// Connected Textures

	@Override
	@OnlyIn(Dist.CLIENT)
	public BlockState getAppearance(BlockState state, BlockAndTintGetter level, BlockPos pos, Direction side,
		BlockState queryState, BlockPos queryPos) {

		if (isIgnoredConnectivitySide(level, state, side, pos, queryPos))
			return state;

		ModelDataManager modelDataManager = level.getModelDataManager();
		if (modelDataManager == null)
			return getMaterial(level, pos);
		return CopycatModel.getMaterial(modelDataManager.getAt(pos));
	}

	public boolean isIgnoredConnectivitySide(BlockAndTintGetter reader, BlockState state, Direction face,
		BlockPos fromPos, BlockPos toPos) {
		return false;
	}

	public abstract boolean canConnectTexturesToward(BlockAndTintGetter reader, BlockPos fromPos, BlockPos toPos,
		BlockState state);

	//

	public static BlockState getMaterial(BlockGetter reader, BlockPos targetPos) {
<<<<<<< HEAD
		if (reader.getBlockEntity(targetPos) instanceof CopycatBlockEntity ufte)
			return ufte.getMaterial();
=======
		if (reader.getBlockEntity(targetPos) instanceof CopycatBlockEntity cbe)
			return cbe.getMaterial();
>>>>>>> 91482707
		return Blocks.AIR.defaultBlockState();
	}

	public boolean canFaceBeOccluded(BlockState state, Direction face) {
		return false;
	}

	public boolean shouldFaceAlwaysRender(BlockState state, Direction face) {
		return false;
	}

	// Wrapped properties

	@Override
	public SoundType getSoundType(BlockState state, LevelReader level, BlockPos pos, Entity entity) {
		return getMaterial(level, pos).getSoundType();
	}

	@Override
	public float getFriction(BlockState state, LevelReader level, BlockPos pos, Entity entity) {
		return getMaterial(level, pos).getFriction(level, pos, entity);
	}

	@Override
	public int getLightEmission(BlockState state, BlockGetter level, BlockPos pos) {
		return getMaterial(level, pos).getLightEmission(level, pos);
	}

	@Override
	public boolean canHarvestBlock(BlockState state, BlockGetter level, BlockPos pos, Player player) {
		return getMaterial(level, pos).canHarvestBlock(level, pos, player);
	}

	@Override
	public float getExplosionResistance(BlockState state, BlockGetter level, BlockPos pos, Explosion explosion) {
		return getMaterial(level, pos).getExplosionResistance(level, pos, explosion);
	}

	@Override
	public ItemStack getCloneItemStack(BlockState state, HitResult target, BlockGetter level, BlockPos pos,
		Player player) {
		BlockState material = getMaterial(level, pos);
		if (AllBlocks.COPYCAT_BASE.has(material) || player != null && player.isSteppingCarefully())
			return new ItemStack(this);
		return material.getCloneItemStack(target, level, pos, player);
	}

	@Override
	public boolean addLandingEffects(BlockState state1, ServerLevel level, BlockPos pos, BlockState state2,
		LivingEntity entity, int numberOfParticles) {
		return getMaterial(level, pos).addLandingEffects(level, pos, state2, entity, numberOfParticles);
	}

	@Override
	public boolean addRunningEffects(BlockState state, Level level, BlockPos pos, Entity entity) {
		return getMaterial(level, pos).addRunningEffects(level, pos, entity);
	}

	@Override
	public float getEnchantPowerBonus(BlockState state, LevelReader level, BlockPos pos) {
		return getMaterial(level, pos).getEnchantPowerBonus(level, pos);
	}

	@Override
	public boolean canEntityDestroy(BlockState state, BlockGetter level, BlockPos pos, Entity entity) {
		return getMaterial(level, pos).canEntityDestroy(level, pos, entity);
	}

	@Override
	public boolean isValidSpawn(BlockState state, BlockGetter level, BlockPos pos, Type type,
		EntityType<?> entityType) {
		return false;
	}

	@Override
	public void fallOn(Level pLevel, BlockState pState, BlockPos pPos, Entity pEntity, float p_152430_) {
		BlockState material = getMaterial(pLevel, pPos);
		material.getBlock()
			.fallOn(pLevel, material, pPos, pEntity, p_152430_);
	}

	@Override
	public float getDestroyProgress(BlockState pState, Player pPlayer, BlockGetter pLevel, BlockPos pPos) {
		return getMaterial(pLevel, pPos).getDestroyProgress(pPlayer, pLevel, pPos);
	}

	//

	@OnlyIn(Dist.CLIENT)
	public static BlockColor wrappedColor() {
		return new WrappedBlockColor();
	}

	@OnlyIn(Dist.CLIENT)
	public static class WrappedBlockColor implements BlockColor {

		@Override
		public int getColor(BlockState pState, @Nullable BlockAndTintGetter pLevel, @Nullable BlockPos pPos,
			int pTintIndex) {
			if (pLevel == null || pPos == null)
				return GrassColor.get(0.5D, 1.0D);
			return Minecraft.getInstance()
				.getBlockColors()
				.getColor(getMaterial(pLevel, pPos), pLevel, pPos, pTintIndex);
		}

	}

}<|MERGE_RESOLUTION|>--- conflicted
+++ resolved
@@ -272,13 +272,8 @@
 	//
 
 	public static BlockState getMaterial(BlockGetter reader, BlockPos targetPos) {
-<<<<<<< HEAD
-		if (reader.getBlockEntity(targetPos) instanceof CopycatBlockEntity ufte)
-			return ufte.getMaterial();
-=======
 		if (reader.getBlockEntity(targetPos) instanceof CopycatBlockEntity cbe)
 			return cbe.getMaterial();
->>>>>>> 91482707
 		return Blocks.AIR.defaultBlockState();
 	}
 
