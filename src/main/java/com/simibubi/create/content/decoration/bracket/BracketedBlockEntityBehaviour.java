--- conflicted
+++ resolved
@@ -126,17 +126,12 @@
 
 	@Override
 	public void read(CompoundTag nbt, boolean clientPacket) {
-<<<<<<< HEAD
-		if (nbt.contains("Bracket"))
-			bracket = NbtUtils.readBlockState(blockEntity.blockHolderGetter(), nbt.getCompound("Bracket"));
-=======
 		if (nbt.contains("Bracket")) {
 			bracket = null;
 			BlockState readBlockState = NbtUtils.readBlockState(blockEntity.blockHolderGetter(), nbt.getCompound("Bracket"));
 			if (isBracketValid(readBlockState))
 				bracket = readBlockState;
 		}
->>>>>>> 47764352
 		if (clientPacket && nbt.contains("Redraw"))
 			getWorld().sendBlockUpdated(getPos(), blockEntity.getBlockState(), blockEntity.getBlockState(), 16);
 		super.read(nbt, clientPacket);
