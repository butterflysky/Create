--- conflicted
+++ resolved
@@ -85,7 +85,7 @@
 	public boolean isBracketPresent() {
 		return bracket != null;
 	}
-	
+
 	public boolean isBracketValid(BlockState bracketState) {
 		return bracketState.getBlock() instanceof BracketBlock;
 	}
@@ -126,17 +126,12 @@
 
 	@Override
 	public void read(CompoundTag nbt, boolean clientPacket) {
-<<<<<<< HEAD
-		if (nbt.contains("Bracket"))
-			bracket = NbtUtils.readBlockState(blockEntity.blockHolderGetter(), nbt.getCompound("Bracket"));
-=======
 		if (nbt.contains("Bracket")) {
 			bracket = null;
-			BlockState readBlockState = NbtUtils.readBlockState(nbt.getCompound("Bracket"));
+			BlockState readBlockState = NbtUtils.readBlockState(blockEntity.blockHolderGetter(), nbt.getCompound("Bracket"));
 			if (isBracketValid(readBlockState))
 				bracket = readBlockState;
 		}
->>>>>>> 52960a4a
 		if (clientPacket && nbt.contains("Redraw"))
 			getWorld().sendBlockUpdated(getPos(), blockEntity.getBlockState(), blockEntity.getBlockState(), 16);
 		super.read(nbt, clientPacket);
