package com.simibubi.create.content.decoration.copycat;

import java.util.ArrayList;
import java.util.Collections;
import java.util.List;

import javax.annotation.Nullable;

import com.simibubi.create.AllBlocks;
import com.simibubi.create.foundation.model.BakedModelWrapperWithData;
import com.simibubi.create.foundation.utility.Iterate;

import net.minecraft.client.Minecraft;
import net.minecraft.client.renderer.RenderType;
import net.minecraft.client.renderer.block.model.BakedQuad;
import net.minecraft.client.renderer.texture.TextureAtlasSprite;
import net.minecraft.client.resources.model.BakedModel;
import net.minecraft.core.BlockPos;
import net.minecraft.core.BlockPos.MutableBlockPos;
import net.minecraft.core.Direction;
import net.minecraft.util.RandomSource;
import net.minecraft.world.level.BlockAndTintGetter;
import net.minecraft.world.level.block.Block;
import net.minecraft.world.level.block.state.BlockState;
import net.minecraftforge.client.model.data.ModelData;
import net.minecraftforge.client.model.data.ModelData.Builder;
import net.minecraftforge.client.model.data.ModelProperty;

public abstract class CopycatModel extends BakedModelWrapperWithData {

	public static final ModelProperty<BlockState> MATERIAL_PROPERTY = new ModelProperty<>();
	private static final ModelProperty<OcclusionData> OCCLUSION_PROPERTY = new ModelProperty<>();
	private static final ModelProperty<ModelData> WRAPPED_DATA_PROPERTY = new ModelProperty<>();

	public CopycatModel(BakedModel originalModel) {
		super(originalModel);
	}

	@Override
	protected Builder gatherModelData(Builder builder, BlockAndTintGetter world, BlockPos pos, BlockState state,
		ModelData blockEntityData) {
		BlockState material = getMaterial(blockEntityData);
		if (material == null)
			return builder;

		builder.with(MATERIAL_PROPERTY, material);

		if (!(state.getBlock() instanceof CopycatBlock copycatBlock))
			return builder;

		OcclusionData occlusionData = new OcclusionData();
		gatherOcclusionData(world, pos, state, material, occlusionData, copycatBlock);
		builder.with(OCCLUSION_PROPERTY, occlusionData);

		ModelData wrappedData = getModelOf(material).getModelData(
			new FilteredBlockAndTintGetter(world,
				targetPos -> copycatBlock.canConnectTexturesToward(world, pos, targetPos, state)),
			pos, material, ModelData.EMPTY);
		return builder.with(WRAPPED_DATA_PROPERTY, wrappedData);
	}

	private void gatherOcclusionData(BlockAndTintGetter world, BlockPos pos, BlockState state, BlockState material,
		OcclusionData occlusionData, CopycatBlock copycatBlock) {
		MutableBlockPos mutablePos = new MutableBlockPos();
		for (Direction face : Iterate.directions) {

			// Rubidium: Run an additional IForgeBlock.hidesNeighborFace check because it
			// seems to be missing in Block.shouldRenderFace
			MutableBlockPos neighbourPos = mutablePos.setWithOffset(pos, face);
			BlockState neighbourState = world.getBlockState(neighbourPos);
			if (state.supportsExternalFaceHiding()
				&& neighbourState.hidesNeighborFace(world, neighbourPos, state, face.getOpposite())) {
				occlusionData.occlude(face);
				continue;
			}

			if (!copycatBlock.canFaceBeOccluded(state, face))
				continue;
			if (!Block.shouldRenderFace(material, world, pos, face, neighbourPos))
				occlusionData.occlude(face);
		}
	}

	@Override
	public List<BakedQuad> getQuads(BlockState state, Direction side, RandomSource rand, ModelData data, RenderType renderType) {

		// Rubidium: see below
		if (side != null && state.getBlock() instanceof CopycatBlock ccb && ccb.shouldFaceAlwaysRender(state, side))
			return Collections.emptyList();

		BlockState material = getMaterial(data);

		if (material == null)
			return super.getQuads(state, side, rand, data, renderType);

		OcclusionData occlusionData = data.get(OCCLUSION_PROPERTY);
		if (occlusionData != null && occlusionData.isOccluded(side))
			return super.getQuads(state, side, rand, data, renderType);

		ModelData wrappedData = data.get(WRAPPED_DATA_PROPERTY);
		if (wrappedData == null)
			wrappedData = ModelData.EMPTY;
		if (renderType != null && !Minecraft.getInstance()
			.getBlockRenderer()
			.getBlockModel(material)
			.getRenderTypes(material, rand, wrappedData)
			.contains(renderType))
			return super.getQuads(state, side, rand, data, renderType);

		List<BakedQuad> croppedQuads = getCroppedQuads(state, side, rand, material, wrappedData, renderType);

		// Rubidium: render side!=null versions of the base material during side==null,
		// to avoid getting culled away
		if (side == null && state.getBlock() instanceof CopycatBlock ccb) {
			boolean immutable = true;
			for (Direction nonOcclusionSide : Iterate.directions)
<<<<<<< HEAD
				if (ccb.shouldFaceAlwaysRender(state, nonOcclusionSide))
					croppedQuads.addAll(getCroppedQuads(state, nonOcclusionSide, rand, material, wrappedData, renderType));
=======
				if (ccb.shouldFaceAlwaysRender(state, nonOcclusionSide)) {
					if (immutable) {
						croppedQuads = new ArrayList<>(croppedQuads);
						immutable = false;
					}
					croppedQuads.addAll(getCroppedQuads(state, nonOcclusionSide, rand, material, wrappedData));
				}
		}
>>>>>>> c5e7ad62

		return croppedQuads;
	}

<<<<<<< HEAD
	protected abstract List<BakedQuad> getCroppedQuads(BlockState state, Direction side, RandomSource rand,
		BlockState material, ModelData wrappedData, RenderType renderType);
=======
	/**
	 * The returned list must not be mutated.
	 */
	protected abstract List<BakedQuad> getCroppedQuads(BlockState state, Direction side, Random rand,
		BlockState material, IModelData wrappedData);
>>>>>>> c5e7ad62

	@Override
	public TextureAtlasSprite getParticleIcon(ModelData data) {
		BlockState material = getMaterial(data);

		if (material == null)
			return super.getParticleIcon(data);

		ModelData wrappedData = data.get(WRAPPED_DATA_PROPERTY);
		if (wrappedData == null)
			wrappedData = ModelData.EMPTY;

		return getModelOf(material).getParticleIcon(wrappedData);
	}

	@Nullable
	public static BlockState getMaterial(ModelData data) {
		BlockState material = data == null ? null : data.get(MATERIAL_PROPERTY);
		return material == null ? AllBlocks.COPYCAT_BASE.getDefaultState() : material;
	}

	public static BakedModel getModelOf(BlockState state) {
		return Minecraft.getInstance()
			.getBlockRenderer()
			.getBlockModel(state);
	}

	private static class OcclusionData {
		private final boolean[] occluded;

		public OcclusionData() {
			occluded = new boolean[6];
		}

		public void occlude(Direction face) {
			occluded[face.get3DDataValue()] = true;
		}

		public boolean isOccluded(Direction face) {
			return face == null ? false : occluded[face.get3DDataValue()];
		}
	}

}<|MERGE_RESOLUTION|>--- conflicted
+++ resolved
@@ -114,33 +114,23 @@
 		if (side == null && state.getBlock() instanceof CopycatBlock ccb) {
 			boolean immutable = true;
 			for (Direction nonOcclusionSide : Iterate.directions)
-<<<<<<< HEAD
-				if (ccb.shouldFaceAlwaysRender(state, nonOcclusionSide))
-					croppedQuads.addAll(getCroppedQuads(state, nonOcclusionSide, rand, material, wrappedData, renderType));
-=======
 				if (ccb.shouldFaceAlwaysRender(state, nonOcclusionSide)) {
 					if (immutable) {
 						croppedQuads = new ArrayList<>(croppedQuads);
 						immutable = false;
 					}
-					croppedQuads.addAll(getCroppedQuads(state, nonOcclusionSide, rand, material, wrappedData));
+					croppedQuads.addAll(getCroppedQuads(state, nonOcclusionSide, rand, material, wrappedData, renderType));
 				}
 		}
->>>>>>> c5e7ad62
 
 		return croppedQuads;
 	}
 
-<<<<<<< HEAD
-	protected abstract List<BakedQuad> getCroppedQuads(BlockState state, Direction side, RandomSource rand,
-		BlockState material, ModelData wrappedData, RenderType renderType);
-=======
 	/**
 	 * The returned list must not be mutated.
 	 */
-	protected abstract List<BakedQuad> getCroppedQuads(BlockState state, Direction side, Random rand,
-		BlockState material, IModelData wrappedData);
->>>>>>> c5e7ad62
+	protected abstract List<BakedQuad> getCroppedQuads(BlockState state, Direction side, RandomSource rand,
+		BlockState material, ModelData wrappedData, RenderType renderType);
 
 	@Override
 	public TextureAtlasSprite getParticleIcon(ModelData data) {
