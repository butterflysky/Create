package com.simibubi.create.content.decoration.copycat;

import java.util.function.Predicate;

import com.simibubi.create.AllBlocks;
import com.simibubi.create.AllShapes;
import com.simibubi.create.content.kinetics.steamEngine.PoweredShaftBlock;
import com.simibubi.create.foundation.placement.IPlacementHelper;
import com.simibubi.create.foundation.placement.PlacementHelpers;
import com.simibubi.create.foundation.placement.PlacementOffset;
import com.simibubi.create.foundation.placement.PoleHelper;
import com.simibubi.create.foundation.utility.VoxelShaper;

import net.minecraft.core.BlockPos;
import net.minecraft.core.Direction;
import net.minecraft.core.Direction.Axis;
import net.minecraft.world.InteractionHand;
import net.minecraft.world.InteractionResult;
import net.minecraft.world.entity.player.Player;
import net.minecraft.world.item.BlockItem;
import net.minecraft.world.item.ItemStack;
import net.minecraft.world.item.context.BlockPlaceContext;
import net.minecraft.world.level.BlockAndTintGetter;
import net.minecraft.world.level.BlockGetter;
import net.minecraft.world.level.Level;
import net.minecraft.world.level.block.Block;
import net.minecraft.world.level.block.Mirror;
import net.minecraft.world.level.block.Rotation;
import net.minecraft.world.level.block.state.BlockState;
import net.minecraft.world.level.block.state.StateDefinition.Builder;
import net.minecraft.world.level.block.state.properties.BlockStateProperties;
import net.minecraft.world.level.block.state.properties.DirectionProperty;
import net.minecraft.world.level.block.state.properties.EnumProperty;
import net.minecraft.world.level.block.state.properties.Half;
import net.minecraft.world.level.pathfinder.PathComputationType;
import net.minecraft.world.phys.BlockHitResult;
import net.minecraft.world.phys.shapes.CollisionContext;
import net.minecraft.world.phys.shapes.VoxelShape;

import org.jetbrains.annotations.NotNull;

public class CopycatStepBlock extends WaterloggedCopycatBlock {

	public static final EnumProperty<Half> HALF = BlockStateProperties.HALF;
	public static final DirectionProperty FACING = BlockStateProperties.HORIZONTAL_FACING;

	private static final int placementHelperId = PlacementHelpers.register(new PlacementHelper());

	public CopycatStepBlock(Properties pProperties) {
		super(pProperties);
		registerDefaultState(defaultBlockState().setValue(HALF, Half.BOTTOM)
			.setValue(FACING, Direction.SOUTH));
	}

	@Override
	public InteractionResult use(BlockState state, Level world, BlockPos pos, Player player, InteractionHand hand,
		BlockHitResult ray) {

		if (!player.isShiftKeyDown() && player.mayBuild()) {
			ItemStack heldItem = player.getItemInHand(hand);
			IPlacementHelper helper = PlacementHelpers.get(placementHelperId);
			if (helper.matchesItem(heldItem))
				return helper.getOffset(player, world, state, pos, ray)
					.placeInWorld(world, (BlockItem) heldItem.getItem(), player, hand, ray);
		}

		return super.use(state, world, pos, player, hand, ray);
	}

	@Override
	public boolean isIgnoredConnectivitySide(BlockAndTintGetter reader, BlockState state, Direction face,
		BlockPos fromPos, BlockPos toPos) {
		BlockState toState = reader.getBlockState(toPos);

		if (!toState.is(this))
			return true;

		Direction facing = state.getValue(FACING);
		BlockPos diff = fromPos.subtract(toPos);
		int coord = facing.getAxis()
			.choose(diff.getX(), diff.getY(), diff.getZ());

		Half half = state.getValue(HALF);
		if (half != toState.getValue(HALF))
			return diff.getY() == 0;

		return facing == toState.getValue(FACING)
			.getOpposite()
			&& !(coord != 0 && coord != facing.getAxisDirection()
				.getStep());
	}

	@Override
	public boolean canConnectTexturesToward(BlockAndTintGetter reader, BlockPos fromPos, BlockPos toPos,
		BlockState state) {
		Direction facing = state.getValue(FACING);
		BlockState toState = reader.getBlockState(toPos);
		BlockPos diff = fromPos.subtract(toPos);
<<<<<<< HEAD

		if (fromPos.equals(toPos.relative(facing)))
			return false;
		if (!toState.is(this))
			return false;

=======

		if (fromPos.equals(toPos.relative(facing)))
			return false;
		if (!toState.is(this))
			return false;

>>>>>>> 1b2d8ad6
		if (diff.getY() != 0) {
			if (isOccluded(toState, state, diff.getY() > 0 ? Direction.UP : Direction.DOWN))
				return true;
			return false;
		}

		if (isOccluded(state, toState, facing))
			return true;

		int coord = facing.getAxis()
			.choose(diff.getX(), diff.getY(), diff.getZ());
		if (state.setValue(WATERLOGGED, false) == toState.setValue(WATERLOGGED, false) && coord == 0)
			return true;

		return false;
	}

	@Override
	public boolean canFaceBeOccluded(BlockState state, Direction face) {
		if (face.getAxis() == Axis.Y)
			return (state.getValue(HALF) == Half.TOP) == (face == Direction.UP);
		return state.getValue(FACING) == face;
	}

	@Override
	public boolean shouldFaceAlwaysRender(BlockState state, Direction face) {
		return canFaceBeOccluded(state, face.getOpposite());
	}

	@Override
	public boolean isPathfindable(BlockState pState, BlockGetter pLevel, BlockPos pPos, PathComputationType pType) {
		return false;
	}

	@Override
	public BlockState getStateForPlacement(BlockPlaceContext pContext) {
		BlockState stateForPlacement =
			super.getStateForPlacement(pContext).setValue(FACING, pContext.getHorizontalDirection());
		Direction direction = pContext.getClickedFace();
		if (direction == Direction.UP)
			return stateForPlacement;
		if (direction == Direction.DOWN || (pContext.getClickLocation().y - pContext.getClickedPos()
			.getY() > 0.5D))
			return stateForPlacement.setValue(HALF, Half.TOP);
		return stateForPlacement;
	}

	@Override
	protected void createBlockStateDefinition(Builder<Block, BlockState> pBuilder) {
		super.createBlockStateDefinition(pBuilder.add(HALF, FACING));
	}

	@Override
	public VoxelShape getShape(BlockState pState, BlockGetter pLevel, BlockPos pPos, CollisionContext pContext) {
		VoxelShaper voxelShaper = pState.getValue(HALF) == Half.BOTTOM ? AllShapes.STEP_BOTTOM : AllShapes.STEP_TOP;
		return voxelShaper.get(pState.getValue(FACING));
	}

	@Override
	public boolean supportsExternalFaceHiding(BlockState state) {
		return true;
	}

	@Override
	public boolean hidesNeighborFace(BlockGetter level, BlockPos pos, BlockState state, BlockState neighborState,
		Direction dir) {
		if (state.is(this) == neighborState.is(this)
			&& getMaterial(level, pos).skipRendering(getMaterial(level, pos.relative(dir)), dir.getOpposite()))
			return isOccluded(state, neighborState, dir);
		return false;
	}

	public static boolean isOccluded(BlockState state, BlockState other, Direction pDirection) {
		state = state.setValue(WATERLOGGED, false);
		other = other.setValue(WATERLOGGED, false);

		Half half = state.getValue(HALF);
		boolean vertical = pDirection.getAxis() == Axis.Y;
		if (half != other.getValue(HALF))
			return vertical && (pDirection == Direction.UP) == (half == Half.TOP);
		if (vertical)
			return false;

		Direction facing = state.getValue(FACING);
		if (facing.getOpposite() == other.getValue(FACING) && pDirection == facing)
			return true;
		if (other.getValue(FACING) != facing)
			return false;
		return pDirection.getAxis() != facing.getAxis();
	}

	@Override
	public BlockState rotate(BlockState pState, Rotation pRot) {
		return pState.setValue(FACING, pRot.rotate(pState.getValue(FACING)));
	}

	@Override
	@SuppressWarnings("deprecation")
	public BlockState mirror(BlockState pState, Mirror pMirror) {
		return pState.rotate(pMirror.getRotation(pState.getValue(FACING)));
	}

	private static class PlacementHelper extends PoleHelper<Direction> {

		public PlacementHelper() {
			super(AllBlocks.COPYCAT_STEP::has, state -> state.getValue(FACING)
				.getClockWise()
				.getAxis(), FACING);
		}

		@Override
		public @NotNull Predicate<ItemStack> getItemPredicate() {
			return AllBlocks.COPYCAT_STEP::isIn;
		}

		@Override
		public @NotNull PlacementOffset getOffset(Player player, Level world, BlockState state, BlockPos pos,
												  BlockHitResult ray) {
			PlacementOffset offset = super.getOffset(player, world, state, pos, ray);

			if (offset.isSuccessful())
				offset.withTransform(offset.getTransform()
						.andThen(s -> s.setValue(HALF, state.getValue(HALF))));

			return offset;
		}
	}

}<|MERGE_RESOLUTION|>--- conflicted
+++ resolved
@@ -96,21 +96,12 @@
 		Direction facing = state.getValue(FACING);
 		BlockState toState = reader.getBlockState(toPos);
 		BlockPos diff = fromPos.subtract(toPos);
-<<<<<<< HEAD
 
 		if (fromPos.equals(toPos.relative(facing)))
 			return false;
 		if (!toState.is(this))
 			return false;
 
-=======
-
-		if (fromPos.equals(toPos.relative(facing)))
-			return false;
-		if (!toState.is(this))
-			return false;
-
->>>>>>> 1b2d8ad6
 		if (diff.getY() != 0) {
 			if (isOccluded(toState, state, diff.getY() > 0 ? Direction.UP : Direction.DOWN))
 				return true;
