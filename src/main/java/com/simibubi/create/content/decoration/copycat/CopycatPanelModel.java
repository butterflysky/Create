--- conflicted
+++ resolved
@@ -44,17 +44,11 @@
 		BlockState specialCopycatModelState = null;
 		if (CopycatSpecialCases.isBarsMaterial(material))
 			specialCopycatModelState = AllBlocks.COPYCAT_BARS.getDefaultState();
-<<<<<<< HEAD
 		if (CopycatSpecialCases.isTrapdoorMaterial(material)) {
 			((FabricBakedModel) blockRenderer.getBlockModel(material))
-				.emitBlockQuads(blockView, state, pos, randomSupplier, context);
+				.emitBlockQuads(blockView, material, pos, randomSupplier, context);
 			return;
 		}
-=======
-		if (CopycatSpecialCases.isTrapdoorMaterial(material))
-			return blockRenderer.getBlockModel(material)
-				.getQuads(material, side, rand, wrappedData);
->>>>>>> 0bfd98fc
 
 		if (specialCopycatModelState != null) {
 			BakedModel blockModel = blockRenderer
