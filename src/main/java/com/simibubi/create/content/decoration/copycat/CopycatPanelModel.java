--- conflicted
+++ resolved
@@ -43,11 +43,7 @@
 			specialCopycatModelState = AllBlocks.COPYCAT_BARS.getDefaultState();
 		if (CopycatSpecialCases.isTrapdoorMaterial(material))
 			return blockRenderer.getBlockModel(material)
-<<<<<<< HEAD
-				.getQuads(state, side, rand, wrappedData, renderType);
-=======
-				.getQuads(material, side, rand, wrappedData);
->>>>>>> 246543c7
+				.getQuads(material, side, rand, wrappedData, renderType);
 
 		if (specialCopycatModelState != null) {
 			BakedModel blockModel =
