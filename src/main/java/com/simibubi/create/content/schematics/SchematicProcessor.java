package com.simibubi.create.content.schematics;

import java.util.Optional;

import javax.annotation.Nullable;

import com.mojang.serialization.Codec;
import com.simibubi.create.AllStructureProcessorTypes;
import com.simibubi.create.foundation.utility.NBTProcessors;
import io.github.fabricators_of_create.porting_lib.extensions.StructureProcessorExtensions;

import net.minecraft.core.BlockPos;
import net.minecraft.nbt.CompoundTag;
import net.minecraft.world.entity.Entity;
import net.minecraft.world.entity.EntityType;
import net.minecraft.world.level.Level;
import net.minecraft.world.level.LevelReader;
import net.minecraft.world.level.block.EntityBlock;
import net.minecraft.world.level.block.entity.BlockEntity;
import net.minecraft.world.level.levelgen.structure.templatesystem.StructurePlaceSettings;
import net.minecraft.world.level.levelgen.structure.templatesystem.StructureProcessor;
import net.minecraft.world.level.levelgen.structure.templatesystem.StructureProcessorType;
import net.minecraft.world.level.levelgen.structure.templatesystem.StructureTemplate;

public class SchematicProcessor extends StructureProcessor implements StructureProcessorExtensions {
	public static final SchematicProcessor INSTANCE = new SchematicProcessor();
	public static final Codec<SchematicProcessor> CODEC = Codec.unit(() -> {
		return INSTANCE;
	});


	@Nullable
	@Override
<<<<<<< HEAD
	public StructureTemplate.StructureBlockInfo processBlock(LevelReader world, BlockPos pos, BlockPos anotherPos, StructureTemplate.StructureBlockInfo rawInfo,
			StructureTemplate.StructureBlockInfo info, StructurePlaceSettings settings) {
		if (info.nbt != null && info.state.hasBlockEntity()) {
			BlockEntity be = ((EntityBlock) info.state.getBlock()).newBlockEntity(info.pos, info.state);
=======
	public StructureTemplate.StructureBlockInfo process(LevelReader world, BlockPos pos, BlockPos anotherPos, StructureTemplate.StructureBlockInfo rawInfo,
			StructureTemplate.StructureBlockInfo info, StructurePlaceSettings settings, @Nullable StructureTemplate template) {
		if (info.nbt() != null && info.state().hasBlockEntity()) {
			BlockEntity be = ((EntityBlock) info.state().getBlock()).newBlockEntity(info.pos(), info.state());
>>>>>>> e6759d8e
			if (be != null) {
				CompoundTag nbt = NBTProcessors.process(be, info.nbt(), false);
				if (nbt != info.nbt())
					return new StructureTemplate.StructureBlockInfo(info.pos(), info.state(), nbt);
			}
		}
		return info;
	}

	@Nullable
	@Override
	public StructureTemplate.StructureEntityInfo processEntity(LevelReader world, BlockPos pos, StructureTemplate.StructureEntityInfo rawInfo,
			StructureTemplate.StructureEntityInfo info, StructurePlaceSettings settings, StructureTemplate template) {
		return EntityType.by(info.nbt).flatMap(type -> {
			if (world instanceof Level) {
				Entity e = type.create((Level) world);
				if (e != null && !e.onlyOpCanSetNbt()) {
					return Optional.of(info);
				}
			}
			return Optional.empty();
		}).orElse(null);
	}

	@Override
	protected StructureProcessorType<?> getType() {
		return AllStructureProcessorTypes.SCHEMATIC.get();
	}

}<|MERGE_RESOLUTION|>--- conflicted
+++ resolved
@@ -31,17 +31,10 @@
 
 	@Nullable
 	@Override
-<<<<<<< HEAD
 	public StructureTemplate.StructureBlockInfo processBlock(LevelReader world, BlockPos pos, BlockPos anotherPos, StructureTemplate.StructureBlockInfo rawInfo,
 			StructureTemplate.StructureBlockInfo info, StructurePlaceSettings settings) {
-		if (info.nbt != null && info.state.hasBlockEntity()) {
-			BlockEntity be = ((EntityBlock) info.state.getBlock()).newBlockEntity(info.pos, info.state);
-=======
-	public StructureTemplate.StructureBlockInfo process(LevelReader world, BlockPos pos, BlockPos anotherPos, StructureTemplate.StructureBlockInfo rawInfo,
-			StructureTemplate.StructureBlockInfo info, StructurePlaceSettings settings, @Nullable StructureTemplate template) {
 		if (info.nbt() != null && info.state().hasBlockEntity()) {
 			BlockEntity be = ((EntityBlock) info.state().getBlock()).newBlockEntity(info.pos(), info.state());
->>>>>>> e6759d8e
 			if (be != null) {
 				CompoundTag nbt = NBTProcessors.process(be, info.nbt(), false);
 				if (nbt != info.nbt())
