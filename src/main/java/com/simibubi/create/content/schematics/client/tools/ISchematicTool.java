package com.simibubi.create.content.schematics.client.tools;

import com.mojang.blaze3d.vertex.PoseStack;
import com.simibubi.create.foundation.render.SuperRenderTypeBuffer;

<<<<<<< HEAD
=======
import net.minecraft.world.phys.Vec3;
import net.minecraftforge.client.gui.ForgeIngameGui;

>>>>>>> 03feeb71
public interface ISchematicTool {

	public void init();
	public void updateSelection();

	public boolean handleRightClick();
	public boolean handleMouseWheel(double delta);
<<<<<<< HEAD

	public void renderTool(PoseStack ms, SuperRenderTypeBuffer buffer);
	public void renderOverlay(PoseStack poseStack, float partialTicks, int width, int height);
=======
	
	public void renderTool(PoseStack ms, SuperRenderTypeBuffer buffer, Vec3 camera);
	public void renderOverlay(ForgeIngameGui gui, PoseStack poseStack, float partialTicks, int width, int height);
>>>>>>> 03feeb71
	public void renderOnSchematic(PoseStack ms, SuperRenderTypeBuffer buffer);

}<|MERGE_RESOLUTION|>--- conflicted
+++ resolved
@@ -3,12 +3,6 @@
 import com.mojang.blaze3d.vertex.PoseStack;
 import com.simibubi.create.foundation.render.SuperRenderTypeBuffer;
 
-<<<<<<< HEAD
-=======
-import net.minecraft.world.phys.Vec3;
-import net.minecraftforge.client.gui.ForgeIngameGui;
-
->>>>>>> 03feeb71
 public interface ISchematicTool {
 
 	public void init();
@@ -16,15 +10,9 @@
 
 	public boolean handleRightClick();
 	public boolean handleMouseWheel(double delta);
-<<<<<<< HEAD
 
-	public void renderTool(PoseStack ms, SuperRenderTypeBuffer buffer);
+	public void renderTool(PoseStack ms, SuperRenderTypeBuffer buffer, Vec3 camera);
 	public void renderOverlay(PoseStack poseStack, float partialTicks, int width, int height);
-=======
-	
-	public void renderTool(PoseStack ms, SuperRenderTypeBuffer buffer, Vec3 camera);
-	public void renderOverlay(ForgeIngameGui gui, PoseStack poseStack, float partialTicks, int width, int height);
->>>>>>> 03feeb71
 	public void renderOnSchematic(PoseStack ms, SuperRenderTypeBuffer buffer);
 
 }