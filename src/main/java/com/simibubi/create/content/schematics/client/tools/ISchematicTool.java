package com.simibubi.create.content.schematics.client.tools;

import com.mojang.blaze3d.vertex.PoseStack;
import com.simibubi.create.foundation.render.SuperRenderTypeBuffer;

import net.minecraft.client.gui.GuiGraphics;
import net.minecraft.world.phys.Vec3;

public interface ISchematicTool {

	public void init();
	public void updateSelection();

	public boolean handleRightClick();
	public boolean handleMouseWheel(double delta);
	public void renderTool(PoseStack ms, SuperRenderTypeBuffer buffer, Vec3 camera);
<<<<<<< HEAD
	public void renderOverlay(PoseStack poseStack, float partialTicks, int width, int height);
=======
	public void renderOverlay(ForgeGui gui, GuiGraphics graphics, float partialTicks, int width, int height);
>>>>>>> e6759d8e
	public void renderOnSchematic(PoseStack ms, SuperRenderTypeBuffer buffer);

}<|MERGE_RESOLUTION|>--- conflicted
+++ resolved
@@ -14,11 +14,7 @@
 	public boolean handleRightClick();
 	public boolean handleMouseWheel(double delta);
 	public void renderTool(PoseStack ms, SuperRenderTypeBuffer buffer, Vec3 camera);
-<<<<<<< HEAD
-	public void renderOverlay(PoseStack poseStack, float partialTicks, int width, int height);
-=======
-	public void renderOverlay(ForgeGui gui, GuiGraphics graphics, float partialTicks, int width, int height);
->>>>>>> e6759d8e
+	public void renderOverlay(GuiGraphics graphics, float partialTicks, int width, int height);
 	public void renderOnSchematic(PoseStack ms, SuperRenderTypeBuffer buffer);
 
 }