package com.simibubi.create.content.schematics.client;

import static java.lang.Math.abs;

import com.mojang.blaze3d.matrix.MatrixStack;
import com.simibubi.create.foundation.gui.widgets.InterpolatedChasingAngle;
import com.simibubi.create.foundation.gui.widgets.InterpolatedChasingValue;
import com.simibubi.create.foundation.utility.AnimationTickHolder;
import com.simibubi.create.foundation.utility.MatrixStacker;
import com.simibubi.create.foundation.utility.VecHelper;

import net.minecraft.util.Direction.Axis;
import net.minecraft.util.Mirror;
import net.minecraft.util.Rotation;
import net.minecraft.util.math.AxisAlignedBB;
import net.minecraft.util.math.BlockPos;
import net.minecraft.util.math.vector.Vector3d;
import net.minecraft.world.gen.feature.template.PlacementSettings;

public class SchematicTransformation {

	private InterpolatedChasingValue x, y, z, scaleFrontBack, scaleLeftRight;
	private InterpolatedChasingAngle rotation;
	private double xOrigin;
	private double zOrigin;

	public SchematicTransformation() {
		x = new InterpolatedChasingValue();
		y = new InterpolatedChasingValue();
		z = new InterpolatedChasingValue();
		scaleFrontBack = new InterpolatedChasingValue();
		scaleLeftRight = new InterpolatedChasingValue();
		rotation = new InterpolatedChasingAngle();
	}

	public void init(BlockPos anchor, PlacementSettings settings, AxisAlignedBB bounds) {
		int leftRight = settings.getMirror() == Mirror.LEFT_RIGHT ? -1 : 1;
		int frontBack = settings.getMirror() == Mirror.FRONT_BACK ? -1 : 1;
		getScaleFB().start(frontBack);
		getScaleLR().start(leftRight);
		xOrigin = bounds.getXSize() / 2f;
		zOrigin = bounds.getZSize() / 2f;

		int r = -(settings.getRotation()
			.ordinal() * 90);
		rotation.start(r);

		Vector3d vec = fromAnchor(anchor);
		x.start((float) vec.x);
		y.start((float) vec.y);
		z.start((float) vec.z);
	}

	public void applyGLTransformations(MatrixStack ms) {
		float pt = AnimationTickHolder.getPartialTicks();

		// Translation
		ms.translate(x.get(pt), y.get(pt), z.get(pt));
		Vector3d rotationOffset = getRotationOffset(true);

		// Rotation & Mirror
		float fb = getScaleFB().get(pt);
		float lr = getScaleLR().get(pt);
		float rot = rotation.get(pt) + ((fb < 0 && lr < 0) ? 180 : 0);
		ms.translate(xOrigin, 0, zOrigin);
		MatrixStacker.of(ms)
			.translate(rotationOffset)
			.rotateY(rot)
			.translateBack(rotationOffset);
		ms.scale(abs(fb), 1, abs(lr));
		ms.translate(-xOrigin, 0, -zOrigin);

	}

	public boolean isFlipped() {
		return getMirrorModifier(Axis.X) < 0 != getMirrorModifier(Axis.Z) < 0;
	}

	public Vector3d getRotationOffset(boolean ignoreMirrors) {
		Vector3d rotationOffset = Vector3d.ZERO;
		if ((int) (zOrigin * 2) % 2 != (int) (xOrigin * 2) % 2) {
			boolean xGreaterZ = xOrigin > zOrigin;
			float xIn = (xGreaterZ ? 0 : .5f);
			float zIn = (!xGreaterZ ? 0 : .5f);
			if (!ignoreMirrors) {
				xIn *= getMirrorModifier(Axis.X);
				zIn *= getMirrorModifier(Axis.Z);
			}
			rotationOffset = new Vector3d(xIn, 0, zIn);
		}
		return rotationOffset;
	}

<<<<<<< HEAD
	public Vector3d toLocalSpace(Vector3d vec) {
		float pt = Minecraft.getInstance()
			.getRenderPartialTicks();
		Vector3d rotationOffset = getRotationOffset(true);
=======
	public Vec3d toLocalSpace(Vec3d vec) {
		float pt = AnimationTickHolder.getPartialTicks();
		Vec3d rotationOffset = getRotationOffset(true);
>>>>>>> d59fea10

		vec = vec.subtract(x.get(pt), y.get(pt), z.get(pt));
		vec = vec.subtract(xOrigin + rotationOffset.x, 0, zOrigin + rotationOffset.z);
		vec = VecHelper.rotate(vec, -rotation.get(pt), Axis.Y);
		vec = vec.add(rotationOffset.x, 0, rotationOffset.z);
		vec = vec.mul(getScaleFB().get(pt), 1, getScaleLR().get(pt));
		vec = vec.add(xOrigin, 0, zOrigin);

		return vec;
	}

	public PlacementSettings toSettings() {
		PlacementSettings settings = new PlacementSettings();

		int i = (int) rotation.getTarget();

		boolean mirrorlr = getScaleLR().getTarget() < 0;
		boolean mirrorfb = getScaleFB().getTarget() < 0;
		if (mirrorlr && mirrorfb) {
			mirrorlr = mirrorfb = false;
			i += 180;
		}
		i = i % 360;
		if (i < 0)
			i += 360;

		Rotation rotation = Rotation.NONE;
		switch (i) {
		case 90:
			rotation = Rotation.COUNTERCLOCKWISE_90;
			break;
		case 180:
			rotation = Rotation.CLOCKWISE_180;
			break;
		case 270:
			rotation = Rotation.CLOCKWISE_90;
			break;
		default:
		}

		settings.setRotation(rotation);
		if (mirrorfb)
			settings.setMirror(Mirror.FRONT_BACK);
		if (mirrorlr)
			settings.setMirror(Mirror.LEFT_RIGHT);

		return settings;
	}

	public BlockPos getAnchor() {
		Vector3d vec = Vector3d.ZERO.add(.5, 0, .5);
		Vector3d rotationOffset = getRotationOffset(false);
		vec = vec.subtract(xOrigin, 0, zOrigin);
		vec = vec.subtract(rotationOffset.x, 0, rotationOffset.z);
		vec = vec.mul(getScaleFB().getTarget(), 1, getScaleLR().getTarget());
		vec = VecHelper.rotate(vec, rotation.getTarget(), Axis.Y);
		vec = vec.add(xOrigin, 0, zOrigin);

		vec = vec.add(x.getTarget(), y.getTarget(), z.getTarget());
		return new BlockPos(vec.x, vec.y, vec.z);
	}

	public Vector3d fromAnchor(BlockPos pos) {
		Vector3d vec = Vector3d.ZERO.add(.5, 0, .5);
		Vector3d rotationOffset = getRotationOffset(false);
		vec = vec.subtract(xOrigin, 0, zOrigin);
		vec = vec.subtract(rotationOffset.x, 0, rotationOffset.z);
		vec = vec.mul(getScaleFB().getTarget(), 1, getScaleLR().getTarget());
		vec = VecHelper.rotate(vec, rotation.getTarget(), Axis.Y);
		vec = vec.add(xOrigin, 0, zOrigin);

		return Vector3d.of(pos.subtract(new BlockPos(vec.x, vec.y, vec.z)));
	}

	public int getRotationTarget() {
		return (int) rotation.getTarget();
	}

	public int getMirrorModifier(Axis axis) {
		if (axis == Axis.Z)
			return (int) getScaleLR().getTarget();
		return (int) getScaleFB().getTarget();
	}

	public float getCurrentRotation() {
		float pt = AnimationTickHolder.getPartialTicks();
		return rotation.get(pt);
	}

	public void tick() {
		x.tick();
		y.tick();
		z.tick();
		getScaleLR().tick();
		getScaleFB().tick();
		rotation.tick();
	}

	public void flip(Axis axis) {
		if (axis == Axis.X)
			getScaleLR().target(getScaleLR().getTarget() * -1);
		if (axis == Axis.Z)
			getScaleFB().target(getScaleFB().getTarget() * -1);
	}

	public void rotate90(boolean clockwise) {
		rotation.target(rotation.getTarget() + (clockwise ? -90 : 90));
	}

	public void move(float xIn, float yIn, float zIn) {
		moveTo(x.getTarget() + xIn, y.getTarget() + yIn, z.getTarget() + zIn);
	}

	public void startAt(BlockPos pos) {
		x.start(pos.getX());
		y.start(0);
		z.start(pos.getZ());
		moveTo(pos);
	}
	
	public void moveTo(BlockPos pos) {
		moveTo(pos.getX(), pos.getY(), pos.getZ());
	}

	public void moveTo(float xIn, float yIn, float zIn) {
		x.target(xIn);
		y.target(yIn);
		z.target(zIn);
	}

	public InterpolatedChasingValue getScaleFB() {
		return scaleFrontBack;
	}

	public InterpolatedChasingValue getScaleLR() {
		return scaleLeftRight;
	}

}<|MERGE_RESOLUTION|>--- conflicted
+++ resolved
@@ -91,16 +91,9 @@
 		return rotationOffset;
 	}
 
-<<<<<<< HEAD
 	public Vector3d toLocalSpace(Vector3d vec) {
-		float pt = Minecraft.getInstance()
-			.getRenderPartialTicks();
+		float pt = AnimationTickHolder.getPartialTicks();
 		Vector3d rotationOffset = getRotationOffset(true);
-=======
-	public Vec3d toLocalSpace(Vec3d vec) {
-		float pt = AnimationTickHolder.getPartialTicks();
-		Vec3d rotationOffset = getRotationOffset(true);
->>>>>>> d59fea10
 
 		vec = vec.subtract(x.get(pt), y.get(pt), z.get(pt));
 		vec = vec.subtract(xOrigin + rotationOffset.x, 0, zOrigin + rotationOffset.z);
