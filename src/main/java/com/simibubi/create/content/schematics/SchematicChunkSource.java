package com.simibubi.create.content.schematics;

import java.util.List;
import java.util.function.BooleanSupplier;
import java.util.function.Supplier;

import javax.annotation.Nullable;

import net.minecraft.core.BlockPos;
import net.minecraft.core.Direction;
import net.minecraft.core.Holder;
import net.minecraft.core.Registry;
import net.minecraft.core.RegistryAccess;
import net.minecraft.resources.ResourceKey;
import net.minecraft.server.level.ChunkHolder;
import net.minecraft.sounds.SoundEvent;
import net.minecraft.sounds.SoundSource;
import net.minecraft.util.profiling.ProfilerFiller;
import net.minecraft.world.entity.Entity;
import net.minecraft.world.entity.player.Player;
import net.minecraft.world.item.crafting.RecipeManager;
import net.minecraft.world.level.BlockGetter;
import net.minecraft.world.level.Level;
import net.minecraft.world.level.biome.Biome;
import net.minecraft.world.level.block.Block;
import net.minecraft.world.level.block.Blocks;
import net.minecraft.world.level.block.entity.BlockEntity;
import net.minecraft.world.level.block.state.BlockState;
import net.minecraft.world.level.chunk.ChunkAccess;
import net.minecraft.world.level.chunk.ChunkSource;
import net.minecraft.world.level.chunk.ChunkStatus;
import net.minecraft.world.level.chunk.LevelChunk;
import net.minecraft.world.level.dimension.BuiltinDimensionTypes;
import net.minecraft.world.level.dimension.DimensionType;
import net.minecraft.world.level.entity.LevelEntityGetter;
import net.minecraft.world.level.gameevent.GameEvent;
import net.minecraft.world.level.gameevent.GameEvent.Context;
import net.minecraft.world.level.lighting.LevelLightEngine;
import net.minecraft.world.level.material.Fluid;
import net.minecraft.world.level.material.FluidState;
import net.minecraft.world.level.material.Fluids;
import net.minecraft.world.level.saveddata.maps.MapItemSavedData;
import net.minecraft.world.level.storage.WritableLevelData;
import net.minecraft.world.phys.Vec3;
import net.minecraft.world.scores.Scoreboard;
import net.minecraft.world.ticks.BlackholeTickAccess;
import net.minecraft.world.ticks.LevelTickAccess;

public class SchematicChunkSource extends ChunkSource {
	private final Level fallbackWorld;

	public SchematicChunkSource(Level world) {
		fallbackWorld = world;
	}

	@Nullable
	@Override
	public BlockGetter getChunkForLighting(int x, int z) {
		return getChunk(x, z);
	}

	@Override
	public Level getLevel() {
		return fallbackWorld;
	}

	@Nullable
	@Override
	public ChunkAccess getChunk(int x, int z, ChunkStatus status, boolean p_212849_4_) {
		return getChunk(x, z);
	}

	public ChunkAccess getChunk(int x, int z) {
		return new EmptierChunk(fallbackWorld.registryAccess());
	}

	@Override
	public String gatherStats() {
		return "WrappedChunkProvider";
	}

	@Override
	public LevelLightEngine getLightEngine() {
		return fallbackWorld.getLightEngine();
	}

	@Override
	public void tick(BooleanSupplier p_202162_, boolean p_202163_) {}

	@Override
	public int getLoadedChunksCount() {
		return 0;
	}

	public static class EmptierChunk extends LevelChunk {

		private static final class DummyLevel extends Level {
			private RegistryAccess access;

			private DummyLevel(WritableLevelData p_46450_, ResourceKey<Level> p_46451_, Holder<DimensionType> p_46452_,
<<<<<<< HEAD
							   Supplier<ProfilerFiller> p_46453_, boolean p_46454_, boolean p_46455_, long p_46456_, int p_220359_) {
=======
				Supplier<ProfilerFiller> p_46453_, boolean p_46454_, boolean p_46455_, long p_46456_, int p_220359_) {
>>>>>>> 80ae80b3
				super(p_46450_, p_46451_, p_46452_, p_46453_, p_46454_, p_46455_, p_46456_, p_220359_);
			}

			public Level withAccess(RegistryAccess access) {
				this.access = access;
				return this;
			}

			@Override
			public ChunkSource getChunkSource() {
				return null;
			}

			@Override
			public void levelEvent(Player pPlayer, int pType, BlockPos pPos, int pData) {}

			@Override
			public void gameEvent(Entity pEntity, GameEvent pEvent, BlockPos pPos) {}

			@Override
			public void gameEvent(GameEvent p_220404_, Vec3 p_220405_, Context p_220406_) {}

			@Override
			public RegistryAccess registryAccess() {
				return access;
			}

			@Override
			public List<? extends Player> players() {
				return null;
			}

			@Override
			public Holder<Biome> getUncachedNoiseBiome(int pX, int pY, int pZ) {
				return null;
			}

			@Override
			public float getShade(Direction pDirection, boolean pShade) {
				return 0;
			}

			@Override
			public void sendBlockUpdated(BlockPos pPos, BlockState pOldState, BlockState pNewState, int pFlags) {}

			@Override
			public void playSound(Player pPlayer, double pX, double pY, double pZ, SoundEvent pSound,
								  SoundSource pCategory, float pVolume, float pPitch) {}

			@Override
			public void playSound(Player pPlayer, Entity pEntity, SoundEvent pEvent, SoundSource pCategory,
								  float pVolume, float pPitch) {}

			@Override
			public void playSeededSound(Player p_220363_, double p_220364_, double p_220365_, double p_220366_,
										SoundEvent p_220367_, SoundSource p_220368_, float p_220369_, float p_220370_, long p_220371_) {}

			@Override
			public void playSeededSound(Player p_220372_, Entity p_220373_, SoundEvent p_220374_, SoundSource p_220375_,
										float p_220376_, float p_220377_, long p_220378_) {}

			@Override
			public void playSeededSound(Player p_220363_, double p_220364_, double p_220365_, double p_220366_,
					SoundEvent p_220367_, SoundSource p_220368_, float p_220369_, float p_220370_, long p_220371_) {}

			@Override
			public void playSeededSound(Player p_220372_, Entity p_220373_, SoundEvent p_220374_, SoundSource p_220375_,
					float p_220376_, float p_220377_, long p_220378_) {}

			@Override
			public String gatherChunkSourceStats() {
				return null;
			}

			@Override
			public Entity getEntity(int pId) {
				return null;
			}

			@Override
			public MapItemSavedData getMapData(String pMapName) {
				return null;
			}

			@Override
			public void setMapData(String pMapId, MapItemSavedData pData) {}

			@Override
			public int getFreeMapId() {
				return 0;
			}

			@Override
			public void destroyBlockProgress(int pBreakerId, BlockPos pPos, int pProgress) {}

			@Override
			public Scoreboard getScoreboard() {
				return null;
			}

			@Override
			public RecipeManager getRecipeManager() {
				return null;
			}

			@Override
			protected LevelEntityGetter<Entity> getEntities() {
				return null;
			}

			@Override
			public LevelTickAccess<Block> getBlockTicks() {
				return BlackholeTickAccess.emptyLevelList();
			}

			@Override
			public LevelTickAccess<Fluid> getFluidTicks() {
				return BlackholeTickAccess.emptyLevelList();
			}
		}

		private static final DummyLevel DUMMY_LEVEL = new DummyLevel(null, null, RegistryAccess.BUILTIN.get()
<<<<<<< HEAD
				.registryOrThrow(Registry.DIMENSION_TYPE_REGISTRY)
				.getHolderOrThrow(BuiltinDimensionTypes.OVERWORLD), null, false, false, 0, 0);
=======
			.registryOrThrow(Registry.DIMENSION_TYPE_REGISTRY)
			.getHolderOrThrow(BuiltinDimensionTypes.OVERWORLD), null, false, false, 0, 0);
>>>>>>> 80ae80b3

		public EmptierChunk(RegistryAccess registryAccess) {
			super(DUMMY_LEVEL.withAccess(registryAccess), null);
		}

		public BlockState getBlockState(BlockPos p_180495_1_) {
			return Blocks.VOID_AIR.defaultBlockState();
		}

		@Nullable
		public BlockState setBlockState(BlockPos p_177436_1_, BlockState p_177436_2_, boolean p_177436_3_) {
			return null;
		}

		public FluidState getFluidState(BlockPos p_204610_1_) {
			return Fluids.EMPTY.defaultFluidState();
		}

		public int getLightEmission(BlockPos p_217298_1_) {
			return 0;
		}

		@Nullable
		public BlockEntity getBlockEntity(BlockPos p_177424_1_, EntityCreationType p_177424_2_) {
			return null;
		}

		public void addAndRegisterBlockEntity(BlockEntity p_150813_1_) {}

		public void setBlockEntity(BlockEntity p_177426_2_) {}

		public void removeBlockEntity(BlockPos p_177425_1_) {}

		public void markUnsaved() {}

		public boolean isEmpty() {
			return true;
		}

		public boolean isYSpaceEmpty(int p_76606_1_, int p_76606_2_) {
			return true;
		}

		public ChunkHolder.FullChunkStatus getFullStatus() {
			return ChunkHolder.FullChunkStatus.BORDER;
		}
	}
}<|MERGE_RESOLUTION|>--- conflicted
+++ resolved
@@ -98,11 +98,7 @@
 			private RegistryAccess access;
 
 			private DummyLevel(WritableLevelData p_46450_, ResourceKey<Level> p_46451_, Holder<DimensionType> p_46452_,
-<<<<<<< HEAD
-							   Supplier<ProfilerFiller> p_46453_, boolean p_46454_, boolean p_46455_, long p_46456_, int p_220359_) {
-=======
 				Supplier<ProfilerFiller> p_46453_, boolean p_46454_, boolean p_46455_, long p_46456_, int p_220359_) {
->>>>>>> 80ae80b3
 				super(p_46450_, p_46451_, p_46452_, p_46453_, p_46454_, p_46455_, p_46456_, p_220359_);
 			}
 
@@ -158,14 +154,6 @@
 
 			@Override
 			public void playSeededSound(Player p_220363_, double p_220364_, double p_220365_, double p_220366_,
-										SoundEvent p_220367_, SoundSource p_220368_, float p_220369_, float p_220370_, long p_220371_) {}
-
-			@Override
-			public void playSeededSound(Player p_220372_, Entity p_220373_, SoundEvent p_220374_, SoundSource p_220375_,
-										float p_220376_, float p_220377_, long p_220378_) {}
-
-			@Override
-			public void playSeededSound(Player p_220363_, double p_220364_, double p_220365_, double p_220366_,
 					SoundEvent p_220367_, SoundSource p_220368_, float p_220369_, float p_220370_, long p_220371_) {}
 
 			@Override
@@ -225,13 +213,8 @@
 		}
 
 		private static final DummyLevel DUMMY_LEVEL = new DummyLevel(null, null, RegistryAccess.BUILTIN.get()
-<<<<<<< HEAD
-				.registryOrThrow(Registry.DIMENSION_TYPE_REGISTRY)
-				.getHolderOrThrow(BuiltinDimensionTypes.OVERWORLD), null, false, false, 0, 0);
-=======
 			.registryOrThrow(Registry.DIMENSION_TYPE_REGISTRY)
 			.getHolderOrThrow(BuiltinDimensionTypes.OVERWORLD), null, false, false, 0, 0);
->>>>>>> 80ae80b3
 
 		public EmptierChunk(RegistryAccess registryAccess) {
 			super(DUMMY_LEVEL.withAccess(registryAccess), null);
