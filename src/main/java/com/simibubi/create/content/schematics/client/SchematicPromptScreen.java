package com.simibubi.create.content.schematics.client;

import org.lwjgl.glfw.GLFW;

import com.mojang.blaze3d.vertex.PoseStack;
import com.simibubi.create.AllItems;
import com.simibubi.create.CreateClient;
import com.simibubi.create.foundation.gui.AbstractSimiScreen;
import com.simibubi.create.foundation.gui.AllGuiTextures;
import com.simibubi.create.foundation.gui.AllIcons;
import com.simibubi.create.foundation.gui.element.GuiGameElement;
import com.simibubi.create.foundation.gui.widget.IconButton;
import com.simibubi.create.foundation.utility.Components;
import com.simibubi.create.foundation.utility.Lang;

import net.minecraft.client.gui.components.EditBox;
import net.minecraft.network.chat.Component;

public class SchematicPromptScreen extends AbstractSimiScreen {

	private AllGuiTextures background;

	private final Component convertLabel = Lang.translateDirect("schematicAndQuill.convert");
	private final Component abortLabel = Lang.translateDirect("action.discard");
	private final Component confirmLabel = Lang.translateDirect("action.saveToFile");

	private EditBox nameField;
	private IconButton confirm;
	private IconButton abort;
	private IconButton convert;

	public SchematicPromptScreen() {
		super(Lang.translateDirect("schematicAndQuill.title"));
		background = AllGuiTextures.SCHEMATIC_PROMPT;
	}

	@Override
	public void init() {
		setWindowSize(background.width, background.height);
		super.init();

		int x = guiLeft;
		int y = guiTop;

<<<<<<< HEAD
		nameField = new EditBox(font, x + 49, y + 26, 131, 10, Component.empty());
=======
		nameField = new EditBox(font, x + 49, y + 26, 131, 10, Components.immutableEmpty());
>>>>>>> 9c8df2ff
		nameField.setTextColor(-1);
		nameField.setTextColorUneditable(-1);
		nameField.setBordered(false);
		nameField.setMaxLength(35);
		nameField.changeFocus(true);
		setFocused(nameField);
		addRenderableWidget(nameField);

		abort = new IconButton(x + 7, y + 53, AllIcons.I_TRASH);
		abort.withCallback(() -> {
			CreateClient.SCHEMATIC_AND_QUILL_HANDLER.discard();
			onClose();
		});
		abort.setToolTip(abortLabel);
		addRenderableWidget(abort);

		confirm = new IconButton(x + 158, y + 53, AllIcons.I_CONFIRM);
		confirm.withCallback(() -> {
			confirm(false);
		});
		confirm.setToolTip(confirmLabel);
		addRenderableWidget(confirm);

		convert = new IconButton(x + 180, y + 53, AllIcons.I_SCHEMATIC);
		convert.withCallback(() -> {
			confirm(true);
		});
		convert.setToolTip(convertLabel);
		addRenderableWidget(convert);
	}

	@Override
	protected void renderWindow(PoseStack ms, int mouseX, int mouseY, float partialTicks) {
		int x = guiLeft;
		int y = guiTop;

		background.render(ms, x, y, this);
		drawCenteredString(ms, font, title, x + (background.width - 8) / 2, y + 3, 0xFFFFFF);

		GuiGameElement.of(AllItems.SCHEMATIC.asStack())
				.at(x + 22, y + 23, 0)
				.render(ms);

		GuiGameElement.of(AllItems.SCHEMATIC_AND_QUILL.asStack())
				.scale(3)
				.at(x + background.width + 6, y + background.height - 40, -200)
				.render(ms);
	}

	@Override
	public boolean keyPressed(int keyCode, int p_keyPressed_2_, int p_keyPressed_3_) {
		if (keyCode == GLFW.GLFW_KEY_ENTER) {
			confirm(false);
			return true;
		}
		if (keyCode == 256 && this.shouldCloseOnEsc()) {
			this.onClose();
			return true;
		}
		return nameField.keyPressed(keyCode, p_keyPressed_2_, p_keyPressed_3_);
	}

	private void confirm(boolean convertImmediately) {
		CreateClient.SCHEMATIC_AND_QUILL_HANDLER.saveSchematic(nameField.getValue(), convertImmediately);
		onClose();
	}

}<|MERGE_RESOLUTION|>--- conflicted
+++ resolved
@@ -42,11 +42,7 @@
 		int x = guiLeft;
 		int y = guiTop;
 
-<<<<<<< HEAD
-		nameField = new EditBox(font, x + 49, y + 26, 131, 10, Component.empty());
-=======
 		nameField = new EditBox(font, x + 49, y + 26, 131, 10, Components.immutableEmpty());
->>>>>>> 9c8df2ff
 		nameField.setTextColor(-1);
 		nameField.setTextColorUneditable(-1);
 		nameField.setBordered(false);
