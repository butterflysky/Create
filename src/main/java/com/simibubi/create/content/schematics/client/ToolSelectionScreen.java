package com.simibubi.create.content.schematics.client;

import java.util.List;
import java.util.function.Consumer;

import com.mojang.blaze3d.platform.Window;
import com.mojang.blaze3d.systems.RenderSystem;
import com.mojang.blaze3d.vertex.PoseStack;
import com.simibubi.create.AllKeys;
import com.simibubi.create.content.schematics.client.tools.Tools;
import com.simibubi.create.foundation.gui.AllGuiTextures;
import com.simibubi.create.foundation.utility.Components;
import com.simibubi.create.foundation.utility.Lang;

import net.minecraft.client.Minecraft;
import net.minecraft.client.gui.screens.Screen;
import net.minecraft.network.chat.Component;

public class ToolSelectionScreen extends Screen {

	public final String scrollToCycle = Lang.translateDirect("gui.toolmenu.cycle")
		.getString();
	public final String holdToFocus = "gui.toolmenu.focusKey";

	protected List<Tools> tools;
	protected Consumer<Tools> callback;
	public boolean focused;
	private float yOffset;
	protected int selection;
	private boolean initialized;

	protected int w;
	protected int h;

	public ToolSelectionScreen(List<Tools> tools, Consumer<Tools> callback) {
<<<<<<< HEAD
		super(Component.literal("Tool Selection"));
=======
		super(Components.literal("Tool Selection"));
>>>>>>> 9c8df2ff
		this.minecraft = Minecraft.getInstance();
		this.tools = tools;
		this.callback = callback;
		focused = false;
		yOffset = 0;
		selection = 0;
		initialized = false;

		callback.accept(tools.get(selection));

		w = Math.max(tools.size() * 50 + 30, 220);
		h = 30;
	}

	public void setSelectedElement(Tools tool) {
		if (!tools.contains(tool))
			return;
		selection = tools.indexOf(tool);
	}

	public void cycle(int direction) {
		selection += (direction < 0) ? 1 : -1;
		selection = (selection + tools.size()) % tools.size();
	}

	private void draw(PoseStack matrixStack, float partialTicks) {
		Window mainWindow = minecraft.getWindow();
		if (!initialized)
			init(minecraft, mainWindow.getGuiScaledWidth(), mainWindow.getGuiScaledHeight());

		int x = (mainWindow.getGuiScaledWidth() - w) / 2 + 15;
		int y = mainWindow.getGuiScaledHeight() - h - 75;

		matrixStack.pushPose();
		matrixStack.translate(0, -yOffset, focused ? 100 : 0);

		AllGuiTextures gray = AllGuiTextures.HUD_BACKGROUND;
		RenderSystem.enableBlend();
		RenderSystem.setShaderColor(1, 1, 1, focused ? 7 / 8f : 1 / 2f);

		RenderSystem.setShaderTexture(0, gray.location);
		blit(matrixStack, x - 15, y, gray.startX, gray.startY, w, h, gray.width, gray.height);

		float toolTipAlpha = yOffset / 10;
		List<Component> toolTip = tools.get(selection)
			.getDescription();
		int stringAlphaComponent = ((int) (toolTipAlpha * 0xFF)) << 24;

		if (toolTipAlpha > 0.25f) {
			RenderSystem.setShaderColor(.7f, .7f, .8f, toolTipAlpha);
			blit(matrixStack, x - 15, y + 33, gray.startX, gray.startY, w, h + 22, gray.width, gray.height);
			RenderSystem.setShaderColor(1, 1, 1, 1);

			if (toolTip.size() > 0)
				font.draw(matrixStack, toolTip.get(0), x - 10, y + 38, 0xEEEEEE + stringAlphaComponent);
			if (toolTip.size() > 1)
				font.draw(matrixStack, toolTip.get(1), x - 10, y + 50, 0xCCDDFF + stringAlphaComponent);
			if (toolTip.size() > 2)
				font.draw(matrixStack, toolTip.get(2), x - 10, y + 60, 0xCCDDFF + stringAlphaComponent);
			if (toolTip.size() > 3)
				font.draw(matrixStack, toolTip.get(3), x - 10, y + 72, 0xCCCCDD + stringAlphaComponent);
		}

		RenderSystem.setShaderColor(1, 1, 1, 1);
		if (tools.size() > 1) {
			String keyName = AllKeys.TOOL_MENU.getBoundKey();
			int width = minecraft.getWindow()
				.getGuiScaledWidth();
			if (!focused)
				drawCenteredString(matrixStack, minecraft.font, Lang.translateDirect(holdToFocus, keyName), width / 2,
					y - 10, 0xCCDDFF);
			else
				drawCenteredString(matrixStack, minecraft.font, scrollToCycle, width / 2, y - 10, 0xCCDDFF);
		} else {
			x += 65;
		}

		for (int i = 0; i < tools.size(); i++) {
			matrixStack.pushPose();

			float alpha = focused ? 1 : .2f;
			if (i == selection) {
				matrixStack.translate(0, -10, 0);
				drawCenteredString(matrixStack, minecraft.font, tools.get(i)
					.getDisplayName()
					.getString(), x + i * 50 + 24, y + 28, 0xCCDDFF);
				alpha = 1;
			}
			RenderSystem.setShaderColor(0, 0, 0, alpha);
			tools.get(i)
				.getIcon()
				.render(matrixStack, x + i * 50 + 16, y + 12, this);
			RenderSystem.setShaderColor(1, 1, 1, alpha);
			tools.get(i)
				.getIcon()
				.render(matrixStack, x + i * 50 + 16, y + 11, this);

			matrixStack.popPose();
		}

		RenderSystem.disableBlend();
		matrixStack.popPose();
	}

	public void update() {
		if (focused)
			yOffset += (10 - yOffset) * .1f;
		else
			yOffset *= .9f;
	}

	public void renderPassive(PoseStack matrixStack, float partialTicks) {
		draw(matrixStack, partialTicks);
	}

	@Override
	public void onClose() {
		callback.accept(tools.get(selection));
	}

	@Override
	protected void init() {
		super.init();
		initialized = true;
	}
}<|MERGE_RESOLUTION|>--- conflicted
+++ resolved
@@ -33,11 +33,7 @@
 	protected int h;
 
 	public ToolSelectionScreen(List<Tools> tools, Consumer<Tools> callback) {
-<<<<<<< HEAD
-		super(Component.literal("Tool Selection"));
-=======
 		super(Components.literal("Tool Selection"));
->>>>>>> 9c8df2ff
 		this.minecraft = Minecraft.getInstance();
 		this.tools = tools;
 		this.callback = callback;
