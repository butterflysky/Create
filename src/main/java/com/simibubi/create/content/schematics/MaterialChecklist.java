package com.simibubi.create.content.schematics;

import java.util.ArrayList;
import java.util.Collections;
import java.util.List;
import java.util.Locale;

import com.google.common.collect.Sets;
import com.simibubi.create.content.schematics.ItemRequirement.ItemUseType;
import com.simibubi.create.foundation.utility.Components;
import com.simibubi.create.foundation.utility.Lang;

import it.unimi.dsi.fastutil.objects.Object2IntArrayMap;
import it.unimi.dsi.fastutil.objects.Object2IntMap;
import net.minecraft.ChatFormatting;
import net.minecraft.nbt.CompoundTag;
import net.minecraft.nbt.ListTag;
import net.minecraft.nbt.StringTag;
import net.minecraft.network.chat.Component;
import net.minecraft.network.chat.MutableComponent;
import net.minecraft.network.chat.Style;
import net.minecraft.world.item.Item;
import net.minecraft.world.item.ItemStack;
import net.minecraft.world.item.Items;

public class MaterialChecklist {

	public static final int MAX_ENTRIES_PER_PAGE = 5;

	public Object2IntMap<Item> gathered = new Object2IntArrayMap<>();
	public Object2IntMap<Item> required = new Object2IntArrayMap<>();
	public Object2IntMap<Item> damageRequired = new Object2IntArrayMap<>();
	public boolean blocksNotLoaded;

	public void warnBlockNotLoaded() {
		blocksNotLoaded = true;
	}

	public void require(ItemRequirement requirement) {
		if (requirement.isEmpty())
			return;
		if (requirement.isInvalid())
			return;

		for (ItemRequirement.StackRequirement stack : requirement.requiredItems) {
			if (stack.usage == ItemUseType.DAMAGE)
				putOrIncrement(damageRequired, stack.stack);
			if (stack.usage == ItemUseType.CONSUME)
				putOrIncrement(required, stack.stack);
		}
	}

	private void putOrIncrement(Object2IntMap<Item> map, ItemStack stack) {
		Item item = stack.getItem();
		if (item == Items.AIR)
			return;
		if (map.containsKey(item))
			map.put(item, map.getInt(item) + stack.getCount());
		else
			map.put(item, stack.getCount());
	}

	public void collect(ItemStack stack) {
		Item item = stack.getItem();
		if (required.containsKey(item) || damageRequired.containsKey(item))
			if (gathered.containsKey(item))
				gathered.put(item, gathered.getInt(item) + stack.getCount());
			else
				gathered.put(item, stack.getCount());
	}

	public ItemStack createItem() {
		ItemStack book = new ItemStack(Items.WRITTEN_BOOK);

		CompoundTag tag = book.getOrCreateTag();
		ListTag pages = new ListTag();

		int itemsWritten = 0;
		MutableComponent textComponent;

		if (blocksNotLoaded) {
<<<<<<< HEAD
			textComponent = Component.literal("\n" + ChatFormatting.RED);
=======
			textComponent = Components.literal("\n" + ChatFormatting.RED);
>>>>>>> 9c8df2ff
			textComponent = textComponent.append(Lang.translateDirect("materialChecklist.blocksNotLoaded"));
			pages.add(StringTag.valueOf(Component.Serializer.toJson(textComponent)));
		}

		List<Item> keys = new ArrayList<>(Sets.union(required.keySet(), damageRequired.keySet()));
		Collections.sort(keys, (item1, item2) -> {
			Locale locale = Locale.ENGLISH;
			String name1 = item1.getDescription().getString()
				.toLowerCase(locale);
			String name2 = item2.getDescription().getString()
				.toLowerCase(locale);
			return name1.compareTo(name2);
		});

<<<<<<< HEAD
		textComponent = Component.literal("");
=======
		textComponent = Components.empty();
>>>>>>> 9c8df2ff
		List<Item> completed = new ArrayList<>();
		for (Item item : keys) {
			int amount = getRequiredAmount(item);
			if (gathered.containsKey(item))
				amount -= gathered.getInt(item);

			if (amount <= 0) {
				completed.add(item);
				continue;
			}

			if (itemsWritten == MAX_ENTRIES_PER_PAGE) {
				itemsWritten = 0;
<<<<<<< HEAD
				textComponent.append(Component.literal("\n >>>").withStyle(ChatFormatting.BLUE));
				pages.add(StringTag.valueOf(Component.Serializer.toJson(textComponent)));
				textComponent = Component.literal("");
=======
				textComponent.append(Components.literal("\n >>>").withStyle(ChatFormatting.BLUE));
				pages.add(StringTag.valueOf(Component.Serializer.toJson(textComponent)));
				textComponent = Components.empty();
>>>>>>> 9c8df2ff
			}

			itemsWritten++;
			textComponent.append(entry(new ItemStack(item), amount, true));
		}

		for (Item item : completed) {
			if (itemsWritten == MAX_ENTRIES_PER_PAGE) {
				itemsWritten = 0;
<<<<<<< HEAD
				textComponent.append(Component.literal("\n >>>").withStyle(ChatFormatting.DARK_GREEN));
				pages.add(StringTag.valueOf(Component.Serializer.toJson(textComponent)));
				textComponent = Component.literal("");
=======
				textComponent.append(Components.literal("\n >>>").withStyle(ChatFormatting.DARK_GREEN));
				pages.add(StringTag.valueOf(Component.Serializer.toJson(textComponent)));
				textComponent = Components.empty();
>>>>>>> 9c8df2ff
			}

			itemsWritten++;
			textComponent.append(entry(new ItemStack(item), getRequiredAmount(item), false));
		}

		pages.add(StringTag.valueOf(Component.Serializer.toJson(textComponent)));

		tag.put("pages", pages);
		tag.putString("author", "Schematicannon");
		tag.putString("title", ChatFormatting.BLUE + "Material Checklist");
		textComponent = Lang.translateDirect("materialChecklist")
			.setStyle(Style.EMPTY.withColor(ChatFormatting.BLUE)
				.withItalic(Boolean.FALSE));
		book.getOrCreateTagElement("display")
			.putString("Name", Component.Serializer.toJson(textComponent));
		book.setTag(tag);

		return book;
	}

	public int getRequiredAmount(Item item) {
		int amount = required.getOrDefault(item, 0);
		if (damageRequired.containsKey(item))
			amount += Math.ceil(damageRequired.getInt(item) / (float) new ItemStack(item).getMaxDamage());
		return amount;
	}

	private Component entry(ItemStack item, int amount, boolean unfinished) {
		int stacks = amount / 64;
		int remainder = amount % 64;
<<<<<<< HEAD
		MutableComponent tc = Component.translatable(item.getDescriptionId());
		if (!unfinished)
			tc.append(" \u2714");
		tc.withStyle(unfinished ? ChatFormatting.BLUE : ChatFormatting.DARK_GREEN);
		return tc.append(Component.literal("\n" + " x" + amount).withStyle(ChatFormatting.BLACK))
			.append(Component.literal(" | " + stacks + "\u25A4 +" + remainder + "\n").withStyle(ChatFormatting.GRAY));
=======
		MutableComponent tc = Components.translatable(item.getDescriptionId());
		if (!unfinished)
			tc.append(" \u2714");
		tc.withStyle(unfinished ? ChatFormatting.BLUE : ChatFormatting.DARK_GREEN);
		return tc.append(Components.literal("\n" + " x" + amount).withStyle(ChatFormatting.BLACK))
			.append(Components.literal(" | " + stacks + "\u25A4 +" + remainder + "\n").withStyle(ChatFormatting.GRAY));
>>>>>>> 9c8df2ff
	}

}<|MERGE_RESOLUTION|>--- conflicted
+++ resolved
@@ -79,11 +79,7 @@
 		MutableComponent textComponent;
 
 		if (blocksNotLoaded) {
-<<<<<<< HEAD
-			textComponent = Component.literal("\n" + ChatFormatting.RED);
-=======
 			textComponent = Components.literal("\n" + ChatFormatting.RED);
->>>>>>> 9c8df2ff
 			textComponent = textComponent.append(Lang.translateDirect("materialChecklist.blocksNotLoaded"));
 			pages.add(StringTag.valueOf(Component.Serializer.toJson(textComponent)));
 		}
@@ -98,11 +94,7 @@
 			return name1.compareTo(name2);
 		});
 
-<<<<<<< HEAD
-		textComponent = Component.literal("");
-=======
 		textComponent = Components.empty();
->>>>>>> 9c8df2ff
 		List<Item> completed = new ArrayList<>();
 		for (Item item : keys) {
 			int amount = getRequiredAmount(item);
@@ -116,15 +108,9 @@
 
 			if (itemsWritten == MAX_ENTRIES_PER_PAGE) {
 				itemsWritten = 0;
-<<<<<<< HEAD
-				textComponent.append(Component.literal("\n >>>").withStyle(ChatFormatting.BLUE));
-				pages.add(StringTag.valueOf(Component.Serializer.toJson(textComponent)));
-				textComponent = Component.literal("");
-=======
 				textComponent.append(Components.literal("\n >>>").withStyle(ChatFormatting.BLUE));
 				pages.add(StringTag.valueOf(Component.Serializer.toJson(textComponent)));
 				textComponent = Components.empty();
->>>>>>> 9c8df2ff
 			}
 
 			itemsWritten++;
@@ -134,15 +120,9 @@
 		for (Item item : completed) {
 			if (itemsWritten == MAX_ENTRIES_PER_PAGE) {
 				itemsWritten = 0;
-<<<<<<< HEAD
-				textComponent.append(Component.literal("\n >>>").withStyle(ChatFormatting.DARK_GREEN));
-				pages.add(StringTag.valueOf(Component.Serializer.toJson(textComponent)));
-				textComponent = Component.literal("");
-=======
 				textComponent.append(Components.literal("\n >>>").withStyle(ChatFormatting.DARK_GREEN));
 				pages.add(StringTag.valueOf(Component.Serializer.toJson(textComponent)));
 				textComponent = Components.empty();
->>>>>>> 9c8df2ff
 			}
 
 			itemsWritten++;
@@ -174,21 +154,12 @@
 	private Component entry(ItemStack item, int amount, boolean unfinished) {
 		int stacks = amount / 64;
 		int remainder = amount % 64;
-<<<<<<< HEAD
-		MutableComponent tc = Component.translatable(item.getDescriptionId());
-		if (!unfinished)
-			tc.append(" \u2714");
-		tc.withStyle(unfinished ? ChatFormatting.BLUE : ChatFormatting.DARK_GREEN);
-		return tc.append(Component.literal("\n" + " x" + amount).withStyle(ChatFormatting.BLACK))
-			.append(Component.literal(" | " + stacks + "\u25A4 +" + remainder + "\n").withStyle(ChatFormatting.GRAY));
-=======
 		MutableComponent tc = Components.translatable(item.getDescriptionId());
 		if (!unfinished)
 			tc.append(" \u2714");
 		tc.withStyle(unfinished ? ChatFormatting.BLUE : ChatFormatting.DARK_GREEN);
 		return tc.append(Components.literal("\n" + " x" + amount).withStyle(ChatFormatting.BLACK))
 			.append(Components.literal(" | " + stacks + "\u25A4 +" + remainder + "\n").withStyle(ChatFormatting.GRAY));
->>>>>>> 9c8df2ff
 	}
 
 }