package com.simibubi.create.content.schematics;

import java.util.ArrayList;
import java.util.Collections;
import java.util.List;
import java.util.Locale;

import com.google.common.collect.Sets;
import com.simibubi.create.AllBlocks;
import com.simibubi.create.content.curiosities.clipboard.ClipboardEntry;
import com.simibubi.create.content.curiosities.clipboard.ClipboardOverrides;
import com.simibubi.create.content.curiosities.clipboard.ClipboardOverrides.ClipboardType;
import com.simibubi.create.content.schematics.ItemRequirement.ItemUseType;
import com.simibubi.create.foundation.utility.Components;
import com.simibubi.create.foundation.utility.Lang;

import io.github.fabricators_of_create.porting_lib.transfer.TransferUtil;
import it.unimi.dsi.fastutil.objects.Object2IntArrayMap;
import it.unimi.dsi.fastutil.objects.Object2IntMap;
import net.fabricmc.fabric.api.transfer.v1.item.ItemVariant;
import net.fabricmc.fabric.api.transfer.v1.storage.StorageView;
import net.minecraft.ChatFormatting;
import net.minecraft.nbt.CompoundTag;
import net.minecraft.nbt.ListTag;
import net.minecraft.nbt.StringTag;
import net.minecraft.network.chat.Component;
import net.minecraft.network.chat.HoverEvent;
import net.minecraft.network.chat.MutableComponent;
import net.minecraft.network.chat.Style;
import net.minecraft.world.item.Item;
import net.minecraft.world.item.ItemStack;
import net.minecraft.world.item.Items;

public class MaterialChecklist {

	public static final int MAX_ENTRIES_PER_PAGE = 5;
	public static final int MAX_ENTRIES_PER_CLIPBOARD_PAGE = 7;

	public Object2IntMap<Item> gathered = new Object2IntArrayMap<>();
	public Object2IntMap<Item> required = new Object2IntArrayMap<>();
	public Object2IntMap<Item> damageRequired = new Object2IntArrayMap<>();
	public boolean blocksNotLoaded;

	public void warnBlockNotLoaded() {
		blocksNotLoaded = true;
	}

	public void require(ItemRequirement requirement) {
		if (requirement.isEmpty())
			return;
		if (requirement.isInvalid())
			return;

		for (ItemRequirement.StackRequirement stack : requirement.requiredItems) {
			if (stack.usage == ItemUseType.DAMAGE)
				putOrIncrement(damageRequired, stack.stack);
			if (stack.usage == ItemUseType.CONSUME)
				putOrIncrement(required, stack.stack);
		}
	}

	private void putOrIncrement(Object2IntMap<Item> map, ItemStack stack) {
		Item item = stack.getItem();
		if (item == Items.AIR)
			return;
		if (map.containsKey(item))
			map.put(item, map.getInt(item) + stack.getCount());
		else
			map.put(item, stack.getCount());
	}

	public void collect(ItemStack stack) {
		Item item = stack.getItem();
		if (required.containsKey(item) || damageRequired.containsKey(item))
			if (gathered.containsKey(item))
				gathered.put(item, gathered.getInt(item) + stack.getCount());
			else
				gathered.put(item, stack.getCount());
	}

<<<<<<< HEAD
	public void collect(StorageView<ItemVariant> view) {
		if (view.isResourceBlank())
			return;
		int amount = TransferUtil.truncateLong(view.getAmount());
		ItemStack stack = view.getResource().toStack(amount);
		collect(stack);
	}

	public ItemStack createItem() {
=======
	public ItemStack createWrittenBook() {
>>>>>>> 03feeb71
		ItemStack book = new ItemStack(Items.WRITTEN_BOOK);

		CompoundTag tag = book.getOrCreateTag();
		ListTag pages = new ListTag();

		int itemsWritten = 0;
		MutableComponent textComponent;

		if (blocksNotLoaded) {
			textComponent = Components.literal("\n" + ChatFormatting.RED);
			textComponent = textComponent.append(Lang.translateDirect("materialChecklist.blocksNotLoaded"));
			pages.add(StringTag.valueOf(Component.Serializer.toJson(textComponent)));
		}

		List<Item> keys = new ArrayList<>(Sets.union(required.keySet(), damageRequired.keySet()));
		Collections.sort(keys, (item1, item2) -> {
			Locale locale = Locale.ENGLISH;
			String name1 = item1.getDescription()
				.getString()
				.toLowerCase(locale);
			String name2 = item2.getDescription()
				.getString()
				.toLowerCase(locale);
			return name1.compareTo(name2);
		});

		textComponent = Components.empty();
		List<Item> completed = new ArrayList<>();
		for (Item item : keys) {
			int amount = getRequiredAmount(item);
			if (gathered.containsKey(item))
				amount -= gathered.getInt(item);

			if (amount <= 0) {
				completed.add(item);
				continue;
			}

			if (itemsWritten == MAX_ENTRIES_PER_PAGE) {
				itemsWritten = 0;
				textComponent.append(Components.literal("\n >>>")
					.withStyle(ChatFormatting.BLUE));
				pages.add(StringTag.valueOf(Component.Serializer.toJson(textComponent)));
				textComponent = Components.empty();
			}

			itemsWritten++;
			textComponent.append(entry(new ItemStack(item), amount, true, true));
		}

		for (Item item : completed) {
			if (itemsWritten == MAX_ENTRIES_PER_PAGE) {
				itemsWritten = 0;
				textComponent.append(Components.literal("\n >>>")
					.withStyle(ChatFormatting.DARK_GREEN));
				pages.add(StringTag.valueOf(Component.Serializer.toJson(textComponent)));
				textComponent = Components.empty();
			}

			itemsWritten++;
			textComponent.append(entry(new ItemStack(item), getRequiredAmount(item), false, true));
		}

		pages.add(StringTag.valueOf(Component.Serializer.toJson(textComponent)));

		tag.put("pages", pages);
		tag.putBoolean("readonly", true);
		tag.putString("author", "Schematicannon");
		tag.putString("title", ChatFormatting.BLUE + "Material Checklist");
		textComponent = Lang.translateDirect("materialChecklist")
			.setStyle(Style.EMPTY.withColor(ChatFormatting.BLUE)
				.withItalic(Boolean.FALSE));
		book.getOrCreateTagElement("display")
			.putString("Name", Component.Serializer.toJson(textComponent));
		book.setTag(tag);

		return book;
	}

	public ItemStack createWrittenClipboard() {
		ItemStack clipboard = AllBlocks.CLIPBOARD.asStack();
		CompoundTag tag = clipboard.getOrCreateTag();
		int itemsWritten = 0;

		List<List<ClipboardEntry>> pages = new ArrayList<>();
		List<ClipboardEntry> currentPage = new ArrayList<>();

		if (blocksNotLoaded) {
			currentPage.add(new ClipboardEntry(false, Lang.translateDirect("materialChecklist.blocksNotLoaded")
				.withStyle(ChatFormatting.RED)));
		}

		List<Item> keys = new ArrayList<>(Sets.union(required.keySet(), damageRequired.keySet()));
		Collections.sort(keys, (item1, item2) -> {
			Locale locale = Locale.ENGLISH;
			String name1 = item1.getDescription()
				.getString()
				.toLowerCase(locale);
			String name2 = item2.getDescription()
				.getString()
				.toLowerCase(locale);
			return name1.compareTo(name2);
		});

		List<Item> completed = new ArrayList<>();
		for (Item item : keys) {
			int amount = getRequiredAmount(item);
			if (gathered.containsKey(item))
				amount -= gathered.getInt(item);

			if (amount <= 0) {
				completed.add(item);
				continue;
			}

			if (itemsWritten == MAX_ENTRIES_PER_CLIPBOARD_PAGE) {
				itemsWritten = 0;
				currentPage.add(new ClipboardEntry(false, Components.literal(">>>")
					.withStyle(ChatFormatting.DARK_GRAY)));
				pages.add(currentPage);
				currentPage = new ArrayList<>();
			}

			itemsWritten++;
			currentPage.add(new ClipboardEntry(false, entry(new ItemStack(item), amount, true, false))
				.displayItem(new ItemStack(item)));
		}

		for (Item item : completed) {
			if (itemsWritten == MAX_ENTRIES_PER_CLIPBOARD_PAGE) {
				itemsWritten = 0;
				currentPage.add(new ClipboardEntry(true, Components.literal(">>>")
					.withStyle(ChatFormatting.DARK_GREEN)));
				pages.add(currentPage);
				currentPage = new ArrayList<>();
			}

			itemsWritten++;
			currentPage.add(new ClipboardEntry(true, entry(new ItemStack(item), getRequiredAmount(item), false, false))
				.displayItem(new ItemStack(item)));
		}

		pages.add(currentPage);
		ClipboardEntry.saveAll(pages, clipboard);
		ClipboardOverrides.switchTo(ClipboardType.WRITTEN, clipboard);
		clipboard.getOrCreateTagElement("display")
			.putString("Name", Component.Serializer.toJson(Lang.translateDirect("materialChecklist")
				.setStyle(Style.EMPTY.withItalic(Boolean.FALSE))));
		tag.putBoolean("Readonly", true);
		clipboard.setTag(tag);
		return clipboard;
	}

	public int getRequiredAmount(Item item) {
		int amount = required.getOrDefault(item, 0);
		if (damageRequired.containsKey(item))
			amount += Math.ceil(damageRequired.getInt(item) / (float) new ItemStack(item).getMaxDamage());
		return amount;
	}

	private MutableComponent entry(ItemStack item, int amount, boolean unfinished, boolean forBook) {
		int stacks = amount / 64;
		int remainder = amount % 64;
		MutableComponent tc = Components.empty();
		tc.append(Components.translatable(item.getDescriptionId())
			.setStyle(Style.EMPTY
				.withHoverEvent(new HoverEvent(HoverEvent.Action.SHOW_ITEM, new HoverEvent.ItemStackInfo(item)))));

		if (!unfinished && forBook)
			tc.append(" \u2714");
		if (!unfinished || forBook)
			tc.withStyle(unfinished ? ChatFormatting.BLUE : ChatFormatting.DARK_GREEN);
		return tc.append(Components.literal("\n" + " x" + amount)
			.withStyle(ChatFormatting.BLACK))
			.append(Components.literal(" | " + stacks + "\u25A4 +" + remainder + (forBook ? "\n" : ""))
				.withStyle(ChatFormatting.GRAY));
	}

}<|MERGE_RESOLUTION|>--- conflicted
+++ resolved
@@ -78,7 +78,6 @@
 				gathered.put(item, stack.getCount());
 	}
 
-<<<<<<< HEAD
 	public void collect(StorageView<ItemVariant> view) {
 		if (view.isResourceBlank())
 			return;
@@ -87,10 +86,7 @@
 		collect(stack);
 	}
 
-	public ItemStack createItem() {
-=======
 	public ItemStack createWrittenBook() {
->>>>>>> 03feeb71
 		ItemStack book = new ItemStack(Items.WRITTEN_BOOK);
 
 		CompoundTag tag = book.getOrCreateTag();
