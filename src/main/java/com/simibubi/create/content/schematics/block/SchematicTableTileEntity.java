--- conflicted
+++ resolved
@@ -57,13 +57,7 @@
 	@Override
 	protected void read(CompoundTag compound, boolean clientPacket) {
 		inventory.deserializeNBT(compound.getCompound("Inventory"));
-<<<<<<< HEAD
-		super.fromTag(compound, clientPacket);
-
-=======
 		super.read(compound, clientPacket);
-		
->>>>>>> 080b048b
 		if (!clientPacket)
 			return;
 		if (compound.contains("Uploading")) {
