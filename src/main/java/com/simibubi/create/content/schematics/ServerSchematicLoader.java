--- conflicted
+++ resolved
@@ -163,11 +163,7 @@
 	protected boolean validateSchematicSizeOnServer(ServerPlayer player, long size) {
 		Integer maxFileSize = getConfig().maxTotalSchematicSize.get();
 		if (size > maxFileSize * 1000) {
-<<<<<<< HEAD
-
-=======
-			
->>>>>>> 80ae80b3
+
 			player.sendSystemMessage(Lang.translateDirect("schematics.uploadTooLarge")
 				.append(Components.literal(" (" + size / 1000 + " KB).")));
 			player.sendSystemMessage(Lang.translateDirect("schematics.maxAllowedSize")
