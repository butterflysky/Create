package com.simibubi.create.content.schematics;

import java.io.IOException;
import java.io.OutputStream;
import java.nio.file.Files;
import java.nio.file.Path;
import java.nio.file.Paths;
import java.util.Comparator;
import java.util.HashMap;
import java.util.HashSet;
import java.util.Map;
import java.util.Optional;
import java.util.Set;
import java.util.stream.Stream;

import com.simibubi.create.AllBlocks;
import com.simibubi.create.AllItems;
import com.simibubi.create.Create;
import com.simibubi.create.content.schematics.block.SchematicTableTileEntity;
import com.simibubi.create.content.schematics.item.SchematicAndQuillItem;
import com.simibubi.create.content.schematics.item.SchematicItem;
import com.simibubi.create.foundation.config.AllConfigs;
import com.simibubi.create.foundation.config.CSchematics;
import com.simibubi.create.foundation.utility.Components;
import com.simibubi.create.foundation.utility.FilesHelper;
import com.simibubi.create.foundation.utility.Lang;

import net.minecraft.Util;
import net.minecraft.core.BlockPos;
import net.minecraft.nbt.CompoundTag;
import net.minecraft.nbt.NbtIo;
<<<<<<< HEAD
import net.minecraft.network.chat.Component;
=======
>>>>>>> 9c8df2ff
import net.minecraft.server.level.ServerPlayer;
import net.minecraft.world.InteractionHand;
import net.minecraft.world.level.Level;
import net.minecraft.world.level.block.Blocks;
import net.minecraft.world.level.block.entity.BlockEntity;
import net.minecraft.world.level.block.state.BlockState;
import net.minecraft.world.level.levelgen.structure.templatesystem.StructureTemplate;
import net.minecraft.world.phys.AABB;

public class ServerSchematicLoader {

	private Map<String, SchematicUploadEntry> activeUploads;

	public class SchematicUploadEntry {
		public Level world;
		public BlockPos tablePos;
		public OutputStream stream;
		public long bytesUploaded;
		public long totalBytes;
		public int idleTime;

		public SchematicUploadEntry(OutputStream stream, long totalBytes, Level world, BlockPos tablePos) {
			this.stream = stream;
			this.totalBytes = totalBytes;
			this.tablePos = tablePos;
			this.world = world;
			this.bytesUploaded = 0;
			this.idleTime = 0;
		}
	}

	public ServerSchematicLoader() {
		activeUploads = new HashMap<>();
	}

	public String getSchematicPath() {
		return "schematics/uploaded";
	}

	public void tick() {
		// Detect Timed out Uploads
		Set<String> deadEntries = new HashSet<>();
		for (String upload : activeUploads.keySet()) {
			SchematicUploadEntry entry = activeUploads.get(upload);

			if (entry.idleTime++ > getConfig().schematicIdleTimeout.get()) {
				Create.LOGGER.warn("Schematic Upload timed out: " + upload);
				deadEntries.add(upload);
			}

		}

		// Remove Timed out Uploads
		deadEntries.forEach(this::cancelUpload);
	}

	public void shutdown() {
		// Close open streams
		new HashSet<>(activeUploads.keySet()).forEach(this::cancelUpload);
	}

	public void handleNewUpload(ServerPlayer player, String schematic, long size, BlockPos pos) {
		String playerPath = getSchematicPath() + "/" + player.getGameProfile()
			.getName();
		String playerSchematicId = player.getGameProfile()
			.getName() + "/" + schematic;
		FilesHelper.createFolderIfMissing(playerPath);

		// Unsupported Format
		if (!schematic.endsWith(".nbt")) {
			Create.LOGGER.warn("Attempted Schematic Upload with non-supported Format: " + playerSchematicId);
			return;
		}

		Path playerSchematicsPath = Paths.get(getSchematicPath(), player.getGameProfile()
			.getName())
			.toAbsolutePath();

		Path uploadPath = playerSchematicsPath.resolve(schematic)
			.normalize();
		if (!uploadPath.startsWith(playerSchematicsPath)) {
			Create.LOGGER.warn("Attempted Schematic Upload with directory escape: {}", playerSchematicId);
			return;
		}

		// Too big
		if (!validateSchematicSizeOnServer(player, size))
			return;

		// Skip existing Uploads
		if (activeUploads.containsKey(playerSchematicId))
			return;

		try {
			// Validate Referenced Block
			SchematicTableTileEntity table = getTable(player.getCommandSenderWorld(), pos);
			if (table == null)
				return;

			// Delete schematic with same name
			Files.deleteIfExists(uploadPath);

			// Too many Schematics
			long count;
			try (Stream<Path> list = Files.list(Paths.get(playerPath))) {
				count = list.count();
			}

			if (count >= getConfig().maxSchematics.get()) {
				Stream<Path> list2 = Files.list(Paths.get(playerPath));
				Optional<Path> lastFilePath = list2.filter(f -> !Files.isDirectory(f))
					.min(Comparator.comparingLong(f -> f.toFile()
						.lastModified()));
				list2.close();
				if (lastFilePath.isPresent()) {
					Files.deleteIfExists(lastFilePath.get());
				}
			}

			// Open Stream
			OutputStream writer = Files.newOutputStream(uploadPath);
			activeUploads.put(playerSchematicId, new SchematicUploadEntry(writer, size, player.getLevel(), pos));

			// Notify Tile Entity
			table.startUpload(schematic);

		} catch (IOException e) {
			Create.LOGGER.error("Exception Thrown when starting Upload: " + playerSchematicId);
			e.printStackTrace();
		}
	}

	protected boolean validateSchematicSizeOnServer(ServerPlayer player, long size) {
		Integer maxFileSize = getConfig().maxTotalSchematicSize.get();
		if (size > maxFileSize * 1000) {
			
<<<<<<< HEAD
			player.sendSystemMessage(Lang.translateDirect("schematics.uploadTooLarge")
				.append(Component.literal(" (" + size / 1000 + " KB).")));
			player.sendSystemMessage(Lang.translateDirect("schematics.maxAllowedSize")
				.append(Component.literal(" " + maxFileSize + " KB")));
=======
			player.sendMessage(Lang.translateDirect("schematics.uploadTooLarge")
				.append(Components.literal(" (" + size / 1000 + " KB).")), Util.NIL_UUID);
			player.sendMessage(Lang.translateDirect("schematics.maxAllowedSize")
				.append(Components.literal(" " + maxFileSize + " KB")), Util.NIL_UUID);
>>>>>>> 9c8df2ff
			return false;
		}
		return true;
	}

	public CSchematics getConfig() {
		return AllConfigs.SERVER.schematics;
	}

	public void handleWriteRequest(ServerPlayer player, String schematic, byte[] data) {
		String playerSchematicId = player.getGameProfile()
			.getName() + "/" + schematic;

		if (activeUploads.containsKey(playerSchematicId)) {
			SchematicUploadEntry entry = activeUploads.get(playerSchematicId);
			entry.bytesUploaded += data.length;

			// Size Validations
			if (data.length > getConfig().maxSchematicPacketSize.get()) {
				Create.LOGGER.warn("Oversized Upload Packet received: " + playerSchematicId);
				cancelUpload(playerSchematicId);
				return;
			}

			if (entry.bytesUploaded > entry.totalBytes) {
				Create.LOGGER.warn("Received more data than Expected: " + playerSchematicId);
				cancelUpload(playerSchematicId);
				return;
			}

			try {
				entry.stream.write(data);
				entry.idleTime = 0;

				SchematicTableTileEntity table = getTable(entry.world, entry.tablePos);
				if (table == null)
					return;
				table.uploadingProgress = (float) ((double) entry.bytesUploaded / entry.totalBytes);
				table.sendUpdate = true;

			} catch (IOException e) {
				Create.LOGGER.error("Exception Thrown when uploading Schematic: " + playerSchematicId);
				e.printStackTrace();
				cancelUpload(playerSchematicId);
			}
		}
	}

	protected void cancelUpload(String playerSchematicId) {
		if (!activeUploads.containsKey(playerSchematicId))
			return;

		SchematicUploadEntry entry = activeUploads.remove(playerSchematicId);
		try {
			entry.stream.close();
			Files.deleteIfExists(Paths.get(getSchematicPath(), playerSchematicId));
			Create.LOGGER.warn("Cancelled Schematic Upload: " + playerSchematicId);

		} catch (IOException e) {
			Create.LOGGER.error("Exception Thrown when cancelling Upload: " + playerSchematicId);
			e.printStackTrace();
		}

		BlockPos pos = entry.tablePos;
		if (pos == null)
			return;

		SchematicTableTileEntity table = getTable(entry.world, pos);
		if (table != null)
			table.finishUpload();
	}

	public SchematicTableTileEntity getTable(Level world, BlockPos pos) {
		BlockEntity te = world.getBlockEntity(pos);
		if (!(te instanceof SchematicTableTileEntity))
			return null;
		SchematicTableTileEntity table = (SchematicTableTileEntity) te;
		return table;
	}

	public void handleFinishedUpload(ServerPlayer player, String schematic) {
		String playerSchematicId = player.getGameProfile()
			.getName() + "/" + schematic;

		if (activeUploads.containsKey(playerSchematicId)) {
			try {
				activeUploads.get(playerSchematicId).stream.close();
				SchematicUploadEntry removed = activeUploads.remove(playerSchematicId);
				Level world = removed.world;
				BlockPos pos = removed.tablePos;

				Create.LOGGER.info("New Schematic Uploaded: " + playerSchematicId);
				if (pos == null)
					return;

				BlockState blockState = world.getBlockState(pos);
				if (AllBlocks.SCHEMATIC_TABLE.get() != blockState.getBlock())
					return;

				SchematicTableTileEntity table = getTable(world, pos);
				if (table == null)
					return;
				table.finishUpload();
				table.inventory.setStackInSlot(1, SchematicItem.create(schematic, player.getGameProfile()
					.getName()));

			} catch (IOException e) {
				Create.LOGGER.error("Exception Thrown when finishing Upload: " + playerSchematicId);
				e.printStackTrace();
			}
		}
	}

	public void handleInstantSchematic(ServerPlayer player, String schematic, Level world, BlockPos pos,
		BlockPos bounds) {
		String playerPath = getSchematicPath() + "/" + player.getGameProfile()
			.getName();
		String playerSchematicId = player.getGameProfile()
			.getName() + "/" + schematic;
		FilesHelper.createFolderIfMissing(playerPath);

		// Unsupported Format
		if (!schematic.endsWith(".nbt")) {
			Create.LOGGER.warn("Attempted Schematic Upload with non-supported Format: {}", playerSchematicId);
			return;
		}

		Path schematicPath = Paths.get(getSchematicPath())
			.toAbsolutePath();

		Path path = schematicPath.resolve(playerSchematicId)
			.normalize();
		if (!path.startsWith(schematicPath)) {
			Create.LOGGER.warn("Attempted Schematic Upload with directory escape: {}", playerSchematicId);
			return;
		}

		// Not holding S&Q
		if (!AllItems.SCHEMATIC_AND_QUILL.isIn(player.getMainHandItem()))
			return;

		try {
			// Delete schematic with same name
			Files.deleteIfExists(path);

			// Too many Schematics
			long count;
			try (Stream<Path> list = Files.list(Paths.get(playerPath))) {
				count = list.count();
			}

			if (count >= getConfig().maxSchematics.get()) {
				Stream<Path> list2 = Files.list(Paths.get(playerPath));
				Optional<Path> lastFilePath = list2.filter(f -> !Files.isDirectory(f))
					.min(Comparator.comparingLong(f -> f.toFile()
						.lastModified()));
				list2.close();
				if (lastFilePath.isPresent())
					Files.deleteIfExists(lastFilePath.get());
			}

			StructureTemplate t = new StructureTemplate();
			t.fillFromWorld(world, pos, bounds, true, Blocks.AIR);

			try (OutputStream outputStream = Files.newOutputStream(path)) {
				CompoundTag nbttagcompound = t.save(new CompoundTag());
				SchematicAndQuillItem.replaceStructureVoidWithAir(nbttagcompound);
				SchematicAndQuillItem.clampGlueBoxes(world, new AABB(pos, pos.offset(bounds)), nbttagcompound);
				NbtIo.writeCompressed(nbttagcompound, outputStream);
				player.setItemInHand(InteractionHand.MAIN_HAND, SchematicItem.create(schematic, player.getGameProfile()
					.getName()));

			} catch (IOException e) {
				e.printStackTrace();
			}
		} catch (IOException e) {
			Create.LOGGER.error("Exception Thrown in direct Schematic Upload: " + playerSchematicId);
			e.printStackTrace();
		}
	}

}<|MERGE_RESOLUTION|>--- conflicted
+++ resolved
@@ -25,14 +25,9 @@
 import com.simibubi.create.foundation.utility.FilesHelper;
 import com.simibubi.create.foundation.utility.Lang;
 
-import net.minecraft.Util;
 import net.minecraft.core.BlockPos;
 import net.minecraft.nbt.CompoundTag;
 import net.minecraft.nbt.NbtIo;
-<<<<<<< HEAD
-import net.minecraft.network.chat.Component;
-=======
->>>>>>> 9c8df2ff
 import net.minecraft.server.level.ServerPlayer;
 import net.minecraft.world.InteractionHand;
 import net.minecraft.world.level.Level;
@@ -169,17 +164,10 @@
 		Integer maxFileSize = getConfig().maxTotalSchematicSize.get();
 		if (size > maxFileSize * 1000) {
 			
-<<<<<<< HEAD
 			player.sendSystemMessage(Lang.translateDirect("schematics.uploadTooLarge")
-				.append(Component.literal(" (" + size / 1000 + " KB).")));
+				.append(Components.literal(" (" + size / 1000 + " KB).")));
 			player.sendSystemMessage(Lang.translateDirect("schematics.maxAllowedSize")
-				.append(Component.literal(" " + maxFileSize + " KB")));
-=======
-			player.sendMessage(Lang.translateDirect("schematics.uploadTooLarge")
-				.append(Components.literal(" (" + size / 1000 + " KB).")), Util.NIL_UUID);
-			player.sendMessage(Lang.translateDirect("schematics.maxAllowedSize")
-				.append(Components.literal(" " + maxFileSize + " KB")), Util.NIL_UUID);
->>>>>>> 9c8df2ff
+				.append(Components.literal(" " + maxFileSize + " KB")));
 			return false;
 		}
 		return true;
