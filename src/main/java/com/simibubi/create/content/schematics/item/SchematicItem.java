--- conflicted
+++ resolved
@@ -84,11 +84,7 @@
 		if (stack.hasTag()) {
 			if (stack.getTag()
 				.contains("File"))
-<<<<<<< HEAD
-				tooltip.add(Component.literal(ChatFormatting.GOLD + stack.getTag()
-=======
 				tooltip.add(Components.literal(ChatFormatting.GOLD + stack.getTag()
->>>>>>> 9c8df2ff
 					.getString("File")));
 		} else {
 			tooltip.add(Lang.translateDirect("schematic.invalid").withStyle(ChatFormatting.RED));
