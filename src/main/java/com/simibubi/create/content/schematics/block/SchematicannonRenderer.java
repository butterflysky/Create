package com.simibubi.create.content.schematics.block;

import java.util.Random;

import com.jozufozu.flywheel.backend.Backend;
import com.jozufozu.flywheel.core.virtual.VirtualEmptyBlockGetter;
import com.jozufozu.flywheel.fabric.model.DefaultLayerFilteringBakedModel;
import com.mojang.blaze3d.vertex.PoseStack;
import com.mojang.blaze3d.vertex.VertexConsumer;
import com.mojang.math.Vector3f;
import com.simibubi.create.AllBlockPartials;
import com.simibubi.create.AllBlocks;
import com.simibubi.create.content.schematics.block.LaunchedItem.ForBelt;
import com.simibubi.create.content.schematics.block.LaunchedItem.ForBlockState;
import com.simibubi.create.content.schematics.block.LaunchedItem.ForEntity;
import com.simibubi.create.foundation.render.CachedBufferer;
import com.simibubi.create.foundation.render.SuperByteBuffer;
import com.simibubi.create.foundation.tileEntity.renderer.SafeTileEntityRenderer;
import io.github.fabricators_of_create.porting_lib.mixin.client.accessor.BlockRenderDispatcherAccessor;
import io.github.fabricators_of_create.porting_lib.render.FixedLightBakedModel;

import net.minecraft.client.Minecraft;
import net.minecraft.client.renderer.ItemBlockRenderTypes;
import net.minecraft.client.renderer.MultiBufferSource;
import net.minecraft.client.renderer.RenderType;
import net.minecraft.client.renderer.block.BlockRenderDispatcher;
import net.minecraft.client.renderer.block.model.ItemTransforms;
import net.minecraft.client.renderer.block.model.ItemTransforms.TransformType;
import net.minecraft.client.renderer.blockentity.BlockEntityRendererProvider;
import net.minecraft.client.resources.model.BakedModel;
import net.minecraft.core.BlockPos;
import net.minecraft.core.Direction;
import net.minecraft.core.particles.ParticleTypes;
import net.minecraft.util.Mth;
import net.minecraft.world.item.ItemStack;
import net.minecraft.world.level.block.state.BlockState;
import net.minecraft.world.phys.Vec3;

public class SchematicannonRenderer extends SafeTileEntityRenderer<SchematicannonTileEntity> {

	public SchematicannonRenderer(BlockEntityRendererProvider.Context context) {}

	@Override
	protected void renderSafe(SchematicannonTileEntity tileEntity, float partialTicks, PoseStack ms,
		MultiBufferSource buffer, int light, int overlay) {

		boolean blocksLaunching = !tileEntity.flyingBlocks.isEmpty();
		if (blocksLaunching)
			renderLaunchedBlocks(tileEntity, partialTicks, ms, buffer, light, overlay);

		if (Backend.canUseInstancing(tileEntity.getLevel()))
			return;

		BlockPos pos = tileEntity.getBlockPos();
		BlockState state = tileEntity.getBlockState();

		double[] cannonAngles = getCannonAngles(tileEntity, pos, partialTicks);

		double yaw = cannonAngles[0];
		double pitch = cannonAngles[1];

		double recoil = getRecoil(tileEntity, partialTicks);

		ms.pushPose();

		VertexConsumer vb = buffer.getBuffer(RenderType.solid());

		SuperByteBuffer connector = CachedBufferer.partial(AllBlockPartials.SCHEMATICANNON_CONNECTOR, state);
		connector.translate(.5f, 0, .5f);
		connector.rotate(Direction.UP, (float) ((yaw + 90) / 180 * Math.PI));
		connector.translate(-.5f, 0, -.5f);
		connector.light(light)
			.renderInto(ms, vb);

		SuperByteBuffer pipe = CachedBufferer.partial(AllBlockPartials.SCHEMATICANNON_PIPE, state);
		pipe.translate(.5f, 15 / 16f, .5f);
		pipe.rotate(Direction.UP, (float) ((yaw + 90) / 180 * Math.PI));
		pipe.rotate(Direction.SOUTH, (float) (pitch / 180 * Math.PI));
		pipe.translate(-.5f, -15 / 16f, -.5f);
		pipe.translate(0, -recoil / 100, 0);
		pipe.light(light)
			.renderInto(ms, vb);

		ms.popPose();
	}

	public static double[] getCannonAngles(SchematicannonTileEntity tile, BlockPos pos, float partialTicks) {
		double yaw;
		double pitch;

		BlockPos target = tile.printer.getCurrentTarget();
		if (target != null) {

			// Calculate Angle of Cannon
			Vec3 diff = Vec3.atLowerCornerOf(target.subtract(pos));
			if (tile.previousTarget != null) {
				diff = (Vec3.atLowerCornerOf(tile.previousTarget)
					.add(Vec3.atLowerCornerOf(target.subtract(tile.previousTarget))
						.scale(partialTicks))).subtract(Vec3.atLowerCornerOf(pos));
			}

			double diffX = diff.x();
			double diffZ = diff.z();
			yaw = Mth.atan2(diffX, diffZ);
			yaw = yaw / Math.PI * 180;

			float distance = Mth.sqrt((float) (diffX * diffX + diffZ * diffZ));
			double yOffset = 0 + distance * 2f;
			pitch = Mth.atan2(distance, diff.y() * 3 + yOffset);
			pitch = pitch / Math.PI * 180 + 10;

		} else {
			yaw = tile.defaultYaw;
			pitch = 40;
		}

		return new double[] { yaw, pitch };
	}

	public static double getRecoil(SchematicannonTileEntity tileEntityIn, float partialTicks) {
		double recoil = 0;

		for (LaunchedItem launched : tileEntityIn.flyingBlocks) {

			if (launched.ticksRemaining == 0)
				continue;

			// Apply Recoil if block was just launched
			if ((launched.ticksRemaining + 1 - partialTicks) > launched.totalTicks - 10)
				recoil = Math.max(recoil, (launched.ticksRemaining + 1 - partialTicks) - launched.totalTicks + 10);
		}

		return recoil;
	}

	private static void renderLaunchedBlocks(SchematicannonTileEntity tileEntityIn, float partialTicks, PoseStack ms,
		MultiBufferSource buffer, int light, int overlay) {
		for (LaunchedItem launched : tileEntityIn.flyingBlocks) {

			if (launched.ticksRemaining == 0)
				continue;

			// Calculate position of flying block
			Vec3 start = Vec3.atLowerCornerOf(tileEntityIn.getBlockPos()
				.offset(.5f, 1, .5f));
			Vec3 target = Vec3.atLowerCornerOf(launched.target)
				.add(-.5, 0, 1);
			Vec3 distance = target.subtract(start);

			double targetY = target.y - start.y;
			double throwHeight = Math.sqrt(distance.lengthSqr()) * .6f + targetY;
			Vec3 cannonOffset = distance.add(0, throwHeight, 0)
				.normalize()
				.scale(2);
			start = start.add(cannonOffset);

			float progress =
				((float) launched.totalTicks - (launched.ticksRemaining + 1 - partialTicks)) / launched.totalTicks;
			Vec3 blockLocationXZ = new Vec3(.5, .5, .5).add(target.subtract(start)
				.scale(progress)
				.multiply(1, 0, 1));

			// Height is determined through a bezier curve
			float t = progress;
			double yOffset = 2 * (1 - t) * t * throwHeight + t * t * targetY;
			Vec3 blockLocation = blockLocationXZ.add(0, yOffset + 1, 0)
				.add(cannonOffset);

			// Offset to position
			ms.pushPose();
			ms.translate(blockLocation.x, blockLocation.y, blockLocation.z);

			ms.translate(.125f, .125f, .125f);
			ms.mulPose(new Vector3f(0, 1, 0).rotationDegrees(360 * t));
			ms.mulPose(new Vector3f(1, 0, 0).rotationDegrees(360 * t));
			ms.translate(-.125f, -.125f, -.125f);

			if (launched instanceof ForBlockState) {
				// Render the Block
				BlockState state;
				if (launched instanceof ForBelt) {
					// Render a shaft instead of the belt
					state = AllBlocks.SHAFT.getDefaultState();
				} else {
					state = ((ForBlockState) launched).state;
				}
				float scale = .3f;
				ms.scale(scale, scale, scale);
<<<<<<< HEAD
//				Minecraft.getInstance()
//					.getBlockRenderer()
//					.renderSingleBlock(((ForBlockState) launched).state, ms, buffer, light, overlay);
				BlockState state = ((ForBlockState) launched).state;
				BlockRenderDispatcher dispatcher = Minecraft.getInstance()
					.getBlockRenderer();
				switch (state.getRenderShape()) {
				case MODEL -> {
					BakedModel model = dispatcher.getBlockModel(state);
					model = DefaultLayerFilteringBakedModel.wrap(model);
					model = FixedLightBakedModel.wrap(model, light);
					dispatcher.getModelRenderer()
						.tesselateBlock(VirtualEmptyBlockGetter.INSTANCE, model, state, BlockPos.ZERO, ms, buffer.getBuffer(ItemBlockRenderTypes.getRenderType(state, false)), false, new Random(), 42L, overlay);
				}
				case ENTITYBLOCK_ANIMATED -> ((BlockRenderDispatcherAccessor) dispatcher).getBlockEntityRenderer().renderByItem(new ItemStack(state.getBlock()), ItemTransforms.TransformType.NONE, ms, buffer, light, overlay);
				}
			}

			// Render the item
			if (launched instanceof ForEntity) {
=======
				Minecraft.getInstance()
					.getBlockRenderer()
					.renderSingleBlock(state, ms, buffer, light, overlay,
						VirtualEmptyModelData.INSTANCE);
			} else if (launched instanceof ForEntity) {
				// Render the item
>>>>>>> 3c87044d
				float scale = 1.2f;
				ms.scale(scale, scale, scale);
				Minecraft.getInstance()
					.getItemRenderer()
					.renderStatic(launched.stack, TransformType.GROUND, light, overlay, ms, buffer, 0);
			}

			ms.popPose();

			// Render particles for launch
			if (launched.ticksRemaining == launched.totalTicks && tileEntityIn.firstRenderTick) {
				tileEntityIn.firstRenderTick = false;
				for (int i = 0; i < 10; i++) {
					Random r = tileEntityIn.getLevel()
						.getRandom();
					double sX = cannonOffset.x * .01f;
					double sY = (cannonOffset.y + 1) * .01f;
					double sZ = cannonOffset.z * .01f;
					double rX = r.nextFloat() - sX * 40;
					double rY = r.nextFloat() - sY * 40;
					double rZ = r.nextFloat() - sZ * 40;
					tileEntityIn.getLevel()
						.addParticle(ParticleTypes.CLOUD, start.x + rX, start.y + rY, start.z + rZ, sX, sY, sZ);
				}
			}

		}
	}

	@Override
	public boolean shouldRenderOffScreen(SchematicannonTileEntity tileEntity) {
		return true;
	}

	@Override
	public int getViewDistance() {
		return 128;
	}

}<|MERGE_RESOLUTION|>--- conflicted
+++ resolved
@@ -186,10 +186,9 @@
 				}
 				float scale = .3f;
 				ms.scale(scale, scale, scale);
-<<<<<<< HEAD
 //				Minecraft.getInstance()
 //					.getBlockRenderer()
-//					.renderSingleBlock(((ForBlockState) launched).state, ms, buffer, light, overlay);
+//					.renderSingleBlock(state, ms, buffer, light, overlay);
 				BlockState state = ((ForBlockState) launched).state;
 				BlockRenderDispatcher dispatcher = Minecraft.getInstance()
 					.getBlockRenderer();
@@ -203,18 +202,8 @@
 				}
 				case ENTITYBLOCK_ANIMATED -> ((BlockRenderDispatcherAccessor) dispatcher).getBlockEntityRenderer().renderByItem(new ItemStack(state.getBlock()), ItemTransforms.TransformType.NONE, ms, buffer, light, overlay);
 				}
-			}
-
-			// Render the item
-			if (launched instanceof ForEntity) {
-=======
-				Minecraft.getInstance()
-					.getBlockRenderer()
-					.renderSingleBlock(state, ms, buffer, light, overlay,
-						VirtualEmptyModelData.INSTANCE);
 			} else if (launched instanceof ForEntity) {
 				// Render the item
->>>>>>> 3c87044d
 				float scale = 1.2f;
 				ms.scale(scale, scale, scale);
 				Minecraft.getInstance()
