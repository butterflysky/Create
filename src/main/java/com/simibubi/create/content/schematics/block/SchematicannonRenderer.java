--- conflicted
+++ resolved
@@ -197,11 +197,7 @@
 				start = start.subtract(.5, .5, .5);
 				blockEntity.firstRenderTick = false;
 				for (int i = 0; i < 10; i++) {
-<<<<<<< HEAD
-					RandomSource r = tileEntityIn.getLevel()
-=======
-					Random r = blockEntity.getLevel()
->>>>>>> 7e67a4a7
+					RandomSource r = blockEntity.getLevel()
 						.getRandom();
 					double sX = cannonOffset.x * .01f;
 					double sY = (cannonOffset.y + 1) * .01f;
