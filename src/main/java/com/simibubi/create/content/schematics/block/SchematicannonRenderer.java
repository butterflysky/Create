--- conflicted
+++ resolved
@@ -186,7 +186,6 @@
 				}
 				float scale = .3f;
 				ms.scale(scale, scale, scale);
-<<<<<<< HEAD
 //				Minecraft.getInstance()
 //					.getBlockRenderer()
 //					.renderSingleBlock(state, ms, buffer, light, overlay);
@@ -202,11 +201,6 @@
 					}
 					case ENTITYBLOCK_ANIMATED -> ((BlockRenderDispatcherAccessor) dispatcher).getBlockEntityRenderer().renderByItem(new ItemStack(state.getBlock()), ItemTransforms.TransformType.NONE, ms, buffer, light, overlay);
 				}
-=======
-				Minecraft.getInstance()
-					.getBlockRenderer()
-					.renderSingleBlock(state, ms, buffer, light, overlay, VirtualEmptyModelData.INSTANCE);
->>>>>>> 8d89080b
 			} else if (launched instanceof ForEntity) {
 				// Render the item
 				float scale = 1.2f;
