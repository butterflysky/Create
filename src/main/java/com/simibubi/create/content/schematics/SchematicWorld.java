package com.simibubi.create.content.schematics;

import java.util.ArrayList;
import java.util.Collections;
import java.util.HashMap;
import java.util.List;
import java.util.Map;
import java.util.Set;
import java.util.function.Predicate;
import java.util.stream.Stream;

import com.simibubi.create.Create;
import com.simibubi.create.foundation.utility.BBHelper;
import com.simibubi.create.foundation.utility.NBTProcessors;
import com.simibubi.create.foundation.utility.worldWrappers.WrappedWorld;

import net.minecraft.core.BlockPos;
import net.minecraft.core.Direction;
import net.minecraft.core.Holder;
<<<<<<< HEAD
import net.minecraft.data.BuiltinRegistries;
=======
import net.minecraft.core.registries.Registries;
>>>>>>> e6759d8e
import net.minecraft.server.level.ServerLevel;
import net.minecraft.world.entity.Entity;
import net.minecraft.world.entity.EquipmentSlot;
import net.minecraft.world.entity.decoration.ArmorStand;
import net.minecraft.world.entity.decoration.ItemFrame;
import net.minecraft.world.entity.player.Player;
import net.minecraft.world.level.Level;
import net.minecraft.world.level.LightLayer;
import net.minecraft.world.level.ServerLevelAccessor;
import net.minecraft.world.level.biome.Biome;
import net.minecraft.world.level.biome.Biomes;
import net.minecraft.world.level.block.AbstractFurnaceBlock;
import net.minecraft.world.level.block.Block;
import net.minecraft.world.level.block.Blocks;
import net.minecraft.world.level.block.EntityBlock;
import net.minecraft.world.level.block.entity.BlockEntity;
import net.minecraft.world.level.block.state.BlockState;
import net.minecraft.world.level.block.state.properties.BlockStateProperties;
import net.minecraft.world.level.levelgen.structure.BoundingBox;
import net.minecraft.world.level.material.Fluid;
import net.minecraft.world.level.material.FluidState;
import net.minecraft.world.phys.AABB;
import net.minecraft.world.ticks.BlackholeTickAccess;
import net.minecraft.world.ticks.LevelTickAccess;

public class SchematicWorld extends WrappedWorld implements ServerLevelAccessor {

	protected Map<BlockPos, BlockState> blocks;
	protected Map<BlockPos, BlockEntity> blockEntities;
	protected List<BlockEntity> renderedBlockEntities;
	protected List<Entity> entities;
	protected BoundingBox bounds;

	public BlockPos anchor;
	public boolean renderMode;

	public SchematicWorld(Level original) {
		this(BlockPos.ZERO, original);
	}

	public SchematicWorld(BlockPos anchor, Level original) {
		super(original);
		setChunkSource(new SchematicChunkSource(this));
		this.blocks = new HashMap<>();
		this.blockEntities = new HashMap<>();
		this.bounds = new BoundingBox(BlockPos.ZERO);
		this.anchor = anchor;
		this.entities = new ArrayList<>();
		this.renderedBlockEntities = new ArrayList<>();
	}

	public Set<BlockPos> getAllPositions() {
		return blocks.keySet();
	}

	@Override
	public boolean addFreshEntity(Entity entityIn) {
		if (entityIn instanceof ItemFrame itemFrame)
			itemFrame.setItem(NBTProcessors.withUnsafeNBTDiscarded(itemFrame.getItem()));
		if (entityIn instanceof ArmorStand armorStand)
			for (EquipmentSlot equipmentSlot : EquipmentSlot.values())
				armorStand.setItemSlot(equipmentSlot,
					NBTProcessors.withUnsafeNBTDiscarded(armorStand.getItemBySlot(equipmentSlot)));

		return entities.add(entityIn);
	}

	public Stream<Entity> getEntityStream() {
		return entities.stream();
	}

	@Override
	public BlockEntity getBlockEntity(BlockPos pos) {
		if (isOutsideBuildHeight(pos))
			return null;
		if (blockEntities.containsKey(pos))
			return blockEntities.get(pos);
		if (!blocks.containsKey(pos.subtract(anchor)))
			return null;

		BlockState blockState = getBlockState(pos);
		if (blockState.hasBlockEntity()) {
			try {
				BlockEntity blockEntity = ((EntityBlock) blockState.getBlock()).newBlockEntity(pos, blockState);
				if (blockEntity != null) {
					onBEadded(blockEntity, pos);
					blockEntities.put(pos, blockEntity);
					renderedBlockEntities.add(blockEntity);
				}
				return blockEntity;
			} catch (Exception e) {
				Create.LOGGER.debug("Could not create BlockEntity of block " + blockState, e);
			}
		}
		return null;
	}

	protected void onBEadded(BlockEntity blockEntity, BlockPos pos) {
		blockEntity.setLevel(this);
	}

	@Override
	public BlockState getBlockState(BlockPos globalPos) {
		BlockPos pos = globalPos.subtract(anchor);

		if (pos.getY() - bounds.minY() == -1 && !renderMode)
			return Blocks.DIRT.defaultBlockState();
		if (getBounds().isInside(pos) && blocks.containsKey(pos))
			return processBlockStateForPrinting(blocks.get(pos));
		return Blocks.AIR.defaultBlockState();
	}

	public Map<BlockPos, BlockState> getBlockMap() {
		return blocks;
	}

	@Override
	public FluidState getFluidState(BlockPos pos) {
		return getBlockState(pos).getFluidState();
	}

	@Override
	public Holder<Biome> getBiome(BlockPos pos) {
<<<<<<< HEAD
		return BuiltinRegistries.BIOME.getHolder(Biomes.PLAINS)
			.orElse(null);
=======
		return world.registryAccess()
			.lookupOrThrow(Registries.BIOME)
			.getOrThrow(Biomes.PLAINS);
>>>>>>> e6759d8e
	}

	@Override
	public int getBrightness(LightLayer lightLayer, BlockPos pos) {
		return 15;
	}

	@Override
	public float getShade(Direction face, boolean hasShade) {
		return 1f;
	}

	@Override
	public LevelTickAccess<Block> getBlockTicks() {
		return BlackholeTickAccess.emptyLevelList();
	}

	@Override
	public LevelTickAccess<Fluid> getFluidTicks() {
		return BlackholeTickAccess.emptyLevelList();
	}

	@Override
	public List<Entity> getEntities(Entity arg0, AABB arg1, Predicate<? super Entity> arg2) {
		return Collections.emptyList();
	}

	@Override
	public <T extends Entity> List<T> getEntitiesOfClass(Class<T> arg0, AABB arg1, Predicate<? super T> arg2) {
		return Collections.emptyList();
	}

	@Override
	public List<? extends Player> players() {
		return Collections.emptyList();
	}

	@Override
	public int getSkyDarken() {
		return 0;
	}

	@Override
	public boolean isStateAtPosition(BlockPos pos, Predicate<BlockState> predicate) {
		return predicate.test(getBlockState(pos));
	}

	@Override
	public boolean destroyBlock(BlockPos arg0, boolean arg1) {
		return setBlock(arg0, Blocks.AIR.defaultBlockState(), 3);
	}

	@Override
	public boolean removeBlock(BlockPos arg0, boolean arg1) {
		return setBlock(arg0, Blocks.AIR.defaultBlockState(), 3);
	}

	@Override
	public boolean setBlock(BlockPos pos, BlockState arg1, int arg2) {
		pos = pos.immutable()
			.subtract(anchor);
		bounds = BBHelper.encapsulate(bounds, pos);
		blocks.put(pos, arg1);
		if (blockEntities.containsKey(pos)) {
			BlockEntity blockEntity = blockEntities.get(pos);
			if (!blockEntity.getType()
				.isValid(arg1)) {
				blockEntities.remove(pos);
				renderedBlockEntities.remove(blockEntity);
			}
		}

		BlockEntity blockEntity = getBlockEntity(pos);
		if (blockEntity != null)
			blockEntities.put(pos, blockEntity);

		return true;
	}

	@Override
	public void sendBlockUpdated(BlockPos pos, BlockState oldState, BlockState newState, int flags) {}

	public BoundingBox getBounds() {
		return bounds;
	}
	
	public Iterable<BlockEntity> getBlockEntities() {
		return blockEntities.values();
	}

	public Iterable<BlockEntity> getRenderedBlockEntities() {
		return renderedBlockEntities;
	}

	protected BlockState processBlockStateForPrinting(BlockState state) {
		if (state.getBlock() instanceof AbstractFurnaceBlock && state.hasProperty(BlockStateProperties.LIT))
			state = state.setValue(BlockStateProperties.LIT, false);
		return state;
	}

	@Override
	public ServerLevel getLevel() {
		if (this.world instanceof ServerLevel) {
			return (ServerLevel) this.world;
		}
		throw new IllegalStateException("Cannot use IServerWorld#getWorld in a client environment");
	}

}<|MERGE_RESOLUTION|>--- conflicted
+++ resolved
@@ -17,11 +17,7 @@
 import net.minecraft.core.BlockPos;
 import net.minecraft.core.Direction;
 import net.minecraft.core.Holder;
-<<<<<<< HEAD
-import net.minecraft.data.BuiltinRegistries;
-=======
 import net.minecraft.core.registries.Registries;
->>>>>>> e6759d8e
 import net.minecraft.server.level.ServerLevel;
 import net.minecraft.world.entity.Entity;
 import net.minecraft.world.entity.EquipmentSlot;
@@ -145,14 +141,9 @@
 
 	@Override
 	public Holder<Biome> getBiome(BlockPos pos) {
-<<<<<<< HEAD
-		return BuiltinRegistries.BIOME.getHolder(Biomes.PLAINS)
-			.orElse(null);
-=======
 		return world.registryAccess()
 			.lookupOrThrow(Registries.BIOME)
 			.getOrThrow(Biomes.PLAINS);
->>>>>>> e6759d8e
 	}
 
 	@Override
@@ -238,7 +229,7 @@
 	public BoundingBox getBounds() {
 		return bounds;
 	}
-	
+
 	public Iterable<BlockEntity> getBlockEntities() {
 		return blockEntities.values();
 	}
