package com.simibubi.create.content.schematics.block;

import javax.annotation.Nullable;

import com.simibubi.create.AllBlockEntityTypes;
import com.simibubi.create.AllShapes;
import com.simibubi.create.foundation.block.IBE;
import com.simibubi.create.foundation.item.ItemHelper;

import net.minecraft.core.BlockPos;
import net.minecraft.server.level.ServerPlayer;
import net.minecraft.util.Mth;
import net.minecraft.world.InteractionHand;
import net.minecraft.world.InteractionResult;
import net.minecraft.world.entity.LivingEntity;
import net.minecraft.world.entity.player.Player;
import net.minecraft.world.item.ItemStack;
import net.minecraft.world.level.BlockGetter;
import net.minecraft.world.level.Level;
import net.minecraft.world.level.block.Block;
import net.minecraft.world.level.block.entity.BlockEntityType;
import net.minecraft.world.level.block.state.BlockState;
import net.minecraft.world.phys.BlockHitResult;
import net.minecraft.world.phys.shapes.CollisionContext;
import net.minecraft.world.phys.shapes.VoxelShape;
import net.minecraftforge.network.NetworkHooks;

public class SchematicannonBlock extends Block implements IBE<SchematicannonBlockEntity> {

	public SchematicannonBlock(Properties properties) {
		super(properties);
	}

	@Override
	public VoxelShape getShape(BlockState state, BlockGetter worldIn, BlockPos pos, CollisionContext context) {
		return AllShapes.SCHEMATICANNON_SHAPE;
	}

	@Override
	public void setPlacedBy(Level level, BlockPos pos, BlockState state, @Nullable LivingEntity entity, ItemStack stack) {
		if (entity != null) {
			withBlockEntityDo(level, pos, be -> {
				be.defaultYaw = (-Mth.floor((entity.getYRot() + (entity.isShiftKeyDown() ? 180.0F : 0.0F)) * 16.0F / 360.0F + 0.5F) & 15) * 360.0F / 16.0F;
			});
		}
	}

	@Override
	public InteractionResult use(BlockState state, Level worldIn, BlockPos pos, Player player, InteractionHand handIn,
			BlockHitResult hit) {
		if (worldIn.isClientSide)
			return InteractionResult.SUCCESS;
<<<<<<< HEAD
		withTileEntityDo(worldIn, pos,
				te -> NetworkHooks.openScreen((ServerPlayer) player, te, te::sendToContainer));
=======
		withBlockEntityDo(worldIn, pos,
				be -> NetworkHooks.openGui((ServerPlayer) player, be, be::sendToMenu));
>>>>>>> 7e67a4a7
		return InteractionResult.SUCCESS;
	}

	@Override
	public void neighborChanged(BlockState state, Level worldIn, BlockPos pos, Block blockIn, BlockPos fromPos,
			boolean isMoving) {
		withBlockEntityDo(worldIn, pos, be -> be.neighbourCheckCooldown = 0);
	}

	@Override
	public void onRemove(BlockState state, Level worldIn, BlockPos pos, BlockState newState, boolean isMoving) {
		if (!state.hasBlockEntity() || state.getBlock() == newState.getBlock())
			return;

		withBlockEntityDo(worldIn, pos, be -> ItemHelper.dropContents(worldIn, pos, be.inventory));
		worldIn.removeBlockEntity(pos);
	}

	@Override
	public Class<SchematicannonBlockEntity> getBlockEntityClass() {
		return SchematicannonBlockEntity.class;
	}

	@Override
	public BlockEntityType<? extends SchematicannonBlockEntity> getBlockEntityType() {
		return AllBlockEntityTypes.SCHEMATICANNON.get();
	}

}<|MERGE_RESOLUTION|>--- conflicted
+++ resolved
@@ -50,13 +50,8 @@
 			BlockHitResult hit) {
 		if (worldIn.isClientSide)
 			return InteractionResult.SUCCESS;
-<<<<<<< HEAD
-		withTileEntityDo(worldIn, pos,
-				te -> NetworkHooks.openScreen((ServerPlayer) player, te, te::sendToContainer));
-=======
 		withBlockEntityDo(worldIn, pos,
-				be -> NetworkHooks.openGui((ServerPlayer) player, be, be::sendToMenu));
->>>>>>> 7e67a4a7
+				be -> NetworkHooks.openScreen((ServerPlayer) player, be, be::sendToMenu));
 		return InteractionResult.SUCCESS;
 	}
 
