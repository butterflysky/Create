package com.simibubi.create.content.schematics;

import java.util.concurrent.TimeUnit;

import javax.annotation.Nullable;

import com.google.common.cache.Cache;
import com.google.common.cache.CacheBuilder;
import com.simibubi.create.content.contraptions.StructureTransform;
import com.simibubi.create.foundation.utility.WorldAttached;

import net.minecraft.core.BlockPos;
import net.minecraft.core.Direction;
import net.minecraft.core.Vec3i;
import net.minecraft.nbt.CompoundTag;
import net.minecraft.nbt.NbtUtils;
import net.minecraft.world.item.ItemStack;
import net.minecraft.world.level.Level;
import net.minecraft.world.level.block.Block;
import net.minecraft.world.level.block.entity.BlockEntity;
import net.minecraft.world.level.levelgen.structure.templatesystem.StructurePlaceSettings;
import net.minecraft.world.level.levelgen.structure.templatesystem.StructureTemplate;

public class SchematicInstances {

	private static final WorldAttached<Cache<Integer, SchematicWorld>> LOADED_SCHEMATICS = new WorldAttached<>($ -> CacheBuilder.newBuilder()
			.expireAfterAccess(5, TimeUnit.MINUTES)
			.build());
<<<<<<< HEAD

	public static void register() {}
=======
>>>>>>> 2201d87d

	@Nullable
	public static SchematicWorld get(Level world, ItemStack schematic) {
		Cache<Integer, SchematicWorld> map = LOADED_SCHEMATICS.get(world);
		int hash = getHash(schematic);
		SchematicWorld ifPresent = map.getIfPresent(hash);
		if (ifPresent != null)
			return ifPresent;
		SchematicWorld loadWorld = loadWorld(world, schematic);
		if (loadWorld == null)
			return null;
		map.put(hash, loadWorld);
		return loadWorld;
	}

	private static SchematicWorld loadWorld(Level wrapped, ItemStack schematic) {
		if (schematic == null || !schematic.hasTag())
			return null;
		if (!schematic.getTag()
			.getBoolean("Deployed"))
			return null;

		StructureTemplate activeTemplate = SchematicItem.loadSchematic(schematic);

		if (activeTemplate.getSize()
			.equals(Vec3i.ZERO))
			return null;

		BlockPos anchor = NbtUtils.readBlockPos(schematic.getTag()
			.getCompound("Anchor"));
		SchematicWorld world = new SchematicWorld(anchor, wrapped);
		StructurePlaceSettings settings = SchematicItem.getSettings(schematic);
		activeTemplate.placeInWorld(world, anchor, anchor, settings, wrapped.getRandom(), Block.UPDATE_CLIENTS);

		StructureTransform transform = new StructureTransform(settings.getRotationPivot(), Direction.Axis.Y,
			settings.getRotation(), settings.getMirror());
		for (BlockEntity be : world.getBlockEntities())
			transform.apply(be);

		return world;
	}

	public static void clearHash(ItemStack schematic) {
		if (schematic == null || !schematic.hasTag())
			return;
		schematic.getTag()
			.remove("SchematicHash");
	}

	public static int getHash(ItemStack schematic) {
		if (schematic == null || !schematic.hasTag())
			return -1;
		CompoundTag tag = schematic.getTag();
		if (!tag.contains("SchematicHash"))
			tag.putInt("SchematicHash", tag.toString()
				.hashCode());
		return tag.getInt("SchematicHash");
	}

}<|MERGE_RESOLUTION|>--- conflicted
+++ resolved
@@ -26,11 +26,6 @@
 	private static final WorldAttached<Cache<Integer, SchematicWorld>> LOADED_SCHEMATICS = new WorldAttached<>($ -> CacheBuilder.newBuilder()
 			.expireAfterAccess(5, TimeUnit.MINUTES)
 			.build());
-<<<<<<< HEAD
-
-	public static void register() {}
-=======
->>>>>>> 2201d87d
 
 	@Nullable
 	public static SchematicWorld get(Level world, ItemStack schematic) {
