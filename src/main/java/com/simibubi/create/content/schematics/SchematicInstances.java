package com.simibubi.create.content.schematics;

import java.util.concurrent.TimeUnit;

import javax.annotation.Nullable;

import com.google.common.cache.Cache;
import com.google.common.cache.CacheBuilder;
import com.simibubi.create.content.contraptions.StructureTransform;
import com.simibubi.create.foundation.utility.WorldAttached;

import net.minecraft.core.BlockPos;
import net.minecraft.core.Direction;
import net.minecraft.core.Vec3i;
import net.minecraft.core.registries.Registries;
import net.minecraft.nbt.CompoundTag;
import net.minecraft.nbt.NbtUtils;
import net.minecraft.world.item.ItemStack;
import net.minecraft.world.level.Level;
import net.minecraft.world.level.block.Block;
import net.minecraft.world.level.block.entity.BlockEntity;
import net.minecraft.world.level.levelgen.structure.templatesystem.StructurePlaceSettings;
import net.minecraft.world.level.levelgen.structure.templatesystem.StructureTemplate;

public class SchematicInstances {

	private static final WorldAttached<Cache<Integer, SchematicWorld>> LOADED_SCHEMATICS = new WorldAttached<>($ -> CacheBuilder.newBuilder()
			.expireAfterAccess(5, TimeUnit.MINUTES)
			.build());
<<<<<<< HEAD

	public static void register() {}
=======
>>>>>>> 502bd5e7

	@Nullable
	public static SchematicWorld get(Level world, ItemStack schematic) {
		Cache<Integer, SchematicWorld> map = LOADED_SCHEMATICS.get(world);
		int hash = getHash(schematic);
		SchematicWorld ifPresent = map.getIfPresent(hash);
		if (ifPresent != null)
			return ifPresent;
		SchematicWorld loadWorld = loadWorld(world, schematic);
		if (loadWorld == null)
			return null;
		map.put(hash, loadWorld);
		return loadWorld;
	}

	private static SchematicWorld loadWorld(Level wrapped, ItemStack schematic) {
		if (schematic == null || !schematic.hasTag())
			return null;
		if (!schematic.getTag()
			.getBoolean("Deployed"))
			return null;

		StructureTemplate activeTemplate =
			SchematicItem.loadSchematic(wrapped.holderLookup(Registries.BLOCK), schematic);

		if (activeTemplate.getSize()
			.equals(Vec3i.ZERO))
			return null;

		BlockPos anchor = NbtUtils.readBlockPos(schematic.getTag()
			.getCompound("Anchor"));
		SchematicWorld world = new SchematicWorld(anchor, wrapped);
		StructurePlaceSettings settings = SchematicItem.getSettings(schematic);
		activeTemplate.placeInWorld(world, anchor, anchor, settings, wrapped.getRandom(), Block.UPDATE_CLIENTS);

		StructureTransform transform = new StructureTransform(settings.getRotationPivot(), Direction.Axis.Y,
			settings.getRotation(), settings.getMirror());
		for (BlockEntity be : world.getBlockEntities())
			transform.apply(be);

		return world;
	}

	public static void clearHash(ItemStack schematic) {
		if (schematic == null || !schematic.hasTag())
			return;
		schematic.getTag()
			.remove("SchematicHash");
	}

	public static int getHash(ItemStack schematic) {
		if (schematic == null || !schematic.hasTag())
			return -1;
		CompoundTag tag = schematic.getTag();
		if (!tag.contains("SchematicHash"))
			tag.putInt("SchematicHash", tag.toString()
				.hashCode());
		return tag.getInt("SchematicHash");
	}

}<|MERGE_RESOLUTION|>--- conflicted
+++ resolved
@@ -27,11 +27,6 @@
 	private static final WorldAttached<Cache<Integer, SchematicWorld>> LOADED_SCHEMATICS = new WorldAttached<>($ -> CacheBuilder.newBuilder()
 			.expireAfterAccess(5, TimeUnit.MINUTES)
 			.build());
-<<<<<<< HEAD
-
-	public static void register() {}
-=======
->>>>>>> 502bd5e7
 
 	@Nullable
 	public static SchematicWorld get(Level world, ItemStack schematic) {
