package com.simibubi.create.content.schematics;

import java.io.BufferedInputStream;
import java.io.DataInputStream;
import java.io.IOException;
import java.nio.file.Files;
import java.nio.file.Path;
import java.nio.file.Paths;
import java.nio.file.StandardOpenOption;
import java.util.List;
import java.util.zip.GZIPInputStream;

import javax.annotation.Nonnull;

import org.slf4j.Logger;

import com.mojang.logging.LogUtils;
import com.simibubi.create.AllItems;
import com.simibubi.create.content.schematics.client.SchematicEditScreen;
import com.simibubi.create.foundation.gui.ScreenOpener;
import com.simibubi.create.foundation.utility.Components;
import com.simibubi.create.foundation.utility.Lang;
import com.simibubi.create.foundation.utility.NBTHelper;
import com.tterrag.registrate.fabric.EnvExecutor;

import net.fabricmc.api.EnvType;
import net.fabricmc.api.Environment;
import net.fabricmc.loader.api.FabricLoader;
import net.minecraft.ChatFormatting;
import net.minecraft.core.BlockPos;
import net.minecraft.core.HolderGetter;
import net.minecraft.nbt.CompoundTag;
import net.minecraft.nbt.NbtAccounter;
import net.minecraft.nbt.NbtIo;
import net.minecraft.nbt.NbtUtils;
import net.minecraft.network.chat.Component;
import net.minecraft.world.InteractionHand;
import net.minecraft.world.InteractionResult;
import net.minecraft.world.InteractionResultHolder;
import net.minecraft.world.entity.player.Player;
import net.minecraft.world.item.Item;
import net.minecraft.world.item.ItemStack;
import net.minecraft.world.item.TooltipFlag;
import net.minecraft.world.item.context.UseOnContext;
import net.minecraft.world.level.Level;
import net.minecraft.world.level.block.Block;
import net.minecraft.world.level.block.Mirror;
import net.minecraft.world.level.block.Rotation;
import net.minecraft.world.level.levelgen.structure.templatesystem.StructurePlaceSettings;
import net.minecraft.world.level.levelgen.structure.templatesystem.StructureTemplate;

public class SchematicItem extends Item {

	private static final Logger LOGGER = LogUtils.getLogger();

	public SchematicItem(Properties properties) {
		super(properties);
	}

	public static ItemStack create(HolderGetter<Block> lookup, String schematic, String owner) {
		ItemStack blueprint = AllItems.SCHEMATIC.asStack();

		CompoundTag tag = new CompoundTag();
		tag.putBoolean("Deployed", false);
		tag.putString("Owner", owner);
		tag.putString("File", schematic);
		tag.put("Anchor", NbtUtils.writeBlockPos(BlockPos.ZERO));
		tag.putString("Rotation", Rotation.NONE.name());
		tag.putString("Mirror", Mirror.NONE.name());
		blueprint.setTag(tag);

		writeSize(lookup, blueprint);
		return blueprint;
	}

	@Override
<<<<<<< HEAD
	@Environment(value = EnvType.CLIENT)
=======
	@OnlyIn(value = Dist.CLIENT)
>>>>>>> b8a329d0
	public void appendHoverText(ItemStack stack, Level worldIn, List<Component> tooltip, TooltipFlag flagIn) {
		if (stack.hasTag()) {
			if (stack.getTag()
				.contains("File"))
				tooltip.add(Components.literal(ChatFormatting.GOLD + stack.getTag()
					.getString("File")));
		} else {
			tooltip.add(Lang.translateDirect("schematic.invalid").withStyle(ChatFormatting.RED));
		}
		super.appendHoverText(stack, worldIn, tooltip, flagIn);
	}

	public static void writeSize(HolderGetter<Block> lookup, ItemStack blueprint) {
		CompoundTag tag = blueprint.getTag();
		StructureTemplate t = loadSchematic(lookup, blueprint);
		tag.put("Bounds", NBTHelper.writeVec3i(t.getSize()));
		blueprint.setTag(tag);
		SchematicInstances.clearHash(blueprint);
	}

	public static StructurePlaceSettings getSettings(ItemStack blueprint) {
		return getSettings(blueprint, true);
	}

	public static StructurePlaceSettings getSettings(ItemStack blueprint, boolean processNBT) {
		CompoundTag tag = blueprint.getTag();
		StructurePlaceSettings settings = new StructurePlaceSettings();
		settings.setRotation(Rotation.valueOf(tag.getString("Rotation")));
		settings.setMirror(Mirror.valueOf(tag.getString("Mirror")));
		if (processNBT)
			settings.addProcessor(SchematicProcessor.INSTANCE);
		return settings;
	}

	public static StructureTemplate loadSchematic(HolderGetter<Block> lookup, ItemStack blueprint) {
		StructureTemplate t = new StructureTemplate();
		String owner = blueprint.getTag()
			.getString("Owner");
		String schematic = blueprint.getTag()
			.getString("File");

		if (!schematic.endsWith(".nbt"))
			return t;

		Path dir;
		Path file;

//		if (Thread.currentThread().getThreadGroup() == SidedThreadGroups.SERVER) {
//			dir = Paths.get("schematics", "uploaded").toAbsolutePath();
//			file = Paths.get(owner, schematic);
//		} else {
//			dir = Paths.get("schematics").toAbsolutePath();
//			file = Paths.get(schematic);
//		}
		if (FabricLoader.getInstance().getEnvironmentType() == EnvType.SERVER) {
			dir = Paths.get("schematics", "uploaded").toAbsolutePath();
			file = Paths.get(owner, schematic);
		} else {
			dir = Paths.get("schematics").toAbsolutePath();
			file = Paths.get(schematic);
		}

		Path path = dir.resolve(file).normalize();
		if (!path.startsWith(dir))
			return t;

		try (DataInputStream stream = new DataInputStream(new BufferedInputStream(
				new GZIPInputStream(Files.newInputStream(path, StandardOpenOption.READ))))) {
			CompoundTag nbt = NbtIo.read(stream, new NbtAccounter(0x20000000L));
			t.load(lookup, nbt);
		} catch (IOException e) {
			LOGGER.warn("Failed to read schematic", e);
		}

		return t;
	}

	@Nonnull
	@Override
	public InteractionResult useOn(UseOnContext context) {
		if (context.getPlayer() != null && !onItemUse(context.getPlayer(), context.getHand()))
			return super.useOn(context);
		return InteractionResult.SUCCESS;
	}

	@Override
	public InteractionResultHolder<ItemStack> use(Level worldIn, Player playerIn, InteractionHand handIn) {
		if (!onItemUse(playerIn, handIn))
			return super.use(worldIn, playerIn, handIn);
		return new InteractionResultHolder<>(InteractionResult.SUCCESS, playerIn.getItemInHand(handIn));
	}

	private boolean onItemUse(Player player, InteractionHand hand) {
		if (!player.isShiftKeyDown() || hand != InteractionHand.MAIN_HAND)
			return false;
		if (!player.getItemInHand(hand)
			.hasTag())
			return false;
		if (!player.level().isClientSide())
			return true;
		EnvExecutor.runWhenOn(EnvType.CLIENT, () -> this::displayBlueprintScreen);
		return true;
	}

	@Environment(value = EnvType.CLIENT)
	protected void displayBlueprintScreen() {
		ScreenOpener.open(new SchematicEditScreen());
	}

}<|MERGE_RESOLUTION|>--- conflicted
+++ resolved
@@ -74,11 +74,7 @@
 	}
 
 	@Override
-<<<<<<< HEAD
 	@Environment(value = EnvType.CLIENT)
-=======
-	@OnlyIn(value = Dist.CLIENT)
->>>>>>> b8a329d0
 	public void appendHoverText(ItemStack stack, Level worldIn, List<Component> tooltip, TooltipFlag flagIn) {
 		if (stack.hasTag()) {
 			if (stack.getTag()
