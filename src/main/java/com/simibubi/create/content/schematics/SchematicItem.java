package com.simibubi.create.content.schematics;

import java.io.BufferedInputStream;
import java.io.DataInputStream;
import java.io.IOException;
import java.nio.file.Files;
import java.nio.file.Path;
import java.nio.file.Paths;
import java.nio.file.StandardOpenOption;
import java.util.List;
import java.util.zip.GZIPInputStream;

import javax.annotation.Nonnull;

import org.slf4j.Logger;

import com.mojang.logging.LogUtils;
import com.simibubi.create.AllItems;
import com.simibubi.create.content.schematics.client.SchematicEditScreen;
import com.simibubi.create.foundation.gui.ScreenOpener;
import com.simibubi.create.foundation.utility.Components;
import com.simibubi.create.foundation.utility.Lang;
import com.simibubi.create.foundation.utility.NBTHelper;
import com.tterrag.registrate.fabric.EnvExecutor;

import net.fabricmc.api.EnvType;
import net.fabricmc.api.Environment;
import net.fabricmc.loader.api.FabricLoader;
import net.minecraft.ChatFormatting;
import net.minecraft.core.BlockPos;
import net.minecraft.core.HolderGetter;
import net.minecraft.nbt.CompoundTag;
import net.minecraft.nbt.NbtAccounter;
import net.minecraft.nbt.NbtIo;
import net.minecraft.nbt.NbtUtils;
import net.minecraft.network.chat.Component;
import net.minecraft.world.InteractionHand;
import net.minecraft.world.InteractionResult;
import net.minecraft.world.InteractionResultHolder;
import net.minecraft.world.entity.player.Player;
import net.minecraft.world.item.Item;
import net.minecraft.world.item.ItemStack;
import net.minecraft.world.item.TooltipFlag;
import net.minecraft.world.item.context.UseOnContext;
import net.minecraft.world.level.Level;
import net.minecraft.world.level.block.Block;
import net.minecraft.world.level.block.Mirror;
import net.minecraft.world.level.block.Rotation;
import net.minecraft.world.level.levelgen.structure.templatesystem.StructurePlaceSettings;
import net.minecraft.world.level.levelgen.structure.templatesystem.StructureTemplate;

public class SchematicItem extends Item {

	private static final Logger LOGGER = LogUtils.getLogger();

	public SchematicItem(Properties properties) {
		super(properties);
	}

	public static ItemStack create(HolderGetter<Block> lookup, String schematic, String owner) {
		ItemStack blueprint = AllItems.SCHEMATIC.asStack();

		CompoundTag tag = new CompoundTag();
		tag.putBoolean("Deployed", false);
		tag.putString("Owner", owner);
		tag.putString("File", schematic);
		tag.put("Anchor", NbtUtils.writeBlockPos(BlockPos.ZERO));
		tag.putString("Rotation", Rotation.NONE.name());
		tag.putString("Mirror", Mirror.NONE.name());
		blueprint.setTag(tag);

		writeSize(lookup, blueprint);
		return blueprint;
	}

	@Override
<<<<<<< HEAD
	public void fillItemCategory(CreativeModeTab group, NonNullList<ItemStack> items) {}

	@Override
	@Environment(value = EnvType.CLIENT)
=======
	@OnlyIn(value = Dist.CLIENT)
>>>>>>> e6759d8e
	public void appendHoverText(ItemStack stack, Level worldIn, List<Component> tooltip, TooltipFlag flagIn) {
		if (stack.hasTag()) {
			if (stack.getTag()
				.contains("File"))
				tooltip.add(Components.literal(ChatFormatting.GOLD + stack.getTag()
					.getString("File")));
		} else {
			tooltip.add(Lang.translateDirect("schematic.invalid").withStyle(ChatFormatting.RED));
		}
		super.appendHoverText(stack, worldIn, tooltip, flagIn);
	}

	public static void writeSize(HolderGetter<Block> lookup, ItemStack blueprint) {
		CompoundTag tag = blueprint.getTag();
		StructureTemplate t = loadSchematic(lookup, blueprint);
		tag.put("Bounds", NBTHelper.writeVec3i(t.getSize()));
		blueprint.setTag(tag);
		SchematicInstances.clearHash(blueprint);
	}

	public static StructurePlaceSettings getSettings(ItemStack blueprint) {
		return getSettings(blueprint, true);
	}

	public static StructurePlaceSettings getSettings(ItemStack blueprint, boolean processNBT) {
		CompoundTag tag = blueprint.getTag();
		StructurePlaceSettings settings = new StructurePlaceSettings();
		settings.setRotation(Rotation.valueOf(tag.getString("Rotation")));
		settings.setMirror(Mirror.valueOf(tag.getString("Mirror")));
		if (processNBT)
			settings.addProcessor(SchematicProcessor.INSTANCE);
		return settings;
	}

	public static StructureTemplate loadSchematic(HolderGetter<Block> lookup, ItemStack blueprint) {
		StructureTemplate t = new StructureTemplate();
		String owner = blueprint.getTag()
			.getString("Owner");
		String schematic = blueprint.getTag()
			.getString("File");

		if (!schematic.endsWith(".nbt"))
			return t;

		Path dir;
		Path file;

//		if (Thread.currentThread().getThreadGroup() == SidedThreadGroups.SERVER) {
//			dir = Paths.get("schematics", "uploaded").toAbsolutePath();
//			file = Paths.get(owner, schematic);
//		} else {
//			dir = Paths.get("schematics").toAbsolutePath();
//			file = Paths.get(schematic);
//		}
		if (FabricLoader.getInstance().getEnvironmentType() == EnvType.SERVER) {
			dir = Paths.get("schematics", "uploaded").toAbsolutePath();
			file = Paths.get(owner, schematic);
		} else {
			dir = Paths.get("schematics").toAbsolutePath();
			file = Paths.get(schematic);
		}

		Path path = dir.resolve(file).normalize();
		if (!path.startsWith(dir))
			return t;

		try (DataInputStream stream = new DataInputStream(new BufferedInputStream(
				new GZIPInputStream(Files.newInputStream(path, StandardOpenOption.READ))))) {
			CompoundTag nbt = NbtIo.read(stream, new NbtAccounter(0x20000000L));
			t.load(lookup, nbt);
		} catch (IOException e) {
			LOGGER.warn("Failed to read schematic", e);
		}

		return t;
	}

	@Nonnull
	@Override
	public InteractionResult useOn(UseOnContext context) {
		if (context.getPlayer() != null && !onItemUse(context.getPlayer(), context.getHand()))
			return super.useOn(context);
		return InteractionResult.SUCCESS;
	}

	@Override
	public InteractionResultHolder<ItemStack> use(Level worldIn, Player playerIn, InteractionHand handIn) {
		if (!onItemUse(playerIn, handIn))
			return super.use(worldIn, playerIn, handIn);
		return new InteractionResultHolder<>(InteractionResult.SUCCESS, playerIn.getItemInHand(handIn));
	}

	private boolean onItemUse(Player player, InteractionHand hand) {
		if (!player.isShiftKeyDown() || hand != InteractionHand.MAIN_HAND)
			return false;
		if (!player.getItemInHand(hand)
			.hasTag())
			return false;
		EnvExecutor.runWhenOn(EnvType.CLIENT, () -> this::displayBlueprintScreen);
		return true;
	}

	@Environment(value = EnvType.CLIENT)
	protected void displayBlueprintScreen() {
		ScreenOpener.open(new SchematicEditScreen());
	}

}<|MERGE_RESOLUTION|>--- conflicted
+++ resolved
@@ -74,14 +74,7 @@
 	}
 
 	@Override
-<<<<<<< HEAD
-	public void fillItemCategory(CreativeModeTab group, NonNullList<ItemStack> items) {}
-
-	@Override
 	@Environment(value = EnvType.CLIENT)
-=======
-	@OnlyIn(value = Dist.CLIENT)
->>>>>>> e6759d8e
 	public void appendHoverText(ItemStack stack, Level worldIn, List<Component> tooltip, TooltipFlag flagIn) {
 		if (stack.hasTag()) {
 			if (stack.getTag()
