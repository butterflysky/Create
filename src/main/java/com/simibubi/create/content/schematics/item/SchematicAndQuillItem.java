--- conflicted
+++ resolved
@@ -28,15 +28,9 @@
 	}
 
 	public static void replaceStructureVoidWithAir(CompoundTag nbt) {
-<<<<<<< HEAD
-		String air = Registry.BLOCK.getKey(Blocks.AIR)
-			.toString();
-		String structureVoid = Registry.BLOCK.getKey(Blocks.STRUCTURE_VOID)
-=======
 		String air = RegisteredObjects.getKeyOrThrow(Blocks.AIR)
 			.toString();
 		String structureVoid = RegisteredObjects.getKeyOrThrow(Blocks.STRUCTURE_VOID)
->>>>>>> 9fbb71e4
 			.toString();
 
 		NBTHelper.iterateCompoundList(nbt.getList("palette", 10), c -> {
