--- conflicted
+++ resolved
@@ -64,13 +64,8 @@
 		if (worldIn.isClientSide)
 			return InteractionResult.SUCCESS;
 
-<<<<<<< HEAD
-		withTileEntityDo(worldIn, pos,
-				te -> NetworkUtil.openGui((ServerPlayer) player, te, te::sendToContainer));
-=======
 		withBlockEntityDo(worldIn, pos,
-				be -> NetworkHooks.openGui((ServerPlayer) player, be, be::sendToMenu));
->>>>>>> 03feeb71
+				be -> NetworkUtil.openGui((ServerPlayer) player, be, be::sendToMenu));
 		return InteractionResult.SUCCESS;
 	}
 
