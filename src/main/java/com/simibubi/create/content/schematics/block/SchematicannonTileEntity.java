--- conflicted
+++ resolved
@@ -387,10 +387,9 @@
 		// Find item
 		List<ItemRequirement.StackRequirement> requiredItems = requirement.getRequiredItems();
 		if (!requirement.isEmpty()) {
-<<<<<<< HEAD
 			try (Transaction t = TransferUtil.getTransaction()) {
 				for (ItemRequirement.StackRequirement required : requiredItems) {
-					if (!grabItemsFromAttachedInventories(required.item, required.usage, t)) {
+					if (!grabItemsFromAttachedInventories(required, t)) {
 						if (skipMissing) {
 							statusMsg = "skipping";
 							blockSkipped = true;
@@ -399,40 +398,17 @@
 								state = State.RUNNING;
 							}
 							return;
-=======
-			for (ItemRequirement.StackRequirement required : requiredItems) {
-				if (!grabItemsFromAttachedInventories(required, true)) {
-					if (skipMissing) {
-						statusMsg = "skipping";
-						blockSkipped = true;
-						if (missingItem != null) {
-							missingItem = null;
-							state = State.RUNNING;
->>>>>>> a2ade690
 						}
 
-						missingItem = required.item;
+						missingItem = required.stack;
 						state = State.PAUSED;
 						statusMsg = "missingBlock";
 						return;
 					}
-<<<<<<< HEAD
-=======
-
-					missingItem = required.stack;
-					state = State.PAUSED;
-					statusMsg = "missingBlock";
-					return;
->>>>>>> a2ade690
 				}
 
-<<<<<<< HEAD
 				t.commit();
 			}
-=======
-			for (ItemRequirement.StackRequirement required : requiredItems)
-				grabItemsFromAttachedInventories(required, false);
->>>>>>> a2ade690
 		}
 
 		// Success
@@ -506,11 +482,7 @@
 		return item == Items.AIR ? ItemStack.EMPTY : new ItemStack(item);
 	}
 
-<<<<<<< HEAD
-	protected boolean grabItemsFromAttachedInventories(ItemStack required, ItemUseType usage, TransactionContext transaction) {
-=======
-	protected boolean grabItemsFromAttachedInventories(ItemRequirement.StackRequirement required, boolean simulate) {
->>>>>>> a2ade690
+	protected boolean grabItemsFromAttachedInventories(ItemRequirement.StackRequirement required, TransactionContext transaction) {
 		if (hasCreativeCrate)
 			return true;
 
@@ -520,14 +492,13 @@
 
 		// Find and apply damage
 		if (usage == ItemUseType.DAMAGE) {
-<<<<<<< HEAD
 			for (Storage<ItemVariant> iItemHandler : attachedInventories) {
 				try (Transaction t = transaction.openNested()) {
 					for (StorageView<ItemVariant> view : iItemHandler.iterable(t)) {
 						if (view.isResourceBlank()) continue;
 						ItemVariant variant = view.getResource();
 						ItemStack stack = variant.toStack();
-						if (!ItemRequirement.validate(required, stack))
+						if (!required.matches(stack))
 							continue;
 						if (!stack.isDamageableItem())
 							continue;
@@ -539,26 +510,6 @@
 								if (iItemHandler.insert(variant, 1, t) == 1)
 									t.commit();
 							}
-=======
-			for (LazyOptional<IItemHandler> cap : attachedInventories) {
-				IItemHandler iItemHandler = cap.orElse(EmptyHandler.INSTANCE);
-				for (int slot = 0; slot < iItemHandler.getSlots(); slot++) {
-					ItemStack extractItem = iItemHandler.extractItem(slot, 1, true);
-					if (!required.matches(extractItem))
-						continue;
-					if (!extractItem.isDamageableItem())
-						continue;
-
-					if (!simulate) {
-						ItemStack stack = iItemHandler.extractItem(slot, 1, false);
-						stack.setDamageValue(stack.getDamageValue() + 1);
-						if (stack.getDamageValue() <= stack.getMaxDamage()) {
-							if (iItemHandler.getStackInSlot(slot)
-								.isEmpty())
-								iItemHandler.insertItem(slot, stack, false);
-							else
-								ItemHandlerHelper.insertItem(iItemHandler, stack, false);
->>>>>>> a2ade690
 						}
 
 						return true;
@@ -571,51 +522,19 @@
 
 		// Find and remove
 		boolean success = false;
-<<<<<<< HEAD
-		if (usage == ItemUseType.CONSUME && !required.isEmpty()) {
-			long amountFound = 0;
-			ItemVariant variant = ItemVariant.of(required);
-			try (Transaction t = transaction.openNested()) {
-				for (Storage<ItemVariant> iItemHandler : attachedInventories) {
-					amountFound += iItemHandler.extract(variant, required.getCount(), t);
-
-					if (amountFound < required.getCount())
-						continue;
-
-					success = true;
-					break;
-				}
-				if (success) t.commit();
-=======
-		int amountFound = 0;
-		for (LazyOptional<IItemHandler> cap : attachedInventories) {
-			IItemHandler iItemHandler = cap.orElse(EmptyHandler.INSTANCE);
-			amountFound += ItemHelper
-				.extract(iItemHandler, required::matches, ExtractionCountMode.UPTO,
-					required.stack.getCount(), true)
-				.getCount();
-
-			if (amountFound < required.stack.getCount())
-				continue;
-
-			success = true;
-			break;
-		}
-
-		if (!simulate && success) {
-			amountFound = 0;
-			for (LazyOptional<IItemHandler> cap : attachedInventories) {
-				IItemHandler iItemHandler = cap.orElse(EmptyHandler.INSTANCE);
-				amountFound += ItemHelper
-					.extract(iItemHandler, required::matches, ExtractionCountMode.UPTO,
-						required.stack.getCount(), false)
-					.getCount();
+		long amountFound = 0;
+		ItemVariant variant = ItemVariant.of(required);
+		try (Transaction t = transaction.openNested()) {
+			for (Storage<ItemVariant> iItemHandler : attachedInventories) {
+				amountFound += iItemHandler.extract(variant, required.getCount(), t);
+
 				if (amountFound < required.stack.getCount())
 					continue;
+
+				success = true;
 				break;
->>>>>>> a2ade690
-			}
-
+			}
+			if (success) t.commit();
 		}
 
 		return success;
