package com.simibubi.create.content.schematics.block;

import java.util.LinkedHashSet;
import java.util.LinkedList;
import java.util.List;

import javax.annotation.Nullable;

import com.simibubi.create.AllBlocks;
import com.simibubi.create.AllItems;
import com.simibubi.create.AllSoundEvents;
import com.simibubi.create.AllTags.AllBlockTags;
import com.simibubi.create.content.contraptions.relays.belt.BeltBlock;
import com.simibubi.create.content.contraptions.relays.belt.BeltPart;
import com.simibubi.create.content.contraptions.relays.belt.BeltSlope;
import com.simibubi.create.content.contraptions.relays.belt.BeltTileEntity;
import com.simibubi.create.content.contraptions.relays.elementary.AbstractSimpleShaftBlock;
import com.simibubi.create.content.schematics.ItemRequirement;
import com.simibubi.create.content.schematics.ItemRequirement.ItemUseType;
import com.simibubi.create.content.schematics.MaterialChecklist;
import com.simibubi.create.content.schematics.SchematicPrinter;
import com.simibubi.create.foundation.config.AllConfigs;
import com.simibubi.create.foundation.config.CSchematics;
import com.simibubi.create.foundation.item.ItemHelper;
import com.simibubi.create.foundation.item.ItemHelper.ExtractionCountMode;
import com.simibubi.create.foundation.tileEntity.SmartTileEntity;
import com.simibubi.create.foundation.tileEntity.TileEntityBehaviour;
import com.simibubi.create.foundation.utility.IPartialSafeNBT;
import com.simibubi.create.foundation.utility.Iterate;
import com.simibubi.create.foundation.utility.Lang;
import com.simibubi.create.foundation.utility.NBTProcessors;

import io.github.fabricators_of_create.porting_lib.block.CustomRenderBoundingBoxBlockEntity;
import io.github.fabricators_of_create.porting_lib.transfer.TransferUtil;
import io.github.fabricators_of_create.porting_lib.util.NBTSerializer;
import net.fabricmc.api.EnvType;
import net.fabricmc.api.Environment;
import net.fabricmc.fabric.api.transfer.v1.item.ItemVariant;
import net.fabricmc.fabric.api.transfer.v1.storage.Storage;
import net.fabricmc.fabric.api.transfer.v1.storage.StorageView;
import net.fabricmc.fabric.api.transfer.v1.transaction.Transaction;
import net.fabricmc.fabric.api.transfer.v1.transaction.TransactionContext;
import net.minecraft.core.BlockPos;
import net.minecraft.core.Direction;
import net.minecraft.core.Direction.Axis;
import net.minecraft.core.Direction.AxisDirection;
import net.minecraft.nbt.CompoundTag;
import net.minecraft.nbt.ListTag;
import net.minecraft.network.FriendlyByteBuf;
import net.minecraft.network.chat.Component;
import net.minecraft.world.MenuProvider;
import net.minecraft.world.entity.Entity;
import net.minecraft.world.entity.player.Inventory;
import net.minecraft.world.entity.player.Player;
import net.minecraft.world.inventory.AbstractContainerMenu;
import net.minecraft.world.item.BlockItem;
import net.minecraft.world.item.Item;
import net.minecraft.world.item.ItemStack;
import net.minecraft.world.item.Items;
import net.minecraft.world.level.block.Blocks;
import net.minecraft.world.level.block.entity.BlockEntity;
import net.minecraft.world.level.block.entity.BlockEntityType;
import net.minecraft.world.level.block.piston.PistonHeadBlock;
import net.minecraft.world.level.block.state.BlockState;
import net.minecraft.world.level.block.state.properties.BedPart;
import net.minecraft.world.level.block.state.properties.BlockStateProperties;
import net.minecraft.world.level.block.state.properties.DoubleBlockHalf;
import net.minecraft.world.phys.AABB;

public class SchematicannonTileEntity extends SmartTileEntity implements MenuProvider, CustomRenderBoundingBoxBlockEntity {

	public static final int NEIGHBOUR_CHECKING = 100;
	public static final int MAX_ANCHOR_DISTANCE = 256;

	// Inventory
	public SchematicannonInventory inventory;

	public boolean sendUpdate;
	// Sync
	public boolean dontUpdateChecklist;
	public int neighbourCheckCooldown;

	// Printer
	public SchematicPrinter printer;
	public ItemStack missingItem;
	public boolean positionNotLoaded;
	public boolean hasCreativeCrate;
	private int printerCooldown;
	private int skipsLeft;
	private boolean blockSkipped;

	public BlockPos previousTarget;
	public LinkedHashSet<Storage<ItemVariant>> attachedInventories;
	public List<LaunchedItem> flyingBlocks;
	public MaterialChecklist checklist;

	// Gui information
	public float fuelLevel;
	public float bookPrintingProgress;
	public float schematicProgress;
	public String statusMsg;
	public State state;
	public int blocksPlaced;
	public int blocksToPlace;

	// Settings
	public int replaceMode;
	public boolean skipMissing;
	public boolean replaceTileEntities;

	// Render
	public boolean firstRenderTick;
	public float defaultYaw;

	public SchematicannonTileEntity(BlockEntityType<?> type, BlockPos pos, BlockState state) {
		super(type, pos, state);
		setLazyTickRate(30);
		attachedInventories = new LinkedHashSet<>();
		flyingBlocks = new LinkedList<>();
		inventory = new SchematicannonInventory(this);
		statusMsg = "idle";
		this.state = State.STOPPED;
		replaceMode = 2;
		checklist = new MaterialChecklist();
		printer = new SchematicPrinter();
	}

	public void findInventories() {
		hasCreativeCrate = false;
		attachedInventories.clear();
		for (Direction facing : Iterate.directions) {

			if (!level.isLoaded(worldPosition.relative(facing)))
				continue;

			if (AllBlocks.CREATIVE_CRATE.has(level.getBlockState(worldPosition.relative(facing))))
				hasCreativeCrate = true;

			BlockEntity tileEntity = level.getBlockEntity(worldPosition.relative(facing));
			if (tileEntity != null) {
				Storage<ItemVariant> storage = TransferUtil.getItemStorage(tileEntity, facing.getOpposite());
				if (storage != null && storage.supportsExtraction()) {
					attachedInventories.add(storage);
				}
			}
		}
	}

	@Override
	protected void read(CompoundTag compound, boolean clientPacket) {
		if (!clientPacket) {
			inventory.deserializeNBT(compound.getCompound("Inventory"));
		}

		// Gui information
		statusMsg = compound.getString("Status");
		schematicProgress = compound.getFloat("Progress");
		bookPrintingProgress = compound.getFloat("PaperProgress");
		fuelLevel = compound.getFloat("Fuel");
		state = State.valueOf(compound.getString("State"));
		blocksPlaced = compound.getInt("AmountPlaced");
		blocksToPlace = compound.getInt("AmountToPlace");

		missingItem = null;
		if (compound.contains("MissingItem"))
			missingItem = ItemStack.of(compound.getCompound("MissingItem"));

		// Settings
		CompoundTag options = compound.getCompound("Options");
		replaceMode = options.getInt("ReplaceMode");
		skipMissing = options.getBoolean("SkipMissing");
		replaceTileEntities = options.getBoolean("ReplaceTileEntities");

		// Printer & Flying Blocks
		if (compound.contains("Printer"))
			printer.fromTag(compound.getCompound("Printer"), clientPacket);
		if (compound.contains("FlyingBlocks"))
			readFlyingBlocks(compound);

		defaultYaw = compound.getFloat("DefaultYaw");

		super.read(compound, clientPacket);
	}

	protected void readFlyingBlocks(CompoundTag compound) {
		ListTag tagBlocks = compound.getList("FlyingBlocks", 10);
		if (tagBlocks.isEmpty())
			flyingBlocks.clear();

		boolean pastDead = false;

		for (int i = 0; i < tagBlocks.size(); i++) {
			CompoundTag c = tagBlocks.getCompound(i);
			LaunchedItem launched = LaunchedItem.fromNBT(c);
			BlockPos readBlockPos = launched.target;

			// Always write to Server tile
			if (level == null || !level.isClientSide) {
				flyingBlocks.add(launched);
				continue;
			}

			// Delete all Client side blocks that are now missing on the server
			while (!pastDead && !flyingBlocks.isEmpty() && !flyingBlocks.get(0).target.equals(readBlockPos)) {
				flyingBlocks.remove(0);
			}

			pastDead = true;

			// Add new server side blocks
			if (i >= flyingBlocks.size()) {
				flyingBlocks.add(launched);
				continue;
			}

			// Don't do anything with existing
		}
	}

	@Override
	public void write(CompoundTag compound, boolean clientPacket) {
		if (!clientPacket) {
			compound.put("Inventory", inventory.serializeNBT());
			if (state == State.RUNNING) {
				compound.putBoolean("Running", true);
			}
		}

		// Gui information
		compound.putFloat("Progress", schematicProgress);
		compound.putFloat("PaperProgress", bookPrintingProgress);
		compound.putFloat("Fuel", fuelLevel);
		compound.putString("Status", statusMsg);
		compound.putString("State", state.name());
		compound.putInt("AmountPlaced", blocksPlaced);
		compound.putInt("AmountToPlace", blocksToPlace);

		if (missingItem != null)
			compound.put("MissingItem", NBTSerializer.serializeNBT(missingItem));

		// Settings
		CompoundTag options = new CompoundTag();
		options.putInt("ReplaceMode", replaceMode);
		options.putBoolean("SkipMissing", skipMissing);
		options.putBoolean("ReplaceTileEntities", replaceTileEntities);
		compound.put("Options", options);

		// Printer & Flying Blocks
		CompoundTag printerData = new CompoundTag();
		printer.write(printerData);
		compound.put("Printer", printerData);

		ListTag tagFlyingBlocks = new ListTag();
		for (LaunchedItem b : flyingBlocks)
			tagFlyingBlocks.add(b.serializeNBT());
		compound.put("FlyingBlocks", tagFlyingBlocks);

		compound.putFloat("DefaultYaw", defaultYaw);

		super.write(compound, clientPacket);
	}

	@Override
	public void tick() {
		super.tick();

		if (state != State.STOPPED && neighbourCheckCooldown-- <= 0) {
			neighbourCheckCooldown = NEIGHBOUR_CHECKING;
			findInventories();
		}

		firstRenderTick = true;
		previousTarget = printer.getCurrentTarget();
		tickFlyingBlocks();

		if (level.isClientSide)
			return;

		// Update Fuel and Paper
		tickPaperPrinter();
		refillFuelIfPossible();

		// Update Printer
		skipsLeft = 1000;
		blockSkipped = true;

		while (blockSkipped && skipsLeft-- > 0)
			tickPrinter();

		schematicProgress = 0;
		if (blocksToPlace > 0)
			schematicProgress = (float) blocksPlaced / blocksToPlace;

		// Update Client Tile
		if (sendUpdate) {
			sendUpdate = false;
			level.sendBlockUpdated(worldPosition, getBlockState(), getBlockState(), 6);
		}
	}

	public CSchematics config() {
		return AllConfigs.SERVER.schematics;
	}

	protected void tickPrinter() {
		ItemStack blueprint = inventory.getStackInSlot(0);
		blockSkipped = false;

<<<<<<< HEAD
		if (blueprint.isEmpty() && !statusMsg.equals("idle")) {
=======
		if (blueprint.isEmpty() && !statusMsg.equals("idle") && inventory.getStackInSlot(1)
			.isEmpty()) {
>>>>>>> 9ab3b772
			state = State.STOPPED;
			statusMsg = "idle";
			sendUpdate = true;
			return;
		}

		// Skip if not Active
		if (state == State.STOPPED) {
			if (printer.isLoaded())
				resetPrinter();
			return;
		}

		if (state == State.PAUSED && !positionNotLoaded && missingItem == null && fuelLevel > getFuelUsageRate())
			return;

		// Initialize Printer
		if (!printer.isLoaded()) {
			initializePrinter(blueprint);
			return;
		}

		// Cooldown from last shot
		if (printerCooldown > 0) {
			printerCooldown--;
			return;
		}

		// Check Fuel
		if (fuelLevel <= 0 && !hasCreativeCrate) {
			fuelLevel = 0;
			state = State.PAUSED;
			statusMsg = "noGunpowder";
			sendUpdate = true;
			return;
		}

		if (hasCreativeCrate) {
			if (missingItem != null) {
				missingItem = null;
				state = State.RUNNING;
			}
		}

		// Update Target
		if (missingItem == null && !positionNotLoaded) {
			if (!printer.advanceCurrentPos()) {
				finishedPrinting();
				return;
			}
			sendUpdate = true;
		}

		// Check block
		if (!getLevel().isLoaded(printer.getCurrentTarget())) {
			positionNotLoaded = true;
			statusMsg = "targetNotLoaded";
			state = State.PAUSED;
			return;
		} else {
			if (positionNotLoaded) {
				positionNotLoaded = false;
				state = State.RUNNING;
			}
		}

		// Get item requirement
		ItemRequirement requirement = printer.getCurrentRequirement();
		if (requirement.isInvalid() || !printer.shouldPlaceCurrent(level, this::shouldPlace)) {
			sendUpdate = !statusMsg.equals("searching");
			statusMsg = "searching";
			blockSkipped = true;
			return;
		}

		// Find item
		List<ItemRequirement.StackRequirement> requiredItems = requirement.getRequiredItems();
		if (!requirement.isEmpty()) {
			try (Transaction t = TransferUtil.getTransaction()) {
				for (ItemRequirement.StackRequirement required : requiredItems) {
					if (!grabItemsFromAttachedInventories(required, t)) {
						if (skipMissing) {
							statusMsg = "skipping";
							blockSkipped = true;
							if (missingItem != null) {
								missingItem = null;
								state = State.RUNNING;
							}
							return;
						}

						missingItem = required.stack;
						state = State.PAUSED;
						statusMsg = "missingBlock";
						return;
					}
				}

				t.commit();
			}
		}

		// Success
		state = State.RUNNING;
		ItemStack icon = requirement.isEmpty() || requiredItems.isEmpty() ? ItemStack.EMPTY : requiredItems.get(0).stack;
		printer.handleCurrentTarget((target, blockState, tile) -> {
			// Launch block
			statusMsg = blockState.getBlock() != Blocks.AIR ? "placing" : "clearing";
			launchBlockOrBelt(target, icon, blockState, tile);
		}, (target, entity) -> {
			// Launch entity
			statusMsg = "placing";
			launchEntity(target, icon, entity);
		});

		printerCooldown = config().schematicannonDelay.get();
		fuelLevel -= getFuelUsageRate();
		sendUpdate = true;
		missingItem = null;
	}

	public double getFuelUsageRate() {
		return hasCreativeCrate ? 0 : config().schematicannonFuelUsage.get() / 100f;
	}

	protected void initializePrinter(ItemStack blueprint) {
		if (!blueprint.hasTag()) {
			state = State.STOPPED;
			statusMsg = "schematicInvalid";
			sendUpdate = true;
			return;
		}

		if (!blueprint.getTag()
			.getBoolean("Deployed")) {
			state = State.STOPPED;
			statusMsg = "schematicNotPlaced";
			sendUpdate = true;
			return;
		}

		// Load blocks into reader
		printer.loadSchematic(blueprint, level, true);

		if (printer.isErrored()) {
			state = State.STOPPED;
			statusMsg = "schematicErrored";
			inventory.setStackInSlot(0, ItemStack.EMPTY);
			inventory.setStackInSlot(1, new ItemStack(AllItems.EMPTY_SCHEMATIC.get()));
			printer.resetSchematic();
			sendUpdate = true;
			return;
		}
		
		if (printer.isWorldEmpty()) {
			state = State.STOPPED;
			statusMsg = "schematicExpired";
			inventory.setStackInSlot(0, ItemStack.EMPTY);
			inventory.setStackInSlot(1, new ItemStack(AllItems.EMPTY_SCHEMATIC.get()));
			printer.resetSchematic();
			sendUpdate = true;
			return;
		}

		if (!printer.getAnchor()
			.closerThan(getBlockPos(), MAX_ANCHOR_DISTANCE)) {
			state = State.STOPPED;
			statusMsg = "targetOutsideRange";
			printer.resetSchematic();
			sendUpdate = true;
			return;
		}

		state = State.PAUSED;
		statusMsg = "ready";
		updateChecklist();
		sendUpdate = true;
		blocksToPlace += blocksPlaced;
	}

	protected ItemStack getItemForBlock(BlockState blockState) {
		Item item = BlockItem.BY_BLOCK.getOrDefault(blockState.getBlock(), Items.AIR);
		return item == Items.AIR ? ItemStack.EMPTY : new ItemStack(item);
	}

	protected boolean grabItemsFromAttachedInventories(ItemRequirement.StackRequirement required, TransactionContext transaction) {
		if (hasCreativeCrate)
			return true;

//		attachedInventories.removeIf(cap -> !cap.isPresent()); // fabric - already cleared on neighbor update, not needed?

		ItemUseType usage = required.usage;

		// Find and apply damage
		if (usage == ItemUseType.DAMAGE) {
			for (Storage<ItemVariant> iItemHandler : attachedInventories) {
				try (Transaction t = transaction.openNested()) {
					for (StorageView<ItemVariant> view : TransferUtil.getNonEmpty(iItemHandler, t)) {
						ItemVariant variant = view.getResource();
						ItemStack stack = variant.toStack();
						if (!required.matches(stack))
							continue;
						if (!stack.isDamageableItem())
							continue;

						// fabric - can't modify directly, extract and re-insert
						if (iItemHandler.extract(variant, 1, t) == 1) {
							stack.setDamageValue(stack.getDamageValue() + 1);
							if (stack.getDamageValue() <= stack.getMaxDamage()) {
								if (iItemHandler.insert(variant, 1, t) == 1)
									t.commit();
							}
						}

						return true;
					}
				}
			}

			return false;
		}

		// Find and remove
		boolean success = false;
		long amountFound = 0;
		try (Transaction t = transaction.openNested()) {
			for (Storage<ItemVariant> iItemHandler : attachedInventories) {
				amountFound += ItemHelper
						.extract(iItemHandler, required::matches, ExtractionCountMode.UPTO,
								required.stack.getCount(), false)
						.getCount();

				if (amountFound < required.stack.getCount())
					continue;

				success = true;
				break;
			}
			if (success) t.commit();
		}

		return success;
	}

	public void finishedPrinting() {
		inventory.setStackInSlot(0, ItemStack.EMPTY);
		inventory.setStackInSlot(1, new ItemStack(AllItems.EMPTY_SCHEMATIC.get(), inventory.getStackInSlot(1)
			.getCount() + 1));
		state = State.STOPPED;
		statusMsg = "finished";
		resetPrinter();
		AllSoundEvents.SCHEMATICANNON_FINISH.playOnServer(level, worldPosition);
		sendUpdate = true;
	}

	protected void resetPrinter() {
		printer.resetSchematic();
		missingItem = null;
		sendUpdate = true;
		schematicProgress = 0;
		blocksPlaced = 0;
		blocksToPlace = 0;
	}

	protected boolean shouldPlace(BlockPos pos, BlockState state, BlockEntity te, BlockState toReplace,
		BlockState toReplaceOther, boolean isNormalCube) {
		if (pos.closerThan(getBlockPos(), 2f))
			return false;
		if (!replaceTileEntities
			&& (toReplace.hasBlockEntity() || (toReplaceOther != null && toReplaceOther.hasBlockEntity())))
			return false;

		if (shouldIgnoreBlockState(state, te))
			return false;

		boolean placingAir = state.isAir();

		if (replaceMode == 3)
			return true;
		if (replaceMode == 2 && !placingAir)
			return true;
		if (replaceMode == 1 && (isNormalCube || (!toReplace.isRedstoneConductor(level, pos)
			&& (toReplaceOther == null || !toReplaceOther.isRedstoneConductor(level, pos)))) && !placingAir)
			return true;
		if (replaceMode == 0 && !toReplace.isRedstoneConductor(level, pos)
			&& (toReplaceOther == null || !toReplaceOther.isRedstoneConductor(level, pos)) && !placingAir)
			return true;

		return false;
	}

	protected boolean shouldIgnoreBlockState(BlockState state, BlockEntity te) {
		// Block doesn't have a mapping (Water, lava, etc)
		if (state.getBlock() == Blocks.STRUCTURE_VOID)
			return true;

		ItemRequirement requirement = ItemRequirement.of(state, te);
		if (requirement.isEmpty())
			return false;
		if (requirement.isInvalid())
			return false;

		// Block doesn't need to be placed twice (Doors, beds, double plants)
		if (state.hasProperty(BlockStateProperties.DOUBLE_BLOCK_HALF)
			&& state.getValue(BlockStateProperties.DOUBLE_BLOCK_HALF) == DoubleBlockHalf.UPPER)
			return true;
		if (state.hasProperty(BlockStateProperties.BED_PART)
			&& state.getValue(BlockStateProperties.BED_PART) == BedPart.HEAD)
			return true;
		if (state.getBlock() instanceof PistonHeadBlock)
			return true;
		if (AllBlocks.BELT.has(state))
			return state.getValue(BeltBlock.PART) == BeltPart.MIDDLE;

		return false;
	}

	protected void tickFlyingBlocks() {
		List<LaunchedItem> toRemove = new LinkedList<>();
		for (LaunchedItem b : flyingBlocks)
			if (b.update(level))
				toRemove.add(b);
		flyingBlocks.removeAll(toRemove);
	}

	protected void refillFuelIfPossible() {
		if (hasCreativeCrate)
			return;
		if (1 - fuelLevel + 1 / 128f < getFuelAddedByGunPowder())
			return;
		if (inventory.getStackInSlot(4)
			.isEmpty())
			return;

		inventory.getStackInSlot(4)
			.shrink(1);
		fuelLevel += getFuelAddedByGunPowder();
		if (statusMsg.equals("noGunpowder")) {
			if (blocksPlaced > 0)
				state = State.RUNNING;
			statusMsg = "ready";
		}
		sendUpdate = true;
	}

	public double getFuelAddedByGunPowder() {
		return config().schematicannonGunpowderWorth.get() / 100f;
	}

	protected void tickPaperPrinter() {
		int BookInput = 2;
		int BookOutput = 3;

		ItemStack blueprint = inventory.getStackInSlot(0);
		ItemStack paper = inventory.getStackInSlot(BookInput).copy();
		paper.setCount(1);
		boolean outputFull = inventory.getStackInSlot(BookOutput)
<<<<<<< HEAD
				.getCount() == inventory.getSlotLimit(BookOutput);

=======
			.getCount() == inventory.getSlotLimit(BookOutput);
		
		if (printer.isErrored())
			return;
		
>>>>>>> 9ab3b772
		if (!printer.isLoaded()) {
			if (!blueprint.isEmpty())
				initializePrinter(blueprint);
			return;
		}

		if (paper.isEmpty() || outputFull) {
			if (bookPrintingProgress != 0)
				sendUpdate = true;
			bookPrintingProgress = 0;
			dontUpdateChecklist = false;
			return;
		}

		if (bookPrintingProgress >= 1) {
			bookPrintingProgress = 0;

			if (!dontUpdateChecklist)
				updateChecklist();

			dontUpdateChecklist = true;
			try (Transaction t = TransferUtil.getTransaction()) {
				inventory.extract(ItemVariant.of(paper), paper.getCount(), t);
				t.commit();
			}
			ItemStack stack = checklist.createItem();
			stack.setCount(inventory.getStackInSlot(BookOutput)
					.getCount() + 1);
			inventory.setStackInSlot(BookOutput, stack);
			sendUpdate = true;
			return;
		}

		bookPrintingProgress += 0.05f;
		sendUpdate = true;
	}

	public static BlockState stripBeltIfNotLast(BlockState blockState) {
		BeltPart part = blockState.getValue(BeltBlock.PART);
		if (part == BeltPart.MIDDLE)
			return Blocks.AIR.defaultBlockState();

		// is highest belt?
		boolean isLastSegment = false;
		Direction facing = blockState.getValue(BeltBlock.HORIZONTAL_FACING);
		BeltSlope slope = blockState.getValue(BeltBlock.SLOPE);
		boolean positive = facing.getAxisDirection() == AxisDirection.POSITIVE;
		boolean start = part == BeltPart.START;
		boolean end = part == BeltPart.END;

		switch (slope) {
		case DOWNWARD:
			isLastSegment = start;
			break;
		case UPWARD:
			isLastSegment = end;
			break;
		default:
			isLastSegment = positive && end || !positive && start;
		}
		if (isLastSegment)
			return blockState;

		return AllBlocks.SHAFT.getDefaultState()
			.setValue(AbstractSimpleShaftBlock.AXIS, slope == BeltSlope.SIDEWAYS ? Axis.Y :
				facing.getClockWise()
					.getAxis());
	}

	protected void launchBlockOrBelt(BlockPos target, ItemStack icon, BlockState blockState, BlockEntity tile) {
		if (AllBlocks.BELT.has(blockState)) {
			blockState = stripBeltIfNotLast(blockState);
			if (tile instanceof BeltTileEntity && AllBlocks.BELT.has(blockState))
				launchBelt(target, blockState, ((BeltTileEntity) tile).beltLength);
			else if (blockState != Blocks.AIR.defaultBlockState())
				launchBlock(target, icon, blockState, null);
		} else {
			CompoundTag data = null;
			if (tile != null) {
				if (AllBlockTags.SAFE_NBT.matches(blockState)) {
					data = tile.saveWithFullMetadata();
					data = NBTProcessors.process(tile, data, true);
				} else if (tile instanceof IPartialSafeNBT) {
					data = new CompoundTag();
					((IPartialSafeNBT) tile).writeSafe(data);
					data = NBTProcessors.process(tile, data, true);
				}
			}
			launchBlock(target, icon, blockState, data);
		}
	}

	protected void launchBelt(BlockPos target, BlockState state, int length) {
		blocksPlaced++;
		ItemStack connector = AllItems.BELT_CONNECTOR.asStack();
		flyingBlocks.add(new LaunchedItem.ForBelt(this.getBlockPos(), target, connector, state, length));
		playFiringSound();
	}

	protected void launchBlock(BlockPos target, ItemStack stack, BlockState state, @Nullable CompoundTag data) {
		if (!state.isAir())
			blocksPlaced++;
		flyingBlocks.add(new LaunchedItem.ForBlockState(this.getBlockPos(), target, stack, state, data));
		playFiringSound();
	}

	protected void launchEntity(BlockPos target, ItemStack stack, Entity entity) {
		blocksPlaced++;
		flyingBlocks.add(new LaunchedItem.ForEntity(this.getBlockPos(), target, stack, entity));
		playFiringSound();
	}

	public void playFiringSound() {
		AllSoundEvents.SCHEMATICANNON_LAUNCH_BLOCK.playOnServer(level, worldPosition);
	}

	public void sendToContainer(FriendlyByteBuf buffer) {
		buffer.writeBlockPos(getBlockPos());
		buffer.writeNbt(getUpdateTag());
	}

	@Override
	public AbstractContainerMenu createMenu(int id, Inventory inv, Player player) {
		return SchematicannonContainer.create(id, inv, this);
	}

	@Override
	public Component getDisplayName() {
		return Lang.translateDirect("gui.schematicannon.title");
	}

	public void updateChecklist() {
		checklist.required.clear();
		checklist.damageRequired.clear();
		checklist.blocksNotLoaded = false;

		if (printer.isLoaded() && !printer.isErrored()) {
			blocksToPlace = blocksPlaced;
			blocksToPlace += printer.markAllBlockRequirements(checklist, level, this::shouldPlace);
			printer.markAllEntityRequirements(checklist);
		}
		
		checklist.gathered.clear();
		findInventories();
		for (Storage<ItemVariant> inventory : attachedInventories) {
			List<ItemStack> contents = TransferUtil.getAllItems(inventory);
			contents.forEach(checklist::collect);
		}
		sendUpdate = true;
	}

	@Override
	public void addBehaviours(List<TileEntityBehaviour> behaviours) {}

	@Override
	public void lazyTick() {
		super.lazyTick();
		findInventories();
	}

	@Override
	@Environment(EnvType.CLIENT)
	public AABB getRenderBoundingBox() {
		return INFINITE_EXTENT_AABB;
	}

	public enum State {
		STOPPED, PAUSED, RUNNING;
	}

}<|MERGE_RESOLUTION|>--- conflicted
+++ resolved
@@ -306,12 +306,8 @@
 		ItemStack blueprint = inventory.getStackInSlot(0);
 		blockSkipped = false;
 
-<<<<<<< HEAD
-		if (blueprint.isEmpty() && !statusMsg.equals("idle")) {
-=======
 		if (blueprint.isEmpty() && !statusMsg.equals("idle") && inventory.getStackInSlot(1)
 			.isEmpty()) {
->>>>>>> 9ab3b772
 			state = State.STOPPED;
 			statusMsg = "idle";
 			sendUpdate = true;
@@ -465,7 +461,7 @@
 			sendUpdate = true;
 			return;
 		}
-		
+
 		if (printer.isWorldEmpty()) {
 			state = State.STOPPED;
 			statusMsg = "schematicExpired";
@@ -669,16 +665,10 @@
 		ItemStack paper = inventory.getStackInSlot(BookInput).copy();
 		paper.setCount(1);
 		boolean outputFull = inventory.getStackInSlot(BookOutput)
-<<<<<<< HEAD
 				.getCount() == inventory.getSlotLimit(BookOutput);
-
-=======
-			.getCount() == inventory.getSlotLimit(BookOutput);
-		
-		if (printer.isErrored())
-			return;
-		
->>>>>>> 9ab3b772
+if (printer.isErrored())
+			return;
+
 		if (!printer.isLoaded()) {
 			if (!blueprint.isEmpty())
 				initializePrinter(blueprint);
@@ -820,7 +810,7 @@
 			blocksToPlace += printer.markAllBlockRequirements(checklist, level, this::shouldPlace);
 			printer.markAllEntityRequirements(checklist);
 		}
-		
+
 		checklist.gathered.clear();
 		findInventories();
 		for (Storage<ItemVariant> inventory : attachedInventories) {
