--- conflicted
+++ resolved
@@ -24,13 +24,8 @@
 	}
 
 	@Override
-<<<<<<< HEAD
-	public void renderOverlay(PoseStack poseStack, float partialTicks, int width, int height) {
-		super.renderOverlay(poseStack, partialTicks, width, height);
-=======
-	public void renderOverlay(ForgeGui gui, GuiGraphics graphics, float partialTicks, int width, int height) {
-		super.renderOverlay(gui, graphics, partialTicks, width, height);
->>>>>>> e6759d8e
+	public void renderOverlay(GuiGraphics graphics, float partialTicks, int width, int height) {
+		super.renderOverlay(graphics, partialTicks, width, height);
 	}
 
 	@Override
