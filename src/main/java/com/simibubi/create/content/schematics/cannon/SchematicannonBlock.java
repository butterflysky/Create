--- conflicted
+++ resolved
@@ -51,11 +51,7 @@
 		if (worldIn.isClientSide)
 			return InteractionResult.SUCCESS;
 		withBlockEntityDo(worldIn, pos,
-<<<<<<< HEAD
-				be -> NetworkUtil.openGui((ServerPlayer) player, be, be::sendToMenu));
-=======
-				be -> NetworkHooks.openScreen((ServerPlayer) player, be, be::sendToMenu));
->>>>>>> 3f72ce0a
+				be -> NetworkUtil.openScreen((ServerPlayer) player, be, be::sendToMenu));
 		return InteractionResult.SUCCESS;
 	}
 
