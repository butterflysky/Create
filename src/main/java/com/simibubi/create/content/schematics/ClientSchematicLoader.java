package com.simibubi.create.content.schematics;

import java.io.IOException;
import java.io.InputStream;
import java.nio.file.Files;
import java.nio.file.NoSuchFileException;
import java.nio.file.Path;
import java.nio.file.Paths;
import java.nio.file.StandardOpenOption;
import java.util.ArrayList;
import java.util.Arrays;
import java.util.HashMap;
import java.util.HashSet;
import java.util.List;
import java.util.Map;

import com.simibubi.create.Create;
import com.simibubi.create.content.schematics.packet.SchematicUploadPacket;
import com.simibubi.create.foundation.config.AllConfigs;
import com.simibubi.create.foundation.networking.AllPackets;
import com.simibubi.create.foundation.utility.Components;
import com.simibubi.create.foundation.utility.FilesHelper;
import com.simibubi.create.foundation.utility.Lang;

import net.minecraft.client.Minecraft;
import net.minecraft.client.player.LocalPlayer;
import net.minecraft.network.chat.Component;
import net.minecraftforge.api.distmarker.Dist;
import net.minecraftforge.api.distmarker.OnlyIn;

@OnlyIn(Dist.CLIENT)
public class ClientSchematicLoader {

	public static final int PACKET_DELAY = 10;

	private List<Component> availableSchematics;
	private Map<String, InputStream> activeUploads;
	private int packetCycle;

	public ClientSchematicLoader() {
		availableSchematics = new ArrayList<>();
		activeUploads = new HashMap<>();
		refresh();
	}

	public void tick() {
		if (activeUploads.isEmpty())
			return;
		if (packetCycle-- > 0)
			return;
		packetCycle = PACKET_DELAY;

		for (String schematic : new HashSet<>(activeUploads.keySet())) {
			continueUpload(schematic);
		}
	}

	public void startNewUpload(String schematic) {
		Path path = Paths.get("schematics", schematic);

		if (!Files.exists(path)) {
			Create.LOGGER.fatal("Missing Schematic file: " + path.toString());
			return;
		}

		InputStream in;
		try {
			long size = Files.size(path);

			// Too big
			if (!validateSizeLimitation(size))
				return;

			in = Files.newInputStream(path, StandardOpenOption.READ);
			activeUploads.put(schematic, in);
			AllPackets.channel.sendToServer(SchematicUploadPacket.begin(schematic, size));
		} catch (IOException e) {
			e.printStackTrace();
		}
	}

	public static boolean validateSizeLimitation(long size) {
		if (Minecraft.getInstance().hasSingleplayerServer())
			return true;
		Integer maxSize = AllConfigs.SERVER.schematics.maxTotalSchematicSize.get();
		if (size > maxSize * 1000) {
			LocalPlayer player = Minecraft.getInstance().player;
			if (player != null) {
				player.displayClientMessage(Lang.translateDirect("schematics.uploadTooLarge").append(" (" + size / 1000 + " KB)."), false);
				player.displayClientMessage(Lang.translateDirect("schematics.maxAllowedSize").append(" " + maxSize + " KB"), false);
			}
			return false;
		}
		return true;
	}

	private void continueUpload(String schematic) {
		if (activeUploads.containsKey(schematic)) {
			Integer maxPacketSize = AllConfigs.SERVER.schematics.maxSchematicPacketSize.get();
			byte[] data = new byte[maxPacketSize];
			try {
				int status = activeUploads.get(schematic).read(data);

				if (status != -1) {
					if (status < maxPacketSize)
						data = Arrays.copyOf(data, status);
					if (Minecraft.getInstance().level != null)
						AllPackets.channel.sendToServer(SchematicUploadPacket.write(schematic, data));
					else {
						activeUploads.remove(schematic);
						return;
					}
				}

				if (status < maxPacketSize)
					finishUpload(schematic);
			} catch (IOException e) {
				e.printStackTrace();
			}
		}
	}

	private void finishUpload(String schematic) {
		if (activeUploads.containsKey(schematic)) {
			AllPackets.channel.sendToServer(SchematicUploadPacket.finish(schematic));
			activeUploads.remove(schematic);
		}
	}

	public void refresh() {
		FilesHelper.createFolderIfMissing("schematics");
		availableSchematics.clear();

		try {
			Files.list(Paths.get("schematics/"))
					.filter(f -> !Files.isDirectory(f) && f.getFileName().toString().endsWith(".nbt")).forEach(path -> {
						if (Files.isDirectory(path))
							return;

<<<<<<< HEAD
						availableSchematics.add(Component.literal(path.getFileName().toString()));
=======
						availableSchematics.add(Components.literal(path.getFileName().toString()));
>>>>>>> 9c8df2ff
					});
		} catch (NoSuchFileException e) {
			// No Schematics created yet
		} catch (IOException e) {
			e.printStackTrace();
		}

		availableSchematics.sort((aT, bT) -> {
			String a = aT.getString();
			String b = bT.getString();
			if (a.endsWith(".nbt"))
				a = a.substring(0, a.length() - 4);
			if (b.endsWith(".nbt"))
				b = b.substring(0, b.length() - 4);
			int aLength = a.length();
			int bLength = b.length();
			int minSize = Math.min(aLength, bLength);
			char aChar, bChar;
			boolean aNumber, bNumber;
			boolean asNumeric = false;
			int lastNumericCompare = 0;
			for (int i = 0; i < minSize; i++) {
				aChar = a.charAt(i);
				bChar = b.charAt(i);
				aNumber = aChar >= '0' && aChar <= '9';
				bNumber = bChar >= '0' && bChar <= '9';
				if (asNumeric)
					if (aNumber && bNumber) {
						if (lastNumericCompare == 0)
							lastNumericCompare = aChar - bChar;
					} else if (aNumber)
						return 1;
					else if (bNumber)
						return -1;
					else if (lastNumericCompare == 0) {
						if (aChar != bChar)
							return aChar - bChar;
						asNumeric = false;
					} else
						return lastNumericCompare;
				else if (aNumber && bNumber) {
					asNumeric = true;
					if (lastNumericCompare == 0)
						lastNumericCompare = aChar - bChar;
				} else if (aChar != bChar)
					return aChar - bChar;
			}
			if (asNumeric)
				if (aLength > bLength && a.charAt(bLength) >= '0' && a.charAt(bLength) <= '9') // as number
					return 1; // a has bigger size, thus b is smaller
				else if (bLength > aLength && b.charAt(aLength) >= '0' && b.charAt(aLength) <= '9') // as number
					return -1; // b has bigger size, thus a is smaller
				else if (lastNumericCompare == 0)
					return aLength - bLength;
				else
					return lastNumericCompare;
			else
				return aLength - bLength;
		});
	}

	public List<Component> getAvailableSchematics() {
		return availableSchematics;
	}

	public Path getPath(String name) {
		return Paths.get("schematics", name + ".nbt");
	}

}<|MERGE_RESOLUTION|>--- conflicted
+++ resolved
@@ -137,11 +137,7 @@
 						if (Files.isDirectory(path))
 							return;
 
-<<<<<<< HEAD
-						availableSchematics.add(Component.literal(path.getFileName().toString()));
-=======
 						availableSchematics.add(Components.literal(path.getFileName().toString()));
->>>>>>> 9c8df2ff
 					});
 		} catch (NoSuchFileException e) {
 			// No Schematics created yet
