--- conflicted
+++ resolved
@@ -22,10 +22,12 @@
 import com.simibubi.create.foundation.utility.Lang;
 
 import net.minecraft.client.Minecraft;
+import net.minecraft.client.entity.player.ClientPlayerEntity;
 import net.minecraft.util.text.ITextComponent;
 import net.minecraft.util.text.StringTextComponent;
 import net.minecraftforge.api.distmarker.Dist;
 import net.minecraftforge.api.distmarker.OnlyIn;
+import net.minecraftforge.event.entity.player.PlayerInteractEvent;
 
 @OnlyIn(Dist.CLIENT)
 public class ClientSchematicLoader {
@@ -67,14 +69,7 @@
 			long size = Files.size(path);
 
 			// Too big
-<<<<<<< HEAD
-			Integer maxSize = AllConfigs.SERVER.schematics.maxTotalSchematicSize.get();
-			if (size > maxSize * 1000) {
-				Minecraft.getInstance().player.sendMessage(Lang.translate("schematics.uploadTooLarge").append(" (" + size / 1000 + " KB)."), Minecraft.getInstance().player.getUniqueID());
-				Minecraft.getInstance().player.sendMessage(Lang.translate("schematics.maxAllowedSize").append(" " + maxSize + " KB"), Minecraft.getInstance().player.getUniqueID());
-=======
 			if (!validateSizeLimitation(size))
->>>>>>> b14e9492
 				return;
 
 			in = Files.newInputStream(path, StandardOpenOption.READ);
@@ -90,10 +85,11 @@
 			return true;
 		Integer maxSize = AllConfigs.SERVER.schematics.maxTotalSchematicSize.get();
 		if (size > maxSize * 1000) {
-			Minecraft.getInstance().player.sendMessage(new StringTextComponent(
-					Lang.translate("schematics.uploadTooLarge") + " (" + size / 1000 + " KB)."));
-			Minecraft.getInstance().player.sendMessage(
-					new StringTextComponent(Lang.translate("schematics.maxAllowedSize") + " " + maxSize + " KB"));
+			ClientPlayerEntity player = Minecraft.getInstance().player;
+			player.sendMessage(new StringTextComponent(
+					Lang.translate("schematics.uploadTooLarge") + " (" + size / 1000 + " KB)."), player.getUniqueID());
+			player.sendMessage(
+					new StringTextComponent(Lang.translate("schematics.maxAllowedSize") + " " + maxSize + " KB"), player.getUniqueID());
 			return false;
 		}
 		return true;
