--- conflicted
+++ resolved
@@ -53,13 +53,8 @@
 					boolean placingAir = state.isAir();
 					if (placingAir && !includeAir)
 						return;
-<<<<<<< HEAD
 
-					CompoundTag data = blockEntity != null ? blockEntity.saveWithFullMetadata() : null;
-=======
-					
 					CompoundTag data = BlockHelper.prepareBlockEntityData(state, blockEntity);
->>>>>>> 3f72ce0a
 					BlockHelper.placeSchematicBlock(world, state, pos, null, data);
 				}, (pos, entity) -> {
 					world.addFreshEntity(entity);
