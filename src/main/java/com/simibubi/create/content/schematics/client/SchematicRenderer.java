package com.simibubi.create.content.schematics.client;

import java.util.HashMap;
import java.util.HashSet;
import java.util.LinkedList;
import java.util.List;
import java.util.Map;
import java.util.Random;
import java.util.Set;

import com.jozufozu.flywheel.util.transform.TransformStack;
import com.mojang.blaze3d.vertex.BufferBuilder;
import com.mojang.blaze3d.vertex.DefaultVertexFormat;
import com.mojang.blaze3d.vertex.PoseStack;
import com.mojang.blaze3d.vertex.VertexFormat;
import com.simibubi.create.content.schematics.SchematicWorld;
import com.simibubi.create.foundation.render.SuperByteBuffer;
import com.simibubi.create.foundation.render.SuperRenderTypeBuffer;
import com.simibubi.create.foundation.render.TileEntityRenderHelper;

import net.minecraft.client.Minecraft;
import net.minecraft.client.renderer.ItemBlockRenderTypes;
import net.minecraft.client.renderer.RenderType;
import net.minecraft.client.renderer.block.BlockRenderDispatcher;
import net.minecraft.core.BlockPos;
import net.minecraft.world.level.block.entity.BlockEntity;
import net.minecraft.world.level.block.state.BlockState;

public class SchematicRenderer {

	private final Map<RenderType, SuperByteBuffer> bufferCache = new HashMap<>(getLayerCount());
	private final Set<RenderType> usedBlockRenderLayers = new HashSet<>(getLayerCount());
	private final Set<RenderType> startedBufferBuilders = new HashSet<>(getLayerCount());
	private boolean active;
	private boolean changed;
	protected SchematicWorld schematic;
	private BlockPos anchor;

	public SchematicRenderer() {
		changed = false;
	}

	public void display(SchematicWorld world) {
		this.anchor = world.anchor;
		this.schematic = world;
		this.active = true;
		this.changed = true;
	}

	public void setActive(boolean active) {
		this.active = active;
	}

	public void update() {
		changed = true;
	}

	public void tick() {
		if (!active)
			return;
		Minecraft mc = Minecraft.getInstance();
		if (mc.level == null || mc.player == null || !changed)
			return;

		redraw(mc);
		changed = false;
	}

	public void render(PoseStack ms, SuperRenderTypeBuffer buffer) {
		if (!active)
			return;
		buffer.getBuffer(RenderType.solid());
		for (RenderType layer : RenderType.chunkBufferLayers()) {
			if (!usedBlockRenderLayers.contains(layer))
				continue;
			SuperByteBuffer superByteBuffer = bufferCache.get(layer);
			superByteBuffer.renderInto(ms, buffer.getBuffer(layer));
		}
		TileEntityRenderHelper.renderTileEntities(schematic, schematic.getRenderedTileEntities(), ms, buffer);
	}

	protected void redraw(Minecraft minecraft) {
		usedBlockRenderLayers.clear();
		startedBufferBuilders.clear();

		final SchematicWorld blockAccess = schematic;
		final BlockRenderDispatcher blockRendererDispatcher = minecraft.getBlockRenderer();

		List<BlockState> blockstates = new LinkedList<>();
		Map<RenderType, BufferBuilder> buffers = new HashMap<>();
		PoseStack ms = new PoseStack();
		Random random = new Random();

		BlockPos.betweenClosedStream(blockAccess.getBounds())
			.forEach(localPos -> {
				ms.pushPose();
				TransformStack.cast(ms)
					.translate(localPos);
				BlockPos pos = localPos.offset(anchor);
				BlockState state = blockAccess.getBlockState(pos);

				for (RenderType blockRenderLayer : RenderType.chunkBufferLayers()) {
					if (ItemBlockRenderTypes.getChunkRenderType(state) != blockRenderLayer)
						continue;
//					ForgeHooksClient.setRenderType(blockRenderLayer);
					if (!buffers.containsKey(blockRenderLayer))
						buffers.put(blockRenderLayer, new BufferBuilder(512));

					BufferBuilder bufferBuilder = buffers.get(blockRenderLayer);
					if (startedBufferBuilders.add(blockRenderLayer))
						bufferBuilder.begin(VertexFormat.Mode.QUADS, DefaultVertexFormat.BLOCK);

					BlockEntity tileEntity = blockAccess.getBlockEntity(localPos);

					if (blockRendererDispatcher.renderBatched(state, pos, blockAccess, ms, bufferBuilder, true,
<<<<<<< HEAD
						minecraft.level.random)) {
=======
						random, tileEntity != null ? tileEntity.getModelData() : EmptyModelData.INSTANCE)) {
>>>>>>> 98976662
						usedBlockRenderLayers.add(blockRenderLayer);
					}
					blockstates.add(state);
				}

//				ForgeHooksClient.setRenderType(null);
				ms.popPose();
			});

		// finishDrawing
		for (RenderType layer : RenderType.chunkBufferLayers()) {
			if (!startedBufferBuilders.contains(layer))
				continue;
			BufferBuilder buf = buffers.get(layer);
			buf.end();
			bufferCache.put(layer, new SuperByteBuffer(buf));
		}
	}

	private static int getLayerCount() {
		return RenderType.chunkBufferLayers()
			.size();
	}

}<|MERGE_RESOLUTION|>--- conflicted
+++ resolved
@@ -113,11 +113,7 @@
 					BlockEntity tileEntity = blockAccess.getBlockEntity(localPos);
 
 					if (blockRendererDispatcher.renderBatched(state, pos, blockAccess, ms, bufferBuilder, true,
-<<<<<<< HEAD
-						minecraft.level.random)) {
-=======
-						random, tileEntity != null ? tileEntity.getModelData() : EmptyModelData.INSTANCE)) {
->>>>>>> 98976662
+						random)) {
 						usedBlockRenderLayers.add(blockRenderLayer);
 					}
 					blockstates.add(state);
