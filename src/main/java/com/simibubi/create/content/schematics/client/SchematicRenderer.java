--- conflicted
+++ resolved
@@ -4,16 +4,11 @@
 import java.util.Map;
 import java.util.Random;
 
-<<<<<<< HEAD
+import com.jozufozu.flywheel.core.model.ShadeSeparatedBufferBuilder;
+import com.jozufozu.flywheel.core.model.ShadeSeparatingVertexConsumer;
 import com.jozufozu.flywheel.fabric.model.CullingBakedModel;
 import com.jozufozu.flywheel.fabric.model.FabricModelUtil;
 import com.jozufozu.flywheel.fabric.model.LayerFilteringBakedModel;
-import com.jozufozu.flywheel.util.transform.TransformStack;
-=======
-import com.jozufozu.flywheel.core.model.ModelUtil;
-import com.jozufozu.flywheel.core.model.ShadeSeparatedBufferBuilder;
-import com.jozufozu.flywheel.core.model.ShadeSeparatingVertexConsumer;
->>>>>>> 0cf0d393
 import com.mojang.blaze3d.vertex.BufferBuilder;
 import com.mojang.blaze3d.vertex.DefaultVertexFormat;
 import com.mojang.blaze3d.vertex.PoseStack;
@@ -27,22 +22,13 @@
 import net.minecraft.client.Minecraft;
 import net.minecraft.client.renderer.RenderType;
 import net.minecraft.client.renderer.block.BlockRenderDispatcher;
-<<<<<<< HEAD
+import net.minecraft.client.renderer.block.ModelBlockRenderer;
 import net.minecraft.client.renderer.texture.OverlayTexture;
 import net.minecraft.client.resources.model.BakedModel;
 import net.minecraft.core.BlockPos;
 import net.minecraft.world.level.block.RenderShape;
 import net.minecraft.world.level.block.state.BlockState;
-=======
-import net.minecraft.client.renderer.block.ModelBlockRenderer;
-import net.minecraft.core.BlockPos;
-import net.minecraft.world.level.block.RenderShape;
-import net.minecraft.world.level.block.entity.BlockEntity;
-import net.minecraft.world.level.block.state.BlockState;
 import net.minecraft.world.level.levelgen.structure.BoundingBox;
-import net.minecraftforge.client.ForgeHooksClient;
-import net.minecraftforge.client.model.data.EmptyModelData;
->>>>>>> 0cf0d393
 
 public class SchematicRenderer {
 
@@ -94,69 +80,7 @@
 	}
 
 	protected void redraw() {
-<<<<<<< HEAD
-		usedBlockRenderLayers.clear();
-		startedBufferBuilders.clear();
-
-		final SchematicWorld blockAccess = schematic;
-		final BlockRenderDispatcher blockRendererDispatcher = Minecraft.getInstance().getBlockRenderer();
-
-		List<BlockState> blockstates = new LinkedList<>();
-		Map<RenderType, BufferBuilder> buffers = new HashMap<>();
-		PoseStack ms = new PoseStack();
-		Random random = new Random();
-
-		BlockPos.betweenClosedStream(blockAccess.getBounds())
-			.forEach(localPos -> {
-				ms.pushPose();
-				TransformStack.cast(ms)
-					.translate(localPos);
-				BlockPos pos = localPos.offset(anchor);
-				BlockState state = blockAccess.getBlockState(pos);
-
-				for (RenderType blockRenderLayer : RenderType.chunkBufferLayers()) {
-//					if (ItemBlockRenderTypes.getChunkRenderType(state) != blockRenderLayer)
-//						continue;
-//					ForgeHooksClient.setRenderType(blockRenderLayer);
-					if (!buffers.containsKey(blockRenderLayer))
-						buffers.put(blockRenderLayer, new BufferBuilder(512));
-
-					BufferBuilder bufferBuilder = buffers.get(blockRenderLayer);
-					if (startedBufferBuilders.add(blockRenderLayer))
-						bufferBuilder.begin(VertexFormat.Mode.QUADS, DefaultVertexFormat.BLOCK);
-
-//					BlockEntity tileEntity = blockAccess.getBlockEntity(localPos);
-
-//					if (blockRendererDispatcher.renderBatched(state, pos, blockAccess, ms, bufferBuilder, true,
-//						random)) {
-					if (state.getRenderShape() == RenderShape.MODEL) {
-						BakedModel model = blockRendererDispatcher.getBlockModel(state);
-						if (((FabricBakedModel) model).isVanillaAdapter()) {
-							if (!FabricModelUtil.doesLayerMatch(state, blockRenderLayer)) {
-								model = null;
-							}
-						} else {
-							model = CullingBakedModel.wrap(model);
-							model = LayerFilteringBakedModel.wrap(model, blockRenderLayer);
-						}
-						if (model != null) {
-							if (blockRendererDispatcher.getModelRenderer()
-								.tesselateBlock(blockAccess, model, state, pos, ms, bufferBuilder, true, random, state.getSeed(pos), OverlayTexture.NO_OVERLAY)) {
-								usedBlockRenderLayers.add(blockRenderLayer);
-							}
-						}
-					}
-					blockstates.add(state);
-				}
-
-//				ForgeHooksClient.setRenderType(null);
-				ms.popPose();
-			});
-
-		// finishDrawing
-=======
 		bufferCache.clear();
->>>>>>> 0cf0d393
 		for (RenderType layer : RenderType.chunkBufferLayers()) {
 			SuperByteBuffer buffer = drawLayer(layer);
 			if (!buffer.isEmpty())
@@ -165,7 +89,7 @@
 	}
 
 	protected SuperByteBuffer drawLayer(RenderType layer) {
-		BlockRenderDispatcher dispatcher = ModelUtil.VANILLA_RENDERER;
+		BlockRenderDispatcher dispatcher = Minecraft.getInstance().getBlockRenderer();
 		ThreadLocalObjects objects = THREAD_LOCAL_OBJECTS.get();
 
 		PoseStack poseStack = objects.poseStack;
@@ -182,7 +106,6 @@
 		unshadedBuilder.begin(VertexFormat.Mode.QUADS, DefaultVertexFormat.BLOCK);
 		shadeSeparatingWrapper.prepare(builder, unshadedBuilder);
 
-		ForgeHooksClient.setRenderType(layer);
 		ModelBlockRenderer.enableCaching();
 		for (BlockPos localPos : BlockPos.betweenClosed(bounds.minX(), bounds.minY(), bounds.minZ(), bounds.maxX(), bounds.maxY(), bounds.maxZ())) {
 			BlockPos pos = mutableBlockPos.setWithOffset(localPos, anchor);
@@ -191,16 +114,26 @@
 			poseStack.pushPose();
 			poseStack.translate(localPos.getX(), localPos.getY(), localPos.getZ());
 
-			if (state.getRenderShape() == RenderShape.MODEL && ItemBlockRenderTypes.canRenderInLayer(state, layer)) {
-				BlockEntity tileEntity = renderWorld.getBlockEntity(localPos);
-				dispatcher.renderBatched(state, pos, renderWorld, poseStack, shadeSeparatingWrapper, true, random,
-					tileEntity != null ? tileEntity.getModelData() : EmptyModelData.INSTANCE);
+			if (state.getRenderShape() == RenderShape.MODEL) {
+				BakedModel model = dispatcher.getBlockModel(state);
+				if (((FabricBakedModel) model).isVanillaAdapter()) {
+					if (!FabricModelUtil.doesLayerMatch(state, layer)) {
+						model = null;
+					}
+				} else {
+					model = CullingBakedModel.wrap(model);
+					model = LayerFilteringBakedModel.wrap(model, layer);
+					model = shadeSeparatingWrapper.wrapModel(model);
+				}
+				if (model != null) {
+					dispatcher.getModelRenderer()
+						.tesselateBlock(renderWorld, model, state, pos, poseStack, shadeSeparatingWrapper, true, random, state.getSeed(pos), OverlayTexture.NO_OVERLAY);
+				}
 			}
 
 			poseStack.popPose();
 		}
 		ModelBlockRenderer.clearCache();
-		ForgeHooksClient.setRenderType(null);
 
 		shadeSeparatingWrapper.clear();
 		unshadedBuilder.end();
