--- conflicted
+++ resolved
@@ -100,10 +100,7 @@
 				for (RenderType blockRenderLayer : RenderType.chunkBufferLayers()) {
 					if (ItemBlockRenderTypes.getChunkRenderType(state) != blockRenderLayer)
 						continue;
-<<<<<<< HEAD
-=======
-					ForgeHooksClient.setRenderType(blockRenderLayer);
->>>>>>> 858fbd5c
+//					ForgeHooksClient.setRenderType(blockRenderLayer);
 					if (!buffers.containsKey(blockRenderLayer))
 						buffers.put(blockRenderLayer, new BufferBuilder(DefaultVertexFormat.BLOCK.getIntegerSize()));
 
@@ -120,10 +117,7 @@
 					blockstates.add(state);
 				}
 
-<<<<<<< HEAD
-=======
-				ForgeHooksClient.setRenderType(null);
->>>>>>> 858fbd5c
+//				ForgeHooksClient.setRenderType(null);
 				ms.popPose();
 			});
 
