package com.simibubi.create.content.schematics.client;

import java.util.LinkedHashMap;
import java.util.Map;

import com.jozufozu.flywheel.core.model.ModelUtil;
import com.jozufozu.flywheel.core.model.ShadeSeparatingVertexConsumer;
import com.jozufozu.flywheel.util.Pair;
import com.mojang.blaze3d.vertex.BufferBuilder;
import com.mojang.blaze3d.vertex.BufferBuilder.RenderedBuffer;
import com.mojang.blaze3d.vertex.DefaultVertexFormat;
import com.mojang.blaze3d.vertex.PoseStack;
import com.mojang.blaze3d.vertex.VertexFormat;
import com.simibubi.create.content.schematics.SchematicWorld;
import com.simibubi.create.foundation.render.BlockEntityRenderHelper;
import com.simibubi.create.foundation.render.SuperByteBuffer;
import com.simibubi.create.foundation.render.SuperRenderTypeBuffer;

import net.minecraft.client.Minecraft;
import net.minecraft.client.renderer.RenderType;
import net.minecraft.client.renderer.block.BlockRenderDispatcher;
import net.minecraft.client.renderer.block.ModelBlockRenderer;
import net.minecraft.client.renderer.texture.OverlayTexture;
import net.minecraft.client.resources.model.BakedModel;
import net.minecraft.core.BlockPos;
import net.minecraft.util.RandomSource;
import net.minecraft.world.level.block.RenderShape;
import net.minecraft.world.level.block.entity.BlockEntity;
import net.minecraft.world.level.block.state.BlockState;
import net.minecraft.world.level.levelgen.structure.BoundingBox;
import net.minecraftforge.client.model.data.ModelData;

public class SchematicRenderer {

	private static final ThreadLocal<ThreadLocalObjects> THREAD_LOCAL_OBJECTS = ThreadLocal.withInitial(ThreadLocalObjects::new);

	private final Map<RenderType, SuperByteBuffer> bufferCache = new LinkedHashMap<>(getLayerCount());
	private boolean active;
	private boolean changed;
	protected SchematicWorld schematic;
	private BlockPos anchor;

	public SchematicRenderer() {
		changed = false;
	}

	public void display(SchematicWorld world) {
		this.anchor = world.anchor;
		this.schematic = world;
		this.active = true;
		this.changed = true;
	}

	public void setActive(boolean active) {
		this.active = active;
	}

	public void update() {
		changed = true;
	}

	public void tick() {
		if (!active)
			return;
		Minecraft mc = Minecraft.getInstance();
		if (mc.level == null || mc.player == null || !changed)
			return;

		redraw();
		changed = false;
	}

	public void render(PoseStack ms, SuperRenderTypeBuffer buffers) {
		if (!active)
			return;
		bufferCache.forEach((layer, buffer) -> {
			buffer.renderInto(ms, buffers.getBuffer(layer));
		});
		BlockEntityRenderHelper.renderBlockEntities(schematic, schematic.getRenderedBlockEntities(), ms, buffers);
	}

	protected void redraw() {
		bufferCache.clear();
		for (RenderType layer : RenderType.chunkBufferLayers()) {
			SuperByteBuffer buffer = drawLayer(layer);
			if (!buffer.isEmpty())
				bufferCache.put(layer, buffer);
		}
	}

	protected SuperByteBuffer drawLayer(RenderType layer) {
		BlockRenderDispatcher dispatcher = ModelUtil.VANILLA_RENDERER;
		ModelBlockRenderer renderer = dispatcher.getModelRenderer();
		ThreadLocalObjects objects = THREAD_LOCAL_OBJECTS.get();

		PoseStack poseStack = objects.poseStack;
		RandomSource random = objects.random;
		BlockPos.MutableBlockPos mutableBlockPos = objects.mutableBlockPos;
		SchematicWorld renderWorld = schematic;
		renderWorld.renderMode = true;
		BoundingBox bounds = renderWorld.getBounds();

		ShadeSeparatingVertexConsumer shadeSeparatingWrapper = objects.shadeSeparatingWrapper;
		BufferBuilder builder = new BufferBuilder(512);
		BufferBuilder unshadedBuilder = objects.unshadedBuilder;

		builder.begin(VertexFormat.Mode.QUADS, DefaultVertexFormat.BLOCK);
		unshadedBuilder.begin(VertexFormat.Mode.QUADS, DefaultVertexFormat.BLOCK);
		shadeSeparatingWrapper.prepare(builder, unshadedBuilder);

		ModelBlockRenderer.enableCaching();
		for (BlockPos localPos : BlockPos.betweenClosed(bounds.minX(), bounds.minY(), bounds.minZ(), bounds.maxX(), bounds.maxY(), bounds.maxZ())) {
			BlockPos pos = mutableBlockPos.setWithOffset(localPos, anchor);
			BlockState state = renderWorld.getBlockState(pos);

<<<<<<< HEAD
			if (state.getRenderShape() == RenderShape.MODEL) {
				BakedModel model = dispatcher.getBlockModel(state);
				BlockEntity tileEntity = renderWorld.getBlockEntity(localPos);
				ModelData modelData = tileEntity != null ? tileEntity.getModelData() : ModelData.EMPTY;
				long seed = state.getSeed(pos);
				random.setSeed(seed);
				if (model.getRenderTypes(state, random, modelData).contains(layer)) {
					poseStack.pushPose();
					poseStack.translate(localPos.getX(), localPos.getY(), localPos.getZ());

					renderer.tesselateBlock(renderWorld, model, state, pos, poseStack, shadeSeparatingWrapper, true,
						random, seed, OverlayTexture.NO_OVERLAY, modelData, layer);

					poseStack.popPose();
				}
=======
			if (state.getRenderShape() == RenderShape.MODEL && ItemBlockRenderTypes.canRenderInLayer(state, layer)) {
				poseStack.pushPose();
				poseStack.translate(localPos.getX(), localPos.getY(), localPos.getZ());

				BlockEntity blockEntity = renderWorld.getBlockEntity(localPos);
				dispatcher.renderBatched(state, pos, renderWorld, poseStack, shadeSeparatingWrapper, true, random,
					blockEntity != null ? blockEntity.getModelData() : EmptyModelData.INSTANCE);

				poseStack.popPose();
>>>>>>> 7e67a4a7
			}
		}
		ModelBlockRenderer.clearCache();

		shadeSeparatingWrapper.clear();
		Pair<RenderedBuffer, Integer> pair = ModelUtil.endShadeSeparated(builder, unshadedBuilder);

		renderWorld.renderMode = false;

		return new SuperByteBuffer(pair.first(), pair.second());
	}

	private static int getLayerCount() {
		return RenderType.chunkBufferLayers()
			.size();
	}

	private static class ThreadLocalObjects {
		public final PoseStack poseStack = new PoseStack();
		public final RandomSource random = RandomSource.createNewThreadLocalInstance();
		public final BlockPos.MutableBlockPos mutableBlockPos = new BlockPos.MutableBlockPos();
		public final ShadeSeparatingVertexConsumer shadeSeparatingWrapper = new ShadeSeparatingVertexConsumer();
		public final BufferBuilder unshadedBuilder = new BufferBuilder(512);
	}

}<|MERGE_RESOLUTION|>--- conflicted
+++ resolved
@@ -113,11 +113,10 @@
 			BlockPos pos = mutableBlockPos.setWithOffset(localPos, anchor);
 			BlockState state = renderWorld.getBlockState(pos);
 
-<<<<<<< HEAD
 			if (state.getRenderShape() == RenderShape.MODEL) {
 				BakedModel model = dispatcher.getBlockModel(state);
-				BlockEntity tileEntity = renderWorld.getBlockEntity(localPos);
-				ModelData modelData = tileEntity != null ? tileEntity.getModelData() : ModelData.EMPTY;
+				BlockEntity blockEntity = renderWorld.getBlockEntity(localPos);
+				ModelData modelData = blockEntity != null ? blockEntity.getModelData() : ModelData.EMPTY;
 				long seed = state.getSeed(pos);
 				random.setSeed(seed);
 				if (model.getRenderTypes(state, random, modelData).contains(layer)) {
@@ -129,17 +128,6 @@
 
 					poseStack.popPose();
 				}
-=======
-			if (state.getRenderShape() == RenderShape.MODEL && ItemBlockRenderTypes.canRenderInLayer(state, layer)) {
-				poseStack.pushPose();
-				poseStack.translate(localPos.getX(), localPos.getY(), localPos.getZ());
-
-				BlockEntity blockEntity = renderWorld.getBlockEntity(localPos);
-				dispatcher.renderBatched(state, pos, renderWorld, poseStack, shadeSeparatingWrapper, true, random,
-					blockEntity != null ? blockEntity.getModelData() : EmptyModelData.INSTANCE);
-
-				poseStack.popPose();
->>>>>>> 7e67a4a7
 			}
 		}
 		ModelBlockRenderer.clearCache();
