--- conflicted
+++ resolved
@@ -127,15 +127,9 @@
 			return new ItemRequirement(ItemUseType.CONSUME, requirements);
 		}
 
-<<<<<<< HEAD
-		if (entity instanceof AbstractMinecart) {
-			AbstractMinecart minecartEntity = (AbstractMinecart) entity;
-			return new ItemRequirement(ItemUseType.CONSUME, minecartEntity.getPickResult().getItem());
-=======
 		ItemStack pickedStack = entity.getPickResult();
 		if (pickedStack != null) {
 			return new ItemRequirement(ItemUseType.CONSUME, pickedStack);
->>>>>>> 3c87044d
 		}
 
 		return INVALID;
