--- conflicted
+++ resolved
@@ -15,13 +15,9 @@
 		int x = mainWindow.getScaledWidth() / 2 - 88;
 		int y = mainWindow.getScaledHeight() - 19;
 		RenderSystem.enableAlphaTest();
-<<<<<<< HEAD
-		AllGuiTextures.SCHEMATIC_SLOT.draw(matrixStack, this, x + 20 * slot, y);
-=======
 		RenderSystem.enableDepthTest();
 		RenderSystem.enableBlend();
-		AllGuiTextures.SCHEMATIC_SLOT.draw(this, x + 20 * slot, y);
->>>>>>> a8031b75
+		AllGuiTextures.SCHEMATIC_SLOT.draw(matrixStack, this, x + 20 * slot, y);
 		RenderSystem.disableAlphaTest();
 	}
 
