package com.simibubi.create.content.schematics.client;

import com.mojang.blaze3d.matrix.MatrixStack;
import com.mojang.blaze3d.systems.RenderSystem;
import com.simibubi.create.foundation.gui.AllGuiTextures;

import net.minecraft.client.MainWindow;
import net.minecraft.client.Minecraft;
import net.minecraft.client.gui.AbstractGui;

public class SchematicHotbarSlotOverlay extends AbstractGui {
	
	public void renderOn(MatrixStack matrixStack, int slot) {
		MainWindow mainWindow = Minecraft.getInstance().getWindow();
		int x = mainWindow.getScaledWidth() / 2 - 88;
		int y = mainWindow.getScaledHeight() - 19;
		RenderSystem.enableAlphaTest();
<<<<<<< HEAD
		AllGuiTextures.BLUEPRINT_SLOT.draw(matrixStack, this, x + 20 * slot, y);
=======
		AllGuiTextures.SCHEMATIC_SLOT.draw(this, x + 20 * slot, y);
>>>>>>> b14e9492
		RenderSystem.disableAlphaTest();
	}

}<|MERGE_RESOLUTION|>--- conflicted
+++ resolved
@@ -15,11 +15,7 @@
 		int x = mainWindow.getScaledWidth() / 2 - 88;
 		int y = mainWindow.getScaledHeight() - 19;
 		RenderSystem.enableAlphaTest();
-<<<<<<< HEAD
-		AllGuiTextures.BLUEPRINT_SLOT.draw(matrixStack, this, x + 20 * slot, y);
-=======
-		AllGuiTextures.SCHEMATIC_SLOT.draw(this, x + 20 * slot, y);
->>>>>>> b14e9492
+		AllGuiTextures.SCHEMATIC_SLOT.draw(matrixStack, this, x + 20 * slot, y);
 		RenderSystem.disableAlphaTest();
 	}
 
