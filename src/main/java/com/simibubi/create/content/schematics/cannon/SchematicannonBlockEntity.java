--- conflicted
+++ resolved
@@ -654,22 +654,13 @@
 			remainingFuel = getShotsPerGunpowder();
 			sendUpdate = true;
 			return;
-<<<<<<< HEAD
-		if (inventory.getStackInSlot(4)
+		}
+
+		if (remainingFuel > 0)
+			return;
+
+		if (!inventory.getStackInSlot(4)
 				.isEmpty())
-			return;
-
-		inventory.getStackInSlot(4)
-				.shrink(1);
-		fuelLevel += getFuelAddedByGunPowder();
-=======
-		}
-
-		if (remainingFuel > 0)
-			return;
-
-		if (!inventory.getStackInSlot(4)
-			.isEmpty())
 			inventory.getStackInSlot(4)
 				.shrink(1);
 		else {
@@ -689,7 +680,6 @@
 		}
 
 		remainingFuel += getShotsPerGunpowder();
->>>>>>> 7e2e3b46
 		if (statusMsg.equals("noGunpowder")) {
 			if (blocksPlaced > 0)
 				state = State.RUNNING;
