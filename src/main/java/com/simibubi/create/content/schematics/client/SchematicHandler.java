package com.simibubi.create.content.schematics.client;

import java.util.List;
import java.util.Vector;

import com.google.common.collect.ImmutableList;
import com.mojang.blaze3d.matrix.MatrixStack;
import com.simibubi.create.AllBlocks;
import com.simibubi.create.AllItems;
import com.simibubi.create.AllKeys;
import com.simibubi.create.content.schematics.SchematicWorld;
import com.simibubi.create.content.schematics.client.tools.Tools;
import com.simibubi.create.content.schematics.filtering.SchematicInstances;
import com.simibubi.create.content.schematics.item.SchematicItem;
import com.simibubi.create.content.schematics.packet.SchematicPlacePacket;
import com.simibubi.create.content.schematics.packet.SchematicSyncPacket;
import com.simibubi.create.foundation.gui.ToolSelectionScreen;
import com.simibubi.create.foundation.networking.AllPackets;
import com.simibubi.create.foundation.renderState.SuperRenderTypeBuffer;
import com.simibubi.create.foundation.utility.AnimationTickHolder;
import com.simibubi.create.foundation.utility.outliner.AABBOutline;

import net.minecraft.client.Minecraft;
import net.minecraft.client.entity.player.ClientPlayerEntity;
import net.minecraft.client.renderer.IRenderTypeBuffer;
import net.minecraft.entity.player.PlayerEntity;
import net.minecraft.entity.player.PlayerInventory;
import net.minecraft.item.ItemStack;
import net.minecraft.nbt.CompoundNBT;
import net.minecraft.nbt.NBTUtil;
import net.minecraft.util.Mirror;
import net.minecraft.util.math.AxisAlignedBB;
import net.minecraft.util.math.BlockPos;
import net.minecraft.util.math.BlockRayTraceResult;
import net.minecraft.world.World;
import net.minecraft.world.gen.feature.template.PlacementSettings;
import net.minecraft.world.gen.feature.template.Template;

public class SchematicHandler {

	private String displayedSchematic;
	private SchematicTransformation transformation;
	private AxisAlignedBB bounds;
	private boolean deployed;
	private boolean active;
	private Tools currentTool;

	private static final int SYNC_DELAY = 10;
	private int syncCooldown;
	private int activeHotbarSlot;
	private ItemStack activeSchematicItem;
	private AABBOutline outline;

	private Vector<SchematicRenderer> renderers;
	private SchematicHotbarSlotOverlay overlay;
	private ToolSelectionScreen selectionScreen;

	public SchematicHandler() {
		renderers = new Vector<>(3);
		for (int i = 0; i < renderers.capacity(); i++)
			renderers.add(new SchematicRenderer());

		overlay = new SchematicHotbarSlotOverlay();
		currentTool = Tools.Deploy;
		selectionScreen = new ToolSelectionScreen(ImmutableList.of(Tools.Deploy), this::equip);
		transformation = new SchematicTransformation();
	}

	public void tick() {
		ClientPlayerEntity player = Minecraft.getInstance().player;

		if (activeSchematicItem != null && transformation != null)
			transformation.tick();

		ItemStack stack = findBlueprintInHand(player);
		if (stack == null) {
			active = false;
			syncCooldown = 0;
			if (activeSchematicItem != null && itemLost(player)) {
				activeHotbarSlot = 0;
				activeSchematicItem = null;
				renderers.forEach(r -> r.setActive(false));
			}
			return;
		}

		if (!active || !stack.getTag()
			.getString("File")
			.equals(displayedSchematic))
			init(player, stack);
		if (!active)
			return;

		renderers.forEach(SchematicRenderer::tick);
		if (syncCooldown > 0)
			syncCooldown--;
		if (syncCooldown == 1)
			sync();

		selectionScreen.update();
		currentTool.getTool()
			.updateSelection();
	}

	private void init(ClientPlayerEntity player, ItemStack stack) {
		loadSettings(stack);
		displayedSchematic = stack.getTag()
			.getString("File");
		active = true;
		if (deployed) {
			setupRenderer();
			Tools toolBefore = currentTool;
			selectionScreen = new ToolSelectionScreen(Tools.getTools(player.isCreative()), this::equip);
			if (toolBefore != null) {
				selectionScreen.setSelectedElement(toolBefore);
				equip(toolBefore);
			}
		} else
			selectionScreen = new ToolSelectionScreen(ImmutableList.of(Tools.Deploy), this::equip);
	}

	private void setupRenderer() {
		Template schematic = SchematicItem.loadSchematic(activeSchematicItem);
		BlockPos size = schematic.getSize();
		if (size.equals(BlockPos.ZERO))
			return;

		World clientWorld = Minecraft.getInstance().world;
		SchematicWorld w = new SchematicWorld(clientWorld);
		SchematicWorld wMirroredFB = new SchematicWorld(clientWorld);
		SchematicWorld wMirroredLR = new SchematicWorld(clientWorld);
		PlacementSettings placementSettings = new PlacementSettings();

		schematic.place(w, BlockPos.ZERO, placementSettings, w.getRandom());
		placementSettings.setMirror(Mirror.FRONT_BACK);
		schematic.place(wMirroredFB, BlockPos.ZERO.east(size.getX() - 1), placementSettings, wMirroredFB.getRandom());
		placementSettings.setMirror(Mirror.LEFT_RIGHT);
		schematic.place(wMirroredLR, BlockPos.ZERO.south(size.getZ() - 1), placementSettings, wMirroredFB.getRandom());

		renderers.get(0)
			.display(w);
		renderers.get(1)
			.display(wMirroredFB);
		renderers.get(2)
			.display(wMirroredLR);
	}

	public void render(MatrixStack ms, SuperRenderTypeBuffer buffer) {
		boolean present = activeSchematicItem != null;
		if (!active && !present)
			return;

		if (active) {
			ms.push();
			currentTool.getTool()
				.renderTool(ms, buffer);
			ms.pop();
		}

		ms.push();
		transformation.applyGLTransformations(ms);

		if (!renderers.isEmpty()) {
			float pt = AnimationTickHolder.getPartialTicks();
			boolean lr = transformation.getScaleLR()
				.get(pt) < 0;
			boolean fb = transformation.getScaleFB()
				.get(pt) < 0;
			if (lr && !fb)
				renderers.get(2)
					.render(ms, buffer);
			else if (fb && !lr)
				renderers.get(1)
					.render(ms, buffer);
			else
				renderers.get(0)
					.render(ms, buffer);
		}
		
		if (active)
			currentTool.getTool()
			.renderOnSchematic(ms, buffer);
		
		ms.pop();

	}

	public void renderOverlay(MatrixStack ms, IRenderTypeBuffer buffer, int light, int overlay, float partialTicks) {
		if (!active)
			return;
		if (activeSchematicItem != null)
			this.overlay.renderOn(ms, activeHotbarSlot);

		currentTool.getTool()
			.renderOverlay(ms, buffer);
<<<<<<< HEAD
		selectionScreen.renderPassive(ms, partialTicks);
=======
		selectionScreen.renderPassive(AnimationTickHolder.getPartialTicks());
>>>>>>> d59fea10
	}

	public void onMouseInput(int button, boolean pressed) {
		if (!active)
			return;
		if (!pressed || button != 1)
			return;
		Minecraft mc = Minecraft.getInstance();
		if (mc.player.isSneaking())
			return;
		if (mc.objectMouseOver instanceof BlockRayTraceResult) {
			BlockRayTraceResult blockRayTraceResult = (BlockRayTraceResult) mc.objectMouseOver;
			if (AllBlocks.SCHEMATICANNON.has(mc.world.getBlockState(blockRayTraceResult.getPos())))
				return;
		}
		currentTool.getTool()
		.handleRightClick();
	}

	public void onKeyInput(int key, boolean pressed) {
		if (!active)
			return;
		if (key != AllKeys.TOOL_MENU.getBoundCode())
			return;

		if (pressed && !selectionScreen.focused)
			selectionScreen.focused = true;
		if (!pressed && selectionScreen.focused) {
			selectionScreen.focused = false;
			selectionScreen.onClose();
		}
	}

	public boolean mouseScrolled(double delta) {
		if (!active)
			return false;

		if (selectionScreen.focused) {
			selectionScreen.cycle((int) delta);
			return true;
		}
		if (AllKeys.ctrlDown())
			return currentTool.getTool()
				.handleMouseWheel(delta);
		return false;
	}

	private ItemStack findBlueprintInHand(PlayerEntity player) {
		ItemStack stack = player.getHeldItemMainhand();
		if (!AllItems.SCHEMATIC.isIn(stack))
			return null;
		if (!stack.hasTag())
			return null;

		activeSchematicItem = stack;
		activeHotbarSlot = player.inventory.currentItem;
		return stack;
	}

	private boolean itemLost(PlayerEntity player) {
		for (int i = 0; i < PlayerInventory.getHotbarSize(); i++) {
			if (!player.inventory.getStackInSlot(i)
				.isItemEqual(activeSchematicItem))
				continue;
			if (!ItemStack.areItemStackTagsEqual(player.inventory.getStackInSlot(i), activeSchematicItem))
				continue;
			return false;
		}
		return true;
	}

	public void markDirty() {
		syncCooldown = SYNC_DELAY;
	}

	public void sync() {
		if (activeSchematicItem == null)
			return;
		AllPackets.channel.sendToServer(new SchematicSyncPacket(activeHotbarSlot, transformation.toSettings(), transformation.getAnchor(), deployed));
	}

	public void equip(Tools tool) {
		this.currentTool = tool;
		currentTool.getTool()
			.init();
	}

	public void loadSettings(ItemStack blueprint) {
		CompoundNBT tag = blueprint.getTag();
		BlockPos anchor = BlockPos.ZERO;
		PlacementSettings settings = SchematicItem.getSettings(blueprint);
		transformation = new SchematicTransformation();

		deployed = tag.getBoolean("Deployed");
		if (deployed)
			anchor = NBTUtil.readBlockPos(tag.getCompound("Anchor"));
		BlockPos size = NBTUtil.readBlockPos(tag.getCompound("Bounds"));

		bounds = new AxisAlignedBB(BlockPos.ZERO, size);
		outline = new AABBOutline(bounds);
		outline.getParams()
			.colored(0x6886c5)
			.lineWidth(1 / 16f);
		transformation.init(anchor, settings, bounds);
	}

	public void deploy() {
		if (!deployed) {
			List<Tools> tools = Tools.getTools(Minecraft.getInstance().player.isCreative());
			selectionScreen = new ToolSelectionScreen(tools, this::equip);
		}
		deployed = true;
		setupRenderer();
	}

	public String getCurrentSchematicName() {
		return displayedSchematic != null ? displayedSchematic : "-";
	}

	public void printInstantly() {
		AllPackets.channel.sendToServer(new SchematicPlacePacket(activeSchematicItem.copy()));
		CompoundNBT nbt = activeSchematicItem.getTag();
		nbt.putBoolean("Deployed", false);
		activeSchematicItem.setTag(nbt);
		SchematicInstances.clearHash(activeSchematicItem);
		renderers.forEach(r -> r.setActive(false));
		active = false;
		markDirty();
	}

	public boolean isActive() {
		return active;
	}

	public AxisAlignedBB getBounds() {
		return bounds;
	}

	public SchematicTransformation getTransformation() {
		return transformation;
	}

	public boolean isDeployed() {
		return deployed;
	}

	public ItemStack getActiveSchematicItem() {
		return activeSchematicItem;
	}

	public AABBOutline getOutline() {
		return outline;
	}

}<|MERGE_RESOLUTION|>--- conflicted
+++ resolved
@@ -193,11 +193,7 @@
 
 		currentTool.getTool()
 			.renderOverlay(ms, buffer);
-<<<<<<< HEAD
 		selectionScreen.renderPassive(ms, partialTicks);
-=======
-		selectionScreen.renderPassive(AnimationTickHolder.getPartialTicks());
->>>>>>> d59fea10
 	}
 
 	public void onMouseInput(int button, boolean pressed) {
