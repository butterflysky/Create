--- conflicted
+++ resolved
@@ -202,12 +202,7 @@
 
 		if (active)
 			currentTool.getTool()
-<<<<<<< HEAD
-			.renderOnSchematic(ms, buffer);
-=======
 				.renderOnSchematic(ms, buffer);
->>>>>>> 0399bc51
-
 		ms.popPose();
 
 	}
