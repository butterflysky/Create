package com.simibubi.create.content.schematics.client;

import java.util.List;
import java.util.Vector;

import com.google.common.collect.ImmutableList;
import com.mojang.blaze3d.platform.Window;
import com.mojang.blaze3d.vertex.PoseStack;
import com.simibubi.create.AllBlocks;
import com.simibubi.create.AllItems;
import com.simibubi.create.AllKeys;
import com.simibubi.create.content.schematics.SchematicWorld;
import com.simibubi.create.content.schematics.client.tools.Tools;
import com.simibubi.create.content.schematics.filtering.SchematicInstances;
import com.simibubi.create.content.schematics.item.SchematicItem;
import com.simibubi.create.content.schematics.packet.SchematicPlacePacket;
import com.simibubi.create.content.schematics.packet.SchematicSyncPacket;
import com.simibubi.create.foundation.networking.AllPackets;
import com.simibubi.create.foundation.render.SuperRenderTypeBuffer;
import com.simibubi.create.foundation.utility.AnimationTickHolder;
import com.simibubi.create.foundation.utility.NBTHelper;
import com.simibubi.create.foundation.utility.outliner.AABBOutline;

import net.minecraft.client.Minecraft;
import net.minecraft.client.player.LocalPlayer;
import net.minecraft.core.BlockPos;
import net.minecraft.core.Vec3i;
import net.minecraft.nbt.CompoundTag;
import net.minecraft.nbt.NbtUtils;
import net.minecraft.nbt.Tag;
import net.minecraft.world.entity.player.Inventory;
import net.minecraft.world.entity.player.Player;
import net.minecraft.world.item.ItemStack;
import net.minecraft.world.level.Level;
import net.minecraft.world.level.block.Block;
import net.minecraft.world.level.block.Mirror;
import net.minecraft.world.level.block.state.BlockState;
import net.minecraft.world.level.levelgen.structure.templatesystem.StructurePlaceSettings;
import net.minecraft.world.level.levelgen.structure.templatesystem.StructureTemplate;
import net.minecraft.world.phys.AABB;
import net.minecraft.world.phys.BlockHitResult;

public class SchematicHandler {

	private String displayedSchematic;
	private SchematicTransformation transformation;
	private AABB bounds;
	private boolean deployed;
	private boolean active;
	private Tools currentTool;

	private static final int SYNC_DELAY = 10;
	private int syncCooldown;
	private int activeHotbarSlot;
	private ItemStack activeSchematicItem;
	private AABBOutline outline;

	private Vector<SchematicRenderer> renderers;
	private SchematicHotbarSlotOverlay overlay;
	private ToolSelectionScreen selectionScreen;

	public SchematicHandler() {
		renderers = new Vector<>(3);
		for (int i = 0; i < renderers.capacity(); i++)
			renderers.add(new SchematicRenderer());

		overlay = new SchematicHotbarSlotOverlay();
		currentTool = Tools.Deploy;
		selectionScreen = new ToolSelectionScreen(ImmutableList.of(Tools.Deploy), this::equip);
		transformation = new SchematicTransformation();
	}

	public void tick() {
		LocalPlayer player = Minecraft.getInstance().player;

		if (activeSchematicItem != null && transformation != null)
			transformation.tick();

		ItemStack stack = findBlueprintInHand(player);
		if (stack == null) {
			active = false;
			syncCooldown = 0;
			if (activeSchematicItem != null && itemLost(player)) {
				activeHotbarSlot = 0;
				activeSchematicItem = null;
				renderers.forEach(r -> r.setActive(false));
			}
			return;
		}

		if (!active || !stack.getTag()
			.getString("File")
			.equals(displayedSchematic))
			init(player, stack);
		if (!active)
			return;

		renderers.forEach(SchematicRenderer::tick);
		if (syncCooldown > 0)
			syncCooldown--;
		if (syncCooldown == 1)
			sync();

		selectionScreen.update();
		currentTool.getTool()
			.updateSelection();
	}

	private void init(LocalPlayer player, ItemStack stack) {
		loadSettings(stack);
		displayedSchematic = stack.getTag()
			.getString("File");
		active = true;
		if (deployed) {
			setupRenderer();
			Tools toolBefore = currentTool;
			selectionScreen = new ToolSelectionScreen(Tools.getTools(player.isCreative()), this::equip);
			if (toolBefore != null) {
				selectionScreen.setSelectedElement(toolBefore);
				equip(toolBefore);
			}
		} else
			selectionScreen = new ToolSelectionScreen(ImmutableList.of(Tools.Deploy), this::equip);
	}

	private void setupRenderer() {
		StructureTemplate schematic = SchematicItem.loadSchematic(activeSchematicItem);
		Vec3i size = schematic.getSize();
		if (size.equals(Vec3i.ZERO))
			return;

		Level clientWorld = Minecraft.getInstance().level;
		SchematicWorld w = new SchematicWorld(clientWorld);
		SchematicWorld wMirroredFB = new SchematicWorld(clientWorld);
		SchematicWorld wMirroredLR = new SchematicWorld(clientWorld);
		StructurePlaceSettings placementSettings = new StructurePlaceSettings();
		BlockPos pos;

		pos = BlockPos.ZERO;
		schematic.placeInWorld(w, pos, pos, placementSettings, w.getRandom(), Block.UPDATE_CLIENTS);
		placementSettings.setMirror(Mirror.FRONT_BACK);
		pos = BlockPos.ZERO.east(size.getX() - 1);
		schematic.placeInWorld(wMirroredFB, pos, pos, placementSettings, wMirroredFB.getRandom(), Block.UPDATE_CLIENTS);
		placementSettings.setMirror(Mirror.LEFT_RIGHT);
		pos = BlockPos.ZERO.south(size.getZ() - 1);
		schematic.placeInWorld(wMirroredLR, pos, pos, placementSettings, wMirroredFB.getRandom(), Block.UPDATE_CLIENTS);

		renderers.get(0)
			.display(w);
		renderers.get(1)
			.display(wMirroredFB);
		renderers.get(2)
			.display(wMirroredLR);
	}

	public void render(PoseStack ms, SuperRenderTypeBuffer buffer) {
		boolean present = activeSchematicItem != null;
		if (!active && !present)
			return;

		if (active) {
			ms.pushPose();
			currentTool.getTool()
				.renderTool(ms, buffer);
			ms.popPose();
		}

		ms.pushPose();
		transformation.applyGLTransformations(ms);

		if (!renderers.isEmpty()) {
			float pt = AnimationTickHolder.getPartialTicks();
			boolean lr = transformation.getScaleLR()
				.get(pt) < 0;
			boolean fb = transformation.getScaleFB()
				.get(pt) < 0;
			if (lr && !fb)
				renderers.get(2)
					.render(ms, buffer);
			else if (fb && !lr)
				renderers.get(1)
					.render(ms, buffer);
			else
				renderers.get(0)
					.render(ms, buffer);
		}

		if (active)
			currentTool.getTool()
			.renderOnSchematic(ms, buffer);

		ms.popPose();

<<<<<<< HEAD
=======
	public void updateRenderers() {
		for (SchematicRenderer renderer : renderers) {
			renderer.update();
		}
	}

	public IIngameOverlay getOverlayRenderer() {
		return overlayRenderer;
>>>>>>> 3aa06444
	}

	public void renderOverlay(PoseStack poseStack, float partialTicks, Window window) {
		if (!active)
			return;
		if (activeSchematicItem != null)
			this.overlay.renderOn(poseStack, activeHotbarSlot);
		currentTool.getTool()
			.renderOverlay(poseStack, partialTicks, window.getGuiScaledWidth(), window.getGuiScaledHeight());
		selectionScreen.renderPassive(poseStack, partialTicks);
	}

	public void onMouseInput(int button, boolean pressed) {
		if (!active)
			return;
		if (!pressed || button != 1)
			return;
		Minecraft mc = Minecraft.getInstance();
		if (mc.player.isShiftKeyDown())
			return;
		if (mc.hitResult instanceof BlockHitResult) {
			BlockHitResult blockRayTraceResult = (BlockHitResult) mc.hitResult;
			BlockState clickedBlock = mc.level.getBlockState(blockRayTraceResult.getBlockPos());
			if (AllBlocks.SCHEMATICANNON.has(clickedBlock))
				return;
			if (AllBlocks.DEPLOYER.has(clickedBlock))
				return;
		}
		currentTool.getTool()
		.handleRightClick();
	}

	public void onKeyInput(int key, boolean pressed) {
		if (!active)
			return;
		if (key != AllKeys.TOOL_MENU.getBoundCode())
			return;

		if (pressed && !selectionScreen.focused)
			selectionScreen.focused = true;
		if (!pressed && selectionScreen.focused) {
			selectionScreen.focused = false;
			selectionScreen.onClose();
		}
	}

	public boolean mouseScrolled(double delta) {
		if (!active)
			return false;

		if (selectionScreen.focused) {
			selectionScreen.cycle((int) delta);
			return true;
		}
		if (AllKeys.ctrlDown())
			return currentTool.getTool()
				.handleMouseWheel(delta);
		return false;
	}

	private ItemStack findBlueprintInHand(Player player) {
		ItemStack stack = player.getMainHandItem();
		if (!AllItems.SCHEMATIC.isIn(stack))
			return null;
		if (!stack.hasTag())
			return null;

		activeSchematicItem = stack;
		activeHotbarSlot = player.getInventory().selected;
		return stack;
	}

	private boolean itemLost(Player player) {
		for (int i = 0; i < Inventory.getSelectionSize(); i++) {
			if (!player.getInventory().getItem(i)
				.sameItem(activeSchematicItem))
				continue;
			if (!ItemStack.tagMatches(player.getInventory().getItem(i), activeSchematicItem))
				continue;
			return false;
		}
		return true;
	}

	public void markDirty() {
		syncCooldown = SYNC_DELAY;
	}

	public void sync() {
		if (activeSchematicItem == null)
			return;
		AllPackets.channel.sendToServer(new SchematicSyncPacket(activeHotbarSlot, transformation.toSettings(), transformation.getAnchor(), deployed));
	}

	public void equip(Tools tool) {
		this.currentTool = tool;
		currentTool.getTool()
			.init();
	}

	public void loadSettings(ItemStack blueprint) {
		CompoundTag tag = blueprint.getTag();
		BlockPos anchor = BlockPos.ZERO;
		StructurePlaceSettings settings = SchematicItem.getSettings(blueprint);
		transformation = new SchematicTransformation();

		deployed = tag.getBoolean("Deployed");
		if (deployed)
			anchor = NbtUtils.readBlockPos(tag.getCompound("Anchor"));
		Vec3i size = NBTHelper.readVec3i(tag.getList("Bounds", Tag.TAG_INT));

		bounds = new AABB(0, 0, 0, size.getX(), size.getY(), size.getZ());
		outline = new AABBOutline(bounds);
		outline.getParams()
			.colored(0x6886c5)
			.lineWidth(1 / 16f);
		transformation.init(anchor, settings, bounds);
	}

	public void deploy() {
		if (!deployed) {
			List<Tools> tools = Tools.getTools(Minecraft.getInstance().player.isCreative());
			selectionScreen = new ToolSelectionScreen(tools, this::equip);
		}
		deployed = true;
		setupRenderer();
	}

	public String getCurrentSchematicName() {
		return displayedSchematic != null ? displayedSchematic : "-";
	}

	public void printInstantly() {
		AllPackets.channel.sendToServer(new SchematicPlacePacket(activeSchematicItem.copy()));
		CompoundTag nbt = activeSchematicItem.getTag();
		nbt.putBoolean("Deployed", false);
		activeSchematicItem.setTag(nbt);
		SchematicInstances.clearHash(activeSchematicItem);
		renderers.forEach(r -> r.setActive(false));
		active = false;
		markDirty();
	}

	public boolean isActive() {
		return active;
	}

	public AABB getBounds() {
		return bounds;
	}

	public SchematicTransformation getTransformation() {
		return transformation;
	}

	public boolean isDeployed() {
		return deployed;
	}

	public ItemStack getActiveSchematicItem() {
		return activeSchematicItem;
	}

	public AABBOutline getOutline() {
		return outline;
	}

}<|MERGE_RESOLUTION|>--- conflicted
+++ resolved
@@ -191,17 +191,12 @@
 
 		ms.popPose();
 
-<<<<<<< HEAD
-=======
+	}
+
 	public void updateRenderers() {
 		for (SchematicRenderer renderer : renderers) {
 			renderer.update();
 		}
-	}
-
-	public IIngameOverlay getOverlayRenderer() {
-		return overlayRenderer;
->>>>>>> 3aa06444
 	}
 
 	public void renderOverlay(PoseStack poseStack, float partialTicks, Window window) {
