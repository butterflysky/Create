--- conflicted
+++ resolved
@@ -44,11 +44,6 @@
 import net.minecraft.world.level.levelgen.structure.templatesystem.StructureTemplate;
 import net.minecraft.world.phys.AABB;
 import net.minecraft.world.phys.BlockHitResult;
-<<<<<<< HEAD
-=======
-import net.minecraftforge.client.gui.overlay.ForgeGui;
-import net.minecraftforge.client.gui.overlay.IGuiOverlay;
->>>>>>> 80ae80b3
 
 public class SchematicHandler {
 
@@ -69,11 +64,6 @@
 	private SchematicHotbarSlotOverlay overlay;
 	private ToolSelectionScreen selectionScreen;
 
-<<<<<<< HEAD
-=======
-	private final IGuiOverlay overlayRenderer = this::renderOverlay;
-
->>>>>>> 80ae80b3
 	public SchematicHandler() {
 		renderers = new Vector<>(3);
 		for (int i = 0; i < renderers.capacity(); i++)
@@ -235,15 +225,7 @@
 		}
 	}
 
-<<<<<<< HEAD
 	public void renderOverlay(PoseStack poseStack, float partialTicks, Window window) {
-=======
-	public IGuiOverlay getOverlayRenderer() {
-		return overlayRenderer;
-	}
-
-	public void renderOverlay(ForgeGui gui, PoseStack poseStack, float partialTicks, int width, int height) {
->>>>>>> 80ae80b3
 		if (Minecraft.getInstance().options.hideGui || !active)
 			return;
 		if (activeSchematicItem != null)
