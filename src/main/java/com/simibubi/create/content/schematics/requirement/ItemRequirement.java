--- conflicted
+++ resolved
@@ -165,17 +165,12 @@
 			this.usage = usage;
 		}
 
-<<<<<<< HEAD
-		public boolean matches(ItemStack stack) {
-			return this.stack.sameItem(stack);
+		public boolean matches(ItemStack other) {
+			return ItemStack.isSameItem(stack, other);
 		}
 
 		public boolean matches(ItemVariant variant) {
 			return variant.getItem() == stack.getItem();
-=======
-		public boolean matches(ItemStack other) {
-			return ItemStack.isSameItem(stack, other);
->>>>>>> e6759d8e
 		}
 	}
 
