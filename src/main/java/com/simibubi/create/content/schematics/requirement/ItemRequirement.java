package com.simibubi.create.content.schematics.requirement;

import java.util.ArrayList;
import java.util.Collections;
import java.util.List;
import java.util.stream.Collectors;
import java.util.stream.Stream;

import com.simibubi.create.compat.framedblocks.FramedBlocksInSchematics;
import com.simibubi.create.foundation.data.recipe.Mods;
import com.simibubi.create.foundation.utility.NBTProcessors;

import net.fabricmc.fabric.api.transfer.v1.item.ItemVariant;
import net.minecraft.core.Registry;
import net.minecraft.world.entity.Entity;
import net.minecraft.world.entity.decoration.ArmorStand;
import net.minecraft.world.entity.decoration.ItemFrame;
import net.minecraft.world.item.Item;
import net.minecraft.world.item.ItemStack;
import net.minecraft.world.item.Items;
import net.minecraft.world.level.block.AbstractBannerBlock;
import net.minecraft.world.level.block.Block;
import net.minecraft.world.level.block.Blocks;
import net.minecraft.world.level.block.DirtPathBlock;
import net.minecraft.world.level.block.FarmBlock;
import net.minecraft.world.level.block.SeaPickleBlock;
import net.minecraft.world.level.block.SnowLayerBlock;
import net.minecraft.world.level.block.TurtleEggBlock;
import net.minecraft.world.level.block.entity.BannerBlockEntity;
import net.minecraft.world.level.block.entity.BlockEntity;
import net.minecraft.world.level.block.state.BlockState;
import net.minecraft.world.level.block.state.properties.BlockStateProperties;
import net.minecraft.world.level.block.state.properties.SlabType;
import net.minecraftforge.registries.ForgeRegistries;

public class ItemRequirement {
	public static final ItemRequirement NONE = new ItemRequirement(Collections.emptyList());
	public static final ItemRequirement INVALID = new ItemRequirement(Collections.emptyList());

	protected List<StackRequirement> requiredItems;

	public ItemRequirement(List<StackRequirement> requiredItems) {
		this.requiredItems = requiredItems;
	}

	public ItemRequirement(StackRequirement stackRequirement) {
		this(List.of(stackRequirement));
	}

	public ItemRequirement(ItemUseType usage, ItemStack stack) {
		this(new StackRequirement(stack, usage));
	}

	public ItemRequirement(ItemUseType usage, Item item) {
		this(usage, new ItemStack(item));
	}

	public ItemRequirement(ItemUseType usage, List<ItemStack> requiredItems) {
		this(requiredItems.stream()
			.map(req -> new StackRequirement(req, usage))
			.collect(Collectors.toList()));
	}

	public static ItemRequirement of(BlockState state, BlockEntity be) {
		Block block = state.getBlock();

		ItemRequirement requirement;
		if (block instanceof ISpecialBlockItemRequirement specialBlock) {
			requirement = specialBlock.getRequiredItems(state, be);
		} else {
			requirement = defaultOf(state, be);
		}

		if (be instanceof ISpecialBlockEntityItemRequirement specialBE)
			requirement = requirement.union(specialBE.getRequiredItems(state));

		if (com.simibubi.create.compat.Mods.FRAMEDBLOCKS.contains(block))
			requirement = requirement.union(FramedBlocksInSchematics.getRequiredItems(state, be));

		return requirement;
	}

	private static ItemRequirement defaultOf(BlockState state, BlockEntity be) {
		Block block = state.getBlock();
		if (block == Blocks.AIR)
			return NONE;

		Item item = block.asItem();
		if (item == Items.AIR)
			return INVALID;

		// double slab needs two items
		if (state.hasProperty(BlockStateProperties.SLAB_TYPE)
			&& state.getValue(BlockStateProperties.SLAB_TYPE) == SlabType.DOUBLE)
			return new ItemRequirement(ItemUseType.CONSUME, new ItemStack(item, 2));
		if (block instanceof TurtleEggBlock)
			return new ItemRequirement(ItemUseType.CONSUME, new ItemStack(item, state.getValue(TurtleEggBlock.EGGS)
				.intValue()));
		if (block instanceof SeaPickleBlock)
			return new ItemRequirement(ItemUseType.CONSUME, new ItemStack(item, state.getValue(SeaPickleBlock.PICKLES)
				.intValue()));
		if (block instanceof SnowLayerBlock)
			return new ItemRequirement(ItemUseType.CONSUME, new ItemStack(item, state.getValue(SnowLayerBlock.LAYERS)
				.intValue()));
		// FD's rich soil extends FarmBlock so this is to make sure the cost is correct (it should be rich soil not dirt)
		if (block == ForgeRegistries.BLOCKS.getValue(Mods.FD.asResource("rich_soil_farmland")))
			return new ItemRequirement(ItemUseType.CONSUME, ForgeRegistries.ITEMS.getValue(Mods.FD.asResource("rich_soil")));
		if (block instanceof FarmBlock || block instanceof DirtPathBlock)
			return new ItemRequirement(ItemUseType.CONSUME, Items.DIRT);
		if (block instanceof AbstractBannerBlock && be instanceof BannerBlockEntity bannerBE)
			return new ItemRequirement(new StrictNbtStackRequirement(bannerBE.getItem(), ItemUseType.CONSUME));
		// Tall grass doesnt exist as a block so use 2 grass blades
		if (block == Blocks.TALL_GRASS)
			return new ItemRequirement(ItemUseType.CONSUME, new ItemStack(Items.GRASS, 2));
		// Large ferns don't exist as blocks so use 2 ferns instead
		if (block == Blocks.LARGE_FERN)
			return new ItemRequirement(ItemUseType.CONSUME, new ItemStack(Items.FERN, 2));

		return new ItemRequirement(ItemUseType.CONSUME, item);
	}

	public static ItemRequirement of(Entity entity) {
		if (entity instanceof ISpecialEntityItemRequirement specialEntity)
			return specialEntity.getRequiredItems();

		if (entity instanceof ItemFrame itemFrame) {
			ItemStack frame = new ItemStack(Items.ITEM_FRAME);
			ItemStack displayedItem = NBTProcessors.withUnsafeNBTDiscarded(itemFrame.getItem());
			if (displayedItem.isEmpty())
				return new ItemRequirement(ItemUseType.CONSUME, Items.ITEM_FRAME);
			return new ItemRequirement(List.of(new ItemRequirement.StackRequirement(frame, ItemUseType.CONSUME),
				new ItemRequirement.StrictNbtStackRequirement(displayedItem, ItemUseType.CONSUME)));
		}

		if (entity instanceof ArmorStand armorStand) {
			List<StackRequirement> requirements = new ArrayList<>();
			requirements.add(new StackRequirement(new ItemStack(Items.ARMOR_STAND), ItemUseType.CONSUME));
			armorStand.getAllSlots()
				.forEach(s -> requirements
					.add(new StrictNbtStackRequirement(NBTProcessors.withUnsafeNBTDiscarded(s), ItemUseType.CONSUME)));
			return new ItemRequirement(requirements);
		}

		return INVALID;
	}

	public boolean isEmpty() {
		return NONE == this;
	}

	public boolean isInvalid() {
		return INVALID == this;
	}

	public List<StackRequirement> getRequiredItems() {
		return requiredItems;
	}

	public ItemRequirement union(ItemRequirement other) {
		if (this.isInvalid() || other.isInvalid())
			return INVALID;
		if (this.isEmpty())
			return other;
		if (other.isEmpty())
			return this;

		return new ItemRequirement(Stream.concat(requiredItems.stream(), other.requiredItems.stream())
			.collect(Collectors.toList()));
	}

	public enum ItemUseType {
		CONSUME, DAMAGE
	}

	public static class StackRequirement {
		public final ItemStack stack;
		public final ItemUseType usage;

		public StackRequirement(ItemStack stack, ItemUseType usage) {
			this.stack = stack;
			this.usage = usage;
		}

		public boolean matches(ItemStack other) {
			return ItemStack.isSameItem(stack, other);
<<<<<<< HEAD
		}

		public boolean matches(ItemVariant variant) {
			return variant.getItem() == stack.getItem();
=======
>>>>>>> b8a329d0
		}
	}

	public static class StrictNbtStackRequirement extends StackRequirement {
		public StrictNbtStackRequirement(ItemStack stack, ItemUseType usage) {
			super(stack, usage);
		}

		@Override
		public boolean matches(ItemStack other) {
			return ItemStack.isSameItemSameTags(stack, other);
		}

		@Override
		public boolean matches(ItemVariant variant) {
			return variant.matches(stack);
		}
	}
}<|MERGE_RESOLUTION|>--- conflicted
+++ resolved
@@ -183,13 +183,10 @@
 
 		public boolean matches(ItemStack other) {
 			return ItemStack.isSameItem(stack, other);
-<<<<<<< HEAD
 		}
 
 		public boolean matches(ItemVariant variant) {
 			return variant.getItem() == stack.getItem();
-=======
->>>>>>> b8a329d0
 		}
 	}
 
