package com.simibubi.create.content.schematics.block;

import static net.minecraft.util.text.TextFormatting.BLUE;
import static net.minecraft.util.text.TextFormatting.DARK_PURPLE;
import static net.minecraft.util.text.TextFormatting.GRAY;

import java.util.ArrayList;
import java.util.Collections;
import java.util.List;
import java.util.Vector;

import com.google.common.collect.ImmutableList;
import com.mojang.blaze3d.matrix.MatrixStack;
import com.simibubi.create.AllBlocks;
import com.simibubi.create.content.schematics.packet.ConfigureSchematicannonPacket;
import com.simibubi.create.content.schematics.packet.ConfigureSchematicannonPacket.Option;
import com.simibubi.create.foundation.gui.AbstractSimiContainerScreen;
import com.simibubi.create.foundation.gui.AllGuiTextures;
import com.simibubi.create.foundation.gui.AllIcons;
import com.simibubi.create.foundation.gui.GuiGameElement;
import com.simibubi.create.foundation.gui.widgets.IconButton;
import com.simibubi.create.foundation.gui.widgets.Indicator;
import com.simibubi.create.foundation.gui.widgets.Indicator.State;
import com.simibubi.create.foundation.item.ItemDescription.Palette;
import com.simibubi.create.foundation.item.TooltipHelper;
import com.simibubi.create.foundation.networking.AllPackets;
import com.simibubi.create.foundation.utility.Lang;

import net.minecraft.client.Minecraft;
import net.minecraft.client.gui.widget.Widget;
import net.minecraft.client.renderer.Rectangle2d;
import net.minecraft.entity.player.PlayerInventory;
import net.minecraft.item.ItemStack;
import net.minecraft.util.text.ITextComponent;
import net.minecraft.util.text.StringTextComponent;
import net.minecraft.util.text.TextFormatting;
import net.minecraft.util.text.TranslationTextComponent;
public class SchematicannonScreen extends AbstractSimiContainerScreen<SchematicannonContainer> {

	private static final AllGuiTextures BG_BOTTOM = AllGuiTextures.SCHEMATICANNON_BOTTOM;
	private static final AllGuiTextures BG_TOP = AllGuiTextures.SCHEMATICANNON_TOP;

	protected Vector<Indicator> replaceLevelIndicators;
	protected Vector<IconButton> replaceLevelButtons;

	protected IconButton skipMissingButton;
	protected Indicator skipMissingIndicator;
	protected IconButton skipTilesButton;
	protected Indicator skipTilesIndicator;

	protected IconButton playButton;
	protected Indicator playIndicator;
	protected IconButton pauseButton;
	protected Indicator pauseIndicator;
	protected IconButton resetButton;
	protected Indicator resetIndicator;

	private List<Rectangle2d> extraAreas;
	protected List<Widget> placementSettingWidgets;

	private final ITextComponent title = Lang.translate("gui.schematicannon.title");
	private final ITextComponent listPrinter = Lang.translate("gui.schematicannon.listPrinter");
	private final String _gunpowderLevel = "gui.schematicannon.gunpowderLevel";
	private final String _shotsRemaining = "gui.schematicannon.shotsRemaining";
	private final String _showSettings = "gui.schematicannon.showOptions";
	private final String _shotsRemainingWithBackup = "gui.schematicannon.shotsRemainingWithBackup";

	private final String _slotGunpowder = "gui.schematicannon.slot.gunpowder";
	private final String _slotListPrinter = "gui.schematicannon.slot.listPrinter";
	private final String _slotSchematic = "gui.schematicannon.slot.schematic";

	private final ITextComponent optionEnabled = Lang.translate("gui.schematicannon.optionEnabled");
	private final ITextComponent optionDisabled = Lang.translate("gui.schematicannon.optionDisabled");

	private final ItemStack renderedItem = AllBlocks.SCHEMATICANNON.asStack();

	private IconButton confirmButton;
	private IconButton showSettingsButton;
	private Indicator showSettingsIndicator;

	public SchematicannonScreen(SchematicannonContainer container, PlayerInventory inventory,
								ITextComponent p_i51105_3_) {
		super(container, inventory, p_i51105_3_);
		placementSettingWidgets = new ArrayList<>();
	}

	@Override
	protected void init() {
		setWindowSize(BG_TOP.width + 50, BG_BOTTOM.height + BG_TOP.height + 80);
		super.init();

		int x = guiLeft + 20;
		int y = guiTop;

		widgets.clear();

		// Play Pause Stop
		playButton = new IconButton(x + 75, y + 86, AllIcons.I_PLAY);
		playIndicator = new Indicator(x + 75, y + 79, StringTextComponent.EMPTY);
		pauseButton = new IconButton(x + 93, y + 86, AllIcons.I_PAUSE);
		pauseIndicator = new Indicator(x + 93, y + 79, StringTextComponent.EMPTY);
		resetButton = new IconButton(x + 111, y + 86, AllIcons.I_STOP);
		resetIndicator = new Indicator(x + 111, y + 79, StringTextComponent.EMPTY);
		resetIndicator.state = State.RED;
		Collections.addAll(widgets, playButton, playIndicator, pauseButton, pauseIndicator, resetButton,
			resetIndicator);

		extraAreas = new ArrayList<>();
		extraAreas.add(new Rectangle2d(guiLeft + 240, guiTop + 88, 84, 113));

		confirmButton = new IconButton(x + 180, guiTop + 117, AllIcons.I_CONFIRM);
		widgets.add(confirmButton);
		showSettingsButton = new IconButton(guiLeft + 29, guiTop + 117, AllIcons.I_PLACEMENT_SETTINGS);
		showSettingsButton.setToolTip(Lang.translate(_showSettings));
		widgets.add(showSettingsButton);
		showSettingsIndicator = new Indicator(guiLeft + 29, guiTop + 111, StringTextComponent.EMPTY);
		widgets.add(showSettingsIndicator);

		tick();
	}

	private void initPlacementSettings() {
		widgets.removeAll(placementSettingWidgets);
		placementSettingWidgets.clear();

		if (placementSettingsHidden())
			return;

		int x = guiLeft + 20;
		int y = guiTop;

		// Replace settings
		replaceLevelButtons = new Vector<>(4);
		replaceLevelIndicators = new Vector<>(4);
		List<AllIcons> icons = ImmutableList.of(AllIcons.I_DONT_REPLACE, AllIcons.I_REPLACE_SOLID,
			AllIcons.I_REPLACE_ANY, AllIcons.I_REPLACE_EMPTY);
		List<ITextComponent> toolTips = ImmutableList.of(Lang.translate("gui.schematicannon.option.dontReplaceSolid"),
			Lang.translate("gui.schematicannon.option.replaceWithSolid"),
			Lang.translate("gui.schematicannon.option.replaceWithAny"),
			Lang.translate("gui.schematicannon.option.replaceWithEmpty"));

		for (int i = 0; i < 4; i++) {
			replaceLevelIndicators.add(new Indicator(x + 33 + i * 18, y + 111, StringTextComponent.EMPTY));
			replaceLevelButtons.add(new IconButton(x + 33 + i * 18, y + 117, icons.get(i)));
			replaceLevelButtons.get(i)
				.setToolTip(toolTips.get(i));
		}
		placementSettingWidgets.addAll(replaceLevelButtons);
		placementSettingWidgets.addAll(replaceLevelIndicators);

		// Other Settings
		skipMissingButton = new IconButton(x + 111, y + 117, AllIcons.I_SKIP_MISSING);
		skipMissingButton.setToolTip(Lang.translate("gui.schematicannon.option.skipMissing"));
		skipMissingIndicator = new Indicator(x + 111, y + 111, StringTextComponent.EMPTY);
		Collections.addAll(placementSettingWidgets, skipMissingButton, skipMissingIndicator);

		skipTilesButton = new IconButton(x + 129, y + 117, AllIcons.I_SKIP_TILES);
		skipTilesButton.setToolTip(Lang.translate("gui.schematicannon.option.skipTileEntities"));
		skipTilesIndicator = new Indicator(x + 129, y + 111, StringTextComponent.EMPTY);
		Collections.addAll(placementSettingWidgets, skipTilesButton, skipTilesIndicator);

		widgets.addAll(placementSettingWidgets);
	}

	protected boolean placementSettingsHidden() {
		return showSettingsIndicator.state == State.OFF;
	}

	@Override
	public void tick() {
		SchematicannonTileEntity te = container.getTileEntity();

		if (!placementSettingsHidden()) {
			for (int replaceMode = 0; replaceMode < replaceLevelButtons.size(); replaceMode++)
				replaceLevelIndicators.get(replaceMode).state = replaceMode == te.replaceMode ? State.ON : State.OFF;
			skipMissingIndicator.state = te.skipMissing ? State.ON : State.OFF;
			skipTilesIndicator.state = !te.replaceTileEntities ? State.ON : State.OFF;
		}

		playIndicator.state = State.OFF;
		pauseIndicator.state = State.OFF;
		resetIndicator.state = State.OFF;

		switch (te.state) {
			case PAUSED:
				pauseIndicator.state = State.YELLOW;
				playButton.active = true;
				pauseButton.active = false;
				resetButton.active = true;
				break;
			case RUNNING:
				playIndicator.state = State.GREEN;
				playButton.active = false;
				pauseButton.active = true;
				resetButton.active = true;
				break;
			case STOPPED:
				resetIndicator.state = State.RED;
				playButton.active = true;
				pauseButton.active = false;
				resetButton.active = false;
				break;
			default:
				break;
		}

		handleTooltips();

		super.tick();
	}

	protected void handleTooltips() {
		if (placementSettingsHidden())
			return;

		for (Widget w : placementSettingWidgets)
			if (w instanceof IconButton) {
				IconButton button = (IconButton) w;
				if (!button.getToolTip()
					.isEmpty()) {
					button.setToolTip(button.getToolTip()
						.get(0));
					button.getToolTip()
						.add(TooltipHelper.holdShift(Palette.Blue, hasShiftDown()));
				}
			}

		if (hasShiftDown()) {
			fillToolTip(skipMissingButton, skipMissingIndicator, "skipMissing");
			fillToolTip(skipTilesButton, skipTilesIndicator, "skipTileEntities");
			fillToolTip(replaceLevelButtons.get(0), replaceLevelIndicators.get(0), "dontReplaceSolid");
			fillToolTip(replaceLevelButtons.get(1), replaceLevelIndicators.get(1), "replaceWithSolid");
			fillToolTip(replaceLevelButtons.get(2), replaceLevelIndicators.get(2), "replaceWithAny");
			fillToolTip(replaceLevelButtons.get(3), replaceLevelIndicators.get(3), "replaceWithEmpty");
		}
	}

	private void fillToolTip(IconButton button, Indicator indicator, String tooltipKey) {
		if (!button.isHovered())
			return;
		boolean enabled = indicator.state == State.ON;
		List<ITextComponent> tip = button.getToolTip();
		tip.add((enabled ? optionEnabled : optionDisabled).copy().formatted(BLUE));
		tip.addAll(TooltipHelper.cutTextComponent(Lang.translate("gui.schematicannon.option." + tooltipKey + ".description"),
			GRAY, GRAY));
	}

	@Override
	protected void renderWindow(MatrixStack matrixStack, int mouseX, int mouseY, float partialTicks) {
		AllGuiTextures.PLAYER_INVENTORY.draw(matrixStack, this, guiLeft - 10, guiTop + 145);
		BG_TOP.draw(matrixStack, this, guiLeft + 20, guiTop);
		BG_BOTTOM.draw(matrixStack, this, guiLeft + 20, guiTop + BG_TOP.height);

		SchematicannonTileEntity te = container.getTileEntity();
		renderPrintingProgress(matrixStack, te.schematicProgress);
		renderFuelBar(matrixStack, te.fuelLevel);
		renderChecklistPrinterProgress(matrixStack, te.bookPrintingProgress);

		if (!te.inventory.getStackInSlot(0)
			.isEmpty())
			renderBlueprintHighlight(matrixStack);

		GuiGameElement.of(renderedItem)
			.at(guiLeft + 230, guiTop + 190, -200)
			.scale(5)
			.render(matrixStack);

		textRenderer.drawWithShadow(matrixStack, title, guiLeft + 80, guiTop + 3, 0xfefefe);

		ITextComponent msg = Lang.translate("schematicannon.status." + te.statusMsg);
		int stringWidth = textRenderer.getWidth(msg);

		if (te.missingItem != null) {
			stringWidth += 15;
			matrixStack.push();
			matrixStack.translate(guiLeft + 150, guiTop + 46, 0);
			GuiGameElement.GuiItemRenderBuilder.renderItemIntoGUI(matrixStack, te.missingItem);
			matrixStack.pop();
			// itemRenderer.renderItemIntoGUI(te.missingItem, guiLeft + 150, guiTop + 46);
		}

		textRenderer.drawWithShadow(matrixStack, msg, guiLeft + 20 + 102 - stringWidth / 2, guiTop + 50, 0xCCDDFF);
		textRenderer.draw(matrixStack, playerInventory.getDisplayName(), guiLeft - 10 + 7, guiTop + 145 + 6, 0x666666);

		// to see or debug the bounds of the extra area uncomment the following lines
		// Rectangle2d r = extraAreas.get(0);
		// fill(r.getX() + r.getWidth(), r.getY() + r.getHeight(), r.getX(), r.getY(),
		// 0xd3d3d3d3);
	}

	protected void renderBlueprintHighlight(MatrixStack matrixStack) {
		AllGuiTextures.SCHEMATICANNON_HIGHLIGHT.draw(matrixStack, this, guiLeft + 20 + 10, guiTop + 60);
	}

	protected void renderPrintingProgress(MatrixStack matrixStack, float progress) {
		progress = Math.min(progress, 1);
		AllGuiTextures sprite = AllGuiTextures.SCHEMATICANNON_PROGRESS;
		client.getTextureManager()
			.bindTexture(sprite.location);
		drawTexture(matrixStack, guiLeft + 20 + 44, guiTop + 64, sprite.startX, sprite.startY, (int) (sprite.width * progress),
			sprite.height);
	}

	protected void renderChecklistPrinterProgress(MatrixStack matrixStack, float progress) {
		AllGuiTextures sprite = AllGuiTextures.SCHEMATICANNON_CHECKLIST_PROGRESS;
		client.getTextureManager()
			.bindTexture(sprite.location);
		drawTexture(matrixStack, guiLeft + 20 + 154, guiTop + 20, sprite.startX, sprite.startY, (int) (sprite.width * progress),
			sprite.height);
	}

	protected void renderFuelBar(MatrixStack matrixStack, float amount) {
		AllGuiTextures sprite = AllGuiTextures.SCHEMATICANNON_FUEL;
		if (container.getTileEntity().hasCreativeCrate) {
			AllGuiTextures.SCHEMATICANNON_FUEL_CREATIVE.draw(matrixStack, this, guiLeft + 20 + 36, guiTop + 19);
			return;
		}
		client.getTextureManager()
			.bindTexture(sprite.location);
		drawTexture(matrixStack, guiLeft + 20 + 36, guiTop + 19, sprite.startX, sprite.startY, (int) (sprite.width * amount),
			sprite.height);
	}

	@Override
	protected void renderWindowForeground(MatrixStack matrixStack, int mouseX, int mouseY, float partialTicks) {
		SchematicannonTileEntity te = container.getTileEntity();

		int fuelX = guiLeft + 20 + 36, fuelY = guiTop + 19;
		if (mouseX >= fuelX && mouseY >= fuelY && mouseX <= fuelX + AllGuiTextures.SCHEMATICANNON_FUEL.width
			&& mouseY <= fuelY + AllGuiTextures.SCHEMATICANNON_FUEL.height) {
			List<ITextComponent> tooltip = getFuelLevelTooltip(te);
			renderTooltip(matrixStack, tooltip, mouseX, mouseY);
		}

		if (hoveredSlot != null && !hoveredSlot.getHasStack()) {
<<<<<<< HEAD
			if (hoveredSlot.getSlotIndex() == 0)
				renderTooltip(matrixStack,
					TooltipHelper.cutTextComponent(Lang.translate(_slotSchematic), GRAY, TextFormatting.BLUE),
					mouseX, mouseY);
			if (hoveredSlot.getSlotIndex() == 2)
				renderTooltip(matrixStack,
					TooltipHelper.cutTextComponent(Lang.translate(_slotListPrinter), GRAY, TextFormatting.BLUE),
					mouseX, mouseY);
			if (hoveredSlot.getSlotIndex() == 4)
				renderTooltip(matrixStack,
					TooltipHelper.cutTextComponent(Lang.translate(_slotGunpowder), GRAY, TextFormatting.BLUE),
=======
			if (hoveredSlot.slotNumber == 0)
				renderTooltip(
					TooltipHelper.cutString(Lang.translate(_slotSchematic), TextFormatting.GRAY, TextFormatting.BLUE),
					mouseX, mouseY);
			if (hoveredSlot.slotNumber == 2)
				renderTooltip(
					TooltipHelper.cutString(Lang.translate(_slotListPrinter), TextFormatting.GRAY, TextFormatting.BLUE),
					mouseX, mouseY);
			if (hoveredSlot.slotNumber == 4)
				renderTooltip(
					TooltipHelper.cutString(Lang.translate(_slotGunpowder), TextFormatting.GRAY, TextFormatting.BLUE),
>>>>>>> 2744cabf
					mouseX, mouseY);
		}

		if (te.missingItem != null) {
			int missingBlockX = guiLeft + 150, missingBlockY = guiTop + 46;
			if (mouseX >= missingBlockX && mouseY >= missingBlockY && mouseX <= missingBlockX + 16
				&& mouseY <= missingBlockY + 16) {
				renderTooltip(matrixStack, te.missingItem, mouseX, mouseY);
			}
		}

		int paperX = guiLeft + 132, paperY = guiTop + 19;
		if (mouseX >= paperX && mouseY >= paperY && mouseX <= paperX + 16 && mouseY <= paperY + 16)
			renderTooltip(matrixStack, listPrinter, mouseX, mouseY);

		super.renderWindowForeground(matrixStack, mouseX, mouseY, partialTicks);
	}

	protected List<ITextComponent> getFuelLevelTooltip(SchematicannonTileEntity te) {
		double fuelUsageRate = te.getFuelUsageRate();
		int shotsLeft = (int) (te.fuelLevel / fuelUsageRate);
		int shotsLeftWithItems = (int) (shotsLeft + te.inventory.getStackInSlot(4)
			.getCount() * (te.getFuelAddedByGunPowder() / fuelUsageRate));
		List<ITextComponent> tooltip = new ArrayList<>();

		if (te.hasCreativeCrate) {
			tooltip.add(Lang.translate(_gunpowderLevel, "" + 100));
			tooltip.add(new StringTextComponent("(").append(new TranslationTextComponent(AllBlocks.CREATIVE_CRATE.get()
				.getTranslationKey())).append(")").formatted(DARK_PURPLE));
			return tooltip;
		}

		float f = te.fuelLevel * 100;
		tooltip.add(Lang.translate(_gunpowderLevel, "" + (int) f));
		tooltip.add(Lang.translate(_shotsRemaining, "" + TextFormatting.BLUE + shotsLeft).formatted(GRAY)); // fixme
		if (shotsLeftWithItems != shotsLeft)
			tooltip
				.add(Lang.translate(_shotsRemainingWithBackup, "" + TextFormatting.BLUE + shotsLeftWithItems).formatted(GRAY)); // fixme
		return tooltip;
	}

	@Override
	public boolean mouseClicked(double x, double y, int button) {
		if (showSettingsButton.isHovered()) {
			showSettingsIndicator.state = placementSettingsHidden() ? State.GREEN : State.OFF;
			initPlacementSettings();
		}

		if (confirmButton.isHovered()) {
			Minecraft.getInstance().player.closeScreen();
			return true;
		}

		if (!placementSettingsHidden()) {
			for (int replaceMode = 0; replaceMode < replaceLevelButtons.size(); replaceMode++) {
				if (!replaceLevelButtons.get(replaceMode)
					.isHovered())
					continue;
				if (container.getTileEntity().replaceMode == replaceMode)
					continue;
				sendOptionUpdate(Option.values()[replaceMode], true);
			}
			if (skipMissingButton.isHovered())
				sendOptionUpdate(Option.SKIP_MISSING, !container.getTileEntity().skipMissing);
			if (skipTilesButton.isHovered())
				sendOptionUpdate(Option.SKIP_TILES, !container.getTileEntity().replaceTileEntities);
		}

		if (playButton.isHovered() && playButton.active)
			sendOptionUpdate(Option.PLAY, true);
		if (pauseButton.isHovered() && pauseButton.active)
			sendOptionUpdate(Option.PAUSE, true);
		if (resetButton.isHovered() && resetButton.active)
			sendOptionUpdate(Option.STOP, true);

		return super.mouseClicked(x, y, button);
	}

	@Override
	public List<Rectangle2d> getExtraAreas() {
		return extraAreas;
	}

	protected void sendOptionUpdate(Option option, boolean set) {
		AllPackets.channel.sendToServer(ConfigureSchematicannonPacket.setOption(container.getTileEntity()
			.getPos(), option, set));
	}

}
<|MERGE_RESOLUTION|>--- conflicted
+++ resolved
@@ -333,31 +333,17 @@
 		}
 
 		if (hoveredSlot != null && !hoveredSlot.getHasStack()) {
-<<<<<<< HEAD
-			if (hoveredSlot.getSlotIndex() == 0)
+			if (hoveredSlot.slotNumber == 0)
 				renderTooltip(matrixStack,
 					TooltipHelper.cutTextComponent(Lang.translate(_slotSchematic), GRAY, TextFormatting.BLUE),
 					mouseX, mouseY);
-			if (hoveredSlot.getSlotIndex() == 2)
+			if (hoveredSlot.slotNumber == 2)
 				renderTooltip(matrixStack,
 					TooltipHelper.cutTextComponent(Lang.translate(_slotListPrinter), GRAY, TextFormatting.BLUE),
 					mouseX, mouseY);
-			if (hoveredSlot.getSlotIndex() == 4)
+			if (hoveredSlot.slotNumber == 4)
 				renderTooltip(matrixStack,
 					TooltipHelper.cutTextComponent(Lang.translate(_slotGunpowder), GRAY, TextFormatting.BLUE),
-=======
-			if (hoveredSlot.slotNumber == 0)
-				renderTooltip(
-					TooltipHelper.cutString(Lang.translate(_slotSchematic), TextFormatting.GRAY, TextFormatting.BLUE),
-					mouseX, mouseY);
-			if (hoveredSlot.slotNumber == 2)
-				renderTooltip(
-					TooltipHelper.cutString(Lang.translate(_slotListPrinter), TextFormatting.GRAY, TextFormatting.BLUE),
-					mouseX, mouseY);
-			if (hoveredSlot.slotNumber == 4)
-				renderTooltip(
-					TooltipHelper.cutString(Lang.translate(_slotGunpowder), TextFormatting.GRAY, TextFormatting.BLUE),
->>>>>>> 2744cabf
 					mouseX, mouseY);
 		}
 
