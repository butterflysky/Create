--- conflicted
+++ resolved
@@ -120,50 +120,7 @@
 
 		@Override
 		void place(World world) {
-<<<<<<< HEAD
-			// Piston
-			if (state.contains(BlockStateProperties.EXTENDED))
-				state = state.with(BlockStateProperties.EXTENDED, Boolean.FALSE);
-			if (state.contains(BlockStateProperties.WATERLOGGED))
-				state = state.with(BlockStateProperties.WATERLOGGED, Boolean.FALSE);
-
-			if (AllBlocks.BELT.has(state)) {
-				world.setBlockState(target, state, 2);
-				return;
-			}
-			else if (state.getBlock() == Blocks.COMPOSTER)
-				state = Blocks.COMPOSTER.getDefaultState();
-			else if (state.getBlock() != Blocks.SEA_PICKLE && state.getBlock() instanceof IPlantable)
-				state = ((IPlantable) state.getBlock()).getPlant(world, target);
-
-			if (world.getDimension().isUltrawarm() && state.getFluidState().getFluid().isIn(FluidTags.WATER)) {
-				int i = target.getX();
-				int j = target.getY();
-				int k = target.getZ();
-				world.playSound(null, target, SoundEvents.BLOCK_FIRE_EXTINGUISH, SoundCategory.BLOCKS, 0.5F, 2.6F + (world.rand.nextFloat() - world.rand.nextFloat()) * 0.8F);
-
-				for (int l = 0; l < 8; ++l) {
-					world.addParticle(ParticleTypes.LARGE_SMOKE, i + Math.random(), j + Math.random(), k + Math.random(), 0.0D, 0.0D, 0.0D);
-				}
-				Block.spawnDrops(state, world, target);
-				return;
-			}
-			world.setBlockState(target, state, 18);
-			if (data != null) {
-				TileEntity tile = world.getTileEntity(target);
-				if (tile != null) {
-					data.putInt("x", target.getX());
-					data.putInt("y", target.getY());
-					data.putInt("z", target.getZ());
-					if (tile instanceof KineticTileEntity)
-						((KineticTileEntity) tile).warnOfMovement();
-					tile.fromTag(state, data);
-				}
-			}
-			state.getBlock().onBlockPlacedBy(world, target, state, null, stack);
-=======
 			BlockHelper.placeSchematicBlock(world, state, target, stack, data);
->>>>>>> cb759e79
 		}
 
 	}
