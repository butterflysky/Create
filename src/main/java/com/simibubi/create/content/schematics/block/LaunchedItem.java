--- conflicted
+++ resolved
@@ -153,12 +153,6 @@
 			boolean isStart = state.getValue(BeltBlock.PART) == BeltPart.START;
 			BlockPos offset = BeltBlock.nextSegmentPosition(state, BlockPos.ZERO, isStart);
 			int i = length - 1;
-<<<<<<< HEAD
-			Axis axis = state.getValue(BeltBlock.SLOPE) == BeltSlope.SIDEWAYS ? Axis.Y : state.getValue(BeltBlock.HORIZONTAL_FACING).getClockWise().getAxis();
-			world.setBlockAndUpdate(target, AllBlocks.SHAFT.getDefaultState().setValue(AbstractSimpleShaftBlock.AXIS, axis));
-			BeltConnectorItem
-					.createBelts(world, target, target.offset(offset.getX() * i, offset.getY() * i, offset.getZ() * i));
-=======
 			Axis axis = state.getValue(BeltBlock.SLOPE) == BeltSlope.SIDEWAYS ? Axis.Y
 				: state.getValue(BeltBlock.HORIZONTAL_FACING)
 					.getClockWise()
@@ -167,7 +161,6 @@
 				.setValue(AbstractSimpleShaftBlock.AXIS, axis));
 			BeltConnectorItem.createBelts(world, target,
 				target.offset(offset.getX() * i, offset.getY() * i, offset.getZ() * i));
->>>>>>> aa2cff6b
 		}
 
 	}
