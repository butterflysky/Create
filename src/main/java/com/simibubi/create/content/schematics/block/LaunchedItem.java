package com.simibubi.create.content.schematics.block;

import java.util.Optional;

import com.simibubi.create.AllBlocks;
import com.simibubi.create.content.contraptions.relays.belt.BeltBlock;
import com.simibubi.create.content.contraptions.relays.belt.BeltPart;
import com.simibubi.create.content.contraptions.relays.belt.item.BeltConnectorItem;
import com.simibubi.create.content.contraptions.relays.elementary.AbstractShaftBlock;
import com.simibubi.create.foundation.utility.BlockHelper;
import com.simibubi.create.lib.utility.Constants;
import com.simibubi.create.lib.utility.NBT;
import com.simibubi.create.lib.utility.NBTSerializer;

import net.minecraft.core.BlockPos;
import net.minecraft.core.Direction.Axis;
import net.minecraft.nbt.CompoundTag;
import net.minecraft.nbt.NbtUtils;
import net.minecraft.nbt.Tag;
import net.minecraft.world.entity.Entity;
import net.minecraft.world.entity.EntityType;
import net.minecraft.world.item.ItemStack;
import net.minecraft.world.level.Level;
import net.minecraft.world.level.block.state.BlockState;

public abstract class LaunchedItem {

	public int totalTicks;
	public int ticksRemaining;
	public BlockPos target;
	public ItemStack stack;

	private LaunchedItem(BlockPos start, BlockPos target, ItemStack stack) {
		this(target, stack, ticksForDistance(start, target), ticksForDistance(start, target));
	}

	private static int ticksForDistance(BlockPos start, BlockPos target) {
		return (int) (Math.max(10, Math.sqrt(Math.sqrt(target.distSqr(start))) * 4f));
	}

	LaunchedItem() {}

	private LaunchedItem(BlockPos target, ItemStack stack, int ticksLeft, int total) {
		this.target = target;
		this.stack = stack;
		this.totalTicks = total;
		this.ticksRemaining = ticksLeft;
	}

	public boolean update(Level world) {
		if (ticksRemaining > 0) {
			ticksRemaining--;
			return false;
		}
		if (world.isClientSide)
			return false;

		place(world);
		return true;
	}

	public CompoundTag serializeNBT() {
		CompoundTag c = new CompoundTag();
		c.putInt("TotalTicks", totalTicks);
		c.putInt("TicksLeft", ticksRemaining);
		c.put("Stack", NBTSerializer.serializeNBT(stack));
		c.put("Target", NbtUtils.writeBlockPos(target));
		return c;
	}

	public static LaunchedItem fromNBT(CompoundTag c) {
		LaunchedItem launched = c.contains("Length") ? new LaunchedItem.ForBelt()
				: c.contains("BlockState") ? new LaunchedItem.ForBlockState() : new LaunchedItem.ForEntity();
		launched.readNBT(c);
		return launched;
	}

	abstract void place(Level world);

	void readNBT(CompoundTag c) {
		target = NbtUtils.readBlockPos(c.getCompound("Target"));
		ticksRemaining = c.getInt("TicksLeft");
		totalTicks = c.getInt("TotalTicks");
		stack = ItemStack.of(c.getCompound("Stack"));
	}

	public static class ForBlockState extends LaunchedItem {
		public BlockState state;
		public CompoundTag data;

		ForBlockState() {}

		public ForBlockState(BlockPos start, BlockPos target, ItemStack stack, BlockState state, CompoundTag data) {
			super(start, target, stack);
			this.state = state;
			this.data = data;
		}

		@Override
		public CompoundTag serializeNBT() {
			CompoundTag serializeNBT = super.serializeNBT();
			serializeNBT.put("BlockState", NbtUtils.writeBlockState(state));
			if (data != null) {
				data.remove("x");
				data.remove("y");
				data.remove("z");
				data.remove("id");
				serializeNBT.put("Data", data);
			}
			return serializeNBT;
		}

		@Override
		void readNBT(CompoundTag nbt) {
			super.readNBT(nbt);
			state = NbtUtils.readBlockState(nbt.getCompound("BlockState"));
<<<<<<< HEAD
			if (nbt.contains("Data", NBT.TAG_COMPOUND)) {
=======
			if (nbt.contains("Data", Tag.TAG_COMPOUND)) {
>>>>>>> b0ec966b
				data = nbt.getCompound("Data");
			}
		}

		@Override
		void place(Level world) {
			BlockHelper.placeSchematicBlock(world, state, target, stack, data);
		}

	}

	public static class ForBelt extends ForBlockState {
		public int length;

		public ForBelt() {}

		@Override
		public CompoundTag serializeNBT() {
			CompoundTag serializeNBT = super.serializeNBT();
			serializeNBT.putInt("Length", length);
			return serializeNBT;
		}

		@Override
		void readNBT(CompoundTag nbt) {
			length = nbt.getInt("Length");
			super.readNBT(nbt);
		}

		public ForBelt(BlockPos start, BlockPos target, ItemStack stack, BlockState state, int length) {
			super(start, target, stack, state, null);
			this.length = length;
		}

		@Override
		void place(Level world) {
			// todo place belt
			boolean isStart = state.getValue(BeltBlock.PART) == BeltPart.START;
			BlockPos offset = BeltBlock.nextSegmentPosition(state, BlockPos.ZERO, isStart);
			int i = length - 1;
			Axis axis = state.getValue(BeltBlock.HORIZONTAL_FACING).getClockWise().getAxis();
			world.setBlockAndUpdate(target, AllBlocks.SHAFT.getDefaultState().setValue(AbstractShaftBlock.AXIS, axis));
			BeltConnectorItem
					.createBelts(world, target, target.offset(offset.getX() * i, offset.getY() * i, offset.getZ() * i));
		}

	}

	public static class ForEntity extends LaunchedItem {
		public Entity entity;
		private CompoundTag deferredTag;

		ForEntity() {}

		public ForEntity(BlockPos start, BlockPos target, ItemStack stack, Entity entity) {
			super(start, target, stack);
			this.entity = entity;
		}

		@Override
		public boolean update(Level world) {
			if (deferredTag != null && entity == null) {
				try {
					Optional<Entity> loadEntityUnchecked = EntityType.create(deferredTag, world);
					if (!loadEntityUnchecked.isPresent())
						return true;
					entity = loadEntityUnchecked.get();
				} catch (Exception var3) {
					return true;
				}
				deferredTag = null;
			}
			return super.update(world);
		}

		@Override
		public CompoundTag serializeNBT() {
			CompoundTag serializeNBT = super.serializeNBT();
			if (entity != null)
				serializeNBT.put("Entity", NBTSerializer.serializeNBT(entity));
			return serializeNBT;
		}

		@Override
		void readNBT(CompoundTag nbt) {
			super.readNBT(nbt);
			if (nbt.contains("Entity"))
				deferredTag = nbt.getCompound("Entity");
		}

		@Override
		void place(Level world) {
			world.addFreshEntity(entity);
		}

	}

}<|MERGE_RESOLUTION|>--- conflicted
+++ resolved
@@ -114,11 +114,7 @@
 		void readNBT(CompoundTag nbt) {
 			super.readNBT(nbt);
 			state = NbtUtils.readBlockState(nbt.getCompound("BlockState"));
-<<<<<<< HEAD
-			if (nbt.contains("Data", NBT.TAG_COMPOUND)) {
-=======
 			if (nbt.contains("Data", Tag.TAG_COMPOUND)) {
->>>>>>> b0ec966b
 				data = nbt.getCompound("Data");
 			}
 		}
