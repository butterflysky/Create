--- conflicted
+++ resolved
@@ -2,11 +2,7 @@
 
 import java.util.List;
 
-<<<<<<< HEAD
-import com.simibubi.create.foundation.mixin.fabric.FontAccessor;
-=======
 import com.simibubi.create.foundation.mixin.accessor.FontAccessor;
->>>>>>> b8a329d0
 
 import org.joml.Matrix4f;
 
@@ -28,20 +24,11 @@
 		this.wrapped = wrapped;
 	}
 
-<<<<<<< HEAD
-	// fabric: we pass the correct fonts function to super
-//	public FontSet getFontSet(ResourceLocation pFontLocation) {
-//		return wrapped.getFontSet(pFontLocation);
-//	}
-
-=======
->>>>>>> b8a329d0
 	@Override
 	public int drawInBatch(Component pText, float pX, float pY, int pColor, boolean pDropShadow, Matrix4f pMatrix,
 		MultiBufferSource pBuffer, DisplayMode pDisplayMode, int pBackgroundColor, int pPackedLightCoords) {
 		return wrapped.drawInBatch(pText, pX, pY, pColor, false, pMatrix, pBuffer, pDisplayMode, pBackgroundColor,
 			pPackedLightCoords);
-<<<<<<< HEAD
 	}
 
 	@Override
@@ -66,7 +53,6 @@
 		return wrapped.drawInBatch(pText, pX, pY, pColor, false, pMatrix, pBuffer, pDisplayMode, pBackgroundColor,
 			pPackedLightCoords, pBidirectional);
 	}
-
 	@Override
 	public int wordWrapHeight(FormattedText pText, int pMaxWidth) {
 		return wrapped.wordWrapHeight(pText, pMaxWidth);
@@ -76,47 +62,6 @@
 		return wrapped.bidirectionalShaping(pText);
 	}
 
-=======
-	}
-
-	@Override
-	public int drawInBatch(FormattedCharSequence pText, float pX, float pY, int pColor, boolean pDropShadow,
-		Matrix4f pMatrix, MultiBufferSource pBuffer, DisplayMode pDisplayMode, int pBackgroundColor,
-		int pPackedLightCoords) {
-		return wrapped.drawInBatch(pText, pX, pY, pColor, false, pMatrix, pBuffer, pDisplayMode, pBackgroundColor,
-			pPackedLightCoords);
-	}
-
-	@Override
-	public int drawInBatch(String pText, float pX, float pY, int pColor, boolean pDropShadow, Matrix4f pMatrix,
-		MultiBufferSource pBuffer, DisplayMode pDisplayMode, int pBackgroundColor, int pPackedLightCoords) {
-		return wrapped.drawInBatch(pText, pX, pY, pColor, false, pMatrix, pBuffer, pDisplayMode, pBackgroundColor,
-			pPackedLightCoords);
-	}
-
-	@Override
-	public int drawInBatch(String pText, float pX, float pY, int pColor, boolean pDropShadow, Matrix4f pMatrix,
-		MultiBufferSource pBuffer, DisplayMode pDisplayMode, int pBackgroundColor, int pPackedLightCoords,
-		boolean pBidirectional) {
-		return wrapped.drawInBatch(pText, pX, pY, pColor, false, pMatrix, pBuffer, pDisplayMode, pBackgroundColor,
-			pPackedLightCoords, pBidirectional);
-	}
-
-	@Override
-	public FormattedText ellipsize(FormattedText text, int maxWidth) {
-		return wrapped.ellipsize(text, maxWidth);
-	}
-
-	@Override
-	public int wordWrapHeight(FormattedText pText, int pMaxWidth) {
-		return wrapped.wordWrapHeight(pText, pMaxWidth);
-	}
-
-	public String bidirectionalShaping(String pText) {
-		return wrapped.bidirectionalShaping(pText);
-	}
-
->>>>>>> b8a329d0
 	public void drawInBatch8xOutline(FormattedCharSequence pText, float pX, float pY, int pColor, int pBackgroundColor,
 		Matrix4f pMatrix, MultiBufferSource pBuffer, int pPackedLightCoords) {
 		wrapped.drawInBatch8xOutline(pText, pX, pY, pColor, pBackgroundColor, pMatrix, pBuffer, pPackedLightCoords);
