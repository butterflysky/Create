--- conflicted
+++ resolved
@@ -107,11 +107,7 @@
 	public InteractionResult use(BlockState pState, Level pLevel, BlockPos pPos, Player pPlayer, InteractionHand pHand,
 		BlockHitResult pHit) {
 
-<<<<<<< HEAD
-		if (pPlayer == null || pPlayer.isShiftKeyDown() || AdventureUtil.isAdventure(pPlayer))
-=======
 		if (pPlayer == null || pPlayer.isShiftKeyDown())
->>>>>>> 502bd5e7
 			return InteractionResult.PASS;
 		ItemStack itemInHand = pPlayer.getItemInHand(pHand);
 		if (AllItems.WRENCH.isIn(itemInHand))
