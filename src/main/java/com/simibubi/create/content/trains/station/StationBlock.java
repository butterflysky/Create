package com.simibubi.create.content.trains.station;

import com.simibubi.create.AllBlockEntityTypes;
import com.simibubi.create.AllItems;
import com.simibubi.create.AllShapes;
import com.simibubi.create.AllSoundEvents;
import com.simibubi.create.content.equipment.wrench.IWrenchable;
import com.simibubi.create.content.logistics.depot.SharedDepotBlockMethods;
import com.simibubi.create.foundation.advancement.AdvancementBehaviour;
import com.simibubi.create.foundation.block.IBE;
import com.simibubi.create.foundation.block.ProperWaterloggedBlock;
import com.simibubi.create.foundation.gui.ScreenOpener;

import com.simibubi.create.foundation.utility.AdventureUtil;
import com.tterrag.registrate.fabric.EnvExecutor;

import net.minecraft.client.player.LocalPlayer;
import net.minecraft.core.BlockPos;
import net.minecraft.core.Direction;
import net.minecraft.core.NonNullList;
import net.minecraft.world.InteractionHand;
import net.minecraft.world.InteractionResult;
import net.minecraft.world.entity.Entity;
import net.minecraft.world.entity.LivingEntity;
import net.minecraft.world.entity.player.Player;
import net.minecraft.world.item.CreativeModeTab;
import net.minecraft.world.item.ItemStack;
import net.minecraft.world.item.Items;
import net.minecraft.world.item.MapItem;
import net.minecraft.world.item.context.BlockPlaceContext;
import net.minecraft.world.level.BlockGetter;
import net.minecraft.world.level.Level;
import net.minecraft.world.level.LevelAccessor;
import net.minecraft.world.level.block.Block;
import net.minecraft.world.level.block.entity.BlockEntityType;
import net.minecraft.world.level.block.state.BlockState;
import net.minecraft.world.level.block.state.StateDefinition.Builder;
import net.minecraft.world.level.block.state.properties.BooleanProperty;
import net.minecraft.world.level.material.FluidState;
import net.minecraft.world.level.pathfinder.PathComputationType;
import net.minecraft.world.level.saveddata.maps.MapItemSavedData;
import net.minecraft.world.phys.BlockHitResult;
import net.minecraft.world.phys.shapes.CollisionContext;
import net.minecraft.world.phys.shapes.VoxelShape;
import net.fabricmc.api.EnvType;
import net.fabricmc.api.Environment;

public class StationBlock extends Block implements IBE<StationBlockEntity>, IWrenchable, ProperWaterloggedBlock {

	public static final BooleanProperty ASSEMBLING = BooleanProperty.create("assembling");

	public StationBlock(Properties p_54120_) {
		super(p_54120_);
		registerDefaultState(defaultBlockState().setValue(ASSEMBLING, false)
			.setValue(WATERLOGGED, false));
	}

	@Override
	protected void createBlockStateDefinition(Builder<Block, BlockState> pBuilder) {
		super.createBlockStateDefinition(pBuilder.add(ASSEMBLING, WATERLOGGED));
	}

	@Override
	public BlockState getStateForPlacement(BlockPlaceContext pContext) {
		return withWater(super.getStateForPlacement(pContext), pContext);
	}

	@Override
	public BlockState updateShape(BlockState pState, Direction pDirection, BlockState pNeighborState,
		LevelAccessor pLevel, BlockPos pCurrentPos, BlockPos pNeighborPos) {
		updateWater(pLevel, pState, pCurrentPos);
		return pState;
	}

	@Override
	public void setPlacedBy(Level pLevel, BlockPos pPos, BlockState pState, LivingEntity pPlacer, ItemStack pStack) {
		super.setPlacedBy(pLevel, pPos, pState, pPlacer, pStack);
		AdvancementBehaviour.setPlacedBy(pLevel, pPos, pPlacer);
	}

	@Override
	public FluidState getFluidState(BlockState pState) {
		return fluidState(pState);
	}

	@Override
	public boolean hasAnalogOutputSignal(BlockState pState) {
		return true;
	}

	@Override
	public int getAnalogOutputSignal(BlockState pState, Level pLevel, BlockPos pPos) {
		return getBlockEntityOptional(pLevel, pPos).map(ste -> ste.trainPresent ? 15 : 0)
			.orElse(0);
	}

	@Override
	public void fillItemCategory(CreativeModeTab pTab, NonNullList<ItemStack> pItems) {
		pItems.add(AllItems.SCHEDULE.asStack());
		super.fillItemCategory(pTab, pItems);
	}

	@Override
	public void onRemove(BlockState state, Level worldIn, BlockPos pos, BlockState newState, boolean isMoving) {
		IBE.onRemove(state, worldIn, pos, newState);
	}

	@Override
	public void updateEntityAfterFallOn(BlockGetter worldIn, Entity entityIn) {
		super.updateEntityAfterFallOn(worldIn, entityIn);
		SharedDepotBlockMethods.onLanded(worldIn, entityIn);
	}

	@Override
	public InteractionResult use(BlockState pState, Level pLevel, BlockPos pPos, Player pPlayer, InteractionHand pHand,
		BlockHitResult pHit) {

<<<<<<< HEAD
		if (pPlayer == null || pPlayer.isShiftKeyDown() || AdventureUtil.isAdventure(pPlayer))
=======
		if (pPlayer == null || pPlayer.isShiftKeyDown())
>>>>>>> fb322c86
			return InteractionResult.PASS;
		ItemStack itemInHand = pPlayer.getItemInHand(pHand);
		if (AllItems.WRENCH.isIn(itemInHand))
			return InteractionResult.PASS;

		if (itemInHand.getItem() == Items.FILLED_MAP) {
			return onBlockEntityUse(pLevel, pPos, station -> {
				if (pLevel.isClientSide)
					return InteractionResult.SUCCESS;

				if (station.getStation() == null || station.getStation().getId() == null)
					return InteractionResult.FAIL;

				MapItemSavedData savedData = MapItem.getSavedData(itemInHand, pLevel);
				if (!(savedData instanceof StationMapData stationMapData))
					return InteractionResult.FAIL;

				if (!stationMapData.toggleStation(pLevel, pPos, station))
					return InteractionResult.FAIL;

				return InteractionResult.SUCCESS;
			});
		}

		InteractionResult result = onBlockEntityUse(pLevel, pPos, station -> {
			ItemStack autoSchedule = station.getAutoSchedule();
			if (autoSchedule.isEmpty())
				return InteractionResult.PASS;
			if (pLevel.isClientSide)
				return InteractionResult.SUCCESS;
			pPlayer.getInventory()
				.placeItemBackInInventory(autoSchedule.copy());
			station.depotBehaviour.removeHeldItem();
			station.notifyUpdate();
			AllSoundEvents.playItemPickup(pPlayer);
			return InteractionResult.SUCCESS;
		});

		if (result == InteractionResult.PASS)
			EnvExecutor.runWhenOn(EnvType.CLIENT,
				() -> () -> withBlockEntityDo(pLevel, pPos, be -> this.displayScreen(be, pPlayer)));
		return InteractionResult.SUCCESS;
	}

	@Environment(value = EnvType.CLIENT)
	protected void displayScreen(StationBlockEntity be, Player player) {
		if (!(player instanceof LocalPlayer))
			return;
		GlobalStation station = be.getStation();
		BlockState blockState = be.getBlockState();
		if (station == null || blockState == null)
			return;
		boolean assembling = blockState.getBlock() == this && blockState.getValue(ASSEMBLING);
		ScreenOpener.open(assembling ? new AssemblyScreen(be, station) : new StationScreen(be, station));
	}

	@Override
	public VoxelShape getShape(BlockState pState, BlockGetter pLevel, BlockPos pPos, CollisionContext pContext) {
		return AllShapes.STATION;
	}

	@Override
	public Class<StationBlockEntity> getBlockEntityClass() {
		return StationBlockEntity.class;
	}

	@Override
	public BlockEntityType<? extends StationBlockEntity> getBlockEntityType() {
		return AllBlockEntityTypes.TRACK_STATION.get();
	}

	@Override
	public boolean isPathfindable(BlockState state, BlockGetter reader, BlockPos pos, PathComputationType type) {
		return false;
	}

}<|MERGE_RESOLUTION|>--- conflicted
+++ resolved
@@ -115,11 +115,7 @@
 	public InteractionResult use(BlockState pState, Level pLevel, BlockPos pPos, Player pPlayer, InteractionHand pHand,
 		BlockHitResult pHit) {
 
-<<<<<<< HEAD
-		if (pPlayer == null || pPlayer.isShiftKeyDown() || AdventureUtil.isAdventure(pPlayer))
-=======
 		if (pPlayer == null || pPlayer.isShiftKeyDown())
->>>>>>> fb322c86
 			return InteractionResult.PASS;
 		ItemStack itemInHand = pPlayer.getItemInHand(pHand);
 		if (AllItems.WRENCH.isIn(itemInHand))
