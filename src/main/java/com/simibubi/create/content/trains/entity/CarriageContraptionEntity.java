package com.simibubi.create.content.trains.entity;

import java.lang.ref.WeakReference;
import java.util.Collection;
import java.util.HashSet;
import java.util.List;
import java.util.Optional;
import java.util.Set;
import java.util.UUID;

import com.google.common.base.Strings;
import com.simibubi.create.AllEntityTypes;
import com.simibubi.create.AllPackets;
import com.simibubi.create.Create;
import com.simibubi.create.CreateClient;
import com.simibubi.create.content.contraptions.ContraptionBlockChangedPacket;
import com.simibubi.create.content.contraptions.OrientedContraptionEntity;
import com.simibubi.create.content.contraptions.actors.trainControls.ControlsBlock;
import com.simibubi.create.content.contraptions.behaviour.MovementBehaviour;
import com.simibubi.create.content.contraptions.behaviour.MovementContext;
import com.simibubi.create.content.trains.CubeParticleData;
import com.simibubi.create.content.trains.TrainHUDUpdatePacket;
import com.simibubi.create.content.trains.entity.Carriage.DimensionalCarriageEntity;
import com.simibubi.create.content.trains.entity.TravellingPoint.SteerDirection;
import com.simibubi.create.content.trains.graph.TrackGraph;
import com.simibubi.create.content.trains.station.GlobalStation;
import com.simibubi.create.foundation.utility.Color;
import com.simibubi.create.foundation.utility.Components;
import com.simibubi.create.foundation.utility.Couple;
import com.simibubi.create.foundation.utility.Iterate;
import com.simibubi.create.foundation.utility.Lang;
import com.simibubi.create.foundation.utility.VecHelper;
import com.simibubi.create.infrastructure.config.AllConfigs;

import net.fabricmc.api.EnvType;
import net.fabricmc.api.Environment;
import net.minecraft.core.BlockPos;
import net.minecraft.core.Direction;
import net.minecraft.core.Direction.Axis;
import net.minecraft.core.particles.ParticleTypes;
import net.minecraft.nbt.CompoundTag;
import net.minecraft.network.chat.Component;
import net.minecraft.network.chat.MutableComponent;
import net.minecraft.network.syncher.EntityDataAccessor;
import net.minecraft.network.syncher.EntityDataSerializers;
import net.minecraft.network.syncher.SynchedEntityData;
import net.minecraft.server.level.ServerPlayer;
import net.minecraft.util.Mth;
import net.minecraft.world.entity.Entity;
import net.minecraft.world.entity.EntityType;
import net.minecraft.world.entity.player.Player;
import net.minecraft.world.level.Level;
import net.minecraft.world.level.levelgen.structure.templatesystem.StructureTemplate.StructureBlockInfo;
import net.minecraft.world.phys.Vec3;

public class CarriageContraptionEntity extends OrientedContraptionEntity {

	// fabric: cannot use custom entity data serializers
//	private static final EntityDataAccessor<CarriageSyncData> CARRIAGE_DATA =
//		SynchedEntityData.defineId(CarriageContraptionEntity.class, AllEntityDataSerializers.CARRIAGE_DATA);
	private static final EntityDataAccessor<Optional<UUID>> TRACK_GRAPH =
		SynchedEntityData.defineId(CarriageContraptionEntity.class, EntityDataSerializers.OPTIONAL_UUID);
	private static final EntityDataAccessor<Boolean> SCHEDULED =
		SynchedEntityData.defineId(CarriageContraptionEntity.class, EntityDataSerializers.BOOLEAN);

	public UUID trainId;
	public int carriageIndex;

	private Carriage carriage;
	public boolean validForRender;
	public boolean movingBackwards;

	public boolean leftTickingChunks;
	public boolean firstPositionUpdate;

	private boolean arrivalSoundPlaying;
	private boolean arrivalSoundReversed;
	private int arrivalSoundTicks;

	private Vec3 serverPrevPos;

	@Environment(EnvType.CLIENT)
	public CarriageSounds sounds;
	@Environment(EnvType.CLIENT)
	public CarriageParticles particles;

	// fabric: cannot use custom entity data serializers
	public CarriageSyncData carriageData = new CarriageSyncData();

	public CarriageContraptionEntity(EntityType<?> type, Level world) {
		super(type, world);
		validForRender = false;
		firstPositionUpdate = true;
		arrivalSoundTicks = Integer.MIN_VALUE;
		derailParticleOffset = VecHelper.offsetRandomly(Vec3.ZERO, world.random, 1.5f)
				.multiply(1, .25f, 1);
	}

	@Override
	public boolean isControlledByLocalInstance() {
		return true;
	}

	@Override
	protected void defineSynchedData() {
		super.defineSynchedData();
//		entityData.define(CARRIAGE_DATA, new CarriageSyncData());
		entityData.define(TRACK_GRAPH, Optional.empty());
		entityData.define(SCHEDULED, false);
	}

	public void syncCarriage() {
		CarriageSyncData carriageData = getCarriageData();
		if (carriageData == null)
			return;
		if (carriage == null)
			return;
		carriageData.update(this, carriage);
	}

	@Override
	public void onSyncedDataUpdated(EntityDataAccessor<?> key) {
		super.onSyncedDataUpdated(key);

		if (!level().isClientSide)
			return;

		bindCarriage();

		if (TRACK_GRAPH.equals(key))
			updateTrackGraph();

		// fabric: carriage data update listening moved
	}

	public void onCarriageDataUpdate(CarriageSyncData newData) {
		this.carriageData = newData;
		if (carriage == null)
			return;
		carriageData.apply(this, carriage);
	}

	public void sendCarriageDataUpdate() {
		AllPackets.getChannel().sendToClientsTracking(new CarriageDataUpdatePacket(this), this);
	}

	public CarriageSyncData getCarriageData() {
		return carriageData;
	}

	public boolean hasSchedule() {
		return entityData.get(SCHEDULED);
	}

	public void setServerSidePrevPosition() {
		serverPrevPos = position();
	}

	@Override
	public Vec3 getPrevPositionVec() {
		if (!level().isClientSide() && serverPrevPos != null)
			return serverPrevPos;
		return super.getPrevPositionVec();
	}

	public boolean isLocalCoordWithin(BlockPos localPos, int min, int max) {
		if (!(getContraption()instanceof CarriageContraption cc))
			return false;
		Direction facing = cc.getAssemblyDirection();
		Axis axis = facing.getClockWise()
			.getAxis();
		int coord = axis.choose(localPos.getZ(), localPos.getY(), localPos.getX()) * -facing.getAxisDirection()
			.getStep();
		return coord >= min && coord <= max;
	}

	public static CarriageContraptionEntity create(Level world, CarriageContraption contraption) {
		CarriageContraptionEntity entity =
			new CarriageContraptionEntity(AllEntityTypes.CARRIAGE_CONTRAPTION.get(), world);
		entity.setContraption(contraption);
		entity.setInitialOrientation(contraption.getAssemblyDirection()
			.getClockWise());
		entity.startAtInitialYaw();
		return entity;
	}

	@Override
	public void tick() {
		super.tick();

		if (contraption instanceof CarriageContraption cc)
			for (Entity entity : getPassengers()) {
				if (entity instanceof Player)
					continue;
				BlockPos seatOf = cc.getSeatOf(entity.getUUID());
				if (seatOf == null)
					continue;
				if (cc.conductorSeats.get(seatOf) == null)
					continue;
				alignPassenger(entity);
			}
	}

	@Override
	public void setBlock(BlockPos localPos, StructureBlockInfo newInfo) {
		if (carriage == null)
			return;
		carriage.forEachPresentEntity(cce -> {
			cce.contraption.getBlocks()
				.put(localPos, newInfo);
<<<<<<< HEAD
			AllPackets.getChannel().sendToClientsTracking(
				new ContraptionBlockChangedPacket(cce.getId(), localPos, newInfo.state), cce);
=======
			AllPackets.getChannel().send(PacketDistributor.TRACKING_ENTITY.with(() -> cce),
				new ContraptionBlockChangedPacket(cce.getId(), localPos, newInfo.state()));
>>>>>>> e6759d8e
		});
	}

	@Override
	protected void tickContraption() {
		if (nonDamageTicks > 0)
			nonDamageTicks--;
		if (!(contraption instanceof CarriageContraption cc))
			return;

		if (carriage == null) {
			if (level().isClientSide)
				bindCarriage();
			else
				discard();
			return;
		}

		if (!Create.RAILWAYS.sided(level()).trains.containsKey(carriage.train.id)) {
			discard();
			return;
		}

		tickActors();
		boolean isStalled = isStalled();
		carriage.stalled = isStalled;

		CarriageSyncData carriageData = getCarriageData();

		if (!level().isClientSide) {

			entityData.set(SCHEDULED, carriage.train.runtime.getSchedule() != null);

			boolean shouldCarriageSyncThisTick =
				carriage.train.shouldCarriageSyncThisTick(level().getGameTime(), getType().updateInterval());
			if (shouldCarriageSyncThisTick && carriageData.isDirty()) {
				sendCarriageDataUpdate();
				carriageData.setDirty(false);
			}

			Navigation navigation = carriage.train.navigation;
			if (navigation.announceArrival && Math.abs(navigation.distanceToDestination) < 60
				&& carriageIndex == (carriage.train.speed < 0 ? carriage.train.carriages.size() - 1 : 0)) {
				navigation.announceArrival = false;
				arrivalSoundPlaying = true;
				arrivalSoundReversed = carriage.train.speed < 0;
				arrivalSoundTicks = Integer.MIN_VALUE;
			}

			if (arrivalSoundPlaying)
				tickArrivalSound(cc);

			entityData.set(TRACK_GRAPH, Optional.ofNullable(carriage.train.graph)
				.map(g -> g.id));

			return;
		}

		DimensionalCarriageEntity dce = carriage.getDimensional(level());
		if (tickCount % 10 == 0)
			updateTrackGraph();

		if (!dce.pointsInitialised)
			return;

		carriageData.approach(this, carriage, 1f / getType().updateInterval());

		if (!carriage.train.derailed)
			carriage.updateContraptionAnchors();

		xo = getX();
		yo = getY();
		zo = getZ();

		dce.alignEntity(this);

		if (sounds == null)
			sounds = new CarriageSounds(this);
		sounds.tick(dce);

		if (particles == null)
			particles = new CarriageParticles(this);
		particles.tick(dce);

		double distanceTo = 0;
		if (!firstPositionUpdate) {
			Vec3 diff = position().subtract(xo, yo, zo);
			Vec3 relativeDiff = VecHelper.rotate(diff, yaw, Axis.Y);
			double signum = Math.signum(-relativeDiff.x);
			distanceTo = diff.length() * signum;
			movingBackwards = signum < 0;
		}

		carriage.bogeys.getFirst()
			.updateAngles(this, distanceTo);
		if (carriage.isOnTwoBogeys())
			carriage.bogeys.getSecond()
				.updateAngles(this, distanceTo);

		if (carriage.train.derailed)
			spawnDerailParticles(carriage);
		if (dce.pivot != null)
			spawnPortalParticles(dce);

		firstPositionUpdate = false;
		validForRender = true;
	}

	private void bindCarriage() {
		if (carriage != null)
			return;
		Train train = Create.RAILWAYS.sided(level()).trains.get(trainId);
		if (train == null || train.carriages.size() <= carriageIndex)
			return;
		carriage = train.carriages.get(carriageIndex);
		if (carriage != null) {
			DimensionalCarriageEntity dimensional = carriage.getDimensional(level());
			dimensional.entity = new WeakReference<>(this);
			dimensional.pivot = null;
			carriage.updateContraptionAnchors();
			dimensional.updateRenderedCutoff();
		}
		updateTrackGraph();
	}

	private void tickArrivalSound(CarriageContraption cc) {
		List<Carriage> carriages = carriage.train.carriages;

		if (arrivalSoundTicks == Integer.MIN_VALUE) {
			int carriageCount = carriages.size();
			Integer tick = null;

			for (int index = 0; index < carriageCount; index++) {
				int i = arrivalSoundReversed ? carriageCount - 1 - index : index;
				Carriage carriage = carriages.get(i);
				CarriageContraptionEntity entity = carriage.getDimensional(level()).entity.get();
				if (entity == null || !(entity.contraption instanceof CarriageContraption otherCC))
					break;
				tick = arrivalSoundReversed ? otherCC.soundQueue.lastTick() : otherCC.soundQueue.firstTick();
				if (tick != null)
					break;
			}

			if (tick == null) {
				arrivalSoundPlaying = false;
				return;
			}

			arrivalSoundTicks = tick;
		}

		if (tickCount % 2 == 0)
			return;

		boolean keepTicking = false;
		for (Carriage c : carriages) {
			CarriageContraptionEntity entity = c.getDimensional(level()).entity.get();
			if (entity == null || !(entity.contraption instanceof CarriageContraption otherCC))
				continue;
			keepTicking |= otherCC.soundQueue.tick(entity, arrivalSoundTicks, arrivalSoundReversed);
		}

		if (!keepTicking) {
			arrivalSoundPlaying = false;
			return;
		}

		arrivalSoundTicks += arrivalSoundReversed ? -1 : 1;
	}

	@Override
	public void tickActors() {
		super.tickActors();
	}

	@Override
	protected boolean isActorActive(MovementContext context, MovementBehaviour actor) {
		if (!(contraption instanceof CarriageContraption cc))
			return false;
		if (!super.isActorActive(context, actor))
			return false;
		return cc.notInPortal() || level().isClientSide();
	}

	@Override
	protected void handleStallInformation(double x, double y, double z, float angle) {}

	Vec3 derailParticleOffset;

	private void spawnDerailParticles(Carriage carriage) {
		if (random.nextFloat() < 1 / 20f) {
			Vec3 v = position().add(derailParticleOffset);
			level().addParticle(ParticleTypes.CAMPFIRE_COSY_SMOKE, v.x, v.y, v.z, 0, .04, 0);
		}
	}

	@Override
	protected void addPassenger(Entity pPassenger) {
		super.addPassenger(pPassenger);
		if (!(pPassenger instanceof Player player))
			return;
		player.getExtraCustomData()
			.put("ContraptionMountLocation", VecHelper.writeNBT(player.position()));
	}

	private Set<BlockPos> particleSlice = new HashSet<>();
	private float particleAvgY = 0;

	private void spawnPortalParticles(DimensionalCarriageEntity dce) {
		Vec3 pivot = dce.pivot.getLocation()
			.add(0, 1.5f, 0);
		if (particleSlice.isEmpty())
			return;

		boolean alongX = Mth.equal(pivot.x, Math.round(pivot.x));
		int extraFlip = Direction.fromYRot(yaw)
			.getAxisDirection()
			.getStep();

		Vec3 emitter = pivot.add(0, particleAvgY, 0);
		double speed = position().distanceTo(getPrevPositionVec());
		int size = (int) (particleSlice.size() * Mth.clamp(4 - speed * 4, 0, 4));

		for (BlockPos pos : particleSlice) {
			if (size != 0 && random.nextInt(size) != 0)
				continue;
			if (alongX)
				pos = new BlockPos(0, pos.getY(), pos.getX());
			Vec3 v = pivot.add(pos.getX() * extraFlip, pos.getY(), pos.getZ() * extraFlip);
			CubeParticleData data =
				new CubeParticleData(.25f, 0, .5f, .65f + (random.nextFloat() - .5f) * .25f, 4, false);
			Vec3 m = v.subtract(emitter)
				.normalize()
				.scale(.325f);
			m = VecHelper.rotate(m, random.nextFloat() * 360, alongX ? Axis.X : Axis.Z);
			m = m.add(VecHelper.offsetRandomly(Vec3.ZERO, random, 0.25f));
			level().addParticle(data, v.x, v.y, v.z, m.x, m.y, m.z);
		}

	}

	@Override
	public void onClientRemoval() {
		super.onClientRemoval();
		carriageData = new CarriageSyncData();
		if (carriage != null) {
			DimensionalCarriageEntity dce = carriage.getDimensional(level());
			dce.pointsInitialised = false;
			carriage.leadingBogey().couplingAnchors = Couple.create(null, null);
			carriage.trailingBogey().couplingAnchors = Couple.create(null, null);
		}
		firstPositionUpdate = true;
		if (sounds != null)
			sounds.stop();
	}

	@Override
	protected void writeAdditional(CompoundTag compound, boolean spawnPacket) {
		super.writeAdditional(compound, spawnPacket);
		compound.putUUID("TrainId", trainId);
		compound.putInt("CarriageIndex", carriageIndex);
	}

	@Override
	protected void readAdditional(CompoundTag compound, boolean spawnPacket) {
		super.readAdditional(compound, spawnPacket);
		trainId = compound.getUUID("TrainId");
		carriageIndex = compound.getInt("CarriageIndex");
		if (spawnPacket) {
			xOld = getX();
			yOld = getY();
			zOld = getZ();
		}
	}

	@Override
	public Component getContraptionName() {
		if (carriage != null)
			return carriage.train.name;
		Component contraptionName = super.getContraptionName();
		return contraptionName;
	}

	public Couple<Boolean> checkConductors() {
		Couple<Boolean> sides = Couple.create(false, false);
		if (!(contraption instanceof CarriageContraption cc))
			return sides;

		sides.setFirst(cc.blazeBurnerConductors.getFirst());
		sides.setSecond(cc.blazeBurnerConductors.getSecond());

		for (Entity entity : getPassengers()) {
			if (entity instanceof Player)
				continue;
			BlockPos seatOf = cc.getSeatOf(entity.getUUID());
			if (seatOf == null)
				continue;
			Couple<Boolean> validSides = cc.conductorSeats.get(seatOf);
			if (validSides == null)
				continue;
			sides.setFirst(sides.getFirst() || validSides.getFirst());
			sides.setSecond(sides.getSecond() || validSides.getSecond());
		}

		return sides;
	}

	@Override
	public boolean startControlling(BlockPos controlsLocalPos, Player player) {
		if (player == null || player.isSpectator())
			return false;
		if (carriage == null)
			return false;
		if (carriage.train.derailed)
			return false;

		Train train = carriage.train;
		if (train.runtime.getSchedule() != null && !train.runtime.paused)
			train.status.manualControls();
		train.navigation.cancelNavigation();
		train.runtime.paused = true;
		train.navigation.waitingForSignal = null;
		return true;
	}

	@Override
	public Component getDisplayName() {
		if (carriage == null)
			return Lang.translateDirect("train");
		return carriage.train.name;
	}

	double navDistanceTotal = 0;
	int hudPacketCooldown = 0;

	@Override
	public boolean control(BlockPos controlsLocalPos, Collection<Integer> heldControls, Player player) {
		if (carriage == null)
			return false;
		if (carriage.train.derailed)
			return false;
		if (level().isClientSide)
			return true;
		if (player.isSpectator())
			return false;
		if (!toGlobalVector(VecHelper.getCenterOf(controlsLocalPos), 1).closerThan(player.position(), 8))
			return false;
		if (heldControls.contains(5))
			return false;

		StructureBlockInfo info = contraption.getBlocks()
			.get(controlsLocalPos);
		Direction initialOrientation = getInitialOrientation().getCounterClockWise();
		boolean inverted = false;
		if (info != null && info.state().hasProperty(ControlsBlock.FACING))
			inverted = !info.state().getValue(ControlsBlock.FACING)
				.equals(initialOrientation);

		if (hudPacketCooldown-- <= 0 && player instanceof ServerPlayer sp) {
			AllPackets.getChannel().sendToClient(new TrainHUDUpdatePacket(carriage.train), sp);
			hudPacketCooldown = 5;
		}

		int targetSpeed = 0;
		if (heldControls.contains(0))
			targetSpeed++;
		if (heldControls.contains(1))
			targetSpeed--;

		int targetSteer = 0;
		if (heldControls.contains(2))
			targetSteer++;
		if (heldControls.contains(3))
			targetSteer--;

		if (inverted) {
			targetSpeed *= -1;
			targetSteer *= -1;
		}

		if (targetSpeed != 0)
			carriage.train.burnFuel();

		boolean slow = inverted ^ targetSpeed < 0;
		boolean spaceDown = heldControls.contains(4);
		GlobalStation currentStation = carriage.train.getCurrentStation();
		if (currentStation != null && spaceDown) {
			sendPrompt(player, Lang.translateDirect("train.arrived_at",
				Components.literal(currentStation.name).withStyle(s -> s.withColor(0x704630))), false);
			return true;
		}

		if (carriage.train.speedBeforeStall != null && targetSpeed != 0
			&& Math.signum(carriage.train.speedBeforeStall) != Math.signum(targetSpeed)) {
			carriage.train.cancelStall();
		}

		if (currentStation != null && targetSpeed != 0) {
			stationMessage = false;
			sendPrompt(player, Lang.translateDirect("train.departing_from",
				Components.literal(currentStation.name).withStyle(s -> s.withColor(0x704630))), false);
		}

		if (currentStation == null) {

			Navigation nav = carriage.train.navigation;
			if (nav.destination != null) {
				if (!spaceDown)
					nav.cancelNavigation();
				if (spaceDown) {
					double f = (nav.distanceToDestination / navDistanceTotal);
					int progress = (int) (Mth.clamp(1 - ((1 - f) * (1 - f)), 0, 1) * 30);
					boolean arrived = progress == 0;
					MutableComponent whiteComponent = Components.literal(Strings.repeat("|", progress));
					MutableComponent greenComponent = Components.literal(Strings.repeat("|", 30 - progress));

					int fromColor = 0x00_FFC244;
					int toColor = 0x00_529915;

					int mixedColor = Color.mixColors(toColor, fromColor, progress / 30f);
					int targetColor = arrived ? toColor : 0x00_544D45;

					MutableComponent component = greenComponent.withStyle(st -> st.withColor(mixedColor))
						.append(whiteComponent.withStyle(st -> st.withColor(targetColor)));
					sendPrompt(player, component, true);
					carriage.train.manualTick = true;
					return true;
				}
			}

			double directedSpeed = targetSpeed != 0 ? targetSpeed : carriage.train.speed;
			GlobalStation lookAhead = nav.findNearestApproachable(
				!carriage.train.doubleEnded || (directedSpeed != 0 ? directedSpeed > 0 : !inverted));

			if (lookAhead != null) {
				if (spaceDown) {
					carriage.train.manualTick = true;
					nav.startNavigation(lookAhead, -1, false);
					carriage.train.manualTick = false;
					navDistanceTotal = nav.distanceToDestination;
					return true;
				}
				displayApproachStationMessage(player, lookAhead);
			} else
				cleanUpApproachStationMessage(player);
		}

		carriage.train.manualSteer =
			targetSteer < 0 ? SteerDirection.RIGHT : targetSteer > 0 ? SteerDirection.LEFT : SteerDirection.NONE;

		double topSpeed = carriage.train.maxSpeed() * AllConfigs.server().trains.manualTrainSpeedModifier.getF();
		double cappedTopSpeed = topSpeed * carriage.train.throttle;

		if (carriage.getLeadingPoint().edge != null && carriage.getLeadingPoint().edge.isTurn()
			|| carriage.getTrailingPoint().edge != null && carriage.getTrailingPoint().edge.isTurn())
			topSpeed = carriage.train.maxTurnSpeed();

		if (slow)
			topSpeed /= 4;
		carriage.train.targetSpeed = Math.min(topSpeed, cappedTopSpeed) * targetSpeed;

		boolean counteringAcceleration = Math.abs(Math.signum(targetSpeed) - Math.signum(carriage.train.speed)) > 1.5f;

		if (slow && !counteringAcceleration)
			carriage.train.backwardsDriver = player;

		carriage.train.manualTick = true;
		carriage.train.approachTargetSpeed(counteringAcceleration ? 2 : 1);
		return true;
	}

	private void sendPrompt(Player player, MutableComponent component, boolean shadow) {
		if (player instanceof ServerPlayer sp)
			AllPackets.getChannel().sendToClient(new TrainPromptPacket(component, shadow), sp);
	}

	boolean stationMessage = false;

	private void displayApproachStationMessage(Player player, GlobalStation station) {
		sendPrompt(player, Lang.translateDirect("contraption.controls.approach_station",
			Components.keybind("key.jump"), station.name), false);
		stationMessage = true;
	}

	private void cleanUpApproachStationMessage(Player player) {
		if (!stationMessage)
			return;
		player.displayClientMessage(Components.immutableEmpty(), true);
		stationMessage = false;
	}

	private void updateTrackGraph() {
		if (carriage == null)
			return;
		Optional<UUID> optional = entityData.get(TRACK_GRAPH);
		if (optional.isEmpty()) {
			carriage.train.graph = null;
			carriage.train.derailed = true;
			return;
		}

		TrackGraph graph = CreateClient.RAILWAYS.sided(level()).trackNetworks.get(optional.get());
		if (graph == null)
			return;
		carriage.train.graph = graph;
		carriage.train.derailed = false;
	}

	@Override
	public boolean shouldBeSaved() {
		return false;
	}

	public Carriage getCarriage() {
		return carriage;
	}

	public void setCarriage(Carriage carriage) {
		this.carriage = carriage;
		this.trainId = carriage.train.id;
		this.carriageIndex = carriage.train.carriages.indexOf(carriage);
		if (contraption instanceof CarriageContraption cc)
			cc.swapStorageAfterAssembly(this);
		if (carriage.train.graph != null)
			entityData.set(TRACK_GRAPH, Optional.of(carriage.train.graph.id));

		DimensionalCarriageEntity dimensional = carriage.getDimensional(level());
		dimensional.pivot = null;
		carriage.updateContraptionAnchors();
		dimensional.updateRenderedCutoff();
	}

	@Environment(EnvType.CLIENT)
	private WeakReference<CarriageContraptionInstance> instanceHolder;

	@Environment(EnvType.CLIENT)
	public void bindInstance(CarriageContraptionInstance instance) {
		this.instanceHolder = new WeakReference<>(instance);
		updateRenderedPortalCutoff();
	}

	@Environment(EnvType.CLIENT)
	public void updateRenderedPortalCutoff() {
		if (carriage == null)
			return;

		// update portal slice
		particleSlice.clear();
		particleAvgY = 0;

		if (contraption instanceof CarriageContraption cc) {
			Direction forward = cc.getAssemblyDirection()
				.getClockWise();
			Axis axis = forward.getAxis();
			boolean x = axis == Axis.X;
			boolean flip = true;

			for (BlockPos pos : contraption.getBlocks()
				.keySet()) {
				if (!cc.atSeam(pos))
					continue;
				int pX = x ? pos.getX() : pos.getZ();
				pX *= forward.getAxisDirection()
					.getStep() * (flip ? 1 : -1);
				pos = new BlockPos(pX, pos.getY(), 0);
				particleSlice.add(pos);
				particleAvgY += pos.getY();
			}

		}
		if (particleSlice.size() > 0)
			particleAvgY /= particleSlice.size();

		// update hidden bogeys (if instanced)
		if (instanceHolder == null)
			return;
		CarriageContraptionInstance instance = instanceHolder.get();
		if (instance == null)
			return;

		int bogeySpacing = carriage.bogeySpacing;

		// fabric: do not pass instance to lambda, class loading issues
		Couple<Boolean> bogeyVisibility = carriage.bogeys.map(bogey -> {
			if (bogey == null)
				return null;

			BlockPos bogeyPos = bogey.isLeading ? BlockPos.ZERO
					: BlockPos.ZERO.relative(getInitialOrientation().getCounterClockWise(), bogeySpacing);
			return !contraption.isHiddenInPortal(bogeyPos);
		});
		for (boolean first : Iterate.trueAndFalse) {
			Boolean visible = bogeyVisibility.get(first);
			if (visible != null)
				instance.setBogeyVisibility(first, visible);
		}
	}

}<|MERGE_RESOLUTION|>--- conflicted
+++ resolved
@@ -208,13 +208,8 @@
 		carriage.forEachPresentEntity(cce -> {
 			cce.contraption.getBlocks()
 				.put(localPos, newInfo);
-<<<<<<< HEAD
 			AllPackets.getChannel().sendToClientsTracking(
-				new ContraptionBlockChangedPacket(cce.getId(), localPos, newInfo.state), cce);
-=======
-			AllPackets.getChannel().send(PacketDistributor.TRACKING_ENTITY.with(() -> cce),
-				new ContraptionBlockChangedPacket(cce.getId(), localPos, newInfo.state()));
->>>>>>> e6759d8e
+				new ContraptionBlockChangedPacket(cce.getId(), localPos, newInfo.state()), cce);
 		});
 	}
 
