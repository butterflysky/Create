--- conflicted
+++ resolved
@@ -509,11 +509,7 @@
 				// copy over all shared properties from the shaped state to the correct track material block
 				BlockState toPlace = BlockHelper.copyProperties(state, info.trackMaterial.getBlock().defaultBlockState());
 
-<<<<<<< HEAD
-				boolean canPlace = stateAtPos.canBeReplaced();
-=======
-				boolean canPlace = stateAtPos.getMaterial().isReplaceable() || stateAtPos.is(BlockTags.FLOWERS);
->>>>>>> 52960a4a
+				boolean canPlace = stateAtPos.canBeReplaced() || stateAtPos.is(BlockTags.FLOWERS);
 				if (canPlace)
 					info.requiredTracks++;
 				if (simulate)
