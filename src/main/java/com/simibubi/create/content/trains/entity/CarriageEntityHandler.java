--- conflicted
+++ resolved
@@ -16,13 +16,8 @@
 			return;
 		if (!(entity instanceof CarriageContraptionEntity cce))
 			return;
-<<<<<<< HEAD
 		SectionPos newPos = SectionPos.of(packedNewPos);
-		Level level = entity.getLevel();
-=======
-		SectionPos newPos = event.getNewPos();
 		Level level = entity.level();
->>>>>>> e6759d8e
 		if (level.isClientSide)
 			return;
 		if (!isActiveChunk(level, newPos.center()))
