--- conflicted
+++ resolved
@@ -183,13 +183,8 @@
 	 * @param context The visualization context
 	 * @param carriageBogey The bogey to create data for
 	 */
-<<<<<<< HEAD
 	@Environment(EnvType.CLIENT)
-	public abstract void initialiseContraptionModelData(MaterialManager materialManager, CarriageBogey carriageBogey);
-=======
-	@OnlyIn(Dist.CLIENT)
 	public abstract void initialiseContraptionModelData(VisualizationContext context, CarriageBogey carriageBogey);
->>>>>>> eae8cd46
 
 	/**
 	 * Creates instances of models for in-world rendering to a set length from a provided partial model
