package com.simibubi.create.content.trains.track;

import static com.simibubi.create.AllShapes.TRACK_ASC;
import static com.simibubi.create.AllShapes.TRACK_CROSS;
import static com.simibubi.create.AllShapes.TRACK_CROSS_DIAG;
import static com.simibubi.create.AllShapes.TRACK_CROSS_DIAG_ORTHO;
import static com.simibubi.create.AllShapes.TRACK_CROSS_ORTHO_DIAG;
import static com.simibubi.create.AllShapes.TRACK_DIAG;
import static com.simibubi.create.AllShapes.TRACK_ORTHO;
import static com.simibubi.create.AllShapes.TRACK_ORTHO_LONG;

import java.util.ArrayList;
import java.util.Collection;
import java.util.HashSet;
import java.util.List;
import java.util.Map;
import java.util.Map.Entry;
import java.util.Random;
import java.util.Set;
import java.util.function.Consumer;

import org.jetbrains.annotations.Nullable;

import com.google.common.base.Predicates;
import com.jozufozu.flywheel.core.PartialModel;
import com.jozufozu.flywheel.util.transform.TransformStack;
import com.mojang.blaze3d.vertex.PoseStack;
import com.simibubi.create.AllBlockEntityTypes;
import com.simibubi.create.AllBlocks;
import com.simibubi.create.AllPartialModels;
import com.simibubi.create.AllShapes;
import com.simibubi.create.AllTags;
import com.simibubi.create.content.decoration.girder.GirderBlock;
import com.simibubi.create.content.equipment.wrench.IWrenchable;
import com.simibubi.create.content.schematics.requirement.ISpecialBlockItemRequirement;
import com.simibubi.create.content.schematics.requirement.ItemRequirement;
import com.simibubi.create.content.schematics.requirement.ItemRequirement.ItemUseType;
import com.simibubi.create.content.trains.CubeParticleData;
import com.simibubi.create.content.trains.graph.TrackNodeLocation;
import com.simibubi.create.content.trains.graph.TrackNodeLocation.DiscoveredLocation;
import com.simibubi.create.content.trains.station.StationBlockEntity;
import com.simibubi.create.content.trains.track.TrackTargetingBehaviour.RenderedTrackOverlayType;
import com.simibubi.create.foundation.block.IBE;
import com.simibubi.create.foundation.block.ProperWaterloggedBlock;
import com.simibubi.create.foundation.block.render.MultiPosDestructionHandler;
import com.simibubi.create.foundation.block.render.ReducedDestroyEffects;
import com.simibubi.create.foundation.utility.AngleHelper;
import com.simibubi.create.foundation.utility.BlockFace;
import com.simibubi.create.foundation.utility.Components;
import com.simibubi.create.foundation.utility.Iterate;
import com.simibubi.create.foundation.utility.Lang;
import com.simibubi.create.foundation.utility.Pair;
import com.simibubi.create.foundation.utility.VecHelper;

import it.unimi.dsi.fastutil.objects.Object2IntArrayMap;
import it.unimi.dsi.fastutil.objects.Object2IntMap;
import net.minecraft.ChatFormatting;
import net.minecraft.client.multiplayer.ClientLevel;
import net.minecraft.core.BlockPos;
import net.minecraft.core.Direction;
import net.minecraft.core.Direction.Axis;
import net.minecraft.core.Direction.AxisDirection;
import net.minecraft.network.chat.MutableComponent;
import net.minecraft.resources.ResourceKey;
import net.minecraft.server.level.ServerLevel;
import net.minecraft.util.Mth;
import net.minecraft.util.RandomSource;
import net.minecraft.world.InteractionHand;
import net.minecraft.world.InteractionResult;
import net.minecraft.world.entity.LivingEntity;
import net.minecraft.world.entity.Mob;
import net.minecraft.world.entity.player.Player;
import net.minecraft.world.item.ItemStack;
import net.minecraft.world.item.context.BlockPlaceContext;
import net.minecraft.world.item.context.UseOnContext;
import net.minecraft.world.level.BlockGetter;
import net.minecraft.world.level.Level;
import net.minecraft.world.level.LevelAccessor;
import net.minecraft.world.level.LevelReader;
import net.minecraft.world.level.block.Block;
import net.minecraft.world.level.block.Blocks;
import net.minecraft.world.level.block.Mirror;
import net.minecraft.world.level.block.Rotation;
import net.minecraft.world.level.block.entity.BlockEntity;
import net.minecraft.world.level.block.entity.BlockEntityType;
import net.minecraft.world.level.block.state.BlockState;
import net.minecraft.world.level.block.state.StateDefinition.Builder;
import net.minecraft.world.level.block.state.properties.BlockStateProperties;
import net.minecraft.world.level.block.state.properties.BooleanProperty;
import net.minecraft.world.level.block.state.properties.EnumProperty;
import net.minecraft.world.level.levelgen.structure.BoundingBox;
import net.minecraft.world.level.material.FluidState;
import net.minecraft.world.level.material.PushReaction;
import net.minecraft.world.level.pathfinder.BlockPathTypes;
import net.minecraft.world.phys.BlockHitResult;
import net.minecraft.world.phys.Vec3;
import net.minecraft.world.phys.shapes.CollisionContext;
import net.minecraft.world.phys.shapes.Shapes;
import net.minecraft.world.phys.shapes.VoxelShape;
import net.minecraft.world.ticks.LevelTickAccess;
import net.minecraftforge.api.distmarker.Dist;
import net.minecraftforge.api.distmarker.OnlyIn;
import net.minecraftforge.client.extensions.common.IClientBlockExtensions;

public class TrackBlock extends Block
	implements IBE<TrackBlockEntity>, IWrenchable, ITrackBlock, ISpecialBlockItemRequirement, ProperWaterloggedBlock {

	public static final EnumProperty<TrackShape> SHAPE = EnumProperty.create("shape", TrackShape.class);
	public static final BooleanProperty HAS_BE = BooleanProperty.create("turn");

	protected final TrackMaterial material;

	public TrackBlock(Properties p_49795_, TrackMaterial material) {
		super(p_49795_);
		registerDefaultState(defaultBlockState().setValue(SHAPE, TrackShape.ZO)
			.setValue(HAS_BE, false)
			.setValue(WATERLOGGED, false));
		this.material = material;
	}

	@Override
	protected void createBlockStateDefinition(Builder<Block, BlockState> p_49915_) {
		super.createBlockStateDefinition(p_49915_.add(SHAPE, HAS_BE, WATERLOGGED));
	}

	@Override
	public @Nullable BlockPathTypes getBlockPathType(BlockState state, BlockGetter level, BlockPos pos,
		@Nullable Mob mob) {
		return BlockPathTypes.RAIL;
	}

	@Override
	public FluidState getFluidState(BlockState state) {
		return fluidState(state);
	}

	@OnlyIn(Dist.CLIENT)
	public void initializeClient(Consumer<IClientBlockExtensions> consumer) {
		consumer.accept(new RenderProperties());
	}

	@Override
	public BlockState getStateForPlacement(BlockPlaceContext ctx) {
		BlockState stateForPlacement = withWater(super.getStateForPlacement(ctx), ctx);

		if (ctx.getPlayer() == null)
			return stateForPlacement;

		Vec3 lookAngle = ctx.getPlayer()
			.getLookAngle();
		lookAngle = lookAngle.multiply(1, 0, 1);
		if (Mth.equal(lookAngle.length(), 0))
			lookAngle = VecHelper.rotate(new Vec3(0, 0, 1), -ctx.getPlayer()
				.getYRot(), Axis.Y);

		lookAngle = lookAngle.normalize();

		TrackShape best = TrackShape.ZO;
		double bestValue = Float.MAX_VALUE;
		for (TrackShape shape : TrackShape.values()) {
			if (shape.isJunction() || shape.isPortal())
				continue;
			Vec3 axis = shape.getAxes()
				.get(0);
			double distance = Math.min(axis.distanceToSqr(lookAngle), axis.normalize()
				.scale(-1)
				.distanceToSqr(lookAngle));
			if (distance > bestValue)
				continue;
			bestValue = distance;
			best = shape;
		}

		Level level = ctx.getLevel();
		Vec3 bestAxis = best.getAxes()
			.get(0);
		if (bestAxis.lengthSqr() == 1)
			for (boolean neg : Iterate.trueAndFalse) {
				BlockPos offset = ctx.getClickedPos()
					.offset(BlockPos.containing(bestAxis.scale(neg ? -1 : 1)));

				if (level.getBlockState(offset)
					.isFaceSturdy(level, offset, Direction.UP)
					&& !level.getBlockState(offset.above())
						.isFaceSturdy(level, offset, Direction.DOWN)) {
					if (best == TrackShape.XO)
						best = neg ? TrackShape.AW : TrackShape.AE;
					if (best == TrackShape.ZO)
						best = neg ? TrackShape.AN : TrackShape.AS;
				}
			}

		return stateForPlacement.setValue(SHAPE, best);
	}

	@Override
	public PushReaction getPistonPushReaction(BlockState pState) {
		return PushReaction.BLOCK;
	}

	@Override
	public void playerWillDestroy(Level pLevel, BlockPos pPos, BlockState pState, Player pPlayer) {
		super.playerWillDestroy(pLevel, pPos, pState, pPlayer);
		if (pLevel.isClientSide())
			return;
		if (!pPlayer.isCreative())
			return;
		withBlockEntityDo(pLevel, pPos, be -> {
			be.cancelDrops = true;
			be.removeInboundConnections(true);
		});
	}

	@Override
	public void onPlace(BlockState pState, Level pLevel, BlockPos pPos, BlockState pOldState, boolean pIsMoving) {
		if (pOldState.getBlock() == this && pState.setValue(HAS_BE, true) == pOldState.setValue(HAS_BE, true))
			return;
		if (pLevel.isClientSide)
			return;
		LevelTickAccess<Block> blockTicks = pLevel.getBlockTicks();
		if (!blockTicks.hasScheduledTick(pPos, this))
			pLevel.scheduleTick(pPos, this, 1);
		updateGirders(pState, pLevel, pPos, blockTicks);
	}

	@Override
	public void setPlacedBy(Level pLevel, BlockPos pPos, BlockState pState, LivingEntity pPlacer, ItemStack pStack) {
		super.setPlacedBy(pLevel, pPos, pState, pPlacer, pStack);
		withBlockEntityDo(pLevel, pPos, TrackBlockEntity::validateConnections);
	}

	@Override
	public void tick(BlockState state, ServerLevel level, BlockPos pos, RandomSource p_60465_) {
		TrackPropagator.onRailAdded(level, pos, state);
		withBlockEntityDo(level, pos, tbe -> tbe.tilt.undoSmoothing());
		if (!state.getValue(SHAPE)
			.isPortal())
			connectToPortal(level, pos, state);
	}

	protected void connectToPortal(ServerLevel level, BlockPos pos, BlockState state) {
		TrackShape shape = state.getValue(TrackBlock.SHAPE);
		Axis portalTest = shape == TrackShape.XO ? Axis.X : shape == TrackShape.ZO ? Axis.Z : null;
		if (portalTest == null)
			return;

		boolean pop = false;
		String fail = null;
		BlockPos failPos = null;

		for (Direction d : Iterate.directionsInAxis(portalTest)) {
			BlockPos portalPos = pos.relative(d);
			BlockState portalState = level.getBlockState(portalPos);
			if (!AllPortalTracks.isSupportedPortal(portalState))
				continue;

			pop = true;
			Pair<ServerLevel, BlockFace> otherSide = AllPortalTracks.getOtherSide(level, new BlockFace(pos, d));
			if (otherSide == null) {
				fail = "missing";
				continue;
			}

			ServerLevel otherLevel = otherSide.getFirst();
			BlockFace otherTrack = otherSide.getSecond();
			BlockPos otherTrackPos = otherTrack.getPos();
			BlockState existing = otherLevel.getBlockState(otherTrackPos);
			if (!existing.canBeReplaced()) {
				fail = "blocked";
				failPos = otherTrackPos;
				continue;
			}

			level.setBlock(pos, state.setValue(SHAPE, TrackShape.asPortal(d))
				.setValue(HAS_BE, true), 3);
			BlockEntity be = level.getBlockEntity(pos);
			if (be instanceof TrackBlockEntity tbe)
				tbe.bind(otherLevel.dimension(), otherTrackPos);

			otherLevel.setBlock(otherTrackPos, state.setValue(SHAPE, TrackShape.asPortal(otherTrack.getFace()))
				.setValue(HAS_BE, true), 3);
			BlockEntity otherBE = otherLevel.getBlockEntity(otherTrackPos);
			if (otherBE instanceof TrackBlockEntity tbe)
				tbe.bind(level.dimension(), pos);

			pop = false;
		}

		if (!pop)
			return;

		level.destroyBlock(pos, true);

		if (fail == null)
			return;
		Player player = level.getNearestPlayer(pos.getX(), pos.getY(), pos.getZ(), 10, Predicates.alwaysTrue());
		if (player == null)
			return;
		player.displayClientMessage(Components.literal("<!> ")
			.append(Lang.translateDirect("portal_track.failed"))
			.withStyle(ChatFormatting.GOLD), false);
		MutableComponent component = failPos != null
			? Lang.translateDirect("portal_track." + fail, failPos.getX(), failPos.getY(), failPos.getZ())
			: Lang.translateDirect("portal_track." + fail);
		player.displayClientMessage(Components.literal(" - ")
			.withStyle(ChatFormatting.GRAY)
			.append(component.withStyle(st -> st.withColor(0xFFD3B4))), false);
	}

<<<<<<< HEAD
	protected Pair<ServerLevel, BlockFace> getOtherSide(ServerLevel level, BlockFace inboundTrack) {
		BlockPos portalPos = inboundTrack.getConnectedPos();
		BlockState portalState = level.getBlockState(portalPos);
		if (!(portalState.getBlock() instanceof NetherPortalBlock))
			return null;

		MinecraftServer minecraftserver = level.getServer();
		ResourceKey<Level> resourcekey = level.dimension() == Level.NETHER ? Level.OVERWORLD : Level.NETHER;
		ServerLevel otherLevel = minecraftserver.getLevel(resourcekey);
		if (otherLevel == null || !minecraftserver.isNetherEnabled())
			return null;

		PortalForcer teleporter = otherLevel.getPortalForcer();
		SuperGlueEntity probe = new SuperGlueEntity(level, new AABB(portalPos));
		probe.setYRot(inboundTrack.getFace()
			.toYRot());
		PortalInfo portalinfo = teleporter.getPortalInfo(probe, otherLevel, probe::findDimensionEntryPoint);
		if (portalinfo == null)
			return null;

		BlockPos otherPortalPos = BlockPos.containing(portalinfo.pos);
		BlockState otherPortalState = otherLevel.getBlockState(otherPortalPos);
		if (!(otherPortalState.getBlock() instanceof NetherPortalBlock))
			return null;

		Direction targetDirection = inboundTrack.getFace();
		if (targetDirection.getAxis() == otherPortalState.getValue(NetherPortalBlock.AXIS))
			targetDirection = targetDirection.getClockWise();
		BlockPos otherPos = otherPortalPos.relative(targetDirection);
		return Pair.of(otherLevel, new BlockFace(otherPos, targetDirection.getOpposite()));
	}

=======
>>>>>>> 7e7cc051
	@Override
	public BlockState updateShape(BlockState state, Direction pDirection, BlockState pNeighborState,
		LevelAccessor level, BlockPos pCurrentPos, BlockPos pNeighborPos) {
		updateWater(level, state, pCurrentPos);
		TrackShape shape = state.getValue(SHAPE);
		if (!shape.isPortal())
			return state;

		for (Direction d : Iterate.horizontalDirections) {
			if (TrackShape.asPortal(d) != state.getValue(SHAPE))
				continue;
			if (pDirection != d)
				continue;

			BlockPos portalPos = pCurrentPos.relative(d);
			BlockState portalState = level.getBlockState(portalPos);
			if (!AllPortalTracks.isSupportedPortal(portalState))
				return Blocks.AIR.defaultBlockState();
		}

		return state;
	}

	@Override
	public int getYOffsetAt(BlockGetter world, BlockPos pos, BlockState state, Vec3 end) {
		return getBlockEntityOptional(world, pos).map(tbe -> tbe.tilt.getYOffsetForAxisEnd(end))
			.orElse(0);
	}

	@Override
	public Collection<DiscoveredLocation> getConnected(BlockGetter worldIn, BlockPos pos, BlockState state,
		boolean linear, TrackNodeLocation connectedTo) {
		Collection<DiscoveredLocation> list;
		BlockGetter world = connectedTo != null && worldIn instanceof ServerLevel sl ? sl.getServer()
			.getLevel(connectedTo.dimension) : worldIn;

		if (getTrackAxes(world, pos, state).size() > 1) {
			Vec3 center = Vec3.atBottomCenterOf(pos)
				.add(0, getElevationAtCenter(world, pos, state), 0);
			TrackShape shape = state.getValue(TrackBlock.SHAPE);
			list = new ArrayList<>();
			for (Vec3 axis : getTrackAxes(world, pos, state))
				for (boolean fromCenter : Iterate.trueAndFalse)
					ITrackBlock.addToListIfConnected(connectedTo, list,
						(d, b) -> axis.scale(b ? 0 : fromCenter ? -d : d)
							.add(center),
						b -> shape.getNormal(), b -> world instanceof Level l ? l.dimension() : Level.OVERWORLD, v -> 0,
						axis, null, (b, v) -> ITrackBlock.getMaterialSimple(world, v));
		} else
			list = ITrackBlock.super.getConnected(world, pos, state, linear, connectedTo);

		if (!state.getValue(HAS_BE))
			return list;
		if (linear)
			return list;

		BlockEntity blockEntity = world.getBlockEntity(pos);
		if (!(blockEntity instanceof TrackBlockEntity trackBE))
			return list;

		Map<BlockPos, BezierConnection> connections = trackBE.getConnections();
		connections.forEach((connectedPos, bc) -> ITrackBlock.addToListIfConnected(connectedTo, list,
			(d, b) -> d == 1 ? Vec3.atLowerCornerOf(bc.tePositions.get(b)) : bc.starts.get(b), bc.normals::get,
			b -> world instanceof Level l ? l.dimension() : Level.OVERWORLD, bc::yOffsetAt, null, bc,
			(b, v) -> ITrackBlock.getMaterialSimple(world, v, bc.getMaterial())));

		if (trackBE.boundLocation == null || !(world instanceof ServerLevel level))
			return list;

		ResourceKey<Level> otherDim = trackBE.boundLocation.getFirst();
		ServerLevel otherLevel = level.getServer()
			.getLevel(otherDim);
		if (otherLevel == null)
			return list;
		BlockPos boundPos = trackBE.boundLocation.getSecond();
		BlockState boundState = otherLevel.getBlockState(boundPos);
		if (!AllTags.AllBlockTags.TRACKS.matches(boundState))
			return list;

		Vec3 center = Vec3.atBottomCenterOf(pos)
			.add(0, getElevationAtCenter(world, pos, state), 0);
		Vec3 boundCenter = Vec3.atBottomCenterOf(boundPos)
			.add(0, getElevationAtCenter(otherLevel, boundPos, boundState), 0);
		TrackShape shape = state.getValue(TrackBlock.SHAPE);
		TrackShape boundShape = boundState.getValue(TrackBlock.SHAPE);
		Vec3 boundAxis = getTrackAxes(otherLevel, boundPos, boundState).get(0);

		getTrackAxes(world, pos, state).forEach(axis -> {
			ITrackBlock.addToListIfConnected(connectedTo, list, (d, b) -> (b ? axis : boundAxis).scale(d)
				.add(b ? center : boundCenter), b -> (b ? shape : boundShape).getNormal(),
				b -> b ? level.dimension() : otherLevel.dimension(), v -> 0, axis, null,
				(b, v) -> ITrackBlock.getMaterialSimple(b ? level : otherLevel, v));
		});

		return list;
	}

	public void animateTick(BlockState pState, Level pLevel, BlockPos pPos, Random pRand) {
		if (!pState.getValue(SHAPE)
			.isPortal())
			return;
		Vec3 v = Vec3.atLowerCornerOf(pPos)
			.subtract(.125f, 0, .125f);
		CubeParticleData data =
			new CubeParticleData(1, pRand.nextFloat(), 1, .0125f + .0625f * pRand.nextFloat(), 30, false);
		pLevel.addParticle(data, v.x + pRand.nextFloat() * 1.5f, v.y + .25f, v.z + pRand.nextFloat() * 1.5f, 0.0D,
			0.04D, 0.0D);
	}

	@Override
	public void onRemove(BlockState pState, Level pLevel, BlockPos pPos, BlockState pNewState, boolean pIsMoving) {
		boolean removeBE = false;
		if (pState.getValue(HAS_BE) && (!pState.is(pNewState.getBlock()) || !pNewState.getValue(HAS_BE))) {
			BlockEntity blockEntity = pLevel.getBlockEntity(pPos);
			if (blockEntity instanceof TrackBlockEntity tbe && !pLevel.isClientSide) {
				tbe.cancelDrops |= pNewState.getBlock() == this;
				tbe.removeInboundConnections(true);
			}
			removeBE = true;
		}

		if (pNewState.getBlock() != this || pState.setValue(HAS_BE, true) != pNewState.setValue(HAS_BE, true))
			TrackPropagator.onRailRemoved(pLevel, pPos, pState);
		if (removeBE)
			pLevel.removeBlockEntity(pPos);
		if (!pLevel.isClientSide)
			updateGirders(pState, pLevel, pPos, pLevel.getBlockTicks());
	}

	@Override
	public InteractionResult use(BlockState state, Level world, BlockPos pos, Player player, InteractionHand hand,
		BlockHitResult hit) {

		if (world.isClientSide)
			return InteractionResult.SUCCESS;
		for (Entry<BlockPos, BoundingBox> entry : StationBlockEntity.assemblyAreas.get(world)
			.entrySet()) {
			if (!entry.getValue()
				.isInside(pos))
				continue;
			if (world.getBlockEntity(entry.getKey()) instanceof StationBlockEntity station)
				if (station.trackClicked(player, hand, this, state, pos))
					return InteractionResult.SUCCESS;
		}

		return InteractionResult.PASS;
	}

	private void updateGirders(BlockState pState, Level pLevel, BlockPos pPos, LevelTickAccess<Block> blockTicks) {
		for (Vec3 vec3 : getTrackAxes(pLevel, pPos, pState)) {
			if (vec3.length() > 1 || vec3.y != 0)
				continue;
			for (int side : Iterate.positiveAndNegative) {
				BlockPos girderPos = pPos.below()
					.offset(BlockPos.containing(vec3.z * side, 0, vec3.x * side));
				BlockState girderState = pLevel.getBlockState(girderPos);
				if (girderState.getBlock() instanceof GirderBlock girderBlock
					&& !blockTicks.hasScheduledTick(girderPos, girderBlock))
					pLevel.scheduleTick(girderPos, girderBlock, 1);
			}
		}
	}

	@Override
	public boolean canSurvive(BlockState state, LevelReader reader, BlockPos pos) {
		return reader.getBlockState(pos.below())
			.getBlock() != this;
	}

	@Override
	public VoxelShape getShape(BlockState state, BlockGetter p_60556_, BlockPos p_60557_, CollisionContext p_60558_) {
		return getFullShape(state);
	}

	@Override
	public VoxelShape getInteractionShape(BlockState state, BlockGetter pLevel, BlockPos pPos) {
		return getFullShape(state);
	}

	private VoxelShape getFullShape(BlockState state) {
		switch (state.getValue(SHAPE)) {
		case AE:
			return TRACK_ASC.get(Direction.EAST);
		case AW:
			return TRACK_ASC.get(Direction.WEST);
		case AN:
			return TRACK_ASC.get(Direction.NORTH);
		case AS:
			return TRACK_ASC.get(Direction.SOUTH);
		case CR_D:
			return TRACK_CROSS_DIAG;
		case CR_NDX:
			return TRACK_CROSS_ORTHO_DIAG.get(Direction.SOUTH);
		case CR_NDZ:
			return TRACK_CROSS_DIAG_ORTHO.get(Direction.SOUTH);
		case CR_O:
			return TRACK_CROSS;
		case CR_PDX:
			return TRACK_CROSS_DIAG_ORTHO.get(Direction.EAST);
		case CR_PDZ:
			return TRACK_CROSS_ORTHO_DIAG.get(Direction.EAST);
		case ND:
			return TRACK_DIAG.get(Direction.SOUTH);
		case PD:
			return TRACK_DIAG.get(Direction.EAST);
		case XO:
			return TRACK_ORTHO.get(Direction.EAST);
		case ZO:
			return TRACK_ORTHO.get(Direction.SOUTH);
		case TE:
			return TRACK_ORTHO_LONG.get(Direction.EAST);
		case TW:
			return TRACK_ORTHO_LONG.get(Direction.WEST);
		case TS:
			return TRACK_ORTHO_LONG.get(Direction.SOUTH);
		case TN:
			return TRACK_ORTHO_LONG.get(Direction.NORTH);
		case NONE:
		default:
		}
		return AllShapes.TRACK_FALLBACK;
	}

	@Override
	public VoxelShape getCollisionShape(BlockState pState, BlockGetter pLevel, BlockPos pPos,
		CollisionContext pContext) {
		switch (pState.getValue(SHAPE)) {
		case AE, AW, AN, AS:
			return Shapes.empty();
		default:
			return AllShapes.TRACK_COLLISION;
		}
	}

	@Override
	public BlockEntity newBlockEntity(BlockPos p_153215_, BlockState state) {
		if (!state.getValue(HAS_BE))
			return null;
		return AllBlockEntityTypes.TRACK.create(p_153215_, state);
	}

	@Override
	public Class<TrackBlockEntity> getBlockEntityClass() {
		return TrackBlockEntity.class;
	}

	@Override
	public BlockEntityType<? extends TrackBlockEntity> getBlockEntityType() {
		return AllBlockEntityTypes.TRACK.get();
	}

	@Override
	public Vec3 getUpNormal(BlockGetter world, BlockPos pos, BlockState state) {
		return state.getValue(SHAPE)
			.getNormal();
	}

	@Override
	public List<Vec3> getTrackAxes(BlockGetter world, BlockPos pos, BlockState state) {
		return state.getValue(SHAPE)
			.getAxes();
	}

	@Override
	public Vec3 getCurveStart(BlockGetter world, BlockPos pos, BlockState state, Vec3 axis) {
		boolean vertical = axis.y != 0;
		return VecHelper.getCenterOf(pos)
			.add(0, (vertical ? 0 : -.5f), 0)
			.add(axis.scale(.5));
	}

	@Override
	public InteractionResult onWrenched(BlockState state, UseOnContext context) {
		return InteractionResult.SUCCESS;
	}

	@Override
	public InteractionResult onSneakWrenched(BlockState state, UseOnContext context) {
		Player player = context.getPlayer();
		Level level = context.getLevel();
		if (!level.isClientSide && !player.isCreative() && state.getValue(HAS_BE)) {
			BlockEntity blockEntity = level.getBlockEntity(context.getClickedPos());
			if (blockEntity instanceof TrackBlockEntity trackBE) {
				trackBE.cancelDrops = true;
				trackBE.connections.values()
					.forEach(bc -> bc.addItemsToPlayer(player));
			}
		}

		return IWrenchable.super.onSneakWrenched(state, context);
	}

	@Override
	public BlockState overlay(BlockGetter world, BlockPos pos, BlockState existing, BlockState placed) {
		if (placed.getBlock() != this)
			return existing;

		TrackShape existingShape = existing.getValue(SHAPE);
		TrackShape placedShape = placed.getValue(SHAPE);
		TrackShape combinedShape = null;

		for (boolean flip : Iterate.trueAndFalse) {
			TrackShape s1 = flip ? existingShape : placedShape;
			TrackShape s2 = flip ? placedShape : existingShape;
			if (s1 == TrackShape.XO && s2 == TrackShape.ZO)
				combinedShape = TrackShape.CR_O;
			if (s1 == TrackShape.PD && s2 == TrackShape.ND)
				combinedShape = TrackShape.CR_D;
			if (s1 == TrackShape.XO && s2 == TrackShape.PD)
				combinedShape = TrackShape.CR_PDX;
			if (s1 == TrackShape.ZO && s2 == TrackShape.PD)
				combinedShape = TrackShape.CR_PDZ;
			if (s1 == TrackShape.XO && s2 == TrackShape.ND)
				combinedShape = TrackShape.CR_NDX;
			if (s1 == TrackShape.ZO && s2 == TrackShape.ND)
				combinedShape = TrackShape.CR_NDZ;
		}

		if (combinedShape != null)
			existing = existing.setValue(SHAPE, combinedShape);
		return existing;
	}

	@Override
	public BlockState rotate(BlockState state, Rotation pRotation) {
		return state.setValue(SHAPE, state.getValue(SHAPE)
			.rotate(pRotation));
	}

	@Override
	public BlockState mirror(BlockState state, Mirror pMirror) {
		return state.setValue(SHAPE, state.getValue(SHAPE)
			.mirror(pMirror));
	}

	@Override
	public BlockState getBogeyAnchor(BlockGetter world, BlockPos pos, BlockState state) {
		return AllBlocks.SMALL_BOGEY.getDefaultState()
			.setValue(BlockStateProperties.HORIZONTAL_AXIS, state.getValue(SHAPE) == TrackShape.XO ? Axis.X : Axis.Z);
	}

	@Override
	@OnlyIn(Dist.CLIENT)
	public PartialModel prepareAssemblyOverlay(BlockGetter world, BlockPos pos, BlockState state, Direction direction,
		PoseStack ms) {
		TransformStack.cast(ms)
			.rotateCentered(Direction.UP, AngleHelper.rad(AngleHelper.horizontalAngle(direction)));
		return AllPartialModels.TRACK_ASSEMBLING_OVERLAY;
	}

	@Override
	@OnlyIn(Dist.CLIENT)
	public PartialModel prepareTrackOverlay(BlockGetter world, BlockPos pos, BlockState state,
		BezierTrackPointLocation bezierPoint, AxisDirection direction, PoseStack ms, RenderedTrackOverlayType type) {
		TransformStack msr = TransformStack.cast(ms);

		Vec3 axis = null;
		Vec3 diff = null;
		Vec3 normal = null;
		Vec3 offset = null;

		if (bezierPoint != null && world.getBlockEntity(pos) instanceof TrackBlockEntity trackBE) {
			BezierConnection bc = trackBE.connections.get(bezierPoint.curveTarget());
			if (bc != null) {
				double length = Mth.floor(bc.getLength() * 2);
				int seg = bezierPoint.segment() + 1;
				double t = seg / length;
				double tpre = (seg - 1) / length;
				double tpost = (seg + 1) / length;

				offset = bc.getPosition(t);
				normal = bc.getNormal(t);
				diff = bc.getPosition(tpost)
					.subtract(bc.getPosition(tpre))
					.normalize();

				msr.translate(offset.subtract(Vec3.atBottomCenterOf(pos)));
				msr.translate(0, -4 / 16f, 0);
			} else
				return null;
		}

		if (normal == null) {
			axis = state.getValue(SHAPE)
				.getAxes()
				.get(0);
			diff = axis.scale(direction.getStep())
				.normalize();
			normal = getUpNormal(world, pos, state);
		}

		Vec3 angles = TrackRenderer.getModelAngles(normal, diff);

		msr.centre()
			.rotateYRadians(angles.y)
			.rotateXRadians(angles.x)
			.unCentre();

		if (axis != null)
			msr.translate(0, axis.y != 0 ? 7 / 16f : 0, axis.y != 0 ? direction.getStep() * 2.5f / 16f : 0);
		else {
			msr.translate(0, 4 / 16f, 0);
			if (direction == AxisDirection.NEGATIVE)
				msr.rotateCentered(Direction.UP, Mth.PI);
		}

		if (bezierPoint == null && world.getBlockEntity(pos) instanceof TrackBlockEntity trackTE
			&& trackTE.isTilted()) {
			double yOffset = 0;
			for (BezierConnection bc : trackTE.connections.values())
				yOffset += bc.starts.getFirst().y - pos.getY();
			msr.centre()
				.rotateX(-direction.getStep() * trackTE.tilt.smoothingAngle.get())
				.unCentre()
				.translate(0, yOffset / 2, 0);
		}

		return switch (type) {
		case DUAL_SIGNAL -> AllPartialModels.TRACK_SIGNAL_DUAL_OVERLAY;
		case OBSERVER -> AllPartialModels.TRACK_OBSERVER_OVERLAY;
		case SIGNAL -> AllPartialModels.TRACK_SIGNAL_OVERLAY;
		case STATION -> AllPartialModels.TRACK_STATION_OVERLAY;
		};
	}

	@Override
	public boolean trackEquals(BlockState state1, BlockState state2) {
		return state1.getBlock() == this && state2.getBlock() == this
			&& state1.setValue(HAS_BE, false) == state2.setValue(HAS_BE, false);
	}

	@Override
	public ItemRequirement getRequiredItems(BlockState state, BlockEntity be) {
		int sameTypeTrackAmount = 1;
		Object2IntMap<TrackMaterial> otherTrackAmounts = new Object2IntArrayMap<>();
		int girderAmount = 0;

		if (be instanceof TrackBlockEntity track) {
			for (BezierConnection bezierConnection : track.getConnections()
				.values()) {
				if (!bezierConnection.isPrimary())
					continue;
				TrackMaterial material = bezierConnection.getMaterial();
				if (material == getMaterial()) {
					sameTypeTrackAmount += bezierConnection.getTrackItemCost();
				} else {
					otherTrackAmounts.put(material, otherTrackAmounts.getOrDefault(material, 0) + 1);
				}
				girderAmount += bezierConnection.getGirderItemCost();
			}
		}

		List<ItemStack> stacks = new ArrayList<>();
		while (sameTypeTrackAmount > 0) {
			stacks.add(new ItemStack(state.getBlock(), Math.min(sameTypeTrackAmount, 64)));
			sameTypeTrackAmount -= 64;
		}
		for (TrackMaterial material : otherTrackAmounts.keySet()) {
			int amt = otherTrackAmounts.getOrDefault(material, 0);
			while (amt > 0) {
				stacks.add(material.asStack(Math.min(amt, 64)));
				amt -= 64;
			}
		}
		while (girderAmount > 0) {
			stacks.add(AllBlocks.METAL_GIRDER.asStack(Math.min(girderAmount, 64)));
			girderAmount -= 64;
		}

		return new ItemRequirement(ItemUseType.CONSUME, stacks);
	}

	@Override
	public TrackMaterial getMaterial() {
		return material;
	}

	public static class RenderProperties extends ReducedDestroyEffects implements MultiPosDestructionHandler {
		@Override
		@Nullable
		public Set<BlockPos> getExtraPositions(ClientLevel level, BlockPos pos, BlockState blockState, int progress) {
			BlockEntity blockEntity = level.getBlockEntity(pos);
			if (blockEntity instanceof TrackBlockEntity track) {
				return new HashSet<>(track.connections.keySet());
			}
			return null;
		}
	}

}<|MERGE_RESOLUTION|>--- conflicted
+++ resolved
@@ -307,41 +307,6 @@
 			.append(component.withStyle(st -> st.withColor(0xFFD3B4))), false);
 	}
 
-<<<<<<< HEAD
-	protected Pair<ServerLevel, BlockFace> getOtherSide(ServerLevel level, BlockFace inboundTrack) {
-		BlockPos portalPos = inboundTrack.getConnectedPos();
-		BlockState portalState = level.getBlockState(portalPos);
-		if (!(portalState.getBlock() instanceof NetherPortalBlock))
-			return null;
-
-		MinecraftServer minecraftserver = level.getServer();
-		ResourceKey<Level> resourcekey = level.dimension() == Level.NETHER ? Level.OVERWORLD : Level.NETHER;
-		ServerLevel otherLevel = minecraftserver.getLevel(resourcekey);
-		if (otherLevel == null || !minecraftserver.isNetherEnabled())
-			return null;
-
-		PortalForcer teleporter = otherLevel.getPortalForcer();
-		SuperGlueEntity probe = new SuperGlueEntity(level, new AABB(portalPos));
-		probe.setYRot(inboundTrack.getFace()
-			.toYRot());
-		PortalInfo portalinfo = teleporter.getPortalInfo(probe, otherLevel, probe::findDimensionEntryPoint);
-		if (portalinfo == null)
-			return null;
-
-		BlockPos otherPortalPos = BlockPos.containing(portalinfo.pos);
-		BlockState otherPortalState = otherLevel.getBlockState(otherPortalPos);
-		if (!(otherPortalState.getBlock() instanceof NetherPortalBlock))
-			return null;
-
-		Direction targetDirection = inboundTrack.getFace();
-		if (targetDirection.getAxis() == otherPortalState.getValue(NetherPortalBlock.AXIS))
-			targetDirection = targetDirection.getClockWise();
-		BlockPos otherPos = otherPortalPos.relative(targetDirection);
-		return Pair.of(otherLevel, new BlockFace(otherPos, targetDirection.getOpposite()));
-	}
-
-=======
->>>>>>> 7e7cc051
 	@Override
 	public BlockState updateShape(BlockState state, Direction pDirection, BlockState pNeighborState,
 		LevelAccessor level, BlockPos pCurrentPos, BlockPos pNeighborPos) {
