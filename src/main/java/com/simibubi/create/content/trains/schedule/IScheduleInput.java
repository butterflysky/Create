package com.simibubi.create.content.trains.schedule;

import java.util.List;

import javax.annotation.Nullable;

import com.google.common.collect.ImmutableList;
import com.simibubi.create.foundation.gui.ModularGuiLineBuilder;
import com.simibubi.create.foundation.utility.Components;
import com.simibubi.create.foundation.utility.Pair;

import net.minecraft.client.gui.GuiGraphics;
import net.minecraft.nbt.CompoundTag;
import net.minecraft.network.chat.Component;
import net.minecraft.resources.ResourceLocation;
import net.minecraft.world.item.ItemStack;
import net.fabricmc.api.EnvType;
import net.fabricmc.api.Environment;

public interface IScheduleInput {

	public abstract Pair<ItemStack, Component> getSummary();

	public abstract ResourceLocation getId();

	public abstract CompoundTag getData();

	public abstract void setData(CompoundTag data);

	public default int slotsTargeted() {
		return 0;
	}

	public default List<Component> getTitleAs(String type) {
		ResourceLocation id = getId();
		return ImmutableList
			.of(Components.translatable(id.getNamespace() + ".schedule." + type + "." + id.getPath()));
	}

	public default ItemStack getSecondLineIcon() {
		return ItemStack.EMPTY;
	}

	public default void setItem(int slot, ItemStack stack) {}

	public default ItemStack getItem(int slot) {
		return ItemStack.EMPTY;
	}

	@Nullable
	public default List<Component> getSecondLineTooltip(int slot) {
		return null;
	}

	@Environment(EnvType.CLIENT)
	public default void initConfigurationWidgets(ModularGuiLineBuilder builder) {};

<<<<<<< HEAD
	@Environment(EnvType.CLIENT)
	public default boolean renderSpecialIcon(PoseStack ms, int x, int y) {
=======
	@OnlyIn(Dist.CLIENT)
	public default boolean renderSpecialIcon(GuiGraphics graphics, int x, int y) {
>>>>>>> e6759d8e
		return false;
	}

}<|MERGE_RESOLUTION|>--- conflicted
+++ resolved
@@ -55,13 +55,8 @@
 	@Environment(EnvType.CLIENT)
 	public default void initConfigurationWidgets(ModularGuiLineBuilder builder) {};
 
-<<<<<<< HEAD
 	@Environment(EnvType.CLIENT)
-	public default boolean renderSpecialIcon(PoseStack ms, int x, int y) {
-=======
-	@OnlyIn(Dist.CLIENT)
 	public default boolean renderSpecialIcon(GuiGraphics graphics, int x, int y) {
->>>>>>> e6759d8e
 		return false;
 	}
 
