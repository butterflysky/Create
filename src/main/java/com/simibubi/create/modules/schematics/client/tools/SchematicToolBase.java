--- conflicted
+++ resolved
@@ -1,13 +1,10 @@
 package com.simibubi.create.modules.schematics.client.tools;
 
-<<<<<<< HEAD
-import com.mojang.blaze3d.matrix.MatrixStack;
-=======
 import java.util.Arrays;
 import java.util.List;
 
-import com.mojang.blaze3d.platform.GlStateManager;
->>>>>>> 8bfc4445
+import com.mojang.blaze3d.matrix.MatrixStack;
+import com.mojang.blaze3d.systems.RenderSystem;
 import com.simibubi.create.AllKeys;
 import com.simibubi.create.AllSpecialTextures;
 import com.simibubi.create.CreateClient;
@@ -20,16 +17,9 @@
 
 import net.minecraft.client.Minecraft;
 import net.minecraft.client.entity.player.ClientPlayerEntity;
-<<<<<<< HEAD
 import net.minecraft.client.renderer.IRenderTypeBuffer;
-import net.minecraft.client.renderer.RenderType;
-import net.minecraft.client.renderer.WorldRenderer;
-import net.minecraft.item.BlockItemUseContext;
-import net.minecraft.item.ItemUseContext;
-=======
 import net.minecraft.client.renderer.RenderHelper;
 import net.minecraft.client.renderer.Tessellator;
->>>>>>> 8bfc4445
 import net.minecraft.util.Direction;
 import net.minecraft.util.math.AxisAlignedBB;
 import net.minecraft.util.math.BlockPos;
@@ -125,34 +115,7 @@
 	}
 
 	@Override
-<<<<<<< HEAD
 	public void renderTool(MatrixStack ms, IRenderTypeBuffer buffer, int light, int overlay) {
-
-		if (schematicHandler.deployed) {
-			BlockPos min = schematicHandler.getTransformedAnchor();
-			MutableBoundingBox bb = new MutableBoundingBox(min, min.add(schematicHandler.getTransformedSize()));
-			min = new BlockPos(bb.minX, bb.minY, bb.minZ);
-			BlockPos max = new BlockPos(bb.maxX, bb.maxY, bb.maxZ);
-
-			WorldRenderer.drawBox(buffer.getBuffer(RenderType.getLines()), min.getX() - 1 / 8d, min.getY() + 1 / 16d, min.getZ() - 1 / 8d,
-					max.getX() + 1 / 8d, max.getY() + 1 / 8d, max.getZ() + 1 / 8d, 1, 1, 1, 1);
-
-			if (schematicSelected && renderSelectedFace && AllKeys.ACTIVATE_TOOL.isPressed()) {
-				Vec3d vec = new Vec3d(selectedFace.getDirectionVec());
-				Vec3d center = new Vec3d(min.add(max)).scale(1 / 2f);
-				Vec3d radii = new Vec3d(max.subtract(min)).scale(1 / 2f);
-
-				Vec3d onFaceOffset = new Vec3d(1 - Math.abs(vec.x), 1 - Math.abs(vec.y), 1 - Math.abs(vec.z))
-						.mul(radii);
-				Vec3d faceMin = center.add(vec.mul(radii).add(onFaceOffset)).add(vec.scale(1/8f));
-				Vec3d faceMax = center.add(vec.mul(radii).subtract(onFaceOffset)).add(vec.scale(1/8f));
-
-				// RenderSystem.lineWidth(6); TODO 1.15 custom line size render type
-				WorldRenderer.drawBox(buffer.getBuffer(RenderType.getLines()), faceMin.getX(), faceMin.getY() + 1 / 16d, faceMin.getZ(), faceMax.getX(),
-						faceMax.getY() + 1 / 8d, faceMax.getZ(), .6f, .7f, 1, 1);
-			}
-=======
-	public void renderToolLocal() {
 		if (!schematicHandler.isDeployed())
 			return;
 
@@ -161,26 +124,21 @@
 			schematicHandler.getOutline().setTextures(null,
 					AllKeys.ctrlDown() ? AllSpecialTextures.HIGHLIGHT_CHECKERED : AllSpecialTextures.CHECKERED);
 			outline.highlightFace(selectedFace);
->>>>>>> 8bfc4445
 		}
 
 		RenderHelper.disableStandardItemLighting();
-		GlStateManager.pushMatrix();
-		GlStateManager.enableBlend();
+		RenderSystem.pushMatrix();
+		RenderSystem.enableBlend();
 		outline.render(Tessellator.getInstance().getBuffer());
-		GlStateManager.popMatrix();
+		RenderSystem.popMatrix();
 		outline.setTextures(null, null);
 
 	}
 
 	@Override
-<<<<<<< HEAD
-	public void renderOverlay(MatrixStack ms, IRenderTypeBuffer buffer, int light, int overlay) {
-=======
-	public void renderTool() {}
->>>>>>> 8bfc4445
-
+	public void renderOverlay(MatrixStack ms, IRenderTypeBuffer buffer, int light, int overlay) {}
+	
 	@Override
-	public void renderOverlay() {}
+	public void renderToolLocal(MatrixStack ms, IRenderTypeBuffer buffer, int light, int overlay) {}
 
 }