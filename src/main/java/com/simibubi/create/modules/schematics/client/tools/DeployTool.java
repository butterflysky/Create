package com.simibubi.create.modules.schematics.client.tools;

import com.mojang.blaze3d.matrix.MatrixStack;
import com.mojang.blaze3d.systems.RenderSystem;
import com.simibubi.create.AllKeys;
import com.simibubi.create.AllSpecialTextures;
import com.simibubi.create.modules.schematics.client.SchematicTransformation;

<<<<<<< HEAD
import net.minecraft.client.renderer.IRenderTypeBuffer;
import net.minecraft.client.renderer.RenderType;
import net.minecraft.client.renderer.WorldRenderer;
=======
import net.minecraft.client.Minecraft;
import net.minecraft.client.renderer.RenderHelper;
import net.minecraft.client.renderer.Tessellator;
import net.minecraft.item.ItemStack;
import net.minecraft.nbt.NBTUtil;
import net.minecraft.util.math.AxisAlignedBB;
>>>>>>> 8bfc4445
import net.minecraft.util.math.BlockPos;
import net.minecraft.util.math.MathHelper;
import net.minecraft.util.math.Vec3d;

public class DeployTool extends PlacementToolBase {

	@Override
	public void init() {
		super.init();
		selectionRange = -1;
	}

	@Override
	public void updateSelection() {
		if (schematicHandler.isActive() && selectionRange == -1) {
			selectionRange = (int) (schematicHandler.getBounds().getCenter().length() / 2);
			selectionRange = MathHelper.clamp(selectionRange, 1, 100);
		}
		selectIgnoreBlocks = AllKeys.ACTIVATE_TOOL.isPressed();
		super.updateSelection();
	}

	@Override
<<<<<<< HEAD
	public void renderTool(MatrixStack ms, IRenderTypeBuffer buffer, int light, int overlay) {
		super.renderTool(ms, buffer, light, overlay);
		
		if (selectedPos == null) 
			return;
		
		BlockPos size = schematicHandler.getTransformedSize();
		BlockPos min = selectedPos.add(Math.round(size.getX() * -.5f), 0, Math.round(size.getZ() * -.5f));
		BlockPos max = min.add(size.getX(), size.getY(), size.getZ());
		
		if (schematicHandler.deployed) {
			MutableBoundingBox bb = new MutableBoundingBox(min, min.add(schematicHandler.getTransformedSize()));
			min = new BlockPos(bb.minX, bb.minY, bb.minZ);
			max = new BlockPos(bb.maxX, bb.maxY, bb.maxZ);
		}
		
//		RenderSystem.color4f(.5f, .8f, 1, 1); TODO 1.15
		
		WorldRenderer.drawBox(ms, buffer.getBuffer(RenderType.getLines()), min.getX() - 1 / 8d, min.getY() + 1 / 16d, min.getZ() - 1 / 8d,
				max.getX() + 1 / 8d, max.getY() + 1 / 8d, max.getZ() + 1 / 8d, .8f, .9f, 1, 1);
=======
	public void renderTool() {
		super.renderTool();

		if (selectedPos == null)
			return;

		GlStateManager.pushMatrix();
		RenderHelper.disableStandardItemLighting();
		GlStateManager.enableBlend();
		float pt = Minecraft.getInstance().getRenderPartialTicks();
		double x = MathHelper.lerp(pt, lastChasingSelectedPos.x, chasingSelectedPos.x);
		double y = MathHelper.lerp(pt, lastChasingSelectedPos.y, chasingSelectedPos.y);
		double z = MathHelper.lerp(pt, lastChasingSelectedPos.z, chasingSelectedPos.z);

		SchematicTransformation transformation = schematicHandler.getTransformation();
		AxisAlignedBB bounds = schematicHandler.getBounds();
		Vec3d center = bounds.getCenter();
		Vec3d rotationOffset = transformation.getRotationOffset(true);
		int centerX = (int) center.x;
		int centerZ = (int) center.z;
		double xOrigin = bounds.getXSize() / 2f;
		double zOrigin = bounds.getZSize() / 2f;

		GlStateManager.translated(x - centerX, y, z - centerZ);
		GlStateManager.translated(xOrigin + rotationOffset.x, 0, zOrigin + rotationOffset.z);
		GlStateManager.rotated(transformation.getCurrentRotation(), 0, 1, 0);
		GlStateManager.translated(-rotationOffset.x, 0, -rotationOffset.z);
		GlStateManager.translated(-xOrigin, 0, -zOrigin);

		schematicHandler.getOutline().setTextures(AllSpecialTextures.CHECKERED, null);
		schematicHandler.getOutline().render(Tessellator.getInstance().getBuffer());
		schematicHandler.getOutline().setTextures(null, null);
		GlStateManager.popMatrix();
>>>>>>> 8bfc4445
	}

	@Override
	public boolean handleMouseWheel(double delta) {
		if (!selectIgnoreBlocks)
			return super.handleMouseWheel(delta);
		selectionRange += delta;
		selectionRange = MathHelper.clamp(selectionRange, 1, 100);
		return true;
	}

	@Override
	public boolean handleRightClick() {
		if (selectedPos == null)
			return super.handleRightClick();
		Vec3d center = schematicHandler.getBounds().getCenter();
		BlockPos target = selectedPos.add(-((int) center.x), 0, -((int) center.z));

		ItemStack item = schematicHandler.getActiveSchematicItem();
		if (item != null) {
			item.getTag().putBoolean("Deployed", true);
			item.getTag().put("Anchor", NBTUtil.writeBlockPos(target));
		}

		schematicHandler.getTransformation().moveTo(target);
		schematicHandler.markDirty();
		schematicHandler.deploy();
		return true;
	}

}<|MERGE_RESOLUTION|>--- conflicted
+++ resolved
@@ -6,18 +6,13 @@
 import com.simibubi.create.AllSpecialTextures;
 import com.simibubi.create.modules.schematics.client.SchematicTransformation;
 
-<<<<<<< HEAD
+import net.minecraft.client.Minecraft;
 import net.minecraft.client.renderer.IRenderTypeBuffer;
-import net.minecraft.client.renderer.RenderType;
-import net.minecraft.client.renderer.WorldRenderer;
-=======
-import net.minecraft.client.Minecraft;
 import net.minecraft.client.renderer.RenderHelper;
 import net.minecraft.client.renderer.Tessellator;
 import net.minecraft.item.ItemStack;
 import net.minecraft.nbt.NBTUtil;
 import net.minecraft.util.math.AxisAlignedBB;
->>>>>>> 8bfc4445
 import net.minecraft.util.math.BlockPos;
 import net.minecraft.util.math.MathHelper;
 import net.minecraft.util.math.Vec3d;
@@ -41,37 +36,15 @@
 	}
 
 	@Override
-<<<<<<< HEAD
 	public void renderTool(MatrixStack ms, IRenderTypeBuffer buffer, int light, int overlay) {
 		super.renderTool(ms, buffer, light, overlay);
-		
-		if (selectedPos == null) 
-			return;
-		
-		BlockPos size = schematicHandler.getTransformedSize();
-		BlockPos min = selectedPos.add(Math.round(size.getX() * -.5f), 0, Math.round(size.getZ() * -.5f));
-		BlockPos max = min.add(size.getX(), size.getY(), size.getZ());
-		
-		if (schematicHandler.deployed) {
-			MutableBoundingBox bb = new MutableBoundingBox(min, min.add(schematicHandler.getTransformedSize()));
-			min = new BlockPos(bb.minX, bb.minY, bb.minZ);
-			max = new BlockPos(bb.maxX, bb.maxY, bb.maxZ);
-		}
-		
-//		RenderSystem.color4f(.5f, .8f, 1, 1); TODO 1.15
-		
-		WorldRenderer.drawBox(ms, buffer.getBuffer(RenderType.getLines()), min.getX() - 1 / 8d, min.getY() + 1 / 16d, min.getZ() - 1 / 8d,
-				max.getX() + 1 / 8d, max.getY() + 1 / 8d, max.getZ() + 1 / 8d, .8f, .9f, 1, 1);
-=======
-	public void renderTool() {
-		super.renderTool();
 
 		if (selectedPos == null)
 			return;
 
-		GlStateManager.pushMatrix();
+		RenderSystem.pushMatrix();
 		RenderHelper.disableStandardItemLighting();
-		GlStateManager.enableBlend();
+		RenderSystem.enableBlend();
 		float pt = Minecraft.getInstance().getRenderPartialTicks();
 		double x = MathHelper.lerp(pt, lastChasingSelectedPos.x, chasingSelectedPos.x);
 		double y = MathHelper.lerp(pt, lastChasingSelectedPos.y, chasingSelectedPos.y);
@@ -86,17 +59,16 @@
 		double xOrigin = bounds.getXSize() / 2f;
 		double zOrigin = bounds.getZSize() / 2f;
 
-		GlStateManager.translated(x - centerX, y, z - centerZ);
-		GlStateManager.translated(xOrigin + rotationOffset.x, 0, zOrigin + rotationOffset.z);
-		GlStateManager.rotated(transformation.getCurrentRotation(), 0, 1, 0);
-		GlStateManager.translated(-rotationOffset.x, 0, -rotationOffset.z);
-		GlStateManager.translated(-xOrigin, 0, -zOrigin);
+		RenderSystem.translated(x - centerX, y, z - centerZ);
+		RenderSystem.translated(xOrigin + rotationOffset.x, 0, zOrigin + rotationOffset.z);
+		RenderSystem.rotatef(transformation.getCurrentRotation(), 0, 1, 0);
+		RenderSystem.translated(-rotationOffset.x, 0, -rotationOffset.z);
+		RenderSystem.translated(-xOrigin, 0, -zOrigin);
 
 		schematicHandler.getOutline().setTextures(AllSpecialTextures.CHECKERED, null);
 		schematicHandler.getOutline().render(Tessellator.getInstance().getBuffer());
 		schematicHandler.getOutline().setTextures(null, null);
-		GlStateManager.popMatrix();
->>>>>>> 8bfc4445
+		RenderSystem.popMatrix();
 	}
 
 	@Override
