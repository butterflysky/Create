package com.simibubi.create.modules.schematics.item;

import java.io.IOException;
import java.io.InputStream;
import java.nio.file.Files;
import java.nio.file.Paths;
import java.nio.file.StandardOpenOption;
import java.util.List;

import org.apache.commons.io.IOUtils;

import com.simibubi.create.AllItems;
import com.simibubi.create.foundation.gui.ScreenOpener;
import com.simibubi.create.foundation.utility.Lang;
import com.simibubi.create.modules.schematics.client.SchematicEditScreen;

import net.minecraft.client.util.ITooltipFlag;
import net.minecraft.entity.player.PlayerEntity;
import net.minecraft.item.Item;
import net.minecraft.item.ItemStack;
import net.minecraft.item.ItemUseContext;
import net.minecraft.nbt.CompoundNBT;
import net.minecraft.nbt.CompressedStreamTools;
import net.minecraft.nbt.NBTUtil;
import net.minecraft.util.ActionResult;
import net.minecraft.util.ActionResultType;
import net.minecraft.util.Hand;
import net.minecraft.util.Mirror;
import net.minecraft.util.Rotation;
import net.minecraft.util.math.BlockPos;
import net.minecraft.util.text.ITextComponent;
import net.minecraft.util.text.StringTextComponent;
import net.minecraft.util.text.TextFormatting;
import net.minecraft.world.World;
import net.minecraft.world.gen.feature.template.PlacementSettings;
import net.minecraft.world.gen.feature.template.Template;
import net.minecraftforge.api.distmarker.Dist;
import net.minecraftforge.api.distmarker.OnlyIn;
import net.minecraftforge.fml.DistExecutor;
import net.minecraftforge.fml.common.thread.SidedThreadGroups;

public class SchematicItem extends Item {

	public SchematicItem(Properties properties) {
		super(properties.maxStackSize(1));
	}

	public static ItemStack create(String schematic, String owner) {
		ItemStack blueprint = AllItems.BLUEPRINT.asStack();

		CompoundNBT tag = new CompoundNBT();
		tag.putBoolean("Deployed", false);
		tag.putString("Owner", owner);
		tag.putString("File", schematic);
		tag.put("Anchor", NBTUtil.writeBlockPos(BlockPos.ZERO));
		tag.putString("Rotation", Rotation.NONE.name());
		tag.putString("Mirror", Mirror.NONE.name());
		blueprint.setTag(tag);

		writeSize(blueprint);
		return blueprint;
	}

	@Override
	@OnlyIn(value = Dist.CLIENT)
	public void addInformation(ItemStack stack, World worldIn, List<ITextComponent> tooltip, ITooltipFlag flagIn) {
		if (stack.hasTag()) {
			if (stack.getTag().contains("File"))
				tooltip.add(new StringTextComponent(TextFormatting.GOLD + stack.getTag().getString("File")));
		} else {
			tooltip.add(new StringTextComponent(TextFormatting.RED + Lang.translate("schematic.invalid")));
		}
		super.addInformation(stack, worldIn, tooltip, flagIn);
	}

	public static void writeSize(ItemStack blueprint) {
		CompoundNBT tag = blueprint.getTag();
		Template t = loadSchematic(blueprint);
		tag.put("Bounds", NBTUtil.writeBlockPos(t.getSize()));
		blueprint.setTag(tag);
	}

	public static PlacementSettings getSettings(ItemStack blueprint) {
		CompoundNBT tag = blueprint.getTag();
		PlacementSettings settings = new PlacementSettings();
		settings.setRotation(Rotation.valueOf(tag.getString("Rotation")));
		settings.setMirror(Mirror.valueOf(tag.getString("Mirror")));
		return settings;
	}

	public static Template loadSchematic(ItemStack blueprint) {
		Template t = new Template();
		String owner = blueprint.getTag().getString("Owner");
		String schematic = blueprint.getTag().getString("File");

		String filepath = "";

		if (Thread.currentThread().getThreadGroup() == SidedThreadGroups.SERVER)
			filepath = "schematics/uploaded/" + owner + "/" + schematic;
		else
			filepath = "schematics/" + schematic;

		InputStream stream = null;
		try {
			stream = Files.newInputStream(Paths.get(filepath), StandardOpenOption.READ);
			CompoundNBT nbt = CompressedStreamTools.readCompressed(stream);
			t.read(nbt);

		} catch (IOException e) {
			// Player/Server doesnt have schematic saved
		} finally {
			if (stream != null)
				IOUtils.closeQuietly(stream);
		}

		return t;
	}

	@Override
	public ActionResultType onItemUse(ItemUseContext context) {
<<<<<<< HEAD
		if (context.getPlayer().isSneaking() && context.getHand() == Hand.MAIN_HAND) {
			DistExecutor.runWhenOn(Dist.CLIENT, () -> () -> {
				displayBlueprintScreen();
			});
			return ActionResultType.SUCCESS;
		}
=======
		if (!onItemUse(context.getPlayer(), context.getHand()))
			return super.onItemUse(context);
		return ActionResultType.SUCCESS;
	}

	@Override
	public ActionResult<ItemStack> onItemRightClick(World worldIn, PlayerEntity playerIn, Hand handIn) {
		if (!onItemUse(playerIn, handIn))
			return super.onItemRightClick(worldIn, playerIn, handIn);
		return new ActionResult<ItemStack>(ActionResultType.SUCCESS, playerIn.getHeldItem(handIn));
	}
>>>>>>> 8bfc4445

	private boolean onItemUse(PlayerEntity player, Hand hand) {
		if (!player.isSneaking() || hand != Hand.MAIN_HAND)
			return false;
		if (!player.getHeldItem(hand).hasTag())
			return false;
		DistExecutor.runWhenOn(Dist.CLIENT, () -> this::displayBlueprintScreen);
		return true;
	}

	@OnlyIn(value = Dist.CLIENT)
	protected void displayBlueprintScreen() {
		ScreenOpener.open(new SchematicEditScreen());
	}

}<|MERGE_RESOLUTION|>--- conflicted
+++ resolved
@@ -118,14 +118,6 @@
 
 	@Override
 	public ActionResultType onItemUse(ItemUseContext context) {
-<<<<<<< HEAD
-		if (context.getPlayer().isSneaking() && context.getHand() == Hand.MAIN_HAND) {
-			DistExecutor.runWhenOn(Dist.CLIENT, () -> () -> {
-				displayBlueprintScreen();
-			});
-			return ActionResultType.SUCCESS;
-		}
-=======
 		if (!onItemUse(context.getPlayer(), context.getHand()))
 			return super.onItemUse(context);
 		return ActionResultType.SUCCESS;
@@ -137,7 +129,6 @@
 			return super.onItemRightClick(worldIn, playerIn, handIn);
 		return new ActionResult<ItemStack>(ActionResultType.SUCCESS, playerIn.getHeldItem(handIn));
 	}
->>>>>>> 8bfc4445
 
 	private boolean onItemUse(PlayerEntity player, Hand hand) {
 		if (!player.isSneaking() || hand != Hand.MAIN_HAND)
