--- conflicted
+++ resolved
@@ -37,16 +37,7 @@
 	public TileEntity createTileEntity(BlockState state, IBlockReader world) {
 		return new SchematicannonTileEntity();
 	}
-<<<<<<< HEAD
-	
-=======
 
-	@Override
-	public boolean isSolid(BlockState state) {
-		return false;
-	}
-
->>>>>>> 91ba47ba
 	@Override
 	public PushReaction getPushReaction(BlockState state) {
 		return PushReaction.BLOCK;
@@ -65,29 +56,12 @@
 	@Override
 	public ActionResultType onUse(BlockState state, World worldIn, BlockPos pos, PlayerEntity player, Hand handIn,
 			BlockRayTraceResult hit) {
-<<<<<<< HEAD
-
-		if (worldIn.isRemote) {
+		if (worldIn.isRemote)
 			return ActionResultType.SUCCESS;
-		} else {
-			SchematicannonTileEntity te = (SchematicannonTileEntity) worldIn.getTileEntity(pos);
-			if (te != null)
-				if (AllItems.BLUEPRINT.typeOf(player.getHeldItemMainhand())
-						&& te.inventory.getStackInSlot(0).isEmpty()) {
-					te.inventory.setStackInSlot(0, player.getHeldItemMainhand());
-					player.inventory.setInventorySlotContents(player.inventory.currentItem, ItemStack.EMPTY);
-				}
-			NetworkHooks.openGui((ServerPlayerEntity) player, te, te::sendToContainer);
-			return ActionResultType.SUCCESS;
-		}
-=======
-		if (worldIn.isRemote)
-			return true;
 
 		withTileEntityDo(worldIn, pos,
 				te -> NetworkHooks.openGui((ServerPlayerEntity) player, te, te::sendToContainer));
-		return true;
->>>>>>> 91ba47ba
+		return ActionResultType.SUCCESS;
 	}
 
 	@Override
