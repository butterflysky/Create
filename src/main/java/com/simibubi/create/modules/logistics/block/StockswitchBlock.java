package com.simibubi.create.modules.logistics.block;

import com.simibubi.create.foundation.block.ITE;
import com.simibubi.create.foundation.gui.ScreenOpener;

import net.minecraft.block.Block;
import net.minecraft.block.BlockState;
import net.minecraft.block.Blocks;
import net.minecraft.block.HorizontalBlock;
import net.minecraft.block.material.PushReaction;
import net.minecraft.client.entity.player.ClientPlayerEntity;
import net.minecraft.entity.player.PlayerEntity;
import net.minecraft.item.BlockItemUseContext;
import net.minecraft.state.IntegerProperty;
import net.minecraft.state.StateContainer.Builder;
import net.minecraft.tileentity.TileEntity;
import net.minecraft.util.ActionResultType;
import net.minecraft.util.Direction;
import net.minecraft.util.Hand;
import net.minecraft.util.math.BlockPos;
import net.minecraft.util.math.BlockRayTraceResult;
import net.minecraft.world.IBlockReader;
import net.minecraft.world.IWorldReader;
import net.minecraft.world.World;
import net.minecraftforge.api.distmarker.Dist;
import net.minecraftforge.api.distmarker.OnlyIn;
import net.minecraftforge.fml.DistExecutor;
import net.minecraftforge.items.CapabilityItemHandler;

public class StockswitchBlock extends HorizontalBlock implements ITE<StockswitchTileEntity> {

	public static final IntegerProperty INDICATOR = IntegerProperty.create("indicator", 0, 6);

	public StockswitchBlock() {
		super(Properties.from(Blocks.ANDESITE));
	}

	@Override
	public void onBlockAdded(BlockState state, World worldIn, BlockPos pos, BlockState oldState, boolean isMoving) {
		updateObservedInventory(state, worldIn, pos);
	}

	@Override
	public void onNeighborChange(BlockState state, IWorldReader world, BlockPos pos, BlockPos neighbor) {
		if (world.isRemote())
			return;
		if (!isObserving(state, pos, neighbor))
			return;
		updateObservedInventory(state, world, pos);
	}

	private void updateObservedInventory(BlockState state, IWorldReader world, BlockPos pos) {
		withTileEntityDo(world, pos, StockswitchTileEntity::updateCurrentLevel);
	}

	private boolean isObserving(BlockState state, BlockPos pos, BlockPos observing) {
		return observing.equals(pos.offset(state.get(HORIZONTAL_FACING)));
	}

	@Override
	public boolean canConnectRedstone(BlockState state, IBlockReader world, BlockPos pos, Direction side) {
		return side != null && side.getOpposite() != state.get(HORIZONTAL_FACING);
	}

	@Override
	public boolean canProvidePower(BlockState state) {
		return true;
	}

	@Override
	public int getWeakPower(BlockState blockState, IBlockReader blockAccess, BlockPos pos, Direction side) {
		try {
			return getTileEntity(blockAccess, pos).powered ? 15 : 0;
		} catch (TileEntityException e) {}
		return 0;
	}

	@Override
	protected void fillStateContainer(Builder<Block, BlockState> builder) {
		builder.add(HORIZONTAL_FACING, INDICATOR);
		super.fillStateContainer(builder);
	}

	@Override
	public ActionResultType onUse(BlockState state, World worldIn, BlockPos pos, PlayerEntity player, Hand handIn,
			BlockRayTraceResult hit) {
<<<<<<< HEAD
		if (player instanceof ClientPlayerEntity)
			DistExecutor.runWhenOn(Dist.CLIENT, () -> () -> withTileEntityDo(worldIn, pos, this::displayScreen));
		return ActionResultType.SUCCESS;
=======
		DistExecutor.runWhenOn(Dist.CLIENT,
				() -> () -> withTileEntityDo(worldIn, pos, te -> this.displayScreen(te, player)));
		return true;
>>>>>>> 8bfc4445
	}

	@OnlyIn(value = Dist.CLIENT)
	protected void displayScreen(StockswitchTileEntity te, PlayerEntity player) {
		if (player instanceof ClientPlayerEntity)
			ScreenOpener.open(new StockswitchScreen(te));
	}

	@Override
	public BlockState getStateForPlacement(BlockItemUseContext context) {
		BlockState state = getDefaultState();

		Direction preferredFacing = null;
		for (Direction face : Direction.values()) {
			if (face.getAxis().isVertical())
				continue;

			TileEntity te = context.getWorld().getTileEntity(context.getPos().offset(face));
			if (te != null && te.getCapability(CapabilityItemHandler.ITEM_HANDLER_CAPABILITY).isPresent())
				if (preferredFacing == null)
					preferredFacing = face;
				else {
					preferredFacing = null;
					break;
				}
		}

		if (preferredFacing != null) {
			state = state.with(HORIZONTAL_FACING, preferredFacing);
		} else if (context.getFace().getAxis().isHorizontal()) {
			state = state.with(HORIZONTAL_FACING, context.getFace());
		} else {
			state = state.with(HORIZONTAL_FACING, context.getPlacementHorizontalFacing().getOpposite());
		}

		return state;
	}

	@Override
	public boolean hasTileEntity(BlockState state) {
		return true;
	}

	@Override
	public TileEntity createTileEntity(BlockState state, IBlockReader world) {
		return new StockswitchTileEntity();
	}

	@Override
	public PushReaction getPushReaction(BlockState state) {
		return PushReaction.BLOCK;
	}

	@Override
	public Class<StockswitchTileEntity> getTileEntityClass() {
		return StockswitchTileEntity.class;
	}

}<|MERGE_RESOLUTION|>--- conflicted
+++ resolved
@@ -71,7 +71,8 @@
 	public int getWeakPower(BlockState blockState, IBlockReader blockAccess, BlockPos pos, Direction side) {
 		try {
 			return getTileEntity(blockAccess, pos).powered ? 15 : 0;
-		} catch (TileEntityException e) {}
+		} catch (TileEntityException e) {
+		}
 		return 0;
 	}
 
@@ -84,15 +85,9 @@
 	@Override
 	public ActionResultType onUse(BlockState state, World worldIn, BlockPos pos, PlayerEntity player, Hand handIn,
 			BlockRayTraceResult hit) {
-<<<<<<< HEAD
-		if (player instanceof ClientPlayerEntity)
-			DistExecutor.runWhenOn(Dist.CLIENT, () -> () -> withTileEntityDo(worldIn, pos, this::displayScreen));
-		return ActionResultType.SUCCESS;
-=======
 		DistExecutor.runWhenOn(Dist.CLIENT,
 				() -> () -> withTileEntityDo(worldIn, pos, te -> this.displayScreen(te, player)));
-		return true;
->>>>>>> 8bfc4445
+		return ActionResultType.SUCCESS;
 	}
 
 	@OnlyIn(value = Dist.CLIENT)
