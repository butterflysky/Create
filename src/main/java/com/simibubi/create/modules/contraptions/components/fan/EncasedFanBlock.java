package com.simibubi.create.modules.contraptions.components.fan;

import com.simibubi.create.foundation.block.ITE;
import com.simibubi.create.modules.contraptions.base.DirectionalKineticBlock;

import net.minecraft.block.Block;
import net.minecraft.block.BlockState;
import net.minecraft.block.Blocks;
import net.minecraft.item.BlockItemUseContext;
import net.minecraft.item.ItemUseContext;
import net.minecraft.tileentity.TileEntity;
import net.minecraft.util.Direction;
import net.minecraft.util.Direction.Axis;
import net.minecraft.util.math.BlockPos;
import net.minecraft.world.IBlockReader;
import net.minecraft.world.IWorld;
import net.minecraft.world.IWorldReader;
import net.minecraft.world.World;

public class EncasedFanBlock extends DirectionalKineticBlock implements ITE<EncasedFanTileEntity> {

	public EncasedFanBlock() {
		super(Properties.from(Blocks.ANDESITE));
	}

	@Override
	public TileEntity createTileEntity(BlockState state, IBlockReader world) {
		return new EncasedFanTileEntity();
	}

	@Override
	public void onBlockAdded(BlockState state, World worldIn, BlockPos pos, BlockState oldState, boolean isMoving) {
		blockUpdate(state, worldIn, pos);
	}

	@Override
	public void neighborChanged(BlockState state, World worldIn, BlockPos pos, Block blockIn, BlockPos fromPos,
			boolean isMoving) {
		blockUpdate(state, worldIn, pos);
	}

	@Override
	public BlockState getStateForPlacement(BlockItemUseContext context) {
		Direction preferredFacing = getPreferredFacing(context);
		if (preferredFacing == null)
			preferredFacing = context.getNearestLookingDirection();
		return getDefaultState().with(FACING,
				context.getPlayer().isSneaking() ? preferredFacing : preferredFacing.getOpposite());
	}

	protected void blockUpdate(BlockState state, World worldIn, BlockPos pos) {
		notifyFanTile(worldIn, pos);
		if (worldIn.isRemote)
			return;
		withTileEntityDo(worldIn, pos, te -> te.updateGenerator(state.get(FACING)));
	}

	protected void notifyFanTile(IWorld world, BlockPos pos) {
		withTileEntityDo(world, pos, EncasedFanTileEntity::blockInFrontChanged);
	}

<<<<<<< HEAD
//	@Override // TODO 1.15 register layer
//	public BlockRenderLayer getRenderLayer() {
//		return BlockRenderLayer.CUTOUT;
//	}
=======
	@Override
	public BlockState updateAfterWrenched(BlockState newState, ItemUseContext context) {
		blockUpdate(newState, context.getWorld(), context.getPos());
		return newState;
	}

	@Override
	public BlockRenderLayer getRenderLayer() {
		return BlockRenderLayer.CUTOUT;
	}
>>>>>>> 91ba47ba

	@Override
	public Axis getRotationAxis(BlockState state) {
		return state.get(FACING).getAxis();
	}

	@Override
	protected boolean hasStaticPart() {
		return true;
	}

	@Override
	public boolean hasShaftTowards(IWorldReader world, BlockPos pos, BlockState state, Direction face) {
		return face == state.get(FACING).getOpposite();
	}
	
	@Override
	public boolean showCapacityWithAnnotation() {
		return true;
	}

	@Override
	public Class<EncasedFanTileEntity> getTileEntityClass() {
		return EncasedFanTileEntity.class;
	}

}<|MERGE_RESOLUTION|>--- conflicted
+++ resolved
@@ -59,23 +59,16 @@
 		withTileEntityDo(world, pos, EncasedFanTileEntity::blockInFrontChanged);
 	}
 
-<<<<<<< HEAD
-//	@Override // TODO 1.15 register layer
-//	public BlockRenderLayer getRenderLayer() {
-//		return BlockRenderLayer.CUTOUT;
-//	}
-=======
 	@Override
 	public BlockState updateAfterWrenched(BlockState newState, ItemUseContext context) {
 		blockUpdate(newState, context.getWorld(), context.getPos());
 		return newState;
 	}
 
-	@Override
-	public BlockRenderLayer getRenderLayer() {
-		return BlockRenderLayer.CUTOUT;
-	}
->>>>>>> 91ba47ba
+//	@Override // TODO 1.15 register layer
+//	public BlockRenderLayer getRenderLayer() {
+//		return BlockRenderLayer.CUTOUT;
+//	}
 
 	@Override
 	public Axis getRotationAxis(BlockState state) {
