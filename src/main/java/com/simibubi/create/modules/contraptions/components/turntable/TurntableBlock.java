--- conflicted
+++ resolved
@@ -45,17 +45,7 @@
 			return;
 		if (e.getMotion().y > 0)
 			return;
-<<<<<<< HEAD
-
-		float speed = ((KineticTileEntity) te).getSpeed() * 3/10;
-		World world = e.getEntityWorld();
-
-		if (speed == 0)
-			return;
 		if (e.getY() < pos.getY() + .5f)
-=======
-		if (e.posY < pos.getY() + .5f)
->>>>>>> 91ba47ba
 			return;
 
 		withTileEntityDo(worldIn, pos, te -> {
