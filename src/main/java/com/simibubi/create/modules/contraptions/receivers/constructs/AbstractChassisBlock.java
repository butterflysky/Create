--- conflicted
+++ resolved
@@ -94,14 +94,11 @@
 		return Lang.translate("generic.range");
 	}
 
-<<<<<<< HEAD
-=======
 	@Override
 	public boolean requiresWrench() {
 		return true;
 	}
 	
->>>>>>> f2eba6b8
 	@Override
 	public Vec3d getValueBoxPosition(BlockState state, IWorld world, BlockPos pos) {
 		return valuePos;
@@ -112,7 +109,6 @@
 		return null;
 	}
 
-<<<<<<< HEAD
 	@Override
 	public List<ItemStack> getDrops(BlockState state, net.minecraft.world.storage.loot.LootContext.Builder builder) {
 		@SuppressWarnings("deprecation")
@@ -125,8 +121,6 @@
 		return drops;
 	}
 
-=======
->>>>>>> f2eba6b8
 	@Override
 	public boolean isValueOnMultipleFaces() {
 		return true;
