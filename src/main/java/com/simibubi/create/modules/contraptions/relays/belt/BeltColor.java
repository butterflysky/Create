package com.simibubi.create.modules.contraptions.relays.belt;

import net.minecraft.block.BlockState;
import net.minecraft.client.renderer.color.IBlockColor;
import net.minecraft.tileentity.TileEntity;
import net.minecraft.util.math.BlockPos;
import net.minecraft.world.ILightReader;
import net.minecraftforge.api.distmarker.Dist;
import net.minecraftforge.api.distmarker.OnlyIn;

@OnlyIn(Dist.CLIENT)
class BeltColor implements IBlockColor {

	@Override
<<<<<<< HEAD
	public int getColor(BlockState state, ILightReader reader, BlockPos pos, int layer) {
=======
	public int getColor(BlockState state, IEnviromentBlockReader reader, BlockPos pos, int layer) {
		if (reader == null)
			return 0;
>>>>>>> 9a77081f
		TileEntity tileEntity = reader.getTileEntity(pos);
		if (tileEntity instanceof BeltTileEntity) {
			BeltTileEntity te = (BeltTileEntity) tileEntity;
			if (te.color != -1)
				return te.color;
		}
		return 0;
	}

}<|MERGE_RESOLUTION|>--- conflicted
+++ resolved
@@ -12,13 +12,9 @@
 class BeltColor implements IBlockColor {
 
 	@Override
-<<<<<<< HEAD
 	public int getColor(BlockState state, ILightReader reader, BlockPos pos, int layer) {
-=======
-	public int getColor(BlockState state, IEnviromentBlockReader reader, BlockPos pos, int layer) {
 		if (reader == null)
 			return 0;
->>>>>>> 9a77081f
 		TileEntity tileEntity = reader.getTileEntity(pos);
 		if (tileEntity instanceof BeltTileEntity) {
 			BeltTileEntity te = (BeltTileEntity) tileEntity;
