package com.simibubi.create.modules.contraptions.components.crafter;

import static com.simibubi.create.modules.contraptions.base.HorizontalKineticBlock.HORIZONTAL_FACING;
import static com.simibubi.create.modules.contraptions.base.KineticTileEntityRenderer.standardKineticRotationTransform;

import com.mojang.blaze3d.matrix.MatrixStack;
import com.mojang.blaze3d.systems.RenderSystem;
import com.mojang.blaze3d.vertex.IVertexBuilder;
import com.simibubi.create.AllBlockPartials;
import com.simibubi.create.foundation.block.SafeTileEntityRenderer;
import com.simibubi.create.foundation.block.render.SpriteShiftEntry;
import com.simibubi.create.foundation.block.render.SpriteShifter;
import com.simibubi.create.foundation.utility.AngleHelper;
import com.simibubi.create.foundation.utility.AnimationTickHolder;
import com.simibubi.create.foundation.utility.SuperByteBuffer;
import com.simibubi.create.foundation.utility.TessellatorHelper;
import com.simibubi.create.modules.contraptions.components.crafter.MechanicalCrafterTileEntity.Phase;
import com.simibubi.create.modules.contraptions.components.crafter.RecipeGridHandler.GroupedItems;

import net.minecraft.block.BlockState;
import net.minecraft.client.Minecraft;
import net.minecraft.client.renderer.IRenderTypeBuffer;
import net.minecraft.client.renderer.RenderHelper;
import net.minecraft.client.renderer.RenderType;
import net.minecraft.client.renderer.Vector3f;
import net.minecraft.client.renderer.model.ItemCameraTransforms.TransformType;
import net.minecraft.client.renderer.tileentity.TileEntityRendererDispatcher;
import net.minecraft.item.ItemStack;
import net.minecraft.util.Direction;
import net.minecraft.util.Direction.Axis;
import net.minecraft.util.math.BlockPos;
import net.minecraft.util.math.MathHelper;
import net.minecraft.util.math.Vec3d;

@SuppressWarnings("deprecation")
public class MechanicalCrafterTileEntityRenderer extends SafeTileEntityRenderer<MechanicalCrafterTileEntity> {

<<<<<<< HEAD
	public static SpriteShiftEntry animatedTexture = SpriteShifter.get("block/crafter_thingies",
			"block/crafter_thingies");
	
	public MechanicalCrafterTileEntityRenderer(TileEntityRendererDispatcher dispatcher) {
		super(dispatcher);
	}
=======
	public static SpriteShiftEntry animatedTexture =
		SpriteShifter.get("block/crafter_thingies", "block/crafter_thingies");
>>>>>>> 9a77081f

	@Override
	protected void renderSafe(MechanicalCrafterTileEntity te, float partialTicks, MatrixStack ms,
			IRenderTypeBuffer buffer, int light, int overlay) {
		ms.push();
		Direction facing = te.getBlockState().get(HORIZONTAL_FACING);
		Vec3d vec = new Vec3d(facing.getDirectionVec()).scale(.58).add(.5, .5, .5);

		if (te.phase == Phase.EXPORTING) {
			Direction targetDirection = MechanicalCrafterBlock.getTargetDirection(te.getBlockState());
			float progress =
				MathHelper.clamp((1000 - te.countDown + te.getCountDownSpeed() * partialTicks) / 1000f, 0, 1);
			vec = vec.add(new Vec3d(targetDirection.getDirectionVec()).scale(progress * .75f));
		}

		ms.translate(vec.x, vec.y, vec.z);
		ms.scale(1 / 2f, 1 / 2f, 1 / 2f);
		float yRot = AngleHelper.horizontalAngle(facing);
		ms.multiply(Vector3f.POSITIVE_Y.getDegreesQuaternion(yRot));
		renderItems(te, partialTicks, ms, buffer, light, overlay);
		ms.pop();

		renderFast(te, partialTicks, ms, buffer);
		TessellatorHelper.draw();
	}

	public void renderItems(MechanicalCrafterTileEntity te, float partialTicks, MatrixStack ms, IRenderTypeBuffer buffer, int light, int overlay) {
		RenderHelper.enableStandardItemLighting();

		if (te.phase == Phase.IDLE) {
			ItemStack stack = te.inventory.getStackInSlot(0);
			if (!stack.isEmpty()) {
				ms.push();
				ms.translate(0, 0, -1 / 256f);
				Minecraft.getInstance().getItemRenderer().renderItem(stack, TransformType.FIXED, light, overlay, ms, buffer);
				ms.pop();
			}
		} else {
			// render grouped items
			GroupedItems items = te.groupedItems;
			float distance = .5f;

			ms.push();

			if (te.phase == Phase.CRAFTING) {
				items = te.groupedItemsBeforeCraft;
				items.calcStats();
				float progress =
					MathHelper.clamp((2000 - te.countDown + te.getCountDownSpeed() * partialTicks) / 1000f, 0, 1);
				float earlyProgress = MathHelper.clamp(progress * 2, 0, 1);
				float lateProgress = MathHelper.clamp(progress * 2 - 1, 0, 1);

<<<<<<< HEAD
//				RenderSystem.rotatef(lateProgress * 360, 0, 0, 1);
				ms.scale(1 - lateProgress, 1 - lateProgress, 1 - lateProgress);

				Vec3d centering = new Vec3d(-items.minX + (-items.width + 1) / 2f,
						-items.minY + (-items.height + 1) / 2f, 0).scale(earlyProgress);
				ms.translate(centering.x * .5f, centering.y * .5f, 0);

=======
				GlStateManager.scaled(1 - lateProgress, 1 - lateProgress, 1 - lateProgress);
				Vec3d centering =
					new Vec3d(-items.minX + (-items.width + 1) / 2f, -items.minY + (-items.height + 1) / 2f, 0)
							.scale(earlyProgress);
				GlStateManager.translated(centering.x * .5f, centering.y * .5f, 0);
>>>>>>> 9a77081f
				distance += (-4 * (progress - .5f) * (progress - .5f) + 1) * .25f;
			}

			boolean onlyRenderFirst = te.phase == Phase.INSERTING || te.phase == Phase.CRAFTING && te.countDown < 1000;
			final float spacing = distance;
			items.grid.forEach((pair, stack) -> {
<<<<<<< HEAD
				ms.push();
				ms.translate(pair.getKey() * spacing, pair.getValue() * spacing, 0);
				TessellatorHelper.fightZFighting(pair.hashCode() + te.getPos().hashCode()); // FIXME 1.15
				Minecraft.getInstance().getItemRenderer().renderItem(stack, TransformType.FIXED, light, overlay, ms, buffer);
				ms.pop();
=======
				if (onlyRenderFirst && (pair.getLeft().intValue() != 0 || pair.getRight().intValue() != 0))
					return;

				GlStateManager.pushMatrix();
				GlStateManager.translatef(pair.getKey() * spacing, pair.getValue() * spacing, 0);
				TessellatorHelper.fightZFighting(pair.hashCode() + te.getPos().hashCode());
				Minecraft.getInstance().getItemRenderer().renderItem(stack, TransformType.FIXED);
				GlStateManager.popMatrix();
>>>>>>> 9a77081f
			});

			ms.pop();

			if (te.phase == Phase.CRAFTING) {
				items = te.groupedItems;
				float progress =
					MathHelper.clamp((1000 - te.countDown + te.getCountDownSpeed() * partialTicks) / 1000f, 0, 1);
				float earlyProgress = MathHelper.clamp(progress * 2, 0, 1);
				float lateProgress = MathHelper.clamp(progress * 2 - 1, 0, 1);

				ms.multiply(Vector3f.POSITIVE_Z.getDegreesQuaternion(earlyProgress * 2 * 360));
				float upScaling = earlyProgress * 1.125f;
				float downScaling = 1 + (1 - lateProgress) * .125f;
				ms.scale(upScaling, upScaling, upScaling);
				ms.scale(downScaling, downScaling, downScaling);

				items.grid.forEach((pair, stack) -> {
<<<<<<< HEAD
					Minecraft.getInstance().getItemRenderer().renderItem(stack, TransformType.FIXED, light, overlay, ms, buffer);
=======
					if (pair.getLeft().intValue() != 0 || pair.getRight().intValue() != 0)
						return;
					Minecraft.getInstance().getItemRenderer().renderItem(stack, TransformType.FIXED);
>>>>>>> 9a77081f
				});
			}

		}

		RenderHelper.disableStandardItemLighting();
	}

	public void renderFast(MechanicalCrafterTileEntity te, float partialTicks, MatrixStack ms, IRenderTypeBuffer buffer) {
		BlockState blockState = te.getBlockState();
		
		IVertexBuilder vb = buffer.getBuffer(RenderType.getSolid());

		SuperByteBuffer superBuffer = AllBlockPartials.SHAFTLESS_COGWHEEL.renderOn(blockState);
		superBuffer.rotateCentered(Axis.X, (float) (Math.PI / 2));
		superBuffer.rotateCentered(Axis.Y,
				(float) (blockState.get(HORIZONTAL_FACING).getAxis() != Axis.X ? 0 : Math.PI / 2));
		standardKineticRotationTransform(superBuffer, te).renderInto(ms, vb);

		Direction targetDirection = MechanicalCrafterBlock.getTargetDirection(blockState);
		BlockPos pos = te.getPos();

		if ((te.covered || te.phase != Phase.IDLE) && te.phase != Phase.CRAFTING && te.phase != Phase.INSERTING) {
			SuperByteBuffer lidBuffer = renderAndTransform(te, AllBlockPartials.MECHANICAL_CRAFTER_LID, blockState, pos);
			lidBuffer.renderInto(ms, vb);
		}

<<<<<<< HEAD
		if (MechanicalCrafterBlock.isValidTarget(te.getWorld(), pos.offset(targetDirection), blockState)) {
			SuperByteBuffer beltBuffer = renderAndTransform(te, AllBlockPartials.MECHANICAL_CRAFTER_BELT, blockState, pos);
			SuperByteBuffer beltFrameBuffer = renderAndTransform(te, AllBlockPartials.MECHANICAL_CRAFTER_BELT_FRAME, blockState,
					pos);
=======
		if (MechanicalCrafterBlock.isValidTarget(getWorld(), pos.offset(targetDirection), blockState)) {
			SuperByteBuffer beltBuffer = renderAndTransform(AllBlockPartials.MECHANICAL_CRAFTER_BELT, blockState, pos);
			SuperByteBuffer beltFrameBuffer =
				renderAndTransform(AllBlockPartials.MECHANICAL_CRAFTER_BELT_FRAME, blockState, pos);
>>>>>>> 9a77081f

			if (te.phase == Phase.EXPORTING) {
				int textureIndex = (int) ((te.getCountDownSpeed() / 128f * AnimationTickHolder.ticks));
				beltBuffer.shiftUVtoSheet(animatedTexture.getOriginal(), animatedTexture.getTarget(),
						(textureIndex % 4) * 4, 0);
			} else {
				beltBuffer.shiftUVtoSheet(animatedTexture.getOriginal(), animatedTexture.getTarget(), 0, 0);
			}

			beltBuffer.renderInto(ms, vb);
			beltFrameBuffer.renderInto(ms, vb);

		} else {
<<<<<<< HEAD
			SuperByteBuffer arrowBuffer = renderAndTransform(te, AllBlockPartials.MECHANICAL_CRAFTER_ARROW, blockState, pos);
			arrowBuffer.renderInto(ms, vb);
=======
			SuperByteBuffer arrowBuffer =
				renderAndTransform(AllBlockPartials.MECHANICAL_CRAFTER_ARROW, blockState, pos);
			arrowBuffer.translate(x, y, z).renderInto(buffer);
>>>>>>> 9a77081f
		}

	}

	private SuperByteBuffer renderAndTransform(MechanicalCrafterTileEntity te, AllBlockPartials renderBlock, BlockState crafterState, BlockPos pos) {
		SuperByteBuffer buffer = renderBlock.renderOn(crafterState);
		float xRot = crafterState.get(MechanicalCrafterBlock.POINTING).getXRotation();
		float yRot = AngleHelper.horizontalAngle(crafterState.get(HORIZONTAL_FACING));
		buffer.rotateCentered(Axis.X, (float) ((xRot) / 180 * Math.PI));
		buffer.rotateCentered(Axis.Y, (float) ((yRot + 90) / 180 * Math.PI));
		buffer.light(crafterState.getPackedLightmapCoords(te.getWorld(), pos));
		return buffer;
	}

}<|MERGE_RESOLUTION|>--- conflicted
+++ resolved
@@ -35,17 +35,12 @@
 @SuppressWarnings("deprecation")
 public class MechanicalCrafterTileEntityRenderer extends SafeTileEntityRenderer<MechanicalCrafterTileEntity> {
 
-<<<<<<< HEAD
-	public static SpriteShiftEntry animatedTexture = SpriteShifter.get("block/crafter_thingies",
-			"block/crafter_thingies");
+	public static SpriteShiftEntry animatedTexture =
+			SpriteShifter.get("block/crafter_thingies", "block/crafter_thingies");
 	
 	public MechanicalCrafterTileEntityRenderer(TileEntityRendererDispatcher dispatcher) {
 		super(dispatcher);
 	}
-=======
-	public static SpriteShiftEntry animatedTexture =
-		SpriteShifter.get("block/crafter_thingies", "block/crafter_thingies");
->>>>>>> 9a77081f
 
 	@Override
 	protected void renderSafe(MechanicalCrafterTileEntity te, float partialTicks, MatrixStack ms,
@@ -98,43 +93,25 @@
 				float earlyProgress = MathHelper.clamp(progress * 2, 0, 1);
 				float lateProgress = MathHelper.clamp(progress * 2 - 1, 0, 1);
 
-<<<<<<< HEAD
-//				RenderSystem.rotatef(lateProgress * 360, 0, 0, 1);
 				ms.scale(1 - lateProgress, 1 - lateProgress, 1 - lateProgress);
-
-				Vec3d centering = new Vec3d(-items.minX + (-items.width + 1) / 2f,
-						-items.minY + (-items.height + 1) / 2f, 0).scale(earlyProgress);
-				ms.translate(centering.x * .5f, centering.y * .5f, 0);
-
-=======
-				GlStateManager.scaled(1 - lateProgress, 1 - lateProgress, 1 - lateProgress);
 				Vec3d centering =
 					new Vec3d(-items.minX + (-items.width + 1) / 2f, -items.minY + (-items.height + 1) / 2f, 0)
 							.scale(earlyProgress);
-				GlStateManager.translated(centering.x * .5f, centering.y * .5f, 0);
->>>>>>> 9a77081f
+				ms.translate(centering.x * .5f, centering.y * .5f, 0);
 				distance += (-4 * (progress - .5f) * (progress - .5f) + 1) * .25f;
 			}
 
 			boolean onlyRenderFirst = te.phase == Phase.INSERTING || te.phase == Phase.CRAFTING && te.countDown < 1000;
 			final float spacing = distance;
 			items.grid.forEach((pair, stack) -> {
-<<<<<<< HEAD
-				ms.push();
-				ms.translate(pair.getKey() * spacing, pair.getValue() * spacing, 0);
-				TessellatorHelper.fightZFighting(pair.hashCode() + te.getPos().hashCode()); // FIXME 1.15
-				Minecraft.getInstance().getItemRenderer().renderItem(stack, TransformType.FIXED, light, overlay, ms, buffer);
-				ms.pop();
-=======
 				if (onlyRenderFirst && (pair.getLeft().intValue() != 0 || pair.getRight().intValue() != 0))
 					return;
 
-				GlStateManager.pushMatrix();
-				GlStateManager.translatef(pair.getKey() * spacing, pair.getValue() * spacing, 0);
+				ms.push();
+				ms.translate(pair.getKey() * spacing, pair.getValue() * spacing, 0);
 				TessellatorHelper.fightZFighting(pair.hashCode() + te.getPos().hashCode());
 				Minecraft.getInstance().getItemRenderer().renderItem(stack, TransformType.FIXED);
-				GlStateManager.popMatrix();
->>>>>>> 9a77081f
+				ms.pop();
 			});
 
 			ms.pop();
@@ -153,13 +130,9 @@
 				ms.scale(downScaling, downScaling, downScaling);
 
 				items.grid.forEach((pair, stack) -> {
-<<<<<<< HEAD
-					Minecraft.getInstance().getItemRenderer().renderItem(stack, TransformType.FIXED, light, overlay, ms, buffer);
-=======
 					if (pair.getLeft().intValue() != 0 || pair.getRight().intValue() != 0)
 						return;
-					Minecraft.getInstance().getItemRenderer().renderItem(stack, TransformType.FIXED);
->>>>>>> 9a77081f
+					Minecraft.getInstance().getItemRenderer().renderItem(stack, TransformType.FIXED, light, overlay, ms, buffer);
 				});
 			}
 
@@ -187,17 +160,10 @@
 			lidBuffer.renderInto(ms, vb);
 		}
 
-<<<<<<< HEAD
 		if (MechanicalCrafterBlock.isValidTarget(te.getWorld(), pos.offset(targetDirection), blockState)) {
 			SuperByteBuffer beltBuffer = renderAndTransform(te, AllBlockPartials.MECHANICAL_CRAFTER_BELT, blockState, pos);
-			SuperByteBuffer beltFrameBuffer = renderAndTransform(te, AllBlockPartials.MECHANICAL_CRAFTER_BELT_FRAME, blockState,
-					pos);
-=======
-		if (MechanicalCrafterBlock.isValidTarget(getWorld(), pos.offset(targetDirection), blockState)) {
-			SuperByteBuffer beltBuffer = renderAndTransform(AllBlockPartials.MECHANICAL_CRAFTER_BELT, blockState, pos);
 			SuperByteBuffer beltFrameBuffer =
-				renderAndTransform(AllBlockPartials.MECHANICAL_CRAFTER_BELT_FRAME, blockState, pos);
->>>>>>> 9a77081f
+				renderAndTransform(te, AllBlockPartials.MECHANICAL_CRAFTER_BELT_FRAME, blockState, pos);
 
 			if (te.phase == Phase.EXPORTING) {
 				int textureIndex = (int) ((te.getCountDownSpeed() / 128f * AnimationTickHolder.ticks));
@@ -211,14 +177,9 @@
 			beltFrameBuffer.renderInto(ms, vb);
 
 		} else {
-<<<<<<< HEAD
-			SuperByteBuffer arrowBuffer = renderAndTransform(te, AllBlockPartials.MECHANICAL_CRAFTER_ARROW, blockState, pos);
+			SuperByteBuffer arrowBuffer =
+				renderAndTransform(te, AllBlockPartials.MECHANICAL_CRAFTER_ARROW, blockState, pos);
 			arrowBuffer.renderInto(ms, vb);
-=======
-			SuperByteBuffer arrowBuffer =
-				renderAndTransform(AllBlockPartials.MECHANICAL_CRAFTER_ARROW, blockState, pos);
-			arrowBuffer.translate(x, y, z).renderInto(buffer);
->>>>>>> 9a77081f
 		}
 
 	}
