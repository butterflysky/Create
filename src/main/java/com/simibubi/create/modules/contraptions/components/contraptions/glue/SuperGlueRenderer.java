--- conflicted
+++ resolved
@@ -57,11 +57,11 @@
 
 		if (!visible && !holdingGlue)
 			return;
-		
+
 		IVertexBuilder builder = buffer.getBuffer(RenderType.getEntityCutout(getEntityTexture(entity)));
 		light = getBrightnessForRender(entity);
 		Direction face = entity.getFacingDirection();
-		
+
 		ms.push();
 		AngleHelper.applyRotation(face, ms);
 		Entry peek = ms.peek();
@@ -87,16 +87,11 @@
 		if (!entity.isAlive())
 			return false;
 		BlockPos pos = entity.hangingPosition;
-<<<<<<< HEAD
 		BlockPos pos2 = pos.offset(entity.getFacingDirection()
 			.getOpposite());
-		return !SuperGlueEntity.isValidFace(entity.world, pos2, entity.getFacingDirection())
-			|| !SuperGlueEntity.isValidFace(entity.world, pos, entity.getFacingDirection()
+		return SuperGlueEntity.isValidFace(entity.world, pos2, entity.getFacingDirection()) != SuperGlueEntity
+			.isValidFace(entity.world, pos, entity.getFacingDirection()
 				.getOpposite());
-=======
-		BlockPos pos2 = pos.offset(entity.getFacingDirection().getOpposite());
-		return SuperGlueEntity.isValidFace(entity.world, pos2, entity.getFacingDirection()) != SuperGlueEntity.isValidFace(entity.world, pos, entity.getFacingDirection().getOpposite());
->>>>>>> 2ab24eb6
 	}
 
 	private void initQuads() {
