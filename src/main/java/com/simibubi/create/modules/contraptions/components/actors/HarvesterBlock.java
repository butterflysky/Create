package com.simibubi.create.modules.contraptions.components.actors;

import com.simibubi.create.modules.contraptions.components.contraptions.IPortableBlock;
import com.simibubi.create.modules.contraptions.components.contraptions.MovementBehaviour;

import net.minecraft.block.BlockState;
import net.minecraft.tileentity.TileEntity;
<<<<<<< HEAD
import net.minecraft.util.Direction;
import net.minecraft.util.math.BlockPos;
import net.minecraft.util.math.shapes.ISelectionContext;
import net.minecraft.util.math.shapes.VoxelShape;
=======
import net.minecraft.util.BlockRenderLayer;
>>>>>>> 8bfc4445
import net.minecraft.world.IBlockReader;

public class HarvesterBlock extends AttachedActorBlock implements IPortableBlock {

	public static MovementBehaviour MOVEMENT = new HarvesterMovementBehaviour();

	@Override
	public boolean hasTileEntity(BlockState state) {
		return true;
	}

	@Override
	public TileEntity createTileEntity(BlockState state, IBlockReader world) {
		return new HarvesterTileEntity();
	}

	@Override
<<<<<<< HEAD
	public PushReaction getPushReaction(BlockState state) {
		return PushReaction.PUSH_ONLY;
	}

	@Override
	public VoxelShape getShape(BlockState state, IBlockReader worldIn, BlockPos pos, ISelectionContext context) {
		Direction direction = state.get(HORIZONTAL_FACING);
		return AllShapes.HARVESTER_BASE.get(direction);
	}

	@Override
	protected void fillStateContainer(Builder<Block, BlockState> builder) {
		builder.add(HORIZONTAL_FACING);
		super.fillStateContainer(builder);
	}

//	@Override // TOOD 1.15 register layer
//	public BlockRenderLayer getRenderLayer() {
//		return BlockRenderLayer.CUTOUT;
//	}
=======
	public BlockRenderLayer getRenderLayer() {
		return BlockRenderLayer.CUTOUT;
	}
>>>>>>> 8bfc4445

	@Override
	public MovementBehaviour getMovementBehaviour() {
		return MOVEMENT;
	}

}<|MERGE_RESOLUTION|>--- conflicted
+++ resolved
@@ -5,14 +5,6 @@
 
 import net.minecraft.block.BlockState;
 import net.minecraft.tileentity.TileEntity;
-<<<<<<< HEAD
-import net.minecraft.util.Direction;
-import net.minecraft.util.math.BlockPos;
-import net.minecraft.util.math.shapes.ISelectionContext;
-import net.minecraft.util.math.shapes.VoxelShape;
-=======
-import net.minecraft.util.BlockRenderLayer;
->>>>>>> 8bfc4445
 import net.minecraft.world.IBlockReader;
 
 public class HarvesterBlock extends AttachedActorBlock implements IPortableBlock {
@@ -29,33 +21,10 @@
 		return new HarvesterTileEntity();
 	}
 
-	@Override
-<<<<<<< HEAD
-	public PushReaction getPushReaction(BlockState state) {
-		return PushReaction.PUSH_ONLY;
-	}
-
-	@Override
-	public VoxelShape getShape(BlockState state, IBlockReader worldIn, BlockPos pos, ISelectionContext context) {
-		Direction direction = state.get(HORIZONTAL_FACING);
-		return AllShapes.HARVESTER_BASE.get(direction);
-	}
-
-	@Override
-	protected void fillStateContainer(Builder<Block, BlockState> builder) {
-		builder.add(HORIZONTAL_FACING);
-		super.fillStateContainer(builder);
-	}
-
 //	@Override // TOOD 1.15 register layer
 //	public BlockRenderLayer getRenderLayer() {
 //		return BlockRenderLayer.CUTOUT;
 //	}
-=======
-	public BlockRenderLayer getRenderLayer() {
-		return BlockRenderLayer.CUTOUT;
-	}
->>>>>>> 8bfc4445
 
 	@Override
 	public MovementBehaviour getMovementBehaviour() {
