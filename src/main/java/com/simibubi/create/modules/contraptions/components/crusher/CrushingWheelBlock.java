--- conflicted
+++ resolved
@@ -114,45 +114,25 @@
 
 	@Override
 	public void onEntityCollision(BlockState state, World worldIn, BlockPos pos, Entity entityIn) {
-<<<<<<< HEAD
-		KineticTileEntity te = (KineticTileEntity) worldIn.getTileEntity(pos);
-		if (te == null)
-			return;
-		if (entityIn.getY() < pos.getY() + 1.25f || !entityIn.onGround)
-			return;
-=======
 		try {
 			CrushingWheelTileEntity te = getTileEntity(worldIn, pos);
-			if (entityIn.posY < pos.getY() + 1.25f || !entityIn.onGround)
+			if (entityIn.getY() < pos.getY() + 1.25f || !entityIn.onGround)
 				return;
->>>>>>> 91ba47ba
 
 			double x = 0;
 			double z = 0;
 
-<<<<<<< HEAD
-		if (state.get(AXIS) == Axis.X) {
-			z = te.getSpeed() / 20f;
-			x += (pos.getX() + .5f - entityIn.getX()) * .1f;
-		}
-		if (state.get(AXIS) == Axis.Z) {
-			x = te.getSpeed() / -20f;
-			z += (pos.getZ() + .5f - entityIn.getZ()) * .1f;
-		}
-		entityIn.setMotion(entityIn.getMotion().add(x, 0, z));
-=======
 			if (state.get(AXIS) == Axis.X) {
 				z = te.getSpeed() / 20f;
-				x += (pos.getX() + .5f - entityIn.posX) * .1f;
+				x += (pos.getX() + .5f - entityIn.getX()) * .1f;
 			}
 			if (state.get(AXIS) == Axis.Z) {
 				x = te.getSpeed() / -20f;
-				z += (pos.getZ() + .5f - entityIn.posZ) * .1f;
+				z += (pos.getZ() + .5f - entityIn.getZ()) * .1f;
 			}
 			entityIn.setMotion(entityIn.getMotion().add(x, 0, z));
 
 		} catch (TileEntityException e) {}
->>>>>>> 91ba47ba
 	}
 
 	@Override
