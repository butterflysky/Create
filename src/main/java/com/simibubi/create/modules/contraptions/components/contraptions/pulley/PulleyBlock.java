package com.simibubi.create.modules.contraptions.components.contraptions.pulley;

import com.simibubi.create.foundation.block.IHaveNoBlockItem;
import com.simibubi.create.foundation.block.ITE;
import com.simibubi.create.foundation.utility.AllShapes;
import com.simibubi.create.modules.contraptions.base.HorizontalAxisKineticBlock;

import net.minecraft.block.Block;
import net.minecraft.block.BlockState;
import net.minecraft.block.Blocks;
import net.minecraft.block.material.PushReaction;
import net.minecraft.entity.player.PlayerEntity;
import net.minecraft.state.EnumProperty;
import net.minecraft.state.properties.BlockStateProperties;
import net.minecraft.tileentity.TileEntity;
import net.minecraft.util.ActionResultType;
import net.minecraft.util.Direction;
import net.minecraft.util.Direction.Axis;
import net.minecraft.util.Hand;
import net.minecraft.util.math.BlockPos;
import net.minecraft.util.math.BlockRayTraceResult;
import net.minecraft.util.math.shapes.ISelectionContext;
import net.minecraft.util.math.shapes.VoxelShape;
import net.minecraft.world.IBlockReader;
import net.minecraft.world.World;

public class PulleyBlock extends HorizontalAxisKineticBlock implements ITE<PulleyTileEntity> {

	public static EnumProperty<Axis> HORIZONTAL_AXIS = BlockStateProperties.HORIZONTAL_AXIS;

	public PulleyBlock() {
		super(Properties.from(Blocks.ANDESITE));
	}

	@Override
	public TileEntity createTileEntity(BlockState state, IBlockReader world) {
		return new PulleyTileEntity();
	}

	@Override
	protected boolean hasStaticPart() {
		return true;
	}

	@Override
<<<<<<< HEAD
	public ActionResultType onUse(BlockState state, World worldIn, BlockPos pos, PlayerEntity player, Hand handIn,
=======
	public void onReplaced(BlockState state, World worldIn, BlockPos pos, BlockState newState, boolean isMoving) {
		if (state.hasTileEntity() && state.getBlock() != newState.getBlock()) {
			if (!worldIn.isRemote) {
				BlockState below = worldIn.getBlockState(pos.down());
				if (below.getBlock() instanceof RopeBlockBase)
					worldIn.destroyBlock(pos.down(), true);
			}
			worldIn.removeTileEntity(pos);
		}
	}

	@Override
	public boolean onBlockActivated(BlockState state, World worldIn, BlockPos pos, PlayerEntity player, Hand handIn,
>>>>>>> 8bfc4445
			BlockRayTraceResult hit) {
		if (!player.isAllowEdit())
			return ActionResultType.PASS;
		if (player.isSneaking())
			return ActionResultType.PASS;
		if (player.getHeldItem(handIn).isEmpty()) {
			withTileEntityDo(worldIn, pos, te -> te.assembleNextTick = true);
			return ActionResultType.SUCCESS;
		}
		return ActionResultType.PASS;
	}

	@Override
	public VoxelShape getShape(BlockState state, IBlockReader worldIn, BlockPos pos, ISelectionContext context) {
		return AllShapes.PULLEY.get(state.get(HORIZONTAL_AXIS));
	}

	private static void onRopeBroken(World world, BlockPos pulleyPos) {
		TileEntity te = world.getTileEntity(pulleyPos);
		if (!(te instanceof PulleyTileEntity))
			return;
		PulleyTileEntity pulley = (PulleyTileEntity) te;
		pulley.offset = 0;
		pulley.sendData();
	}

	private static class RopeBlockBase extends Block implements IHaveNoBlockItem {

		public RopeBlockBase(Properties properties) {
			super(properties);
		}

		@Override
		public PushReaction getPushReaction(BlockState state) {
			return PushReaction.BLOCK;
		}

		@Override
		public void onReplaced(BlockState state, World worldIn, BlockPos pos, BlockState newState, boolean isMoving) {
			if (!isMoving) {
				onRopeBroken(worldIn, pos.up());
				if (!worldIn.isRemote) {
					BlockState above = worldIn.getBlockState(pos.up());
					BlockState below = worldIn.getBlockState(pos.down());
					if (above.getBlock() instanceof RopeBlockBase)
						worldIn.destroyBlock(pos.up(), true);
					if (below.getBlock() instanceof RopeBlockBase)
						worldIn.destroyBlock(pos.down(), true);
				}
			}
			if (state.hasTileEntity() && state.getBlock() != newState.getBlock()) {
				worldIn.removeTileEntity(pos);
			}
		}

	}

	public static class MagnetBlock extends RopeBlockBase {

		public MagnetBlock() {
			super(Properties.from(Blocks.ANDESITE));
		}

		@Override
		public VoxelShape getShape(BlockState state, IBlockReader worldIn, BlockPos pos, ISelectionContext context) {
			return AllShapes.PULLEY_MAGNET;
		}

	}

	public static class RopeBlock extends RopeBlockBase {

		public RopeBlock() {
			super(Properties.from(Blocks.WHITE_WOOL));
		}

		@Override
		public VoxelShape getShape(BlockState state, IBlockReader worldIn, BlockPos pos, ISelectionContext context) {
			return AllShapes.FOUR_VOXEL_POLE.get(Direction.UP);
		}

	}

	@Override
	public Class<PulleyTileEntity> getTileEntityClass() {
		return PulleyTileEntity.class;
	}

}<|MERGE_RESOLUTION|>--- conflicted
+++ resolved
@@ -43,9 +43,6 @@
 	}
 
 	@Override
-<<<<<<< HEAD
-	public ActionResultType onUse(BlockState state, World worldIn, BlockPos pos, PlayerEntity player, Hand handIn,
-=======
 	public void onReplaced(BlockState state, World worldIn, BlockPos pos, BlockState newState, boolean isMoving) {
 		if (state.hasTileEntity() && state.getBlock() != newState.getBlock()) {
 			if (!worldIn.isRemote) {
@@ -57,9 +54,7 @@
 		}
 	}
 
-	@Override
-	public boolean onBlockActivated(BlockState state, World worldIn, BlockPos pos, PlayerEntity player, Hand handIn,
->>>>>>> 8bfc4445
+	public ActionResultType onUse(BlockState state, World worldIn, BlockPos pos, PlayerEntity player, Hand handIn,
 			BlockRayTraceResult hit) {
 		if (!player.isAllowEdit())
 			return ActionResultType.PASS;
