package com.simibubi.create.modules.contraptions.relays.advanced.sequencer;

import com.simibubi.create.AllItems;
import com.simibubi.create.foundation.block.ITE;
import com.simibubi.create.foundation.gui.ScreenOpener;
import com.simibubi.create.modules.contraptions.base.HorizontalAxisKineticBlock;
import com.simibubi.create.modules.contraptions.base.KineticBlock;
import com.simibubi.create.modules.contraptions.base.RotatedPillarKineticBlock;

import net.minecraft.block.Block;
import net.minecraft.block.BlockState;
import net.minecraft.block.Blocks;
import net.minecraft.client.entity.player.ClientPlayerEntity;
import net.minecraft.entity.player.PlayerEntity;
import net.minecraft.item.BlockItem;
import net.minecraft.item.BlockItemUseContext;
import net.minecraft.item.ItemStack;
import net.minecraft.item.ItemUseContext;
import net.minecraft.state.BooleanProperty;
import net.minecraft.state.IntegerProperty;
import net.minecraft.state.StateContainer.Builder;
import net.minecraft.tileentity.TileEntity;
import net.minecraft.util.ActionResultType;
import net.minecraft.util.Direction;
import net.minecraft.util.Direction.Axis;
import net.minecraft.util.Hand;
import net.minecraft.util.math.BlockPos;
import net.minecraft.util.math.BlockRayTraceResult;
import net.minecraft.world.IBlockReader;
import net.minecraft.world.IWorldReader;
import net.minecraft.world.World;
import net.minecraftforge.api.distmarker.Dist;
import net.minecraftforge.api.distmarker.OnlyIn;
import net.minecraftforge.fml.DistExecutor;

public class SequencedGearshiftBlock extends HorizontalAxisKineticBlock implements ITE<SequencedGearshiftTileEntity> {

	public static final BooleanProperty VERTICAL = BooleanProperty.create("vertical");
	public static final IntegerProperty STATE = IntegerProperty.create("state", 0, 5);

	public SequencedGearshiftBlock() {
		super(Properties.from(Blocks.ANDESITE));
	}

	@Override
	protected void fillStateContainer(Builder<Block, BlockState> builder) {
		super.fillStateContainer(builder.add(STATE, VERTICAL));
	}

	@Override
	public TileEntity createTileEntity(BlockState state, IBlockReader world) {
		return new SequencedGearshiftTileEntity();
	}

	@Override
	public boolean shouldCheckWeakPower(BlockState state, IWorldReader world, BlockPos pos, Direction side) {
		return false;
	}

	@Override
	public void neighborChanged(BlockState state, World worldIn, BlockPos pos, Block blockIn, BlockPos fromPos,
			boolean isMoving) {
		if (worldIn.isRemote)
			return;

		boolean previouslyPowered = state.get(STATE) != 0;
		if (previouslyPowered != worldIn.isBlockPowered(pos))
			withTileEntityDo(worldIn, pos, SequencedGearshiftTileEntity::onRedstoneUpdate);
	}

	@Override
	public boolean hasShaftTowards(IWorldReader world, BlockPos pos, BlockState state, Direction face) {
		if (state.get(VERTICAL))
			return face.getAxis().isVertical();
		return super.hasShaftTowards(world, pos, state, face);
	}

	@Override
	public ActionResultType onUse(BlockState state, World worldIn, BlockPos pos, PlayerEntity player, Hand handIn,
			BlockRayTraceResult hit) {
		ItemStack held = player.getHeldItemMainhand();
		if (AllItems.WRENCH.typeOf(held))
			return ActionResultType.PASS;
		if (held.getItem() instanceof BlockItem) {
			BlockItem blockItem = (BlockItem) held.getItem();
			if (blockItem.getBlock() instanceof KineticBlock && hasShaftTowards(worldIn, pos, state, hit.getFace()))
				return ActionResultType.PASS;
		}

<<<<<<< HEAD
		if (player instanceof ClientPlayerEntity)
			DistExecutor.runWhenOn(Dist.CLIENT, () -> () -> withTileEntityDo(worldIn, pos, this::displayScreen));
		return ActionResultType.SUCCESS;
=======
		DistExecutor.runWhenOn(Dist.CLIENT,
				() -> () -> withTileEntityDo(worldIn, pos, te -> this.displayScreen(te, player)));
		return true;
>>>>>>> 8bfc4445
	}

	@OnlyIn(value = Dist.CLIENT)
	protected void displayScreen(SequencedGearshiftTileEntity te, PlayerEntity player) {
		if (player instanceof ClientPlayerEntity)
			ScreenOpener.open(new SequencedGearshiftScreen(te));
	}

	@Override
	public BlockState getStateForPlacement(BlockItemUseContext context) {
		Axis preferredAxis = RotatedPillarKineticBlock.getPreferredAxis(context);
		if (preferredAxis != null && !context.getPlayer().isSneaking())
			return withAxis(preferredAxis, context);
		return withAxis(context.getNearestLookingDirection().getAxis(), context);
	}

	@Override
	public ActionResultType onWrenched(BlockState state, ItemUseContext context) {
		BlockState newState = state;

		if (context.getFace().getAxis() != Axis.Y)
			if (newState.get(HORIZONTAL_AXIS) != context.getFace().getAxis())
				newState = newState.cycle(VERTICAL);

		return super.onWrenched(newState, context);
	}

	private BlockState withAxis(Axis axis, BlockItemUseContext context) {
		BlockState state = getDefaultState().with(VERTICAL, axis.isVertical());
		if (axis.isVertical())
			return state.with(HORIZONTAL_AXIS, context.getPlacementHorizontalFacing().getAxis());
		return state.with(HORIZONTAL_AXIS, axis);
	}

	@Override
	public Axis getRotationAxis(BlockState state) {
		if (state.get(VERTICAL))
			return Axis.Y;
		return super.getRotationAxis(state);
	}

	@Override
	protected boolean hasStaticPart() {
		return true;
	}

	@Override
	public Class<SequencedGearshiftTileEntity> getTileEntityClass() {
		return SequencedGearshiftTileEntity.class;
	}

}<|MERGE_RESOLUTION|>--- conflicted
+++ resolved
@@ -87,15 +87,9 @@
 				return ActionResultType.PASS;
 		}
 
-<<<<<<< HEAD
-		if (player instanceof ClientPlayerEntity)
-			DistExecutor.runWhenOn(Dist.CLIENT, () -> () -> withTileEntityDo(worldIn, pos, this::displayScreen));
-		return ActionResultType.SUCCESS;
-=======
 		DistExecutor.runWhenOn(Dist.CLIENT,
 				() -> () -> withTileEntityDo(worldIn, pos, te -> this.displayScreen(te, player)));
-		return true;
->>>>>>> 8bfc4445
+		return ActionResultType.SUCCESS;
 	}
 
 	@OnlyIn(value = Dist.CLIENT)
