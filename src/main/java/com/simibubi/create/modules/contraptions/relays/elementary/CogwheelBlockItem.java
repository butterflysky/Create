package com.simibubi.create.modules.contraptions.relays.elementary;

<<<<<<< HEAD
=======
import com.simibubi.create.AllBlocks;
import com.simibubi.create.foundation.advancement.AllTriggers;
import com.simibubi.create.foundation.utility.Iterate;
>>>>>>> 1fe647b1
import com.simibubi.create.foundation.utility.VecHelper;

import net.minecraft.block.BlockState;
import net.minecraft.entity.player.PlayerEntity;
import net.minecraft.item.BlockItem;
import net.minecraft.item.BlockItemUseContext;
import net.minecraft.util.ActionResultType;
import net.minecraft.util.Direction;
import net.minecraft.util.Direction.Axis;
import net.minecraft.util.Direction.AxisDirection;
import net.minecraft.util.math.BlockPos;
import net.minecraft.util.math.Vec3d;
import net.minecraft.world.World;

public class CogwheelBlockItem extends BlockItem {

	boolean large;

	public CogwheelBlockItem(CogWheelBlock block, Properties builder) {
		super(block, builder);
		large = block.isLarge;
	}

	@Override
	public ActionResultType tryPlace(BlockItemUseContext context) {
		Direction face = context.getFace();
		BlockPos placedOnPos = context.getPos().offset(face.getOpposite());
		BlockState placedOnState = context.getWorld().getBlockState(placedOnPos);

		if (!(placedOnState.getBlock() instanceof CogWheelBlock))
			return super.tryPlace(context);
		if (face.getAxis() == placedOnState.get(CogWheelBlock.AXIS))
			return super.tryPlace(context);

		boolean placedOnLarge = CogWheelBlock.isLargeCog(placedOnState);
		if (placedOnLarge || large) {

			boolean largeOnLarge = placedOnLarge && large;
			Axis offsetAxis = Axis.X;
			for (Axis axis : Axis.values()) {
				if (placedOnState.get(CogWheelBlock.AXIS) == axis)
					continue;
				if (axis == face.getAxis())
					continue;
				offsetAxis = axis;
			}

			if (largeOnLarge)
				offsetAxis = placedOnState.get(CogWheelBlock.AXIS);

			Vec3d hitVec = context.getHitVec().subtract(VecHelper.getCenterOf(placedOnPos));
			hitVec = hitVec
					.mul(new Vec3d(Direction.getFacingFromAxis(AxisDirection.POSITIVE, offsetAxis).getDirectionVec()));

			BlockPos correctPos =
				context.getPos().add(Math.signum(hitVec.x), Math.signum(hitVec.y), Math.signum(hitVec.z));

			if (context.getWorld().getBlockState(correctPos).getMaterial().isReplaceable())
				context = BlockItemUseContext.func_221536_a(context, correctPos, largeOnLarge ? face
						: Direction.getFacingFromAxis(AxisDirection.POSITIVE, placedOnState.get(CogWheelBlock.AXIS)));
			else
				return ActionResultType.FAIL;
		}

		return super.tryPlace(context);
	}

	@Override
	// Trigger cogwheel criterion
	protected boolean placeBlock(BlockItemUseContext context, BlockState state) {
		World world = context.getWorld();
		PlayerEntity player = context.getPlayer();

		if (!world.isRemote && player != null) {
			Axis axis = state.get(CogWheelBlock.AXIS);
			for (Axis perpendicular1 : Iterate.axes) {
				if (perpendicular1 == axis)
					continue;
				Direction d1 = Direction.getFacingFromAxis(AxisDirection.POSITIVE, perpendicular1);
				for (Axis perpendicular2 : Iterate.axes) {
					if (perpendicular1 == perpendicular2)
						continue;
					if (axis == perpendicular2)
						continue;
					Direction d2 = Direction.getFacingFromAxis(AxisDirection.POSITIVE, perpendicular2);
					for (int offset1 : Iterate.positiveAndNegative) {
						for (int offset2 : Iterate.positiveAndNegative) {
							BlockPos connectedPos = context.getPos().offset(d1, offset1).offset(d2, offset2);
							BlockState blockState = world.getBlockState(connectedPos);
							if (!(blockState.getBlock() instanceof CogWheelBlock))
								continue;
							if (blockState.get(CogWheelBlock.AXIS) != axis)
								continue;
							if (AllBlocks.LARGE_COGWHEEL.typeOf(blockState) == large)
								continue;
							AllTriggers.triggerFor(AllTriggers.SHIFTING_GEARS, player);
						}
					}
				}
			}
		}
		return super.placeBlock(context, state);
	}

}<|MERGE_RESOLUTION|>--- conflicted
+++ resolved
@@ -1,11 +1,8 @@
 package com.simibubi.create.modules.contraptions.relays.elementary;
 
-<<<<<<< HEAD
-=======
-import com.simibubi.create.AllBlocks;
+import com.simibubi.create.AllBlocksNew;
 import com.simibubi.create.foundation.advancement.AllTriggers;
 import com.simibubi.create.foundation.utility.Iterate;
->>>>>>> 1fe647b1
 import com.simibubi.create.foundation.utility.VecHelper;
 
 import net.minecraft.block.BlockState;
@@ -99,7 +96,7 @@
 								continue;
 							if (blockState.get(CogWheelBlock.AXIS) != axis)
 								continue;
-							if (AllBlocks.LARGE_COGWHEEL.typeOf(blockState) == large)
+							if (AllBlocksNew.equals(AllBlocksNew.LARGE_COGWHEEL, blockState) == large)
 								continue;
 							AllTriggers.triggerFor(AllTriggers.SHIFTING_GEARS, player);
 						}
