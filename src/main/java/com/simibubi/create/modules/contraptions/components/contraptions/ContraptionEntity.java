--- conflicted
+++ resolved
@@ -298,14 +298,11 @@
 					BearingContraption bc = (BearingContraption) getContraption();
 					Direction facing = bc.getFacing();
 					Vec3d activeAreaOffset = actor.getActiveAreaOffset(context);
-					if (activeAreaOffset
-							.mul(VecHelper.planeByNormal(new Vec3d(facing.getDirectionVec())))
+					if (activeAreaOffset.mul(VecHelper.planeByNormal(new Vec3d(facing.getDirectionVec())))
 							.equals(Vec3d.ZERO)) {
 						if (VecHelper.onSameAxis(blockInfo.pos, BlockPos.ZERO, facing.getAxis())) {
-							context.motion = new Vec3d(facing.getDirectionVec())
-									.scale(facing
-											.getAxis()
-											.getCoordinate(roll - prevRoll, yaw - prevYaw, pitch - prevPitch));
+							context.motion = new Vec3d(facing.getDirectionVec()).scale(
+									facing.getAxis().getCoordinate(roll - prevRoll, yaw - prevYaw, pitch - prevPitch));
 							context.relativeMotion = context.motion;
 							int timer = context.data.getInt("StationaryTimer");
 							if (timer > 0) {
@@ -336,14 +333,8 @@
 				setMotion(Vec3d.ZERO);
 				if (getController() != null)
 					getController().onStall();
-<<<<<<< HEAD
 				AllPackets.channel.send(PacketDistributor.TRACKING_ENTITY.with(() -> this),
 						new ContraptionStallPacket(getEntityId(), getX(), getY(), getZ(), yaw, pitch, roll));
-=======
-				AllPackets.channel
-						.send(PacketDistributor.TRACKING_ENTITY.with(() -> this),
-								new ContraptionStallPacket(getEntityId(), posX, posY, posZ, yaw, pitch, roll));
->>>>>>> 1fe647b1
 			}
 			dataManager.set(STALLED, contraption.stalled);
 		} else {
@@ -472,9 +463,8 @@
 		if (contraption != null)
 			compound.put("Contraption", contraption.writeNBT());
 		if (!stationary && motionBeforeStall != null)
-			compound
-					.put("CachedMotion",
-							newDoubleNBTList(motionBeforeStall.x, motionBeforeStall.y, motionBeforeStall.z));
+			compound.put("CachedMotion",
+					newDoubleNBTList(motionBeforeStall.x, motionBeforeStall.y, motionBeforeStall.z));
 		if (controllerPos != null)
 			compound.put("Controller", NBTUtil.writeBlockPos(controllerPos));
 		if (forcedAngle != -1)
@@ -553,9 +543,8 @@
 				}
 
 				if (horizontalMag(vec3d1) > horizontalMag(vec3d)) {
-					vec3d = vec3d1
-							.add(collideBoundingBoxHeuristically(e, new Vec3d(0.0D, -vec3d1.y + vec.y, 0.0D),
-									axisalignedbb.offset(vec3d1), e.world, iselectioncontext, reuseablestream));
+					vec3d = vec3d1.add(collideBoundingBoxHeuristically(e, new Vec3d(0.0D, -vec3d1.y + vec.y, 0.0D),
+							axisalignedbb.offset(vec3d1), e.world, iselectioncontext, reuseablestream));
 				}
 			}
 
