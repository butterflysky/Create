--- conflicted
+++ resolved
@@ -375,23 +375,6 @@
 			controllerPos = NBTUtil.readBlockPos(compound.getCompound("Controller"));
 	}
 
-<<<<<<< HEAD
-	public void attachToController() {
-		if (controllerPos != null && (controllerTE == null || !controllerTE.isValid())) {
-			if (!world.isBlockPresent(controllerPos))
-				return;
-			TileEntity te = world.getTileEntity(controllerPos);
-			if (te == null || !(te instanceof IControlContraption)) {
-				remove();
-				return;
-			}
-			IControlContraption controllerTE = (IControlContraption) te;
-			this.controllerTE = controllerTE;
-			controllerTE.attach(this);
-
-			if (world.isRemote)
-				setPosition(getX(), getY(), getZ());
-=======
 	public void checkController() {
 		if (controllerPos == null)
 			return;
@@ -401,13 +384,12 @@
 		if (controller == null) {
 			remove();
 			return;
->>>>>>> 9a77081f
 		}
 		if (controller.isAttachedTo(this))
 			return;
 		controller.attach(this);
 		if (world.isRemote)
-			setPosition(posX, posY, posZ);
+			setPosition(getX(), getY(), getZ());
 	}
 
 	@Override
