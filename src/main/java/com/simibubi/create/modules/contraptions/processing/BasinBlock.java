--- conflicted
+++ resolved
@@ -51,13 +51,7 @@
 	public ActionResultType onUse(BlockState state, World worldIn, BlockPos pos, PlayerEntity player, Hand handIn,
 			BlockRayTraceResult hit) {
 		if (!player.getHeldItem(handIn).isEmpty())
-<<<<<<< HEAD
 			return ActionResultType.PASS;
-		if (worldIn.getTileEntity(pos) == null)
-			return ActionResultType.PASS;
-=======
-			return false;
->>>>>>> 91ba47ba
 
 		try {
 			BasinTileEntity te = getTileEntity(worldIn, pos);
