package com.simibubi.create;

import static com.simibubi.create.AllTags.forgeItemTag;
import static com.simibubi.create.AllTags.AllItemTags.CREATE_INGOTS;
import static com.simibubi.create.AllTags.AllItemTags.CRUSHED_ORES;
import static com.simibubi.create.AllTags.AllItemTags.PLATES;
import static com.simibubi.create.content.AllSections.CURIOSITIES;
import static com.simibubi.create.content.AllSections.KINETICS;
import static com.simibubi.create.content.AllSections.LOGISTICS;
import static com.simibubi.create.content.AllSections.MATERIALS;
import static com.simibubi.create.content.AllSections.SCHEMATICS;

import com.simibubi.create.AllTags.AllItemTags;
import com.simibubi.create.content.contraptions.components.structureMovement.glue.SuperGlueItem;
import com.simibubi.create.content.contraptions.components.structureMovement.mounted.MinecartContraptionItem;
import com.simibubi.create.content.contraptions.components.structureMovement.train.MinecartCouplingItem;
import com.simibubi.create.content.contraptions.goggles.GogglesItem;
import com.simibubi.create.content.contraptions.goggles.GogglesModel;
import com.simibubi.create.content.contraptions.itemAssembly.SequencedAssemblyItem;
import com.simibubi.create.content.contraptions.processing.burner.BlazeBurnerBlockItem;
import com.simibubi.create.content.contraptions.relays.belt.item.BeltConnectorItem;
import com.simibubi.create.content.contraptions.relays.gearbox.VerticalGearboxItem;
import com.simibubi.create.content.contraptions.wrench.WrenchItem;
import com.simibubi.create.content.contraptions.wrench.WrenchItemRenderer;
import com.simibubi.create.content.curiosities.BuildersTeaItem;
import com.simibubi.create.content.curiosities.ChromaticCompoundColor;
import com.simibubi.create.content.curiosities.ChromaticCompoundItem;
import com.simibubi.create.content.curiosities.CombustibleItem;
import com.simibubi.create.content.curiosities.RefinedRadianceItem;
import com.simibubi.create.content.curiosities.ShadowSteelItem;
import com.simibubi.create.content.curiosities.TreeFertilizerItem;
import com.simibubi.create.content.curiosities.armor.CopperArmorItem;
import com.simibubi.create.content.curiosities.armor.CopperBacktankItem;
import com.simibubi.create.content.curiosities.armor.DivingBootsItem;
import com.simibubi.create.content.curiosities.armor.DivingHelmetItem;
import com.simibubi.create.content.curiosities.symmetry.SymmetryWandItem;
import com.simibubi.create.content.curiosities.symmetry.client.SymmetryWandItemRenderer;
import com.simibubi.create.content.curiosities.tools.BlueprintItem;
import com.simibubi.create.content.curiosities.tools.ExtendoGripItem;
import com.simibubi.create.content.curiosities.tools.ExtendoGripItemRenderer;
import com.simibubi.create.content.curiosities.tools.SandPaperItem;
import com.simibubi.create.content.curiosities.tools.SandPaperItemRenderer;
import com.simibubi.create.content.curiosities.weapons.PotatoCannonItem;
import com.simibubi.create.content.curiosities.weapons.PotatoCannonItemRenderer;
import com.simibubi.create.content.curiosities.zapper.terrainzapper.WorldshaperItem;
import com.simibubi.create.content.curiosities.zapper.terrainzapper.WorldshaperItemRenderer;
import com.simibubi.create.content.logistics.item.LinkedControllerItem;
import com.simibubi.create.content.logistics.item.LinkedControllerItemRenderer;
import com.simibubi.create.content.logistics.item.filter.FilterItem;
import com.simibubi.create.content.schematics.item.SchematicAndQuillItem;
import com.simibubi.create.content.schematics.item.SchematicItem;
import com.simibubi.create.foundation.data.AssetLookup;
import com.simibubi.create.foundation.data.CreateRegistrate;
import com.simibubi.create.foundation.item.HiddenIngredientItem;
import com.simibubi.create.foundation.item.TagDependentIngredientItem;
import com.simibubi.create.foundation.item.TooltipHelper;
import com.simibubi.create.lib.data.Tags;
import com.tterrag.registrate.util.entry.ItemEntry;

import net.fabricmc.fabric.api.item.v1.FabricItemSettings;
import net.minecraft.resources.ResourceLocation;
import net.minecraft.tags.ItemTags;
import net.minecraft.tags.Tag;
import net.minecraft.world.food.FoodProperties;
import net.minecraft.world.item.BlockItem;
import net.minecraft.world.item.Item;
import net.minecraft.world.item.Rarity;

public class AllItems {

	private static final CreateRegistrate REGISTRATE = Create.registrate()
		.itemGroup(() -> Create.BASE_CREATIVE_TAB);

	// Schematics

	static {
		REGISTRATE.startSection(MATERIALS);
	}

	public static final ItemEntry<Item> WHEAT_FLOUR = ingredient("wheat_flour"), DOUGH = ingredient("dough"),
		CINDER_FLOUR = ingredient("cinder_flour"), POWDERED_OBSIDIAN = ingredient("powdered_obsidian"),
		ROSE_QUARTZ = ingredient("rose_quartz"), POLISHED_ROSE_QUARTZ = ingredient("polished_rose_quartz"),
		PROPELLER = ingredient("propeller"), WHISK = ingredient("whisk"), BRASS_HAND = ingredient("brass_hand"),
		CRAFTER_SLOT_COVER = ingredient("crafter_slot_cover"), ELECTRON_TUBE = ingredient("electron_tube");

	public static final ItemEntry<SequencedAssemblyItem> INCOMPLETE_PRECISION_MECHANISM =
		REGISTRATE.item("incomplete_precision_mechanism", SequencedAssemblyItem::new)
			.register();

	public static final ItemEntry<Item> PRECISION_MECHANISM = ingredient("precision_mechanism");

	public static final ItemEntry<SequencedAssemblyItem> INCOMPLETE_COGWHEEL =
			REGISTRATE.item("incomplete_cogwheel", SequencedAssemblyItem::new)
//					.model(AssetLookup.existingItemModel())
					.register();

	public static final ItemEntry<SequencedAssemblyItem> INCOMPLETE_LARGE_COGWHEEL =
			REGISTRATE.item("incomplete_large_cogwheel", SequencedAssemblyItem::new)
//					.model(AssetLookup.existingItemModel())
					.register();

	public static final ItemEntry<HiddenIngredientItem> BLAZE_CAKE_BASE =
		REGISTRATE.item("blaze_cake_base", HiddenIngredientItem::new)
			.tag(AllItemTags.UPRIGHT_ON_BELT.tag)
			.register();

	public static final ItemEntry<CombustibleItem> BLAZE_CAKE = REGISTRATE.item("blaze_cake", CombustibleItem::new)
		.tag(AllItemTags.UPRIGHT_ON_BELT.tag)
		.onRegister(i -> i.setBurnTime(6400))
		.register();

<<<<<<< HEAD
	public static final ItemEntry<CombustibleItem> CREATIVE_BLAZE_CAKE =
		REGISTRATE.item("creative_blaze_cake", CombustibleItem::new)
			.properties(p -> p.rarity(Rarity.EPIC))
			.tag(AllItemTags.UPRIGHT_ON_BELT.tag)
			.onRegister(i -> i.setBurnTime(Integer.MAX_VALUE))
			.register();
=======
	public static final ItemEntry<CombustibleItem> CREATIVE_BLAZE_CAKE = REGISTRATE.item("creative_blaze_cake", CombustibleItem::new)
		.properties(p -> p.rarity(Rarity.EPIC))
		.tag(AllItemTags.UPRIGHT_ON_BELT.tag)
//		.onRegister(i -> i.setBurnTime(Integer.MAX_VALUE)) // handled in AbstractFurnaceBlockEntityMixin, networking bad
		.register();
>>>>>>> 8a565c26

	public static final ItemEntry<Item> BAR_OF_CHOCOLATE = REGISTRATE.item("bar_of_chocolate", Item::new)
		.properties(p -> p.food(new FoodProperties.Builder().nutrition(6)
			.saturationMod(0.3F)
			.build()))
		.lang("Bar of Chocolate")
		.register();

	public static final ItemEntry<Item> SWEET_ROLL = REGISTRATE.item("sweet_roll", Item::new)
		.properties(p -> p.food(new FoodProperties.Builder().nutrition(6)
			.saturationMod(0.8F)
			.build()))
		.register();

	public static final ItemEntry<Item> CHOCOLATE_BERRIES = REGISTRATE.item("chocolate_glazed_berries", Item::new)
		.properties(p -> p.food(new FoodProperties.Builder().nutrition(7)
			.saturationMod(0.8F)
			.build()))
		.register();

	public static final ItemEntry<Item> HONEYED_APPLE = REGISTRATE.item("honeyed_apple", Item::new)
		.properties(p -> p.food(new FoodProperties.Builder().nutrition(8)
			.saturationMod(0.8F)
			.build()))
		.register();

	public static final ItemEntry<BuildersTeaItem> BUILDERS_TEA = REGISTRATE.item("builders_tea", BuildersTeaItem::new)
		.tag(AllItemTags.UPRIGHT_ON_BELT.tag)
		.properties(p -> (FabricItemSettings) p.stacksTo(16))
		.lang("Builder's Tea")
		.register();


	public static final ItemEntry<Item> RAW_ZINC = ingredient("raw_zinc");

	public static final ItemEntry<Item> ANDESITE_ALLOY = ingredient("andesite_alloy"),
		ZINC_INGOT = taggedIngredient("zinc_ingot", forgeItemTag("ingots/zinc"), CREATE_INGOTS.tag),
		BRASS_INGOT = taggedIngredient("brass_ingot", forgeItemTag("ingots/brass"), CREATE_INGOTS.tag);

	public static final ItemEntry<ChromaticCompoundItem> CHROMATIC_COMPOUND =
		REGISTRATE.item("chromatic_compound", ChromaticCompoundItem::new)
			.properties(p -> p.rarity(Rarity.UNCOMMON))
//			.model(AssetLookup.existingItemModel())
			.color(() -> ChromaticCompoundColor::new)
			.register();

	public static final ItemEntry<ShadowSteelItem> SHADOW_STEEL = REGISTRATE.item("shadow_steel", ShadowSteelItem::new)
		.properties(p -> p.rarity(Rarity.UNCOMMON))
		.register();

	public static final ItemEntry<RefinedRadianceItem> REFINED_RADIANCE =
		REGISTRATE.item("refined_radiance", RefinedRadianceItem::new)
			.properties(p -> p.rarity(Rarity.UNCOMMON))
			.register();

	public static final ItemEntry<Item> COPPER_NUGGET =
		taggedIngredient("copper_nugget", forgeItemTag("nuggets/copper"), Tags.Items.NUGGETS),
		ZINC_NUGGET = taggedIngredient("zinc_nugget", forgeItemTag("nuggets/zinc"), Tags.Items.NUGGETS),
		BRASS_NUGGET = taggedIngredient("brass_nugget", forgeItemTag("nuggets/brass"), Tags.Items.NUGGETS),

		COPPER_SHEET = taggedIngredient("copper_sheet", forgeItemTag("plates/copper"), PLATES.tag),
		BRASS_SHEET = taggedIngredient("brass_sheet", forgeItemTag("plates/brass"), PLATES.tag),
		IRON_SHEET = taggedIngredient("iron_sheet", forgeItemTag("plates/iron"), PLATES.tag),
		GOLDEN_SHEET = taggedIngredient("golden_sheet", forgeItemTag("plates/gold"), PLATES.tag, ItemTags.PIGLIN_LOVED),

		CRUSHED_IRON = taggedIngredient("crushed_iron_ore", CRUSHED_ORES.tag),
		CRUSHED_GOLD = taggedIngredient("crushed_gold_ore", CRUSHED_ORES.tag, ItemTags.PIGLIN_LOVED),
		CRUSHED_COPPER = taggedIngredient("crushed_copper_ore", CRUSHED_ORES.tag),
		CRUSHED_ZINC = taggedIngredient("crushed_zinc_ore", CRUSHED_ORES.tag),
		CRUSHED_BRASS = taggedIngredient("crushed_brass", CRUSHED_ORES.tag);

	public static final ItemEntry<TagDependentIngredientItem> CRUSHED_OSMIUM = compatCrushedOre("osmium"),
		CRUSHED_PLATINUM = compatCrushedOre("platinum"), CRUSHED_SILVER = compatCrushedOre("silver"),
		CRUSHED_TIN = compatCrushedOre("tin"), CRUSHED_LEAD = compatCrushedOre("lead"),
		CRUSHED_QUICKSILVER = compatCrushedOre("quicksilver"), CRUSHED_BAUXITE = compatCrushedOre("aluminum"),
		CRUSHED_URANIUM = compatCrushedOre("uranium"), CRUSHED_NICKEL = compatCrushedOre("nickel");

	// Kinetics

	static {
		REGISTRATE.startSection(KINETICS);
	}

	public static final ItemEntry<BeltConnectorItem> BELT_CONNECTOR =
		REGISTRATE.item("belt_connector", BeltConnectorItem::new)
			.lang("Mechanical Belt")
			.register();

	public static final ItemEntry<VerticalGearboxItem> VERTICAL_GEARBOX =
		REGISTRATE.item("vertical_gearbox", VerticalGearboxItem::new)
//			.model(AssetLookup.customBlockItemModel("gearbox", "item_vertical"))
			.register();

	public static final ItemEntry<BlazeBurnerBlockItem> EMPTY_BLAZE_BURNER =
		REGISTRATE.item("empty_blaze_burner", BlazeBurnerBlockItem::empty)
//			.model(AssetLookup.customBlockItemModel("blaze_burner", "block"))
			.register();

	public static final ItemEntry<GogglesItem> GOGGLES = REGISTRATE.item("goggles", GogglesItem::new)
		.properties(p -> (FabricItemSettings) p.stacksTo(1))
		.onRegister(CreateRegistrate.itemModel(() -> GogglesModel::new))
		.lang("Engineer's Goggles")
		.register();

	public static final ItemEntry<SuperGlueItem> SUPER_GLUE = REGISTRATE.item("super_glue", SuperGlueItem::new)
		.register();

	public static final ItemEntry<MinecartCouplingItem> MINECART_COUPLING =
		REGISTRATE.item("minecart_coupling", MinecartCouplingItem::new)
			.register();

	public static final ItemEntry<BlueprintItem> CRAFTING_BLUEPRINT =
		REGISTRATE.item("crafting_blueprint", BlueprintItem::new)
			.register();

	public static final ItemEntry<? extends CopperArmorItem>

	COPPER_BACKTANK =
		REGISTRATE
			.item("copper_backtank", p -> new CopperBacktankItem(p, new BlockItem(AllBlocks.COPPER_BACKTANK.get(), p)))
			.model(AssetLookup.<CopperBacktankItem>customGenericItemModel("_", "item"))
			.register(),

		DIVING_HELMET = REGISTRATE.item("diving_helmet", DivingHelmetItem::new)
			.register(),

		DIVING_BOOTS = REGISTRATE.item("diving_boots", DivingBootsItem::new)
			.register();

	public static final ItemEntry<SandPaperItem> SAND_PAPER = REGISTRATE.item("sand_paper", SandPaperItem::new)
		//.transform(CreateRegistrate.customRenderedItem(() -> SandPaperItemRenderer::new))
		.tag(AllTags.AllItemTags.SANDPAPER.tag)
		.register();

	public static final ItemEntry<SandPaperItem> RED_SAND_PAPER = REGISTRATE.item("red_sand_paper", SandPaperItem::new)
		//.transform(CreateRegistrate.customRenderedItem(() -> SandPaperItemRenderer::new))
		.tag(AllTags.AllItemTags.SANDPAPER.tag)
		.onRegister(s -> TooltipHelper.referTo(s, SAND_PAPER))
		.register();

	public static final ItemEntry<WrenchItem> WRENCH = REGISTRATE.item("wrench", WrenchItem::new)
		.properties(p -> (FabricItemSettings) p.stacksTo(1))
		//.transform(CreateRegistrate.customRenderedItem(() -> WrenchItemRenderer::new))
//		.model(AssetLookup.itemModelWithPartials())
		.register();

	public static final ItemEntry<MinecartContraptionItem> MINECART_CONTRAPTION =
		REGISTRATE.item("minecart_contraption", MinecartContraptionItem::rideable)
			.register();

	public static final ItemEntry<MinecartContraptionItem> FURNACE_MINECART_CONTRAPTION =
		REGISTRATE.item("furnace_minecart_contraption", MinecartContraptionItem::furnace)
			.register();

	public static final ItemEntry<MinecartContraptionItem> CHEST_MINECART_CONTRAPTION =
		REGISTRATE.item("chest_minecart_contraption", MinecartContraptionItem::chest)
			.register();

	// Curiosities

	static {
		REGISTRATE.startSection(CURIOSITIES);
	}

	public static final ItemEntry<LinkedControllerItem> LINKED_CONTROLLER =
		REGISTRATE.item("linked_controller", LinkedControllerItem::new)
			.properties(p -> (FabricItemSettings) p.stacksTo(1))
			//.transform(CreateRegistrate.customRenderedItem(() -> LinkedControllerItemRenderer::new))
//			.model(AssetLookup.itemModelWithPartials())
			.register();

	public static final ItemEntry<PotatoCannonItem> POTATO_CANNON =
		REGISTRATE.item("potato_cannon", PotatoCannonItem::new)
			.properties(p -> (FabricItemSettings) p.stacksTo(1))
			//.transform(CreateRegistrate.customRenderedItem(() -> PotatoCannonItemRenderer::new))
//			.model(AssetLookup.itemModelWithPartials())
			.register();

	public static final ItemEntry<ExtendoGripItem> EXTENDO_GRIP = REGISTRATE.item("extendo_grip", ExtendoGripItem::new)
		//.transform(CreateRegistrate.customRenderedItem(() -> ExtendoGripItemRenderer::new))
//		.model(AssetLookup.itemModelWithPartials())
		.register();

	public static final ItemEntry<SymmetryWandItem> WAND_OF_SYMMETRY =
		REGISTRATE.item("wand_of_symmetry", SymmetryWandItem::new)
			//.transform(CreateRegistrate.customRenderedItem(() -> SymmetryWandItemRenderer::new))
//			.model(AssetLookup.itemModelWithPartials())
			.register();

	public static final ItemEntry<WorldshaperItem> WORLDSHAPER =
		REGISTRATE.item("handheld_worldshaper", WorldshaperItem::new)
			.properties(p -> p.rarity(Rarity.EPIC))
			//.transform(CreateRegistrate.customRenderedItem(() -> WorldshaperItemRenderer::new))
			.lang("Creative Worldshaper")
//			.model(AssetLookup.itemModelWithPartials())
			.register();

	public static final ItemEntry<TreeFertilizerItem> TREE_FERTILIZER =
		REGISTRATE.item("tree_fertilizer", TreeFertilizerItem::new)
			.register();

	// Logistics

	static {
		REGISTRATE.startSection(LOGISTICS);
	}

	public static final ItemEntry<FilterItem> FILTER = REGISTRATE.item("filter", FilterItem::regular)
//		.model(AssetLookup.existingItemModel())
		.register();

	public static final ItemEntry<FilterItem> ATTRIBUTE_FILTER =
		REGISTRATE.item("attribute_filter", FilterItem::attribute)
//			.model(AssetLookup.existingItemModel())
			.register();

	// Schematics

	static {
		REGISTRATE.startSection(SCHEMATICS);
	}

	public static final ItemEntry<Item> EMPTY_SCHEMATIC = REGISTRATE.item("empty_schematic", Item::new)
		.properties(p -> (FabricItemSettings) p.stacksTo(1))
		.register();

	public static final ItemEntry<SchematicAndQuillItem> SCHEMATIC_AND_QUILL =
		REGISTRATE.item("schematic_and_quill", SchematicAndQuillItem::new)
			.properties(p -> (FabricItemSettings) p.stacksTo(1))
			.register();

	public static final ItemEntry<SchematicItem> SCHEMATIC = REGISTRATE.item("schematic", SchematicItem::new)
		.properties(p -> (FabricItemSettings) p.stacksTo(1))
		.register();

	// Shortcuts

	private static ItemEntry<Item> ingredient(String name) {
		return REGISTRATE.item(name, Item::new)
			.register();
	}

//	private static ItemEntry<HiddenIngredientItem> hiddenIngredient(String name) {
//		return REGISTRATE.item(name, HiddenIngredientItem::new)
//			.register();
//	}

	@SafeVarargs
	private static ItemEntry<Item> taggedIngredient(String name, Tag.Named<Item>... tags) {
		return REGISTRATE.item(name, Item::new)
			.tag(tags)
			.register();
	}

	private static ItemEntry<TagDependentIngredientItem> compatCrushedOre(String metalName) {
		return REGISTRATE
			.item("crushed_" + metalName + "_ore",
				props -> new TagDependentIngredientItem(props, new ResourceLocation("forge", "ores/" + metalName)))
			.tag(AllItemTags.CRUSHED_ORES.tag)
			.register();
	}

	// Load this class

	public static void register() {}

}<|MERGE_RESOLUTION|>--- conflicted
+++ resolved
@@ -109,20 +109,12 @@
 		.onRegister(i -> i.setBurnTime(6400))
 		.register();
 
-<<<<<<< HEAD
 	public static final ItemEntry<CombustibleItem> CREATIVE_BLAZE_CAKE =
 		REGISTRATE.item("creative_blaze_cake", CombustibleItem::new)
 			.properties(p -> p.rarity(Rarity.EPIC))
 			.tag(AllItemTags.UPRIGHT_ON_BELT.tag)
-			.onRegister(i -> i.setBurnTime(Integer.MAX_VALUE))
-			.register();
-=======
-	public static final ItemEntry<CombustibleItem> CREATIVE_BLAZE_CAKE = REGISTRATE.item("creative_blaze_cake", CombustibleItem::new)
-		.properties(p -> p.rarity(Rarity.EPIC))
-		.tag(AllItemTags.UPRIGHT_ON_BELT.tag)
-//		.onRegister(i -> i.setBurnTime(Integer.MAX_VALUE)) // handled in AbstractFurnaceBlockEntityMixin, networking bad
-		.register();
->>>>>>> 8a565c26
+	//		.onRegister(i -> i.setBurnTime(Integer.MAX_VALUE)) // handled in AbstractFurnaceBlockEntityMixin, networking bad
+			.register();
 
 	public static final ItemEntry<Item> BAR_OF_CHOCOLATE = REGISTRATE.item("bar_of_chocolate", Item::new)
 		.properties(p -> p.food(new FoodProperties.Builder().nutrition(6)
