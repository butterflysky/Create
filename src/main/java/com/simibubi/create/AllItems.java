package com.simibubi.create;

import static com.simibubi.create.AllTags.forgeItemTag;
import static com.simibubi.create.AllTags.AllItemTags.CREATE_INGOTS;
import static com.simibubi.create.AllTags.AllItemTags.CRUSHED_ORES;
import static com.simibubi.create.AllTags.AllItemTags.PLATES;
import static com.simibubi.create.content.AllSections.CURIOSITIES;
import static com.simibubi.create.content.AllSections.KINETICS;
import static com.simibubi.create.content.AllSections.LOGISTICS;
import static com.simibubi.create.content.AllSections.MATERIALS;
import static com.simibubi.create.content.AllSections.SCHEMATICS;

import com.simibubi.create.AllTags.AllItemTags;
import com.simibubi.create.content.contraptions.components.structureMovement.glue.SuperGlueItem;
import com.simibubi.create.content.contraptions.components.structureMovement.mounted.MinecartContraptionItem;
import com.simibubi.create.content.contraptions.components.structureMovement.train.MinecartCouplingItem;
import com.simibubi.create.content.contraptions.goggles.GogglesItem;
import com.simibubi.create.content.contraptions.goggles.GogglesModel;
import com.simibubi.create.content.contraptions.itemAssembly.SequencedAssemblyItem;
import com.simibubi.create.content.contraptions.processing.burner.BlazeBurnerBlockItem;
import com.simibubi.create.content.contraptions.relays.belt.item.BeltConnectorItem;
import com.simibubi.create.content.contraptions.relays.gearbox.VerticalGearboxItem;
import com.simibubi.create.content.contraptions.wrench.WrenchItem;
import com.simibubi.create.content.contraptions.wrench.WrenchItemRenderer;
import com.simibubi.create.content.curiosities.BuildersTeaItem;
import com.simibubi.create.content.curiosities.ChromaticCompoundColor;
import com.simibubi.create.content.curiosities.ChromaticCompoundItem;
import com.simibubi.create.content.curiosities.CombustibleItem;
import com.simibubi.create.content.curiosities.ExperienceNuggetItem;
import com.simibubi.create.content.curiosities.RefinedRadianceItem;
import com.simibubi.create.content.curiosities.ShadowSteelItem;
import com.simibubi.create.content.curiosities.TreeFertilizerItem;
import com.simibubi.create.content.curiosities.armor.CopperArmorItem;
import com.simibubi.create.content.curiosities.armor.CopperBacktankItem;
import com.simibubi.create.content.curiosities.armor.DivingBootsItem;
import com.simibubi.create.content.curiosities.armor.DivingHelmetItem;
import com.simibubi.create.content.curiosities.symmetry.SymmetryWandItem;
import com.simibubi.create.content.curiosities.symmetry.client.SymmetryWandItemRenderer;
import com.simibubi.create.content.curiosities.tools.BlueprintItem;
import com.simibubi.create.content.curiosities.tools.ExtendoGripItem;
import com.simibubi.create.content.curiosities.tools.ExtendoGripItemRenderer;
import com.simibubi.create.content.curiosities.tools.SandPaperItem;
import com.simibubi.create.content.curiosities.tools.SandPaperItemRenderer;
import com.simibubi.create.content.curiosities.weapons.PotatoCannonItem;
import com.simibubi.create.content.curiosities.weapons.PotatoCannonItemRenderer;
import com.simibubi.create.content.curiosities.zapper.terrainzapper.WorldshaperItem;
import com.simibubi.create.content.curiosities.zapper.terrainzapper.WorldshaperItemRenderer;
import com.simibubi.create.content.logistics.item.LinkedControllerItem;
import com.simibubi.create.content.logistics.item.LinkedControllerItemRenderer;
import com.simibubi.create.content.logistics.item.filter.FilterItem;
import com.simibubi.create.content.schematics.item.SchematicAndQuillItem;
import com.simibubi.create.content.schematics.item.SchematicItem;
import com.simibubi.create.foundation.data.AssetLookup;
import com.simibubi.create.foundation.data.CreateRegistrate;
import com.simibubi.create.foundation.item.HiddenIngredientItem;
import com.simibubi.create.foundation.item.TagDependentIngredientItem;
import com.simibubi.create.foundation.item.TooltipHelper;
import com.simibubi.create.lib.data.Tags;
import com.tterrag.registrate.util.entry.ItemEntry;

import net.fabricmc.fabric.api.item.v1.FabricItemSettings;
import net.minecraft.resources.ResourceLocation;
import net.minecraft.tags.ItemTags;
import net.minecraft.tags.Tag;
import net.minecraft.world.food.FoodProperties;
import net.minecraft.world.item.BlockItem;
import net.minecraft.world.item.Item;
import net.minecraft.world.item.Rarity;

public class AllItems {

	private static final CreateRegistrate REGISTRATE = Create.registrate()
		.itemGroup(() -> Create.BASE_CREATIVE_TAB);

	// Schematics

	static {
		REGISTRATE.startSection(MATERIALS);
	}

	public static final ItemEntry<Item> WHEAT_FLOUR = ingredient("wheat_flour"), DOUGH = ingredient("dough"),
		CINDER_FLOUR = ingredient("cinder_flour"), ROSE_QUARTZ = ingredient("rose_quartz"),
		POLISHED_ROSE_QUARTZ = ingredient("polished_rose_quartz"), PROPELLER = ingredient("propeller"),
		WHISK = ingredient("whisk"), BRASS_HAND = ingredient("brass_hand"),
		CRAFTER_SLOT_COVER = ingredient("crafter_slot_cover"), ELECTRON_TUBE = ingredient("electron_tube");

	public static final ItemEntry<HiddenIngredientItem> POWDERED_OBSIDIAN = hiddenIngredient("powdered_obsidian");

	public static final ItemEntry<SequencedAssemblyItem> INCOMPLETE_PRECISION_MECHANISM =
		REGISTRATE.item("incomplete_precision_mechanism", SequencedAssemblyItem::new)
			.register();

	public static final ItemEntry<Item> PRECISION_MECHANISM = ingredient("precision_mechanism");

	public static final ItemEntry<SequencedAssemblyItem> INCOMPLETE_COGWHEEL =
			REGISTRATE.item("incomplete_cogwheel", SequencedAssemblyItem::new)
//					.model(AssetLookup.existingItemModel())
					.register();

	public static final ItemEntry<SequencedAssemblyItem> INCOMPLETE_LARGE_COGWHEEL =
			REGISTRATE.item("incomplete_large_cogwheel", SequencedAssemblyItem::new)
//					.model(AssetLookup.existingItemModel())
					.register();

	public static final ItemEntry<HiddenIngredientItem> BLAZE_CAKE_BASE =
		REGISTRATE.item("blaze_cake_base", HiddenIngredientItem::new)
			.tag(AllItemTags.UPRIGHT_ON_BELT.tag)
			.register();

	public static final ItemEntry<CombustibleItem> BLAZE_CAKE = REGISTRATE.item("blaze_cake", CombustibleItem::new)
		.tag(AllItemTags.UPRIGHT_ON_BELT.tag)
		.onRegister(i -> i.setBurnTime(6400))
		.register();

	public static final ItemEntry<CombustibleItem> CREATIVE_BLAZE_CAKE =
		REGISTRATE.item("creative_blaze_cake", CombustibleItem::new)
			.properties(p -> p.rarity(Rarity.EPIC))
			.tag(AllItemTags.UPRIGHT_ON_BELT.tag)
	//		.onRegister(i -> i.setBurnTime(Integer.MAX_VALUE)) // handled in AbstractFurnaceBlockEntityMixin, networking bad
			.register();

	public static final ItemEntry<Item> BAR_OF_CHOCOLATE = REGISTRATE.item("bar_of_chocolate", Item::new)
		.properties(p -> p.food(new FoodProperties.Builder().nutrition(6)
			.saturationMod(0.3F)
			.build()))
		.lang("Bar of Chocolate")
		.register();

	public static final ItemEntry<Item> SWEET_ROLL = REGISTRATE.item("sweet_roll", Item::new)
		.properties(p -> p.food(new FoodProperties.Builder().nutrition(6)
			.saturationMod(0.8F)
			.build()))
		.register();

	public static final ItemEntry<Item> CHOCOLATE_BERRIES = REGISTRATE.item("chocolate_glazed_berries", Item::new)
		.properties(p -> p.food(new FoodProperties.Builder().nutrition(7)
			.saturationMod(0.8F)
			.build()))
		.register();

	public static final ItemEntry<Item> HONEYED_APPLE = REGISTRATE.item("honeyed_apple", Item::new)
		.properties(p -> p.food(new FoodProperties.Builder().nutrition(8)
			.saturationMod(0.8F)
			.build()))
		.register();

	public static final ItemEntry<BuildersTeaItem> BUILDERS_TEA = REGISTRATE.item("builders_tea", BuildersTeaItem::new)
		.tag(AllItemTags.UPRIGHT_ON_BELT.tag)
		.properties(p -> (FabricItemSettings) p.stacksTo(16))
		.lang("Builder's Tea")
		.register();

<<<<<<< HEAD

=======
>>>>>>> 5e1479d1
	public static final ItemEntry<Item> RAW_ZINC = ingredient("raw_zinc");

	public static final ItemEntry<Item> ANDESITE_ALLOY = ingredient("andesite_alloy"),
		ZINC_INGOT = taggedIngredient("zinc_ingot", forgeItemTag("ingots/zinc"), CREATE_INGOTS.tag),
		BRASS_INGOT = taggedIngredient("brass_ingot", forgeItemTag("ingots/brass"), CREATE_INGOTS.tag);

	public static final ItemEntry<ChromaticCompoundItem> CHROMATIC_COMPOUND =
		REGISTRATE.item("chromatic_compound", ChromaticCompoundItem::new)
			.properties(p -> p.rarity(Rarity.UNCOMMON))
//			.model(AssetLookup.existingItemModel())
			.color(() -> ChromaticCompoundColor::new)
			.register();

	public static final ItemEntry<ShadowSteelItem> SHADOW_STEEL = REGISTRATE.item("shadow_steel", ShadowSteelItem::new)
		.properties(p -> p.rarity(Rarity.UNCOMMON))
		.register();

	public static final ItemEntry<RefinedRadianceItem> REFINED_RADIANCE =
		REGISTRATE.item("refined_radiance", RefinedRadianceItem::new)
			.properties(p -> p.rarity(Rarity.UNCOMMON))
			.register();

	public static final ItemEntry<Item> COPPER_NUGGET =
		taggedIngredient("copper_nugget", forgeItemTag("nuggets/copper"), Tags.Items.NUGGETS),
		ZINC_NUGGET = taggedIngredient("zinc_nugget", forgeItemTag("nuggets/zinc"), Tags.Items.NUGGETS),
		BRASS_NUGGET = taggedIngredient("brass_nugget", forgeItemTag("nuggets/brass"), Tags.Items.NUGGETS);

	public static final ItemEntry<ExperienceNuggetItem> EXP_NUGGET =
		REGISTRATE.item("experience_nugget", ExperienceNuggetItem::new)
			.tag(Tags.Items.NUGGETS)
			.properties(p -> p.rarity(Rarity.UNCOMMON))
			.lang("Nugget of Experience")
			.register();

	public static final ItemEntry<Item> COPPER_SHEET =
		taggedIngredient("copper_sheet", forgeItemTag("plates/copper"), PLATES.tag),
		BRASS_SHEET = taggedIngredient("brass_sheet", forgeItemTag("plates/brass"), PLATES.tag),
		IRON_SHEET = taggedIngredient("iron_sheet", forgeItemTag("plates/iron"), PLATES.tag),
		GOLDEN_SHEET = taggedIngredient("golden_sheet", forgeItemTag("plates/gold"), PLATES.tag, ItemTags.PIGLIN_LOVED),

		CRUSHED_IRON = taggedIngredient("crushed_iron_ore", CRUSHED_ORES.tag),
		CRUSHED_GOLD = taggedIngredient("crushed_gold_ore", CRUSHED_ORES.tag, ItemTags.PIGLIN_LOVED),
		CRUSHED_COPPER = taggedIngredient("crushed_copper_ore", CRUSHED_ORES.tag),
		CRUSHED_ZINC = taggedIngredient("crushed_zinc_ore", CRUSHED_ORES.tag);

	public static final ItemEntry<TagDependentIngredientItem> CRUSHED_OSMIUM = compatCrushedOre("osmium"),
		CRUSHED_PLATINUM = compatCrushedOre("platinum"), CRUSHED_SILVER = compatCrushedOre("silver"),
		CRUSHED_TIN = compatCrushedOre("tin"), CRUSHED_LEAD = compatCrushedOre("lead"),
		CRUSHED_QUICKSILVER = compatCrushedOre("quicksilver"), CRUSHED_BAUXITE = compatCrushedOre("aluminum"),
		CRUSHED_URANIUM = compatCrushedOre("uranium"), CRUSHED_NICKEL = compatCrushedOre("nickel");

	// Kinetics

	static {
		REGISTRATE.startSection(KINETICS);
	}

	public static final ItemEntry<BeltConnectorItem> BELT_CONNECTOR =
		REGISTRATE.item("belt_connector", BeltConnectorItem::new)
			.lang("Mechanical Belt")
			.register();

	public static final ItemEntry<VerticalGearboxItem> VERTICAL_GEARBOX =
		REGISTRATE.item("vertical_gearbox", VerticalGearboxItem::new)
//			.model(AssetLookup.customBlockItemModel("gearbox", "item_vertical"))
			.register();

	public static final ItemEntry<BlazeBurnerBlockItem> EMPTY_BLAZE_BURNER =
		REGISTRATE.item("empty_blaze_burner", BlazeBurnerBlockItem::empty)
//			.model(AssetLookup.customBlockItemModel("blaze_burner", "block"))
			.register();

	public static final ItemEntry<GogglesItem> GOGGLES = REGISTRATE.item("goggles", GogglesItem::new)
		.properties(p -> p.stacksTo(1))
//		.onRegister(CreateRegistrate.itemModel(() -> GogglesModel::new))
		.lang("Engineer's Goggles")
		.register();

	public static final ItemEntry<SuperGlueItem> SUPER_GLUE = REGISTRATE.item("super_glue", SuperGlueItem::new)
		.register();

	public static final ItemEntry<MinecartCouplingItem> MINECART_COUPLING =
		REGISTRATE.item("minecart_coupling", MinecartCouplingItem::new)
			.register();

	public static final ItemEntry<BlueprintItem> CRAFTING_BLUEPRINT =
		REGISTRATE.item("crafting_blueprint", BlueprintItem::new)
			.register();

	public static final ItemEntry<? extends CopperArmorItem>

	COPPER_BACKTANK =
		REGISTRATE
			.item("copper_backtank", p -> new CopperBacktankItem(p, new BlockItem(AllBlocks.COPPER_BACKTANK.get(), p)))
//			.model(AssetLookup.<CopperBacktankItem>customGenericItemModel("_", "item"))
			.register(),

		DIVING_HELMET = REGISTRATE.item("diving_helmet", DivingHelmetItem::new)
			.register(),

		DIVING_BOOTS = REGISTRATE.item("diving_boots", DivingBootsItem::new)
			.register();

	public static final ItemEntry<SandPaperItem> SAND_PAPER = REGISTRATE.item("sand_paper", SandPaperItem::new)
		//.transform(CreateRegistrate.customRenderedItem(() -> SandPaperItemRenderer::new))
		.tag(AllTags.AllItemTags.SANDPAPER.tag)
		.register();

	public static final ItemEntry<SandPaperItem> RED_SAND_PAPER = REGISTRATE.item("red_sand_paper", SandPaperItem::new)
		//.transform(CreateRegistrate.customRenderedItem(() -> SandPaperItemRenderer::new))
		.tag(AllTags.AllItemTags.SANDPAPER.tag)
		.onRegister(s -> TooltipHelper.referTo(s, SAND_PAPER))
		.register();

	public static final ItemEntry<WrenchItem> WRENCH = REGISTRATE.item("wrench", WrenchItem::new)
		.properties(p -> (FabricItemSettings) p.stacksTo(1))
		//.transform(CreateRegistrate.customRenderedItem(() -> WrenchItemRenderer::new))
//		.model(AssetLookup.itemModelWithPartials())
		.register();

	public static final ItemEntry<MinecartContraptionItem> MINECART_CONTRAPTION =
		REGISTRATE.item("minecart_contraption", MinecartContraptionItem::rideable)
			.register();

	public static final ItemEntry<MinecartContraptionItem> FURNACE_MINECART_CONTRAPTION =
		REGISTRATE.item("furnace_minecart_contraption", MinecartContraptionItem::furnace)
			.register();

	public static final ItemEntry<MinecartContraptionItem> CHEST_MINECART_CONTRAPTION =
		REGISTRATE.item("chest_minecart_contraption", MinecartContraptionItem::chest)
			.register();

	// Curiosities

	static {
		REGISTRATE.startSection(CURIOSITIES);
	}

	public static final ItemEntry<LinkedControllerItem> LINKED_CONTROLLER =
		REGISTRATE.item("linked_controller", LinkedControllerItem::new)
			.properties(p -> (FabricItemSettings) p.stacksTo(1))
			//.transform(CreateRegistrate.customRenderedItem(() -> LinkedControllerItemRenderer::new))
//			.model(AssetLookup.itemModelWithPartials())
			.register();

	public static final ItemEntry<PotatoCannonItem> POTATO_CANNON =
		REGISTRATE.item("potato_cannon", PotatoCannonItem::new)
			.properties(p -> (FabricItemSettings) p.stacksTo(1))
			//.transform(CreateRegistrate.customRenderedItem(() -> PotatoCannonItemRenderer::new))
//			.model(AssetLookup.itemModelWithPartials())
			.register();

	public static final ItemEntry<ExtendoGripItem> EXTENDO_GRIP = REGISTRATE.item("extendo_grip", ExtendoGripItem::new)
		//.transform(CreateRegistrate.customRenderedItem(() -> ExtendoGripItemRenderer::new))
//		.model(AssetLookup.itemModelWithPartials())
		.register();

	public static final ItemEntry<SymmetryWandItem> WAND_OF_SYMMETRY =
		REGISTRATE.item("wand_of_symmetry", SymmetryWandItem::new)
			//.transform(CreateRegistrate.customRenderedItem(() -> SymmetryWandItemRenderer::new))
//			.model(AssetLookup.itemModelWithPartials())
			.register();

	public static final ItemEntry<WorldshaperItem> WORLDSHAPER =
		REGISTRATE.item("handheld_worldshaper", WorldshaperItem::new)
			.properties(p -> p.rarity(Rarity.EPIC))
			//.transform(CreateRegistrate.customRenderedItem(() -> WorldshaperItemRenderer::new))
			.lang("Creative Worldshaper")
//			.model(AssetLookup.itemModelWithPartials())
			.register();

	public static final ItemEntry<TreeFertilizerItem> TREE_FERTILIZER =
		REGISTRATE.item("tree_fertilizer", TreeFertilizerItem::new)
			.register();

	// Logistics

	static {
		REGISTRATE.startSection(LOGISTICS);
	}

	public static final ItemEntry<FilterItem> FILTER = REGISTRATE.item("filter", FilterItem::regular)
//		.model(AssetLookup.existingItemModel())
		.register();

	public static final ItemEntry<FilterItem> ATTRIBUTE_FILTER =
		REGISTRATE.item("attribute_filter", FilterItem::attribute)
//			.model(AssetLookup.existingItemModel())
			.register();

	// Schematics

	static {
		REGISTRATE.startSection(SCHEMATICS);
	}

	public static final ItemEntry<Item> EMPTY_SCHEMATIC = REGISTRATE.item("empty_schematic", Item::new)
		.properties(p -> (FabricItemSettings) p.stacksTo(1))
		.register();

	public static final ItemEntry<SchematicAndQuillItem> SCHEMATIC_AND_QUILL =
		REGISTRATE.item("schematic_and_quill", SchematicAndQuillItem::new)
			.properties(p -> (FabricItemSettings) p.stacksTo(1))
			.register();

	public static final ItemEntry<SchematicItem> SCHEMATIC = REGISTRATE.item("schematic", SchematicItem::new)
		.properties(p -> (FabricItemSettings) p.stacksTo(1))
		.register();

	// Shortcuts

	private static ItemEntry<Item> ingredient(String name) {
		return REGISTRATE.item(name, Item::new)
			.register();
	}

	private static ItemEntry<HiddenIngredientItem> hiddenIngredient(String name) {
		return REGISTRATE.item(name, HiddenIngredientItem::new)
			.register();
	}

	@SafeVarargs
	private static ItemEntry<Item> taggedIngredient(String name, Tag.Named<Item>... tags) {
		return REGISTRATE.item(name, Item::new)
			.tag(tags)
			.register();
	}

	private static ItemEntry<TagDependentIngredientItem> compatCrushedOre(String metalName) {
		return REGISTRATE
			.item("crushed_" + metalName + "_ore",
				props -> new TagDependentIngredientItem(props, new ResourceLocation("forge", "ores/" + metalName)))
			.tag(CRUSHED_ORES.tag)
			.register();
	}

	// Load this class

	public static void register() {}

}<|MERGE_RESOLUTION|>--- conflicted
+++ resolved
@@ -150,10 +150,6 @@
 		.lang("Builder's Tea")
 		.register();
 
-<<<<<<< HEAD
-
-=======
->>>>>>> 5e1479d1
 	public static final ItemEntry<Item> RAW_ZINC = ingredient("raw_zinc");
 
 	public static final ItemEntry<Item> ANDESITE_ALLOY = ingredient("andesite_alloy"),
