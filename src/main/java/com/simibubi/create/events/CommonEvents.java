package com.simibubi.create.events;

import com.simibubi.create.Create;
import com.simibubi.create.content.contraptions.components.structureMovement.ContraptionHandler;
import com.simibubi.create.content.contraptions.components.structureMovement.interaction.controls.ControlsServerHandler;
import com.simibubi.create.content.contraptions.components.structureMovement.train.CouplingPhysics;
import com.simibubi.create.content.contraptions.components.structureMovement.train.capability.CapabilityMinecartController;
import com.simibubi.create.content.contraptions.wrench.WrenchItem;
import com.simibubi.create.content.curiosities.toolbox.ToolboxHandler;
import com.simibubi.create.content.curiosities.weapons.PotatoProjectileTypeManager;
import com.simibubi.create.content.curiosities.zapper.ZapperInteractionHandler;
import com.simibubi.create.content.curiosities.zapper.ZapperItem;
import com.simibubi.create.content.logistics.item.LinkedControllerServerHandler;
import com.simibubi.create.content.logistics.trains.entity.CarriageEntityHandler;
import com.simibubi.create.foundation.ModFilePackResources;
import com.simibubi.create.foundation.command.AllCommands;
import com.simibubi.create.foundation.utility.ServerSpeedProvider;
import com.simibubi.create.foundation.utility.WorldAttached;
import com.simibubi.create.foundation.utility.recipe.RecipeFinder;

import net.minecraft.server.level.ServerPlayer;
import net.minecraft.server.packs.PackType;
import net.minecraft.server.packs.repository.Pack;
import net.minecraft.server.packs.repository.PackSource;
import net.minecraft.world.entity.Entity;
import net.minecraft.world.entity.LivingEntity;
import net.minecraft.world.entity.player.Player;
import net.minecraft.world.item.ItemStack;
import net.minecraft.world.level.Level;
import net.minecraft.world.level.LevelAccessor;
import net.minecraftforge.common.capabilities.RegisterCapabilitiesEvent;
import net.minecraftforge.event.AddPackFindersEvent;
import net.minecraftforge.event.AddReloadListenerEvent;
import net.minecraftforge.event.AttachCapabilitiesEvent;
import net.minecraftforge.event.OnDatapackSyncEvent;
import net.minecraftforge.event.RegisterCommandsEvent;
import net.minecraftforge.event.TickEvent.LevelTickEvent;
import net.minecraftforge.event.TickEvent.Phase;
import net.minecraftforge.event.TickEvent.ServerTickEvent;
import net.minecraftforge.event.entity.EntityEvent;
import net.minecraftforge.event.entity.EntityJoinLevelEvent;
import net.minecraftforge.event.entity.living.LivingEvent.LivingTickEvent;
import net.minecraftforge.event.entity.player.AttackEntityEvent;
import net.minecraftforge.event.entity.player.PlayerEvent;
import net.minecraftforge.event.entity.player.PlayerEvent.PlayerLoggedInEvent;
import net.minecraftforge.event.entity.player.PlayerEvent.PlayerLoggedOutEvent;
import net.minecraftforge.event.level.ChunkEvent;
import net.minecraftforge.event.level.LevelEvent;
import net.minecraftforge.event.server.ServerStoppingEvent;
import net.minecraftforge.eventbus.api.SubscribeEvent;
import net.minecraftforge.fml.LogicalSide;
import net.minecraftforge.fml.ModList;
import net.minecraftforge.fml.common.Mod.EventBusSubscriber;
import net.minecraftforge.forgespi.language.IModFileInfo;
import net.minecraftforge.forgespi.locating.IModFile;

@EventBusSubscriber
public class CommonEvents {

	@SubscribeEvent
	public static void onServerTick(ServerTickEvent event) {
		if (event.phase == Phase.START)
			return;
		Create.SCHEMATIC_RECEIVER.tick();
		Create.LAGGER.tick();
		ServerSpeedProvider.serverTick();
		Create.RAILWAYS.sync.serverTick();
	}

	@SubscribeEvent
	public static void onChunkUnloaded(ChunkEvent.Unload event) {
		CapabilityMinecartController.onChunkUnloaded(event);
	}

	@SubscribeEvent
	public static void playerLoggedIn(PlayerLoggedInEvent event) {
		Player player = event.getEntity();
		ToolboxHandler.playerLogin(player);
		Create.RAILWAYS.playerLogin(player);
	}
	
	@SubscribeEvent
	public static void playerLoggedOut(PlayerLoggedOutEvent event) {
		Player player = event.getEntity();
		Create.RAILWAYS.playerLogout(player);
	}

	@SubscribeEvent
<<<<<<< HEAD
	public static void onWorldTick(LevelTickEvent event) {
		if (event.phase == Phase.START)
			return;
		Level world = event.level;
=======
	public static void whenFluidsMeet(FluidPlaceBlockEvent event) {
		BlockState blockState = event.getOriginalState();
		FluidState fluidState = blockState.getFluidState();
		BlockPos pos = event.getPos();
		LevelAccessor world = event.getWorld();

		if (fluidState.isSource() && FluidHelper.isLava(fluidState.getType()))
			return;

		for (Direction direction : Iterate.directions) {
			FluidState metFluidState =
				fluidState.isSource() ? fluidState : world.getFluidState(pos.relative(direction));
			if (!metFluidState.is(FluidTags.WATER))
				continue;
			BlockState lavaInteraction = AllFluids.getLavaInteraction(metFluidState);
			if (lavaInteraction == null)
				continue;
			event.setNewState(lavaInteraction);
			break;
		}
	}

	@SubscribeEvent
	public static void onServerWorldTick(WorldTickEvent event) {
		if (event.phase == Phase.START)
			return;
		if (event.side == LogicalSide.CLIENT)
			return;
		Level world = event.world;
>>>>>>> 5836ad4b
		ContraptionHandler.tick(world);
		CapabilityMinecartController.tick(world);
		CouplingPhysics.tick(world);
		LinkedControllerServerHandler.tick(world);
		ControlsServerHandler.tick(world);
		Create.RAILWAYS.tick(world);
	}

	@SubscribeEvent
	public static void onUpdateLivingEntity(LivingTickEvent event) {
		LivingEntity entityLiving = event.getEntity();
		Level world = entityLiving.level;
		if (world == null)
			return;
		ContraptionHandler.entitiesWhoJustDismountedGetSentToTheRightLocation(entityLiving, world);
		ToolboxHandler.entityTick(entityLiving, world);
	}

	@SubscribeEvent
	public static void onEntityAdded(EntityJoinLevelEvent event) {
		Entity entity = event.getEntity();
		Level world = event.getLevel();
		ContraptionHandler.addSpawnedContraptionsToCollisionList(entity, world);
	}

	@SubscribeEvent
	public static void onEntityAttackedByPlayer(AttackEntityEvent event) {
		WrenchItem.wrenchInstaKillsMinecarts(event);
	}

	@SubscribeEvent
	public static void registerCommands(RegisterCommandsEvent event) {
		AllCommands.register(event.getDispatcher());
	}

	@SubscribeEvent
	public static void onEntityEnterSection(EntityEvent.EnteringSection event) {
		CarriageEntityHandler.onEntityEnterSection(event);
	}
	
	@SubscribeEvent
	public static void addReloadListeners(AddReloadListenerEvent event) {
		event.addListener(RecipeFinder.LISTENER);
		event.addListener(PotatoProjectileTypeManager.ReloadListener.INSTANCE);
	}

	@SubscribeEvent
	public static void onDatapackSync(OnDatapackSyncEvent event) {
		ServerPlayer player = event.getPlayer();
		if (player != null) {
			PotatoProjectileTypeManager.syncTo(player);
		} else {
			PotatoProjectileTypeManager.syncToAll();
		}
	}

	@SubscribeEvent
	public static void serverStopping(ServerStoppingEvent event) {
		Create.SCHEMATIC_RECEIVER.shutdown();
	}

	@SubscribeEvent
	public static void onLoadWorld(LevelEvent.Load event) {
		LevelAccessor world = event.getLevel();
		Create.REDSTONE_LINK_NETWORK_HANDLER.onLoadWorld(world);
		Create.TORQUE_PROPAGATOR.onLoadWorld(world);
		Create.RAILWAYS.levelLoaded(world);
	}

	@SubscribeEvent
	public static void onUnloadWorld(LevelEvent.Unload event) {
		LevelAccessor world = event.getLevel();
		Create.REDSTONE_LINK_NETWORK_HANDLER.onUnloadWorld(world);
		Create.TORQUE_PROPAGATOR.onUnloadWorld(world);
		WorldAttached.invalidateWorld(world);
	}

	@SubscribeEvent
	public static void attachCapabilities(AttachCapabilitiesEvent<Entity> event) {
		CapabilityMinecartController.attach(event);
	}

	@SubscribeEvent
	public static void startTracking(PlayerEvent.StartTracking event) {
		CapabilityMinecartController.startTracking(event);
	}

	public static void leftClickEmpty(ServerPlayer player) {
		ItemStack stack = player.getMainHandItem();
		if (stack.getItem() instanceof ZapperItem) {
			ZapperInteractionHandler.trySelect(stack, player);
		}
	}

	@EventBusSubscriber(bus = EventBusSubscriber.Bus.MOD)
	public static class ModBusEvents {

		@SubscribeEvent
		public static void registerCapabilities(RegisterCapabilitiesEvent event) {
			event.register(CapabilityMinecartController.class);
		}

		@SubscribeEvent
		public static void addPackFinders(AddPackFindersEvent event) {
			if (event.getPackType() == PackType.CLIENT_RESOURCES) {
				IModFileInfo modFileInfo = ModList.get().getModFileById(Create.ID);
				if (modFileInfo == null) {
					Create.LOGGER.error("Could not find Create mod file info; built-in resource packs will be missing!");
					return;
				}
				IModFile modFile = modFileInfo.getFile();
				event.addRepositorySource((consumer, constructor) -> {
					consumer.accept(Pack.create(Create.asResource("legacy_copper").toString(), false, () -> new ModFilePackResources("Create Legacy Copper", modFile, "resourcepacks/legacy_copper"), constructor, Pack.Position.TOP, PackSource.DEFAULT));
				});
			}
		}

	}

}<|MERGE_RESOLUTION|>--- conflicted
+++ resolved
@@ -86,42 +86,12 @@
 	}
 
 	@SubscribeEvent
-<<<<<<< HEAD
-	public static void onWorldTick(LevelTickEvent event) {
+	public static void onServerWorldTick(LevelTickEvent event) {
 		if (event.phase == Phase.START)
 			return;
+		if (event.side == LogicalSide.CLIENT)
+			return;
 		Level world = event.level;
-=======
-	public static void whenFluidsMeet(FluidPlaceBlockEvent event) {
-		BlockState blockState = event.getOriginalState();
-		FluidState fluidState = blockState.getFluidState();
-		BlockPos pos = event.getPos();
-		LevelAccessor world = event.getWorld();
-
-		if (fluidState.isSource() && FluidHelper.isLava(fluidState.getType()))
-			return;
-
-		for (Direction direction : Iterate.directions) {
-			FluidState metFluidState =
-				fluidState.isSource() ? fluidState : world.getFluidState(pos.relative(direction));
-			if (!metFluidState.is(FluidTags.WATER))
-				continue;
-			BlockState lavaInteraction = AllFluids.getLavaInteraction(metFluidState);
-			if (lavaInteraction == null)
-				continue;
-			event.setNewState(lavaInteraction);
-			break;
-		}
-	}
-
-	@SubscribeEvent
-	public static void onServerWorldTick(WorldTickEvent event) {
-		if (event.phase == Phase.START)
-			return;
-		if (event.side == LogicalSide.CLIENT)
-			return;
-		Level world = event.world;
->>>>>>> 5836ad4b
 		ContraptionHandler.tick(world);
 		CapabilityMinecartController.tick(world);
 		CouplingPhysics.tick(world);
