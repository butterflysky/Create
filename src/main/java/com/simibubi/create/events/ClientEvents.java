--- conflicted
+++ resolved
@@ -154,11 +154,7 @@
 		if (world.isRemote() && world instanceof ClientWorld && !(world instanceof WrappedClientWorld)) {
 			CreateClient.invalidateRenderers(world);
 			AnimationTickHolder.reset();
-<<<<<<< HEAD
 			WorldTileRenderer<WorldProgram> renderer = Backend.tileRenderer.get(world);
-=======
-			KineticRenderer renderer = CreateClient.KINETIC_RENDERER.get(world);
->>>>>>> ffa252ac
 			renderer.invalidate();
 			((ClientWorld) world).loadedTileEntityList.forEach(renderer::add);
 		}
@@ -183,7 +179,7 @@
 	@SubscribeEvent
 	public static void onRenderWorld(RenderWorldLastEvent event) {
 		Vector3d cameraPos = Minecraft.getInstance().gameRenderer.getActiveRenderInfo()
-			.getProjectedView();
+				.getProjectedView();
 		float pt = AnimationTickHolder.getPartialTicks();
 
 		MatrixStack ms = event.getMatrixStack();
