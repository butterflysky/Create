package com.simibubi.create.events;

import com.mojang.blaze3d.matrix.MatrixStack;
import com.simibubi.create.AllFluids;
import com.simibubi.create.Create;
import com.simibubi.create.CreateClient;
import com.simibubi.create.content.contraptions.KineticDebugger;
import com.simibubi.create.content.contraptions.components.structureMovement.ContraptionHandler;
import com.simibubi.create.content.contraptions.components.structureMovement.chassis.ChassisRangeDisplay;
import com.simibubi.create.content.contraptions.components.structureMovement.train.CouplingHandlerClient;
import com.simibubi.create.content.contraptions.components.structureMovement.train.CouplingPhysics;
import com.simibubi.create.content.contraptions.components.structureMovement.train.CouplingRenderer;
import com.simibubi.create.content.contraptions.components.structureMovement.train.capability.CapabilityMinecartController;
import com.simibubi.create.content.contraptions.components.turntable.TurntableHandler;
import com.simibubi.create.content.contraptions.relays.belt.item.BeltConnectorHandler;
import com.simibubi.create.content.curiosities.tools.ExtendoGripRenderHandler;
import com.simibubi.create.content.curiosities.zapper.ZapperItem;
import com.simibubi.create.content.curiosities.zapper.ZapperRenderHandler;
import com.simibubi.create.content.curiosities.zapper.blockzapper.BlockzapperRenderHandler;
import com.simibubi.create.content.curiosities.zapper.terrainzapper.WorldshaperRenderHandler;
import com.simibubi.create.content.logistics.block.mechanicalArm.ArmInteractionPointHandler;
import com.simibubi.create.foundation.config.AllConfigs;
import com.simibubi.create.foundation.gui.ScreenOpener;
import com.simibubi.create.foundation.item.TooltipHelper;
import com.simibubi.create.foundation.networking.AllPackets;
import com.simibubi.create.foundation.networking.LeftClickPacket;
import com.simibubi.create.foundation.renderState.SuperRenderTypeBuffer;
import com.simibubi.create.foundation.tileEntity.behaviour.edgeInteraction.EdgeInteractionRenderer;
import com.simibubi.create.foundation.tileEntity.behaviour.filtering.FilteringRenderer;
import com.simibubi.create.foundation.tileEntity.behaviour.linked.LinkRenderer;
import com.simibubi.create.foundation.tileEntity.behaviour.scrollvalue.ScrollValueRenderer;
import com.simibubi.create.foundation.utility.AnimationTickHolder;
import com.simibubi.create.foundation.utility.ServerSpeedProvider;
import com.simibubi.create.foundation.utility.placement.PlacementHelpers;
import net.minecraft.client.Minecraft;
import net.minecraft.client.renderer.ActiveRenderInfo;
import net.minecraft.client.renderer.IRenderTypeBuffer;
import net.minecraft.client.renderer.texture.OverlayTexture;
import net.minecraft.fluid.Fluid;
import net.minecraft.fluid.FluidState;
import net.minecraft.item.ItemStack;
import net.minecraft.util.math.vector.Vector3d;
import net.minecraft.util.text.ITextComponent;
import net.minecraft.world.World;
import net.minecraftforge.api.distmarker.Dist;
import net.minecraftforge.client.event.EntityViewRenderEvent;
import net.minecraftforge.client.event.RenderGameOverlayEvent;
import net.minecraftforge.client.event.RenderGameOverlayEvent.ElementType;
import net.minecraftforge.client.event.RenderWorldLastEvent;
import net.minecraftforge.event.TickEvent.ClientTickEvent;
import net.minecraftforge.event.TickEvent.Phase;
import net.minecraftforge.event.TickEvent.RenderTickEvent;
import net.minecraftforge.event.entity.player.ItemTooltipEvent;
import net.minecraftforge.event.entity.player.PlayerInteractEvent;
import net.minecraftforge.event.world.WorldEvent;
import net.minecraftforge.eventbus.api.SubscribeEvent;
import net.minecraftforge.fml.common.Mod.EventBusSubscriber;

import java.util.ArrayList;
import java.util.List;

@EventBusSubscriber(value = Dist.CLIENT)
public class ClientEvents {

	private static final String itemPrefix = "item." + Create.ID;
	private static final String blockPrefix = "block." + Create.ID;

	@SubscribeEvent
	public static void onTick(ClientTickEvent event) {
		World world = Minecraft.getInstance().world;
		if (event.phase == Phase.START)
			return;

		AnimationTickHolder.tick();
		
		if (!isGameActive())
			return;
		
		CreateClient.schematicSender.tick();
		CreateClient.schematicAndQuillHandler.tick();
		CreateClient.schematicHandler.tick();

		ContraptionHandler.tick(world);
		CapabilityMinecartController.tick(world);
		CouplingPhysics.tick(world);

		ScreenOpener.tick();
		ServerSpeedProvider.clientTick();
		BeltConnectorHandler.tick();
		FilteringRenderer.tick();
		LinkRenderer.tick();
		ScrollValueRenderer.tick();
		ChassisRangeDisplay.tick();
		EdgeInteractionRenderer.tick();
		WorldshaperRenderHandler.tick();
		BlockzapperRenderHandler.tick();
		CouplingHandlerClient.tick();
		CouplingRenderer.tickDebugModeRenders();
		KineticDebugger.tick();
		ZapperRenderHandler.tick();
		ExtendoGripRenderHandler.tick();
//		CollisionDebugger.tick();
		ArmInteractionPointHandler.tick();
		PlacementHelpers.tick();
		CreateClient.outliner.tickOutlines();
	}

	@SubscribeEvent
	public static void onLoadWorld(WorldEvent.Load event) {
		CreateClient.bufferCache.invalidate();
	}

	@SubscribeEvent
	public static void onRenderWorld(RenderWorldLastEvent event) {
		MatrixStack ms = event.getMatrixStack();
		ActiveRenderInfo info = Minecraft.getInstance().gameRenderer.getActiveRenderInfo();
		Vector3d view = info.getProjectedView();
		ms.push();
		ms.translate(-view.getX(), -view.getY(), -view.getZ());
		SuperRenderTypeBuffer buffer = SuperRenderTypeBuffer.getInstance();

		CouplingRenderer.renderAll(ms, buffer);
		CreateClient.schematicHandler.render(ms, buffer);
		CreateClient.outliner.renderOutlines(ms, buffer);
//		CollisionDebugger.render(ms, buffer);
		buffer.draw();

		ms.pop();
	}

	@SubscribeEvent
	public static void onRenderOverlay(RenderGameOverlayEvent.Post event) {
		if (event.getType() != ElementType.HOTBAR)
			return;

<<<<<<< HEAD
		onRenderHotbar(event.getMatrixStack(), Minecraft.getInstance()
			.getBufferBuilders()
			.getEntityVertexConsumers(), 0xF000F0, OverlayTexture.DEFAULT_UV, event.getPartialTicks());
=======
		onRenderHotbar(new MatrixStack(), Minecraft.getInstance()
				.getBufferBuilders()
				.getEntityVertexConsumers(), 0xF000F0, OverlayTexture.DEFAULT_UV);
>>>>>>> e950aa26
	}

	public static void onRenderHotbar(MatrixStack ms, IRenderTypeBuffer buffer, int light, int overlay, float partialTicks) {
		CreateClient.schematicHandler.renderOverlay(ms, buffer, light, overlay, partialTicks);
	}

	@SubscribeEvent
	public static void addToItemTooltip(ItemTooltipEvent event) {
		if (!AllConfigs.CLIENT.tooltips.get())
			return;
		if (Minecraft.getInstance().player == null)
			return;

		ItemStack stack = event.getItemStack();
		String translationKey = stack.getItem()
				.getTranslationKey(stack);
		if (!translationKey.startsWith(itemPrefix) && !translationKey.startsWith(blockPrefix))
			return;

		if (TooltipHelper.hasTooltip(stack)) {
			List<ITextComponent> itemTooltip = event.getToolTip();
			List<ITextComponent> toolTip = new ArrayList<>();
			toolTip.add(itemTooltip.remove(0));
			TooltipHelper.getTooltip(stack)
					.addInformation(toolTip);
			itemTooltip.addAll(0, toolTip);
		}

	}

	@SubscribeEvent
	public static void onRenderTick(RenderTickEvent event) {
		if (!isGameActive())
			return;
		TurntableHandler.gameRenderTick();
	}

	protected static boolean isGameActive() {
		return !(Minecraft.getInstance().world == null || Minecraft.getInstance().player == null);
	}

	@SubscribeEvent
	public static void getFogDensity(EntityViewRenderEvent.FogDensity event) {
		ActiveRenderInfo info = event.getInfo();
		FluidState fluidState = info.getFluidState();
		if (fluidState.isEmpty())
			return;
		Fluid fluid = fluidState.getFluid();

		if (fluid.isEquivalentTo(AllFluids.CHOCOLATE.get())) {
			event.setDensity(5f);
			event.setCanceled(true);
		}

		if (fluid.isEquivalentTo(AllFluids.HONEY.get())) {
			event.setDensity(1.5f);
			event.setCanceled(true);
		}
	}

	@SubscribeEvent
	public static void getFogColor(EntityViewRenderEvent.FogColors event) {
		ActiveRenderInfo info = event.getInfo();
		FluidState fluidState = info.getFluidState();
		if (fluidState.isEmpty())
			return;
		Fluid fluid = fluidState.getFluid();

		if (fluid.isEquivalentTo(AllFluids.CHOCOLATE.get())) {
			event.setRed(98 / 256f);
			event.setGreen(32 / 256f);
			event.setBlue(32 / 256f);
		}

		if (fluid.isEquivalentTo(AllFluids.HONEY.get())) {
			event.setRed(234 / 256f);
			event.setGreen(174 / 256f);
			event.setBlue(47 / 256f);
		}
	}

	@SubscribeEvent
	public static void leftClickEmpty(PlayerInteractEvent.LeftClickEmpty event) {
		ItemStack stack = event.getItemStack();
		if (stack.getItem() instanceof ZapperItem) {
			AllPackets.channel.sendToServer(new LeftClickPacket());
		}
	}

}<|MERGE_RESOLUTION|>--- conflicted
+++ resolved
@@ -72,10 +72,10 @@
 			return;
 
 		AnimationTickHolder.tick();
-		
+
 		if (!isGameActive())
 			return;
-		
+
 		CreateClient.schematicSender.tick();
 		CreateClient.schematicAndQuillHandler.tick();
 		CreateClient.schematicHandler.tick();
@@ -133,15 +133,9 @@
 		if (event.getType() != ElementType.HOTBAR)
 			return;
 
-<<<<<<< HEAD
 		onRenderHotbar(event.getMatrixStack(), Minecraft.getInstance()
 			.getBufferBuilders()
 			.getEntityVertexConsumers(), 0xF000F0, OverlayTexture.DEFAULT_UV, event.getPartialTicks());
-=======
-		onRenderHotbar(new MatrixStack(), Minecraft.getInstance()
-				.getBufferBuilders()
-				.getEntityVertexConsumers(), 0xF000F0, OverlayTexture.DEFAULT_UV);
->>>>>>> e950aa26
 	}
 
 	public static void onRenderHotbar(MatrixStack ms, IRenderTypeBuffer buffer, int light, int overlay, float partialTicks) {
