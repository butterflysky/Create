package com.simibubi.create;

import java.util.Random;

import com.simibubi.create.foundation.recipe.AllIngredients;
import com.simibubi.create.infrastructure.data.CreateRecipeSerializerTagsProvider;

import org.slf4j.Logger;

import com.google.gson.Gson;
import com.google.gson.GsonBuilder;
import com.mojang.logging.LogUtils;
import com.simibubi.create.api.behaviour.BlockSpoutingBehaviour;
import com.simibubi.create.compat.Mods;
import com.simibubi.create.compat.computercraft.ComputerCraftProxy;
import com.simibubi.create.compat.trinkets.Trinkets;
import com.simibubi.create.content.contraptions.ContraptionMovementSetting;
import com.simibubi.create.content.decoration.palettes.AllPaletteBlocks;
import com.simibubi.create.content.equipment.potatoCannon.BuiltinPotatoProjectileTypes;
import com.simibubi.create.content.fluids.tank.BoilerHeaters;
import com.simibubi.create.content.kinetics.TorquePropagator;
import com.simibubi.create.content.kinetics.fan.processing.AllFanProcessingTypes;
import com.simibubi.create.content.kinetics.mechanicalArm.AllArmInteractionPointTypes;
import com.simibubi.create.content.redstone.displayLink.AllDisplayBehaviours;
import com.simibubi.create.content.redstone.link.RedstoneLinkNetworkHandler;
import com.simibubi.create.content.schematics.ServerSchematicLoader;
import com.simibubi.create.content.trains.GlobalRailwayManager;
import com.simibubi.create.content.trains.bogey.BogeySizes;
import com.simibubi.create.content.trains.track.AllPortalTracks;
import com.simibubi.create.foundation.advancement.AllAdvancements;
import com.simibubi.create.foundation.advancement.AllTriggers;
import com.simibubi.create.foundation.block.CopperRegistries;
import com.simibubi.create.foundation.data.CreateRegistrate;
import com.simibubi.create.foundation.data.TagGen;
import com.simibubi.create.foundation.data.TagLangGen;
import com.simibubi.create.foundation.data.recipe.MechanicalCraftingRecipeGen;
import com.simibubi.create.foundation.data.recipe.ProcessingRecipeGen;
import com.simibubi.create.foundation.data.recipe.SequencedAssemblyRecipeGen;
import com.simibubi.create.foundation.data.recipe.StandardRecipeGen;
import com.simibubi.create.foundation.events.CommonEvents;
import com.simibubi.create.foundation.item.ItemDescription;
import com.simibubi.create.foundation.item.KineticStats;
import com.simibubi.create.foundation.item.TooltipHelper.Palette;
import com.simibubi.create.foundation.item.TooltipModifier;
import com.simibubi.create.foundation.ponder.FabricPonderProcessing;
import com.simibubi.create.foundation.utility.AttachedRegistry;
import com.simibubi.create.infrastructure.command.ServerLagger;
import com.simibubi.create.infrastructure.config.AllConfigs;
import com.simibubi.create.infrastructure.data.CreateDatagen;
import com.simibubi.create.infrastructure.worldgen.AllFeatures;
import com.simibubi.create.infrastructure.worldgen.AllOreFeatureConfigEntries;
import com.simibubi.create.infrastructure.worldgen.AllPlacementModifiers;
import com.simibubi.create.infrastructure.worldgen.BuiltinRegistration;

import io.github.tropheusj.milk.Milk;
import net.fabricmc.api.ModInitializer;
import net.fabricmc.fabric.api.datagen.v1.FabricDataGenerator;
import net.fabricmc.fabric.api.event.lifecycle.v1.ServerLifecycleEvents;
import net.minecraft.resources.ResourceLocation;
import net.minecraft.world.entity.Entity;
import net.minecraft.world.level.Level;
import net.minecraftforge.common.data.ExistingFileHelper;

public class Create implements ModInitializer {

	public static final String ID = "create";
	public static final String NAME = "Create";
	public static final String VERSION = "0.5.1f";

	public static final Logger LOGGER = LogUtils.getLogger();

	public static final Gson GSON = new GsonBuilder().setPrettyPrinting()
		.disableHtmlEscaping()
		.create();

	/** Use the {@link Random} of a local {@link Level} or {@link Entity} or create one */
	@Deprecated
	public static final Random RANDOM = new Random();

	/**
	 * <b>Other mods should not use this field!</b> If you are an addon developer, create your own instance of
	 * {@link CreateRegistrate}.
	 */
	public static final CreateRegistrate REGISTRATE = CreateRegistrate.create(ID);

	static {
		REGISTRATE.setTooltipModifierFactory(item -> {
			return new ItemDescription.Modifier(item, Palette.STANDARD_CREATE)
				.andThen(TooltipModifier.mapNull(KineticStats.create(item)));
		});
	}

	public static final ServerSchematicLoader SCHEMATIC_RECEIVER = new ServerSchematicLoader();
	public static final RedstoneLinkNetworkHandler REDSTONE_LINK_NETWORK_HANDLER = new RedstoneLinkNetworkHandler();
	public static final TorquePropagator TORQUE_PROPAGATOR = new TorquePropagator();
	public static final GlobalRailwayManager RAILWAYS = new GlobalRailwayManager();
	public static final ServerLagger LAGGER = new ServerLagger();

	@Override
	public void onInitialize() { // onCtor
		AllSoundEvents.prepare();
		AllTags.init();
		AllCreativeModeTabs.init();
		AllBlocks.register();
		AllItems.register();
		AllFluids.register();
		AllPaletteBlocks.register();
		AllMenuTypes.register();
		AllEntityTypes.register();
		AllBlockEntityTypes.register();
		AllEnchantments.register();
		AllRecipeTypes.register();
		AllIngredients.register();

		// fabric exclusive, squeeze this in here to register before stuff is used
		REGISTRATE.register();

		AllParticleTypes.register();
		AllStructureProcessorTypes.register();
		AllEntityDataSerializers.register();
		AllPackets.registerPackets();
		AllOreFeatureConfigEntries.init();
		AllFeatures.register();
		AllPlacementModifiers.register();
		BuiltinRegistration.register();

		AllConfigs.register();

		// FIXME: some of these registrations are not thread-safe
		AllMovementBehaviours.registerDefaults();
		AllInteractionBehaviours.registerDefaults();
		AllPortalTracks.registerDefaults();
		AllDisplayBehaviours.registerDefaults();
		ContraptionMovementSetting.registerDefaults();
		AllArmInteractionPointTypes.register();
		AllFanProcessingTypes.register();
		BlockSpoutingBehaviour.registerDefaults();
		BogeySizes.init();
		AllBogeyStyles.register();
		// ----

		ComputerCraftProxy.register();

		Milk.enableMilkFluid();
		CopperRegistries.inject();

<<<<<<< HEAD
		Create.init();
//		modEventBus.addListener(EventPriority.LOWEST, CreateDatagen::gatherData); // CreateData entrypoint
		AllSoundEvents.register();

		// causes class loading issues or something
		// noinspection Convert2MethodRef
		Mods.TRINKETS.executeIfInstalled(() -> () -> Trinkets.init());
=======
		modEventBus.addListener(Create::init);
		modEventBus.addListener(EventPriority.LOWEST, CreateDatagen::gatherData);
		modEventBus.addListener(AllSoundEvents::register);
>>>>>>> 26fc820c

		// fabric exclusive
		CommonEvents.register();
		AllPackets.getChannel().initServerListener();
		FabricPonderProcessing.init();
	}

<<<<<<< HEAD
	public static void init() {
//		event.enqueueWork(() -> {
=======
	public static void init(final FMLCommonSetupEvent event) {
		AllFluids.registerFluidInteractions();

		event.enqueueWork(() -> {
>>>>>>> 26fc820c
			// TODO: custom registration should all happen in one place
			// Most registration happens in the constructor.
			// These registrations use Create's registered objects directly so they must run after registration has finished.
			BuiltinPotatoProjectileTypes.register();
			BoilerHeaters.registerDefaults();
			AllFluids.registerFluidInteractions();
//		--

			// fabric: registration not done yet, do it later
			ServerLifecycleEvents.SERVER_STARTING.register(server -> AttachedRegistry.unwrapAll());
			AllAdvancements.register();
			AllTriggers.register();
//		});
	}

	public static ResourceLocation asResource(String path) {
		return new ResourceLocation(ID, path);
	}

}
<|MERGE_RESOLUTION|>--- conflicted
+++ resolved
@@ -144,7 +144,6 @@
 		Milk.enableMilkFluid();
 		CopperRegistries.inject();
 
-<<<<<<< HEAD
 		Create.init();
 //		modEventBus.addListener(EventPriority.LOWEST, CreateDatagen::gatherData); // CreateData entrypoint
 		AllSoundEvents.register();
@@ -152,11 +151,6 @@
 		// causes class loading issues or something
 		// noinspection Convert2MethodRef
 		Mods.TRINKETS.executeIfInstalled(() -> () -> Trinkets.init());
-=======
-		modEventBus.addListener(Create::init);
-		modEventBus.addListener(EventPriority.LOWEST, CreateDatagen::gatherData);
-		modEventBus.addListener(AllSoundEvents::register);
->>>>>>> 26fc820c
 
 		// fabric exclusive
 		CommonEvents.register();
@@ -164,15 +158,10 @@
 		FabricPonderProcessing.init();
 	}
 
-<<<<<<< HEAD
 	public static void init() {
-//		event.enqueueWork(() -> {
-=======
-	public static void init(final FMLCommonSetupEvent event) {
 		AllFluids.registerFluidInteractions();
 
-		event.enqueueWork(() -> {
->>>>>>> 26fc820c
+//		event.enqueueWork(() -> {
 			// TODO: custom registration should all happen in one place
 			// Most registration happens in the constructor.
 			// These registrations use Create's registered objects directly so they must run after registration has finished.
