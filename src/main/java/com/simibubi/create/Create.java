package com.simibubi.create;

import org.apache.logging.log4j.LogManager;
import org.apache.logging.log4j.Logger;

import com.google.gson.Gson;
import com.google.gson.GsonBuilder;
import com.simibubi.create.api.behaviour.BlockSpoutingBehaviour;
import com.simibubi.create.compat.Mods;
import com.simibubi.create.compat.trinkets.Trinkets;
import com.simibubi.create.content.CreateItemGroup;
import com.simibubi.create.content.contraptions.TorquePropagator;
import com.simibubi.create.content.contraptions.fluids.tank.BoilerHeaters;
import com.simibubi.create.content.curiosities.weapons.BuiltinPotatoProjectileTypes;
import com.simibubi.create.content.logistics.RedstoneLinkNetworkHandler;
import com.simibubi.create.content.logistics.block.display.AllDisplayBehaviours;
import com.simibubi.create.content.logistics.block.mechanicalArm.AllArmInteractionPointTypes;
import com.simibubi.create.content.logistics.trains.GlobalRailwayManager;
import com.simibubi.create.content.palettes.AllPaletteBlocks;
import com.simibubi.create.content.palettes.PalettesItemGroup;
import com.simibubi.create.content.schematics.ServerSchematicLoader;
import com.simibubi.create.content.schematics.filtering.SchematicInstances;
import com.simibubi.create.events.CommonEvents;
import com.simibubi.create.foundation.advancement.AllAdvancements;
import com.simibubi.create.foundation.advancement.AllTriggers;
import com.simibubi.create.foundation.block.CopperRegistries;
import com.simibubi.create.foundation.command.ServerLagger;
import com.simibubi.create.foundation.config.AllConfigs;
import com.simibubi.create.foundation.config.ContraptionMovementSetting;
import com.simibubi.create.foundation.data.CreateRegistrate;
import com.simibubi.create.foundation.data.LangMerger;
import com.simibubi.create.foundation.data.recipe.MechanicalCraftingRecipeGen;
import com.simibubi.create.foundation.data.recipe.ProcessingRecipeGen;
import com.simibubi.create.foundation.data.recipe.SequencedAssemblyRecipeGen;
import com.simibubi.create.foundation.data.recipe.StandardRecipeGen;
import com.simibubi.create.foundation.networking.AllPackets;
import com.simibubi.create.foundation.utility.CreateRegistry;
import com.simibubi.create.foundation.worldgen.AllFeatures;
import com.simibubi.create.foundation.worldgen.AllOreFeatureConfigEntries;
import com.simibubi.create.foundation.worldgen.AllPlacementModifiers;
import com.simibubi.create.foundation.worldgen.BuiltinRegistration;
import com.tterrag.registrate.util.nullness.NonNullSupplier;

import io.github.tropheusj.milk.Milk;
import net.fabricmc.api.ModInitializer;
import net.fabricmc.fabric.api.datagen.v1.FabricDataGenerator;
import net.minecraft.resources.ResourceLocation;
import net.minecraft.util.RandomSource;
import net.minecraft.world.entity.Entity;
import net.minecraft.world.item.CreativeModeTab;
import net.minecraft.world.level.Level;
<<<<<<< HEAD
import net.minecraftforge.common.data.ExistingFileHelper;

public class Create implements ModInitializer {
=======
import net.minecraftforge.api.distmarker.Dist;
import net.minecraftforge.common.ForgeMod;
import net.minecraftforge.common.MinecraftForge;
import net.minecraftforge.data.event.GatherDataEvent;
import net.minecraftforge.eventbus.api.EventPriority;
import net.minecraftforge.eventbus.api.IEventBus;
import net.minecraftforge.fml.DistExecutor;
import net.minecraftforge.fml.ModLoadingContext;
import net.minecraftforge.fml.common.Mod;
import net.minecraftforge.fml.event.lifecycle.FMLCommonSetupEvent;
import net.minecraftforge.fml.javafmlmod.FMLJavaModLoadingContext;

@Mod(Create.ID)
public class Create {
>>>>>>> 80ae80b3

	public static final String ID = "create";
	public static final String NAME = "Create";
	public static final String VERSION = "0.5f";

	public static final Logger LOGGER = LogManager.getLogger();

	public static final Gson GSON = new GsonBuilder().setPrettyPrinting()
		.disableHtmlEscaping()
		.create();

	public static final CreativeModeTab BASE_CREATIVE_TAB = new CreateItemGroup();
	public static final CreativeModeTab PALETTES_CREATIVE_TAB = new PalettesItemGroup();

	public static final ServerSchematicLoader SCHEMATIC_RECEIVER = new ServerSchematicLoader();
	public static final RedstoneLinkNetworkHandler REDSTONE_LINK_NETWORK_HANDLER = new RedstoneLinkNetworkHandler();
	public static final TorquePropagator TORQUE_PROPAGATOR = new TorquePropagator();
	public static final GlobalRailwayManager RAILWAYS = new GlobalRailwayManager();
	public static final ServerLagger LAGGER = new ServerLagger();
<<<<<<< HEAD
	/** Use the {@link RandomSource} of a local {@link Level} or {@link Entity} or create one */
=======
	/** Use the {@link RandomSource} of a local {@link Level} or {@link Entity} or create one using {@link RandomSource#create()} */
>>>>>>> 80ae80b3
	@Deprecated
	public static final RandomSource RANDOM = RandomSource.create();

	private static final NonNullSupplier<CreateRegistrate> REGISTRATE = CreateRegistrate.lazy(ID);

	@Override
	public void onInitialize() { // onCtor
		AllSoundEvents.prepare();
		AllBlocks.register();
		AllItems.register();
		AllFluids.register();
		AllTags.register();
		AllPaletteBlocks.register();
		AllContainerTypes.register();
		AllEntityTypes.register();
		AllTileEntities.register();
		AllEnchantments.register();
		AllRecipeTypes.register();

		// fabric exclusive, squeeze this in here to register before stuff is used
		REGISTRATE.get().register();

		AllParticleTypes.register();
		AllStructureProcessorTypes.register();
		AllEntityDataSerializers.register();
		AllOreFeatureConfigEntries.init();
		AllFeatures.register();
		AllPlacementModifiers.register();
		BuiltinRegistration.register();

		AllConfigs.register();

		AllMovementBehaviours.registerDefaults();
		AllInteractionBehaviours.registerDefaults();
		AllDisplayBehaviours.registerDefaults();
		ContraptionMovementSetting.registerDefaults();
		AllArmInteractionPointTypes.register();
		BlockSpoutingBehaviour.registerDefaults();

		Milk.enableMilkFluid();
		CopperRegistries.inject();

<<<<<<< HEAD
		Create.init();
//		modEventBus.addListener(EventPriority.LOWEST, Create::gatherData); // CreateData entrypoint
		AllSoundEvents.register();

//		DistExecutor.unsafeRunWhenOn(Dist.CLIENT, () -> () -> CreateClient.onCtorClient(modEventBus, forgeEventBus)); // CreateClient entrypoint
=======
		modEventBus.addListener(Create::init);
		modEventBus.addListener(EventPriority.LOWEST, Create::gatherData);
		modEventBus.addListener(AllSoundEvents::register);
>>>>>>> 80ae80b3

		// causes class loading issues or something
		// noinspection Convert2MethodRef
		Mods.TRINKETS.executeIfInstalled(() -> () -> Trinkets.init());

		// fabric exclusive
		CommonEvents.register();
		AllPackets.channel.initServerListener();
	}

	public static void init() {
		CreateRegistry.unwrapAll();
		AllPackets.registerPackets();
		SchematicInstances.register();
		BuiltinPotatoProjectileTypes.register();

//		event.enqueueWork(() -> {
			AllAdvancements.register();
			AllTriggers.register();
			BoilerHeaters.registerDefaults();
//		});
	}

<<<<<<< HEAD
	public static void gatherData(FabricDataGenerator gen, ExistingFileHelper helper) {
		gen.addProvider(new LangMerger(gen));
		gen.addProvider(AllSoundEvents.provider(gen));
		gen.addProvider(new AllAdvancements(gen));
		gen.addProvider(new StandardRecipeGen(gen));
		gen.addProvider(new MechanicalCraftingRecipeGen(gen));
		gen.addProvider(new SequencedAssemblyRecipeGen(gen));
		ProcessingRecipeGen.registerAll(gen);
//		AllOreFeatureConfigEntries.gatherData(gen);
=======
	public static void gatherData(GatherDataEvent event) {
		DataGenerator gen = event.getGenerator();
		if (event.includeClient()) {
			gen.addProvider(true, new LangMerger(gen));
			gen.addProvider(true, AllSoundEvents.provider(gen));
		}
		if (event.includeServer()) {
			gen.addProvider(true, new AllAdvancements(gen));
			gen.addProvider(true, new StandardRecipeGen(gen));
			gen.addProvider(true, new MechanicalCraftingRecipeGen(gen));
			gen.addProvider(true, new SequencedAssemblyRecipeGen(gen));
			ProcessingRecipeGen.registerAll(gen);
//			AllOreFeatureConfigEntries.gatherData(event);
		}
>>>>>>> 80ae80b3
	}

	public static CreateRegistrate registrate() {
		return REGISTRATE.get();
	}

	public static ResourceLocation asResource(String path) {
		return new ResourceLocation(ID, path);
	}

}<|MERGE_RESOLUTION|>--- conflicted
+++ resolved
@@ -1,4 +1,6 @@
 package com.simibubi.create;
+
+import com.simibubi.create.foundation.utility.recipe.AllIngredients;
 
 import org.apache.logging.log4j.LogManager;
 import org.apache.logging.log4j.Logger;
@@ -49,26 +51,9 @@
 import net.minecraft.world.entity.Entity;
 import net.minecraft.world.item.CreativeModeTab;
 import net.minecraft.world.level.Level;
-<<<<<<< HEAD
 import net.minecraftforge.common.data.ExistingFileHelper;
 
 public class Create implements ModInitializer {
-=======
-import net.minecraftforge.api.distmarker.Dist;
-import net.minecraftforge.common.ForgeMod;
-import net.minecraftforge.common.MinecraftForge;
-import net.minecraftforge.data.event.GatherDataEvent;
-import net.minecraftforge.eventbus.api.EventPriority;
-import net.minecraftforge.eventbus.api.IEventBus;
-import net.minecraftforge.fml.DistExecutor;
-import net.minecraftforge.fml.ModLoadingContext;
-import net.minecraftforge.fml.common.Mod;
-import net.minecraftforge.fml.event.lifecycle.FMLCommonSetupEvent;
-import net.minecraftforge.fml.javafmlmod.FMLJavaModLoadingContext;
-
-@Mod(Create.ID)
-public class Create {
->>>>>>> 80ae80b3
 
 	public static final String ID = "create";
 	public static final String NAME = "Create";
@@ -88,11 +73,7 @@
 	public static final TorquePropagator TORQUE_PROPAGATOR = new TorquePropagator();
 	public static final GlobalRailwayManager RAILWAYS = new GlobalRailwayManager();
 	public static final ServerLagger LAGGER = new ServerLagger();
-<<<<<<< HEAD
-	/** Use the {@link RandomSource} of a local {@link Level} or {@link Entity} or create one */
-=======
 	/** Use the {@link RandomSource} of a local {@link Level} or {@link Entity} or create one using {@link RandomSource#create()} */
->>>>>>> 80ae80b3
 	@Deprecated
 	public static final RandomSource RANDOM = RandomSource.create();
 
@@ -111,6 +92,7 @@
 		AllTileEntities.register();
 		AllEnchantments.register();
 		AllRecipeTypes.register();
+		AllIngredients.register();
 
 		// fabric exclusive, squeeze this in here to register before stuff is used
 		REGISTRATE.get().register();
@@ -135,17 +117,9 @@
 		Milk.enableMilkFluid();
 		CopperRegistries.inject();
 
-<<<<<<< HEAD
 		Create.init();
 //		modEventBus.addListener(EventPriority.LOWEST, Create::gatherData); // CreateData entrypoint
 		AllSoundEvents.register();
-
-//		DistExecutor.unsafeRunWhenOn(Dist.CLIENT, () -> () -> CreateClient.onCtorClient(modEventBus, forgeEventBus)); // CreateClient entrypoint
-=======
-		modEventBus.addListener(Create::init);
-		modEventBus.addListener(EventPriority.LOWEST, Create::gatherData);
-		modEventBus.addListener(AllSoundEvents::register);
->>>>>>> 80ae80b3
 
 		// causes class loading issues or something
 		// noinspection Convert2MethodRef
@@ -169,7 +143,6 @@
 //		});
 	}
 
-<<<<<<< HEAD
 	public static void gatherData(FabricDataGenerator gen, ExistingFileHelper helper) {
 		gen.addProvider(new LangMerger(gen));
 		gen.addProvider(AllSoundEvents.provider(gen));
@@ -179,22 +152,6 @@
 		gen.addProvider(new SequencedAssemblyRecipeGen(gen));
 		ProcessingRecipeGen.registerAll(gen);
 //		AllOreFeatureConfigEntries.gatherData(gen);
-=======
-	public static void gatherData(GatherDataEvent event) {
-		DataGenerator gen = event.getGenerator();
-		if (event.includeClient()) {
-			gen.addProvider(true, new LangMerger(gen));
-			gen.addProvider(true, AllSoundEvents.provider(gen));
-		}
-		if (event.includeServer()) {
-			gen.addProvider(true, new AllAdvancements(gen));
-			gen.addProvider(true, new StandardRecipeGen(gen));
-			gen.addProvider(true, new MechanicalCraftingRecipeGen(gen));
-			gen.addProvider(true, new SequencedAssemblyRecipeGen(gen));
-			ProcessingRecipeGen.registerAll(gen);
-//			AllOreFeatureConfigEntries.gatherData(event);
-		}
->>>>>>> 80ae80b3
 	}
 
 	public static CreateRegistrate registrate() {
