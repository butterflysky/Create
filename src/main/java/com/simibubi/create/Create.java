package com.simibubi.create;

import java.util.Random;

import org.slf4j.Logger;

import com.google.gson.Gson;
import com.google.gson.GsonBuilder;
import com.mojang.logging.LogUtils;
import com.simibubi.create.api.behaviour.BlockSpoutingBehaviour;
import com.simibubi.create.compat.Mods;
import com.simibubi.create.compat.curios.Curios;
import com.simibubi.create.content.CreateItemGroup;
import com.simibubi.create.content.contraptions.TorquePropagator;
import com.simibubi.create.content.contraptions.fluids.tank.BoilerHeaters;
import com.simibubi.create.content.curiosities.deco.SlidingDoorBlock;
import com.simibubi.create.content.curiosities.weapons.BuiltinPotatoProjectileTypes;
import com.simibubi.create.content.logistics.RedstoneLinkNetworkHandler;
import com.simibubi.create.content.logistics.block.display.AllDisplayBehaviours;
import com.simibubi.create.content.logistics.block.mechanicalArm.AllArmInteractionPointTypes;
import com.simibubi.create.content.logistics.trains.GlobalRailwayManager;
import com.simibubi.create.content.palettes.AllPaletteBlocks;
import com.simibubi.create.content.palettes.PalettesItemGroup;
import com.simibubi.create.content.schematics.ServerSchematicLoader;
import com.simibubi.create.content.schematics.filtering.SchematicInstances;
import com.simibubi.create.foundation.advancement.AllAdvancements;
import com.simibubi.create.foundation.advancement.AllTriggers;
import com.simibubi.create.foundation.block.CopperRegistries;
import com.simibubi.create.foundation.command.ServerLagger;
import com.simibubi.create.foundation.config.AllConfigs;
import com.simibubi.create.foundation.config.ContraptionMovementSetting;
import com.simibubi.create.foundation.data.AllLangPartials;
import com.simibubi.create.foundation.data.CreateRegistrate;
import com.simibubi.create.foundation.data.LangMerger;
import com.simibubi.create.foundation.data.TagGen;
import com.simibubi.create.foundation.data.recipe.MechanicalCraftingRecipeGen;
import com.simibubi.create.foundation.data.recipe.ProcessingRecipeGen;
import com.simibubi.create.foundation.data.recipe.SequencedAssemblyRecipeGen;
import com.simibubi.create.foundation.data.recipe.StandardRecipeGen;
import com.simibubi.create.foundation.networking.AllPackets;
import com.simibubi.create.foundation.utility.CreateRegistry;
import com.simibubi.create.foundation.worldgen.AllFeatures;
import com.simibubi.create.foundation.worldgen.AllOreFeatureConfigEntries;
import com.simibubi.create.foundation.worldgen.AllPlacementModifiers;
import com.simibubi.create.foundation.worldgen.BuiltinRegistration;

import net.minecraft.data.DataGenerator;
import net.minecraft.resources.ResourceLocation;
import net.minecraft.sounds.SoundEvent;
import net.minecraft.world.entity.Entity;
import net.minecraft.world.item.CreativeModeTab;
import net.minecraft.world.level.Level;
import net.minecraftforge.api.distmarker.Dist;
import net.minecraftforge.common.ForgeMod;
import net.minecraftforge.common.MinecraftForge;
import net.minecraftforge.eventbus.api.EventPriority;
import net.minecraftforge.eventbus.api.IEventBus;
import net.minecraftforge.fml.DistExecutor;
import net.minecraftforge.fml.ModLoadingContext;
import net.minecraftforge.fml.common.Mod;
import net.minecraftforge.fml.event.lifecycle.FMLCommonSetupEvent;
import net.minecraftforge.fml.javafmlmod.FMLJavaModLoadingContext;
import net.minecraftforge.forge.event.lifecycle.GatherDataEvent;

@Mod(Create.ID)
public class Create {

	public static final String ID = "create";
	public static final String NAME = "Create";
<<<<<<< HEAD
	public static final String VERSION = "0.5.1-unstable";
=======
	public static final String VERSION = "0.5h";
>>>>>>> 85200fe4

	public static final Logger LOGGER = LogUtils.getLogger();

	public static final Gson GSON = new GsonBuilder().setPrettyPrinting()
		.disableHtmlEscaping()
		.create();

	/** Use the {@link Random} of a local {@link Level} or {@link Entity} or create one */
	@Deprecated
	public static final Random RANDOM = new Random();

	public static final CreateRegistrate REGISTRATE = CreateRegistrate.create(ID);

	public static final CreativeModeTab BASE_CREATIVE_TAB = new CreateItemGroup();
	public static final CreativeModeTab PALETTES_CREATIVE_TAB = new PalettesItemGroup();

	public static final ServerSchematicLoader SCHEMATIC_RECEIVER = new ServerSchematicLoader();
	public static final RedstoneLinkNetworkHandler REDSTONE_LINK_NETWORK_HANDLER = new RedstoneLinkNetworkHandler();
	public static final TorquePropagator TORQUE_PROPAGATOR = new TorquePropagator();
	public static final GlobalRailwayManager RAILWAYS = new GlobalRailwayManager();
	public static final ServerLagger LAGGER = new ServerLagger();

	public Create() {
		onCtor();
	}

	public static void onCtor() {
		ModLoadingContext modLoadingContext = ModLoadingContext.get();

		IEventBus modEventBus = FMLJavaModLoadingContext.get()
			.getModEventBus();
		IEventBus forgeEventBus = MinecraftForge.EVENT_BUS;

		REGISTRATE.registerEventListeners(modEventBus);

		AllSoundEvents.prepare();
		AllTags.init();
		AllBlocks.register();
		AllItems.register();
		AllFluids.register();
		AllPaletteBlocks.register();
		AllContainerTypes.register();
		AllEntityTypes.register();
		AllTileEntities.register();
		AllEnchantments.register();
		AllRecipeTypes.register(modEventBus);
		AllParticleTypes.register(modEventBus);
		AllStructureProcessorTypes.register(modEventBus);
		AllEntityDataSerializers.register(modEventBus);
		AllOreFeatureConfigEntries.init();
		AllFeatures.register(modEventBus);
		AllPlacementModifiers.register(modEventBus);
		BuiltinRegistration.register(modEventBus);

		AllConfigs.register(modLoadingContext);

		AllMovementBehaviours.registerDefaults();
		AllInteractionBehaviours.registerDefaults();
		AllDisplayBehaviours.registerDefaults();
		ContraptionMovementSetting.registerDefaults();
		AllArmInteractionPointTypes.register();
		BlockSpoutingBehaviour.registerDefaults();

		ForgeMod.enableMilkFluid();
		CopperRegistries.inject();

		modEventBus.addListener(Create::init);
		modEventBus.addListener(EventPriority.LOWEST, Create::gatherData);
		modEventBus.addGenericListener(SoundEvent.class, AllSoundEvents::register);

		forgeEventBus.addListener(EventPriority.HIGH, SlidingDoorBlock::stopItQuark);

		DistExecutor.unsafeRunWhenOn(Dist.CLIENT, () -> () -> CreateClient.onCtorClient(modEventBus, forgeEventBus));

		Mods.CURIOS.executeIfInstalled(() -> () -> Curios.init(modEventBus, forgeEventBus));
	}

	public static void init(final FMLCommonSetupEvent event) {
		CreateRegistry.unwrapAll();
		AllPackets.registerPackets();
		SchematicInstances.register();
		BuiltinPotatoProjectileTypes.register();

		event.enqueueWork(() -> {
			AllAdvancements.register();
			AllTriggers.register();
			BoilerHeaters.registerDefaults();
		});
	}

	public static void gatherData(GatherDataEvent event) {
		TagGen.datagen();
		DataGenerator gen = event.getGenerator();
		if (event.includeClient()) {
			gen.addProvider(new LangMerger(gen, ID, "Create", AllLangPartials.values()));
			gen.addProvider(AllSoundEvents.provider(gen));
		}
		if (event.includeServer()) {
			gen.addProvider(new AllAdvancements(gen));
			gen.addProvider(new StandardRecipeGen(gen));
			gen.addProvider(new MechanicalCraftingRecipeGen(gen));
			gen.addProvider(new SequencedAssemblyRecipeGen(gen));
			ProcessingRecipeGen.registerAll(gen);
//			AllOreFeatureConfigEntries.gatherData(event);
		}
	}

	public static ResourceLocation asResource(String path) {
		return new ResourceLocation(ID, path);
	}

}<|MERGE_RESOLUTION|>--- conflicted
+++ resolved
@@ -67,11 +67,7 @@
 
 	public static final String ID = "create";
 	public static final String NAME = "Create";
-<<<<<<< HEAD
 	public static final String VERSION = "0.5.1-unstable";
-=======
-	public static final String VERSION = "0.5h";
->>>>>>> 85200fe4
 
 	public static final Logger LOGGER = LogUtils.getLogger();
 
