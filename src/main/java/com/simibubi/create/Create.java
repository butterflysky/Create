package com.simibubi.create;

import java.nio.file.Paths;
import java.util.Arrays;
import java.util.Collections;
import java.util.Random;

import com.simibubi.create.compat.Mods;
import com.simibubi.create.compat.trinkets.Trinkets;
import com.tterrag.registrate.fabric.GatherDataEvent;

import io.github.tropheusj.milk.Milk;

import net.fabricmc.fabric.api.datagen.v1.DataGeneratorEntrypoint;

import org.apache.logging.log4j.LogManager;
import org.apache.logging.log4j.Logger;

import com.google.gson.Gson;
import com.google.gson.GsonBuilder;
import com.simibubi.create.api.behaviour.BlockSpoutingBehaviour;
import com.simibubi.create.content.CreateItemGroup;
import com.simibubi.create.content.contraptions.TorquePropagator;
import com.simibubi.create.content.curiosities.weapons.BuiltinPotatoProjectileTypes;
import com.simibubi.create.content.logistics.RedstoneLinkNetworkHandler;
import com.simibubi.create.content.logistics.block.display.AllDisplayBehaviours;
import com.simibubi.create.content.logistics.block.mechanicalArm.AllArmInteractionPointTypes;
import com.simibubi.create.content.logistics.trains.GlobalRailwayManager;
import com.simibubi.create.content.palettes.AllPaletteBlocks;
import com.simibubi.create.content.palettes.PalettesItemGroup;
import com.simibubi.create.content.schematics.SchematicProcessor;
import com.simibubi.create.content.schematics.ServerSchematicLoader;
import com.simibubi.create.content.schematics.filtering.SchematicInstances;
import com.simibubi.create.events.CommonEvents;
import com.simibubi.create.foundation.advancement.AllAdvancements;
import com.simibubi.create.foundation.advancement.AllTriggers;
import com.simibubi.create.foundation.block.CopperRegistries;
import com.simibubi.create.foundation.command.ServerLagger;
import com.simibubi.create.foundation.config.AllConfigs;
import com.simibubi.create.foundation.data.CreateRegistrate;
import com.simibubi.create.foundation.data.LangMerger;
import com.simibubi.create.foundation.data.recipe.MechanicalCraftingRecipeGen;
import com.simibubi.create.foundation.data.recipe.ProcessingRecipeGen;
import com.simibubi.create.foundation.data.recipe.SequencedAssemblyRecipeGen;
import com.simibubi.create.foundation.data.recipe.StandardRecipeGen;
import com.simibubi.create.foundation.networking.AllPackets;
import com.simibubi.create.foundation.worldgen.AllWorldFeatures;
import com.tterrag.registrate.util.nullness.NonNullSupplier;

import net.fabricmc.api.ModInitializer;
import net.fabricmc.fabric.api.datagen.v1.FabricDataGenerator;
import net.minecraft.resources.ResourceLocation;
import net.minecraft.world.item.CreativeModeTab;
import net.minecraftforge.common.data.ExistingFileHelper;

public class Create implements ModInitializer {

	public static final String ID = "create";
	public static final String NAME = "Create";
	public static final String VERSION = "0.5-unstable";

	public static final Logger LOGGER = LogManager.getLogger();

	public static final Gson GSON = new GsonBuilder().setPrettyPrinting()
		.disableHtmlEscaping()
		.create();

	public static final CreativeModeTab BASE_CREATIVE_TAB = new CreateItemGroup();
	public static final CreativeModeTab PALETTES_CREATIVE_TAB = new PalettesItemGroup();

	public static final ServerSchematicLoader SCHEMATIC_RECEIVER = new ServerSchematicLoader();
	public static final RedstoneLinkNetworkHandler REDSTONE_LINK_NETWORK_HANDLER = new RedstoneLinkNetworkHandler();
	public static final TorquePropagator TORQUE_PROPAGATOR = new TorquePropagator();
	public static final GlobalRailwayManager RAILWAYS = new GlobalRailwayManager();
	public static final ServerLagger LAGGER = new ServerLagger();
	public static final Random RANDOM = new Random();

	private static final NonNullSupplier<CreateRegistrate> REGISTRATE = CreateRegistrate.lazy(ID);

	@Override
	public void onInitialize() {
		onCtor();
	}

	public static void onCtor() {
		AllConfigs.register();
		AllSoundEvents.prepare();
		AllBlocks.register();
		AllItems.register();
		AllFluids.register();
		AllTags.register();
		AllPaletteBlocks.register();
		AllContainerTypes.register();
		AllEntityTypes.register();
		AllTileEntities.register();
		AllMovementBehaviours.register();
		AllDisplayBehaviours.register();
		AllInteractionBehaviours.register();
		AllArmInteractionPointTypes.register();
		AllWorldFeatures.register();
		AllEnchantments.register();
		BlockSpoutingBehaviour.register();

		Milk.enableMilkFluid();

//		GatherDataEvent.EVENT.register(Create::gatherData);

		AllRecipeTypes.register();
		AllParticleTypes.register();
		AllSoundEvents.register();

//		forgeEventBus.register(CHUNK_UTIL);
//		CHUNK_UTIL.fabricInitEvents();

		// handled as ClientModInitializer
//		EnvExecutor.runWhenOn(EnvType.CLIENT,
//			() -> () -> CreateClient.onCtorClient(modEventBus, forgeEventBus));


		REGISTRATE.get().register();
		CopperRegistries.inject();
		init();
		CommonEvents.register();
		AllWorldFeatures.registerOreFeatures();

		AllEntityDataSerializers.register();

		AllPackets.channel.initServerListener();

		// causes class loading issues or something
		// noinspection Convert2MethodRef
		Mods.TRINKETS.executeIfInstalled(() -> () -> Trinkets.init());
	}

	public static void init() {
		AllPackets.registerPackets();
		SchematicInstances.register();
		BuiltinPotatoProjectileTypes.register();

<<<<<<< HEAD
//		event.enqueueWork(() -> {
=======
		event.enqueueWork(() -> {
			AllAdvancements.register();
>>>>>>> 37a71aed
			AllTriggers.register();
			SchematicProcessor.register();
			AllWorldFeatures.registerFeatures();
			AllWorldFeatures.registerPlacementTypes();
//		});
	}

	public static void gatherData(FabricDataGenerator gen, ExistingFileHelper helper) {
		gen.addProvider(new AllAdvancements(gen));
		gen.addProvider(new LangMerger(gen));
		gen.addProvider(AllSoundEvents.provider(gen));
		gen.addProvider(new StandardRecipeGen(gen));
		gen.addProvider(new MechanicalCraftingRecipeGen(gen));
		gen.addProvider(new SequencedAssemblyRecipeGen(gen));
		ProcessingRecipeGen.registerAll(gen);
	}

	public static CreateRegistrate registrate() {
		return REGISTRATE.get();
	}

	public static ResourceLocation asResource(String path) {
		return new ResourceLocation(ID, path);
	}

}<|MERGE_RESOLUTION|>--- conflicted
+++ resolved
@@ -137,12 +137,8 @@
 		SchematicInstances.register();
 		BuiltinPotatoProjectileTypes.register();
 
-<<<<<<< HEAD
 //		event.enqueueWork(() -> {
-=======
-		event.enqueueWork(() -> {
 			AllAdvancements.register();
->>>>>>> 37a71aed
 			AllTriggers.register();
 			SchematicProcessor.register();
 			AllWorldFeatures.registerFeatures();
