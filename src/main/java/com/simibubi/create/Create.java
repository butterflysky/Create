package com.simibubi.create;

import java.util.Random;

import org.slf4j.Logger;

import com.google.gson.Gson;
import com.google.gson.GsonBuilder;
import com.mojang.logging.LogUtils;
import com.simibubi.create.api.behaviour.BlockSpoutingBehaviour;
import com.simibubi.create.compat.Mods;
import com.simibubi.create.compat.computercraft.ComputerCraftProxy;
import com.simibubi.create.compat.curios.Curios;
import com.simibubi.create.content.contraptions.ContraptionMovementSetting;
import com.simibubi.create.content.decoration.palettes.AllPaletteBlocks;
import com.simibubi.create.content.equipment.potatoCannon.BuiltinPotatoProjectileTypes;
import com.simibubi.create.content.fluids.tank.BoilerHeaters;
import com.simibubi.create.content.kinetics.TorquePropagator;
import com.simibubi.create.content.kinetics.fan.processing.AllFanProcessingTypes;
import com.simibubi.create.content.kinetics.mechanicalArm.AllArmInteractionPointTypes;
import com.simibubi.create.content.redstone.displayLink.AllDisplayBehaviours;
import com.simibubi.create.content.redstone.link.RedstoneLinkNetworkHandler;
import com.simibubi.create.content.schematics.ServerSchematicLoader;
import com.simibubi.create.content.trains.GlobalRailwayManager;
import com.simibubi.create.content.trains.bogey.BogeySizes;
import com.simibubi.create.foundation.advancement.AllAdvancements;
import com.simibubi.create.foundation.advancement.AllTriggers;
import com.simibubi.create.foundation.block.CopperRegistries;
import com.simibubi.create.foundation.damageTypes.DamageTypeDataProvider;
import com.simibubi.create.foundation.damageTypes.DamageTypeTagGen;
import com.simibubi.create.foundation.data.CreateRegistrate;
import com.simibubi.create.foundation.data.LangMerger;
import com.simibubi.create.foundation.data.RecipeSerializerTagGen;
import com.simibubi.create.foundation.data.TagGen;
import com.simibubi.create.foundation.data.recipe.MechanicalCraftingRecipeGen;
import com.simibubi.create.foundation.data.recipe.ProcessingRecipeGen;
import com.simibubi.create.foundation.data.recipe.SequencedAssemblyRecipeGen;
import com.simibubi.create.foundation.data.recipe.StandardRecipeGen;
import com.simibubi.create.foundation.item.ItemDescription;
import com.simibubi.create.foundation.item.KineticStats;
import com.simibubi.create.foundation.item.TooltipHelper.Palette;
import com.simibubi.create.foundation.item.TooltipModifier;
import com.simibubi.create.foundation.utility.AttachedRegistry;
import com.simibubi.create.infrastructure.command.ServerLagger;
import com.simibubi.create.infrastructure.config.AllConfigs;
import com.simibubi.create.infrastructure.worldgen.AllFeatures;
import com.simibubi.create.infrastructure.worldgen.AllPlacementModifiers;
import com.simibubi.create.infrastructure.worldgen.WorldgenDataProvider;

import net.minecraft.data.DataGenerator;
import net.minecraft.data.PackOutput;
import net.minecraft.resources.ResourceLocation;
import net.minecraft.world.entity.Entity;
import net.minecraft.world.level.Level;
import net.minecraftforge.api.distmarker.Dist;
import net.minecraftforge.common.ForgeMod;
import net.minecraftforge.common.MinecraftForge;
import net.minecraftforge.data.event.GatherDataEvent;
import net.minecraftforge.eventbus.api.EventPriority;
import net.minecraftforge.eventbus.api.IEventBus;
import net.minecraftforge.fml.DistExecutor;
import net.minecraftforge.fml.ModLoadingContext;
import net.minecraftforge.fml.common.Mod;
import net.minecraftforge.fml.event.lifecycle.FMLCommonSetupEvent;
import net.minecraftforge.fml.javafmlmod.FMLJavaModLoadingContext;

@Mod(Create.ID)
public class Create {

	public static final String ID = "create";
	public static final String NAME = "Create";
<<<<<<< HEAD
	public static final String VERSION = "0.5.1d";
=======
	public static final String VERSION = "0.5.1e";
>>>>>>> 3bafe6fe

	public static final Logger LOGGER = LogUtils.getLogger();

	public static final Gson GSON = new GsonBuilder().setPrettyPrinting()
		.disableHtmlEscaping()
		.create();

	/** Use the {@link Random} of a local {@link Level} or {@link Entity} or create one */
	@Deprecated
	public static final Random RANDOM = new Random();

	public static final CreateRegistrate REGISTRATE = CreateRegistrate.create(ID);

	static {
		REGISTRATE.setTooltipModifierFactory(item -> {
			return new ItemDescription.Modifier(item, Palette.STANDARD_CREATE)
				.andThen(TooltipModifier.mapNull(KineticStats.create(item)));
		});
	}

	public static final ServerSchematicLoader SCHEMATIC_RECEIVER = new ServerSchematicLoader();
	public static final RedstoneLinkNetworkHandler REDSTONE_LINK_NETWORK_HANDLER = new RedstoneLinkNetworkHandler();
	public static final TorquePropagator TORQUE_PROPAGATOR = new TorquePropagator();
	public static final GlobalRailwayManager RAILWAYS = new GlobalRailwayManager();
	public static final ServerLagger LAGGER = new ServerLagger();

	public Create() {
		onCtor();
	}

	public static void onCtor() {
		ModLoadingContext modLoadingContext = ModLoadingContext.get();

		IEventBus modEventBus = FMLJavaModLoadingContext.get()
			.getModEventBus();
		IEventBus forgeEventBus = MinecraftForge.EVENT_BUS;

		REGISTRATE.registerEventListeners(modEventBus);

		AllSoundEvents.prepare();
		AllTags.init();
		AllBlocks.register();
		AllItems.register();
		AllFluids.register();
		AllPaletteBlocks.register();
		AllMenuTypes.register();
		AllEntityTypes.register();
		AllBlockEntityTypes.register();
		AllEnchantments.register();
		AllRecipeTypes.register(modEventBus);
		AllParticleTypes.register(modEventBus);
		AllStructureProcessorTypes.register(modEventBus);
		AllEntityDataSerializers.register(modEventBus);
<<<<<<< HEAD
		AllFeatures.register(modEventBus);
		AllPlacementModifiers.register(modEventBus);
		AllCreativeModeTabs.register(modEventBus);
		BogeySizes.init();
		AllBogeyStyles.register();
=======
		AllPackets.registerPackets();
		AllOreFeatureConfigEntries.init();
		AllFeatures.register(modEventBus);
		AllPlacementModifiers.register(modEventBus);
		BuiltinRegistration.register(modEventBus);
>>>>>>> 3bafe6fe

		AllConfigs.register(modLoadingContext);

		// FIXME: some of these registrations are not thread-safe
		AllMovementBehaviours.registerDefaults();
		AllInteractionBehaviours.registerDefaults();
		AllDisplayBehaviours.registerDefaults();
		ContraptionMovementSetting.registerDefaults();
		AllArmInteractionPointTypes.register();
		AllFanProcessingTypes.register();
		BlockSpoutingBehaviour.registerDefaults();
		BogeySizes.init();
		AllBogeyStyles.register();
		// ----

		ComputerCraftProxy.register();

		ForgeMod.enableMilkFluid();
		CopperRegistries.inject();

		modEventBus.addListener(Create::init);
		modEventBus.addListener(EventPriority.LOW, Create::gatherData);
		modEventBus.addListener(AllSoundEvents::register);

		DistExecutor.unsafeRunWhenOn(Dist.CLIENT, () -> () -> CreateClient.onCtorClient(modEventBus, forgeEventBus));

		// FIXME: this is not thread-safe
		Mods.CURIOS.executeIfInstalled(() -> () -> Curios.init(modEventBus, forgeEventBus));
	}

	public static void init(final FMLCommonSetupEvent event) {
		AllFluids.registerFluidInteractions();

		event.enqueueWork(() -> {
			// TODO: custom registration should all happen in one place
			// Most registration happens in the constructor.
			// These registrations use Create's registered objects directly so they must run after registration has finished.
			BuiltinPotatoProjectileTypes.register();
			BoilerHeaters.registerDefaults();
			// --

			AttachedRegistry.unwrapAll();
			AllAdvancements.register();
			AllTriggers.register();
		});
	}

	public static void gatherData(GatherDataEvent event) {
		TagGen.datagen();
		DataGenerator gen = event.getGenerator();
		PackOutput output = gen.getPackOutput();
		
		if (event.includeClient()) {
			gen.addProvider(true, AllSoundEvents.provider(gen));
			LangMerger.attachToRegistrateProvider(gen, output);
		}
		
		if (event.includeServer()) {
<<<<<<< HEAD
			gen.addProvider(true, new AllAdvancements(output));
			gen.addProvider(true, new StandardRecipeGen(output));
			gen.addProvider(true, new MechanicalCraftingRecipeGen(output));
			gen.addProvider(true, new SequencedAssemblyRecipeGen(output));
			ProcessingRecipeGen.registerAll(gen, output);
			gen.addProvider(true, WorldgenDataProvider.makeFactory(event.getLookupProvider()));
			gen.addProvider(true, DamageTypeDataProvider.makeFactory(event.getLookupProvider()));
			gen.addProvider(true,
				new DamageTypeTagGen(output, event.getLookupProvider(), event.getExistingFileHelper()));
=======
			gen.addProvider(true, new RecipeSerializerTagGen(gen, event.getExistingFileHelper()));
			gen.addProvider(true, new AllAdvancements(gen));
			gen.addProvider(true, new StandardRecipeGen(gen));
			gen.addProvider(true, new MechanicalCraftingRecipeGen(gen));
			gen.addProvider(true, new SequencedAssemblyRecipeGen(gen));
			ProcessingRecipeGen.registerAll(gen);
//			AllOreFeatureConfigEntries.gatherData(event);
>>>>>>> 3bafe6fe
		}
	}

	public static ResourceLocation asResource(String path) {
		return new ResourceLocation(ID, path);
	}

}<|MERGE_RESOLUTION|>--- conflicted
+++ resolved
@@ -69,11 +69,7 @@
 
 	public static final String ID = "create";
 	public static final String NAME = "Create";
-<<<<<<< HEAD
-	public static final String VERSION = "0.5.1d";
-=======
 	public static final String VERSION = "0.5.1e";
->>>>>>> 3bafe6fe
 
 	public static final Logger LOGGER = LogUtils.getLogger();
 
@@ -115,6 +111,7 @@
 
 		AllSoundEvents.prepare();
 		AllTags.init();
+		AllCreativeModeTabs.register(modEventBus);
 		AllBlocks.register();
 		AllItems.register();
 		AllFluids.register();
@@ -127,19 +124,9 @@
 		AllParticleTypes.register(modEventBus);
 		AllStructureProcessorTypes.register(modEventBus);
 		AllEntityDataSerializers.register(modEventBus);
-<<<<<<< HEAD
+		AllPackets.registerPackets();
 		AllFeatures.register(modEventBus);
 		AllPlacementModifiers.register(modEventBus);
-		AllCreativeModeTabs.register(modEventBus);
-		BogeySizes.init();
-		AllBogeyStyles.register();
-=======
-		AllPackets.registerPackets();
-		AllOreFeatureConfigEntries.init();
-		AllFeatures.register(modEventBus);
-		AllPlacementModifiers.register(modEventBus);
-		BuiltinRegistration.register(modEventBus);
->>>>>>> 3bafe6fe
 
 		AllConfigs.register(modLoadingContext);
 
@@ -191,14 +178,14 @@
 		TagGen.datagen();
 		DataGenerator gen = event.getGenerator();
 		PackOutput output = gen.getPackOutput();
-		
+
 		if (event.includeClient()) {
 			gen.addProvider(true, AllSoundEvents.provider(gen));
 			LangMerger.attachToRegistrateProvider(gen, output);
 		}
-		
+
 		if (event.includeServer()) {
-<<<<<<< HEAD
+			gen.addProvider(true, new RecipeSerializerTagGen(output, event.getLookupProvider(), event.getExistingFileHelper()));
 			gen.addProvider(true, new AllAdvancements(output));
 			gen.addProvider(true, new StandardRecipeGen(output));
 			gen.addProvider(true, new MechanicalCraftingRecipeGen(output));
@@ -208,15 +195,6 @@
 			gen.addProvider(true, DamageTypeDataProvider.makeFactory(event.getLookupProvider()));
 			gen.addProvider(true,
 				new DamageTypeTagGen(output, event.getLookupProvider(), event.getExistingFileHelper()));
-=======
-			gen.addProvider(true, new RecipeSerializerTagGen(gen, event.getExistingFileHelper()));
-			gen.addProvider(true, new AllAdvancements(gen));
-			gen.addProvider(true, new StandardRecipeGen(gen));
-			gen.addProvider(true, new MechanicalCraftingRecipeGen(gen));
-			gen.addProvider(true, new SequencedAssemblyRecipeGen(gen));
-			ProcessingRecipeGen.registerAll(gen);
-//			AllOreFeatureConfigEntries.gatherData(event);
->>>>>>> 3bafe6fe
 		}
 	}
 
