package com.simibubi.create;

import java.nio.file.Paths;
import java.util.Arrays;
import java.util.Collections;
import java.util.Random;

import com.simibubi.create.compat.Mods;
import com.simibubi.create.compat.trinkets.Trinkets;
import com.tterrag.registrate.fabric.GatherDataEvent;

import io.github.tropheusj.milk.Milk;

import net.fabricmc.fabric.api.datagen.v1.DataGeneratorEntrypoint;

import org.apache.logging.log4j.LogManager;
import org.apache.logging.log4j.Logger;

import com.google.gson.Gson;
import com.google.gson.GsonBuilder;
import com.simibubi.create.api.behaviour.BlockSpoutingBehaviour;
import com.simibubi.create.content.CreateItemGroup;
import com.simibubi.create.content.contraptions.TorquePropagator;
import com.simibubi.create.content.contraptions.fluids.tank.BoilerHeaters;
import com.simibubi.create.content.curiosities.deco.SlidingDoorBlock;
import com.simibubi.create.content.curiosities.weapons.BuiltinPotatoProjectileTypes;
import com.simibubi.create.content.logistics.RedstoneLinkNetworkHandler;
import com.simibubi.create.content.logistics.block.display.AllDisplayBehaviours;
import com.simibubi.create.content.logistics.block.mechanicalArm.AllArmInteractionPointTypes;
import com.simibubi.create.content.logistics.trains.GlobalRailwayManager;
import com.simibubi.create.content.palettes.AllPaletteBlocks;
import com.simibubi.create.content.palettes.PalettesItemGroup;
import com.simibubi.create.content.schematics.SchematicProcessor;
import com.simibubi.create.content.schematics.ServerSchematicLoader;
import com.simibubi.create.content.schematics.filtering.SchematicInstances;
import com.simibubi.create.events.CommonEvents;
import com.simibubi.create.foundation.advancement.AllAdvancements;
import com.simibubi.create.foundation.advancement.AllTriggers;
import com.simibubi.create.foundation.block.CopperRegistries;
import com.simibubi.create.foundation.command.ServerLagger;
import com.simibubi.create.foundation.config.AllConfigs;
import com.simibubi.create.foundation.data.CreateRegistrate;
import com.simibubi.create.foundation.data.LangMerger;
import com.simibubi.create.foundation.data.recipe.MechanicalCraftingRecipeGen;
import com.simibubi.create.foundation.data.recipe.ProcessingRecipeGen;
import com.simibubi.create.foundation.data.recipe.SequencedAssemblyRecipeGen;
import com.simibubi.create.foundation.data.recipe.StandardRecipeGen;
import com.simibubi.create.foundation.networking.AllPackets;
import com.simibubi.create.foundation.worldgen.AllWorldFeatures;
import com.tterrag.registrate.util.nullness.NonNullSupplier;

import net.fabricmc.api.ModInitializer;
import net.fabricmc.fabric.api.datagen.v1.FabricDataGenerator;
import net.minecraft.resources.ResourceLocation;
import net.minecraft.world.item.CreativeModeTab;
import net.minecraftforge.common.data.ExistingFileHelper;

public class Create implements ModInitializer {

	public static final String ID = "create";
	public static final String NAME = "Create";
	public static final String VERSION = "0.5a";

	public static final Logger LOGGER = LogManager.getLogger();

	public static final Gson GSON = new GsonBuilder().setPrettyPrinting()
		.disableHtmlEscaping()
		.create();

	public static final CreativeModeTab BASE_CREATIVE_TAB = new CreateItemGroup();
	public static final CreativeModeTab PALETTES_CREATIVE_TAB = new PalettesItemGroup();

	public static final ServerSchematicLoader SCHEMATIC_RECEIVER = new ServerSchematicLoader();
	public static final RedstoneLinkNetworkHandler REDSTONE_LINK_NETWORK_HANDLER = new RedstoneLinkNetworkHandler();
	public static final TorquePropagator TORQUE_PROPAGATOR = new TorquePropagator();
	public static final GlobalRailwayManager RAILWAYS = new GlobalRailwayManager();
	public static final ServerLagger LAGGER = new ServerLagger();
	public static final Random RANDOM = new Random();

	private static final NonNullSupplier<CreateRegistrate> REGISTRATE = CreateRegistrate.lazy(ID);

	@Override
	public void onInitialize() {
		onCtor();
	}

	public static void onCtor() {
		AllConfigs.register();
		AllSoundEvents.prepare();
		AllBlocks.register();
		AllItems.register();
		AllFluids.register();
		AllTags.register();
		AllPaletteBlocks.register();
		AllContainerTypes.register();
		AllEntityTypes.register();
		AllTileEntities.register();
		AllMovementBehaviours.registerDefaults();
		AllInteractionBehaviours.registerDefaults();
		AllDisplayBehaviours.registerDefaults();
		AllArmInteractionPointTypes.register();
		AllWorldFeatures.register();
		AllEnchantments.register();
		BlockSpoutingBehaviour.register();

		Milk.enableMilkFluid();

//		GatherDataEvent.EVENT.register(Create::gatherData);

		AllRecipeTypes.register();
		AllParticleTypes.register();
		AllSoundEvents.register();

//		forgeEventBus.register(CHUNK_UTIL);
//		CHUNK_UTIL.fabricInitEvents();

		// handled as ClientModInitializer
//		EnvExecutor.runWhenOn(EnvType.CLIENT,
//			() -> () -> CreateClient.onCtorClient(modEventBus, forgeEventBus));


		REGISTRATE.get().register();
		CopperRegistries.inject();
		init();
		CommonEvents.register();
		AllWorldFeatures.registerOreFeatures();

		AllEntityDataSerializers.register();

<<<<<<< HEAD
		AllPackets.channel.initServerListener();
=======
		forgeEventBus.addListener(EventPriority.HIGH, SlidingDoorBlock::stopItQuark);
		
		DistExecutor.unsafeRunWhenOn(Dist.CLIENT, () -> () -> CreateClient.onCtorClient(modEventBus, forgeEventBus));
>>>>>>> 9e10a248

		// causes class loading issues or something
		// noinspection Convert2MethodRef
		Mods.TRINKETS.executeIfInstalled(() -> () -> Trinkets.init());
	}

	public static void init() {
		AllPackets.registerPackets();
		SchematicInstances.register();
		BuiltinPotatoProjectileTypes.register();

//		event.enqueueWork(() -> {
			AllAdvancements.register();
			AllTriggers.register();
			SchematicProcessor.register();
			AllWorldFeatures.registerFeatures();
			AllWorldFeatures.registerPlacementTypes();
			BoilerHeaters.registerDefaults();
//		});
	}

	public static void gatherData(FabricDataGenerator gen, ExistingFileHelper helper) {
		gen.addProvider(new AllAdvancements(gen));
		gen.addProvider(new LangMerger(gen));
		gen.addProvider(AllSoundEvents.provider(gen));
		gen.addProvider(new StandardRecipeGen(gen));
		gen.addProvider(new MechanicalCraftingRecipeGen(gen));
		gen.addProvider(new SequencedAssemblyRecipeGen(gen));
		ProcessingRecipeGen.registerAll(gen);
	}

	public static CreateRegistrate registrate() {
		return REGISTRATE.get();
	}

	public static ResourceLocation asResource(String path) {
		return new ResourceLocation(ID, path);
	}

}<|MERGE_RESOLUTION|>--- conflicted
+++ resolved
@@ -127,13 +127,10 @@
 
 		AllEntityDataSerializers.register();
 
-<<<<<<< HEAD
 		AllPackets.channel.initServerListener();
-=======
+
+		// FIXME PORT a
 		forgeEventBus.addListener(EventPriority.HIGH, SlidingDoorBlock::stopItQuark);
-		
-		DistExecutor.unsafeRunWhenOn(Dist.CLIENT, () -> () -> CreateClient.onCtorClient(modEventBus, forgeEventBus));
->>>>>>> 9e10a248
 
 		// causes class loading issues or something
 		// noinspection Convert2MethodRef
