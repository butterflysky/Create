--- conflicted
+++ resolved
@@ -165,13 +165,8 @@
 		TagGen.datagen();
 		DataGenerator gen = event.getGenerator();
 		if (event.includeClient()) {
-<<<<<<< HEAD
-			gen.addProvider(true, new LangMerger(gen, ID, "Create", AllLangPartials.values()));
+			gen.addProvider(true, new LangMerger(gen, ID, NAME, AllLangPartials.values()));
 			gen.addProvider(true, AllSoundEvents.provider(gen));
-=======
-			gen.addProvider(new LangMerger(gen, ID, NAME, AllLangPartials.values()));
-			gen.addProvider(AllSoundEvents.provider(gen));
->>>>>>> 7e67a4a7
 		}
 		if (event.includeServer()) {
 			gen.addProvider(true, new AllAdvancements(gen));
