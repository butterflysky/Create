package com.simibubi.create;

import java.util.Random;

import org.slf4j.Logger;

import com.google.gson.Gson;
import com.google.gson.GsonBuilder;
import com.mojang.logging.LogUtils;
import com.simibubi.create.api.behaviour.BlockSpoutingBehaviour;
import com.simibubi.create.compat.Mods;
import com.simibubi.create.compat.curios.Curios;
import com.simibubi.create.content.CreateItemGroup;
import com.simibubi.create.content.contraptions.TorquePropagator;
import com.simibubi.create.content.contraptions.fluids.tank.BoilerHeaters;
import com.simibubi.create.content.curiosities.weapons.BuiltinPotatoProjectileTypes;
import com.simibubi.create.content.logistics.RedstoneLinkNetworkHandler;
import com.simibubi.create.content.logistics.block.display.AllDisplayBehaviours;
import com.simibubi.create.content.logistics.block.mechanicalArm.AllArmInteractionPointTypes;
import com.simibubi.create.content.logistics.trains.GlobalRailwayManager;
import com.simibubi.create.content.palettes.AllPaletteBlocks;
import com.simibubi.create.content.palettes.PalettesItemGroup;
import com.simibubi.create.content.schematics.ServerSchematicLoader;
import com.simibubi.create.content.schematics.filtering.SchematicInstances;
import com.simibubi.create.foundation.advancement.AllAdvancements;
import com.simibubi.create.foundation.advancement.AllTriggers;
import com.simibubi.create.foundation.block.CopperRegistries;
import com.simibubi.create.foundation.command.ServerLagger;
import com.simibubi.create.foundation.config.AllConfigs;
import com.simibubi.create.foundation.config.ContraptionMovementSetting;
import com.simibubi.create.foundation.data.AllLangPartials;
import com.simibubi.create.foundation.data.CreateRegistrate;
import com.simibubi.create.foundation.data.LangMerger;
import com.simibubi.create.foundation.data.TagGen;
import com.simibubi.create.foundation.data.recipe.MechanicalCraftingRecipeGen;
import com.simibubi.create.foundation.data.recipe.ProcessingRecipeGen;
import com.simibubi.create.foundation.data.recipe.SequencedAssemblyRecipeGen;
import com.simibubi.create.foundation.data.recipe.StandardRecipeGen;
import com.simibubi.create.foundation.networking.AllPackets;
import com.simibubi.create.foundation.utility.CreateRegistry;
import com.simibubi.create.foundation.worldgen.AllFeatures;
import com.simibubi.create.foundation.worldgen.AllOreFeatureConfigEntries;
import com.simibubi.create.foundation.worldgen.AllPlacementModifiers;
import com.simibubi.create.foundation.worldgen.BuiltinRegistration;

import net.minecraft.data.DataGenerator;
import net.minecraft.resources.ResourceLocation;
import net.minecraft.world.entity.Entity;
import net.minecraft.world.item.CreativeModeTab;
import net.minecraft.world.level.Level;
import net.minecraftforge.api.distmarker.Dist;
import net.minecraftforge.common.ForgeMod;
import net.minecraftforge.common.MinecraftForge;
import net.minecraftforge.data.event.GatherDataEvent;
import net.minecraftforge.eventbus.api.EventPriority;
import net.minecraftforge.eventbus.api.IEventBus;
import net.minecraftforge.fml.DistExecutor;
import net.minecraftforge.fml.ModLoadingContext;
import net.minecraftforge.fml.common.Mod;
import net.minecraftforge.fml.event.lifecycle.FMLCommonSetupEvent;
import net.minecraftforge.fml.javafmlmod.FMLJavaModLoadingContext;

@Mod(Create.ID)
public class Create {

	public static final String ID = "create";
	public static final String NAME = "Create";
	public static final String VERSION = "0.5g";

	public static final Logger LOGGER = LogUtils.getLogger();

	public static final Gson GSON = new GsonBuilder().setPrettyPrinting()
		.disableHtmlEscaping()
		.create();

	/** Use the {@link Random} of a local {@link Level} or {@link Entity} or create one */
	@Deprecated
	public static final Random RANDOM = new Random();

	public static final CreateRegistrate REGISTRATE = CreateRegistrate.create(ID);

	public static final CreativeModeTab BASE_CREATIVE_TAB = new CreateItemGroup();
	public static final CreativeModeTab PALETTES_CREATIVE_TAB = new PalettesItemGroup();

	public static final ServerSchematicLoader SCHEMATIC_RECEIVER = new ServerSchematicLoader();
	public static final RedstoneLinkNetworkHandler REDSTONE_LINK_NETWORK_HANDLER = new RedstoneLinkNetworkHandler();
	public static final TorquePropagator TORQUE_PROPAGATOR = new TorquePropagator();
	public static final GlobalRailwayManager RAILWAYS = new GlobalRailwayManager();
	public static final ServerLagger LAGGER = new ServerLagger();

	public Create() {
		onCtor();
	}

	public static void onCtor() {
		ModLoadingContext modLoadingContext = ModLoadingContext.get();

		IEventBus modEventBus = FMLJavaModLoadingContext.get()
			.getModEventBus();
		IEventBus forgeEventBus = MinecraftForge.EVENT_BUS;

		REGISTRATE.registerEventListeners(modEventBus);

		AllSoundEvents.prepare();
		AllTags.init();
		AllBlocks.register();
		AllItems.register();
		AllFluids.register();
		AllPaletteBlocks.register();
		AllContainerTypes.register();
		AllEntityTypes.register();
		AllTileEntities.register();
		AllEnchantments.register();
		AllRecipeTypes.register(modEventBus);
		AllParticleTypes.register(modEventBus);
		AllStructureProcessorTypes.register(modEventBus);
		AllEntityDataSerializers.register(modEventBus);
		AllOreFeatureConfigEntries.init();
		AllFeatures.register(modEventBus);
		AllPlacementModifiers.register(modEventBus);
		BuiltinRegistration.register(modEventBus);

		AllConfigs.register(modLoadingContext);

		AllMovementBehaviours.registerDefaults();
		AllInteractionBehaviours.registerDefaults();
		AllDisplayBehaviours.registerDefaults();
		ContraptionMovementSetting.registerDefaults();
		AllArmInteractionPointTypes.register();
		BlockSpoutingBehaviour.registerDefaults();

		ForgeMod.enableMilkFluid();
		CopperRegistries.inject();

		modEventBus.addListener(Create::init);
		modEventBus.addListener(EventPriority.LOWEST, Create::gatherData);
		modEventBus.addListener(AllSoundEvents::register);

		DistExecutor.unsafeRunWhenOn(Dist.CLIENT, () -> () -> CreateClient.onCtorClient(modEventBus, forgeEventBus));

		Mods.CURIOS.executeIfInstalled(() -> () -> Curios.init(modEventBus, forgeEventBus));
	}

	public static void init(final FMLCommonSetupEvent event) {
		CreateRegistry.unwrapAll();
		AllPackets.registerPackets();
		SchematicInstances.register();
		BuiltinPotatoProjectileTypes.register();

		event.enqueueWork(() -> {
			AllAdvancements.register();
			AllTriggers.register();
			BoilerHeaters.registerDefaults();
			AllFluids.registerFluidInteractions();
		});
	}

	public static void gatherData(GatherDataEvent event) {
		TagGen.datagen();
		DataGenerator gen = event.getGenerator();
		if (event.includeClient()) {
<<<<<<< HEAD
			gen.addProvider(true, new LangMerger(gen));
			gen.addProvider(true, AllSoundEvents.provider(gen));
=======
			gen.addProvider(new LangMerger(gen, ID, "Create", AllLangPartials.values()));
			gen.addProvider(AllSoundEvents.provider(gen));
>>>>>>> cd79de06
		}
		if (event.includeServer()) {
			gen.addProvider(true, new AllAdvancements(gen));
			gen.addProvider(true, new StandardRecipeGen(gen));
			gen.addProvider(true, new MechanicalCraftingRecipeGen(gen));
			gen.addProvider(true, new SequencedAssemblyRecipeGen(gen));
			ProcessingRecipeGen.registerAll(gen);
//			AllOreFeatureConfigEntries.gatherData(event);
		}
	}

	public static ResourceLocation asResource(String path) {
		return new ResourceLocation(ID, path);
	}

}<|MERGE_RESOLUTION|>--- conflicted
+++ resolved
@@ -159,13 +159,8 @@
 		TagGen.datagen();
 		DataGenerator gen = event.getGenerator();
 		if (event.includeClient()) {
-<<<<<<< HEAD
-			gen.addProvider(true, new LangMerger(gen));
+			gen.addProvider(true, new LangMerger(gen, ID, "Create", AllLangPartials.values()));
 			gen.addProvider(true, AllSoundEvents.provider(gen));
-=======
-			gen.addProvider(new LangMerger(gen, ID, "Create", AllLangPartials.values()));
-			gen.addProvider(AllSoundEvents.provider(gen));
->>>>>>> cd79de06
 		}
 		if (event.includeServer()) {
 			gen.addProvider(true, new AllAdvancements(gen));
