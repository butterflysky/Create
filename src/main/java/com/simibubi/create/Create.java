package com.simibubi.create;

import java.util.Random;

import io.github.tropheusj.milk.Milk;
import net.fabricmc.api.ModInitializer;

import net.fabricmc.fabric.api.event.lifecycle.v1.ServerLifecycleEvents;

import org.slf4j.Logger;

import com.google.gson.Gson;
import com.google.gson.GsonBuilder;
import com.mojang.logging.LogUtils;
import com.simibubi.create.api.behaviour.BlockSpoutingBehaviour;
import com.simibubi.create.compat.Mods;
import com.simibubi.create.compat.computercraft.ComputerCraftProxy;
import com.simibubi.create.compat.trinkets.Trinkets;
import com.simibubi.create.content.contraptions.ContraptionMovementSetting;
import com.simibubi.create.content.decoration.palettes.AllPaletteBlocks;
import com.simibubi.create.content.equipment.potatoCannon.BuiltinPotatoProjectileTypes;
import com.simibubi.create.content.fluids.tank.BoilerHeaters;
import com.simibubi.create.content.kinetics.TorquePropagator;
import com.simibubi.create.content.kinetics.fan.processing.AllFanProcessingTypes;
import com.simibubi.create.content.kinetics.mechanicalArm.AllArmInteractionPointTypes;
import com.simibubi.create.content.redstone.displayLink.AllDisplayBehaviours;
import com.simibubi.create.content.redstone.link.RedstoneLinkNetworkHandler;
import com.simibubi.create.content.schematics.ServerSchematicLoader;
import com.simibubi.create.content.trains.GlobalRailwayManager;
import com.simibubi.create.content.trains.bogey.BogeySizes;
import com.simibubi.create.content.trains.track.AllPortalTracks;
import com.simibubi.create.foundation.advancement.AllAdvancements;
import com.simibubi.create.foundation.advancement.AllTriggers;
import com.simibubi.create.foundation.block.CopperRegistries;
import com.simibubi.create.foundation.data.CreateRegistrate;
import com.simibubi.create.foundation.data.DamageTypeTagGen;
import com.simibubi.create.foundation.data.TagGen;
import com.simibubi.create.foundation.data.TagLangGen;
import com.simibubi.create.foundation.data.recipe.MechanicalCraftingRecipeGen;
import com.simibubi.create.foundation.data.recipe.ProcessingRecipeGen;
import com.simibubi.create.foundation.data.recipe.SequencedAssemblyRecipeGen;
import com.simibubi.create.foundation.data.recipe.StandardRecipeGen;
import com.simibubi.create.foundation.events.CommonEvents;
import com.simibubi.create.foundation.item.ItemDescription;
import com.simibubi.create.foundation.item.KineticStats;
import com.simibubi.create.foundation.item.TooltipHelper.Palette;
import com.simibubi.create.foundation.item.TooltipModifier;
import com.simibubi.create.foundation.ponder.FabricPonderProcessing;
import com.simibubi.create.foundation.recipe.AllIngredients;
import com.simibubi.create.foundation.utility.AttachedRegistry;
import com.simibubi.create.infrastructure.command.ServerLagger;
import com.simibubi.create.infrastructure.config.AllConfigs;
import com.simibubi.create.infrastructure.data.CreateDatagen;
import com.simibubi.create.infrastructure.data.CreateRecipeSerializerTagsProvider;
import com.simibubi.create.infrastructure.data.GeneratedEntriesProvider;
import com.simibubi.create.infrastructure.worldgen.AllBiomeModifiers;
import com.simibubi.create.infrastructure.worldgen.AllFeatures;
import com.simibubi.create.infrastructure.worldgen.AllPlacementModifiers;

import net.minecraft.resources.ResourceKey;
import net.minecraft.resources.ResourceLocation;
import net.minecraft.world.entity.Entity;
import net.minecraft.world.item.CreativeModeTab;
import net.minecraft.world.level.Level;

public class Create implements ModInitializer {

	public static final String ID = "create";
	public static final String NAME = "Create";
	public static final String VERSION = "0.5.1g";

	public static final Logger LOGGER = LogUtils.getLogger();

	public static final Gson GSON = new GsonBuilder().setPrettyPrinting()
		.disableHtmlEscaping()
		.create();

	/** Use the {@link Random} of a local {@link Level} or {@link Entity} or create one */
	@Deprecated
	public static final Random RANDOM = new Random();

	/**
	 * <b>Other mods should not use this field!</b> If you are an addon developer, create your own instance of
	 * {@link CreateRegistrate}.
	 */
	public static final CreateRegistrate REGISTRATE = CreateRegistrate.create(ID)
		.defaultCreativeTab((ResourceKey<CreativeModeTab>) null);

	static {
		REGISTRATE.setTooltipModifierFactory(item -> {
			return new ItemDescription.Modifier(item, Palette.STANDARD_CREATE)
				.andThen(TooltipModifier.mapNull(KineticStats.create(item)));
		});
	}

	public static final ServerSchematicLoader SCHEMATIC_RECEIVER = new ServerSchematicLoader();
	public static final RedstoneLinkNetworkHandler REDSTONE_LINK_NETWORK_HANDLER = new RedstoneLinkNetworkHandler();
	public static final TorquePropagator TORQUE_PROPAGATOR = new TorquePropagator();
	public static final GlobalRailwayManager RAILWAYS = new GlobalRailwayManager();
	public static final ServerLagger LAGGER = new ServerLagger();

	@Override
	public void onInitialize() { // onCtor
		AllSoundEvents.prepare();
		AllTags.init();
<<<<<<< HEAD
		AllCreativeModeTabs.register();
=======
		AllCreativeModeTabs.register(modEventBus);
>>>>>>> 59a3ab24
		AllBlocks.register();
		AllItems.register();
		AllFluids.register();
		AllPaletteBlocks.register();
		AllMenuTypes.register();
		AllEntityTypes.register();
		AllBlockEntityTypes.register();
		AllEnchantments.register();
		AllRecipeTypes.register();

		// fabric exclusive, squeeze this in here to register before stuff is used
		REGISTRATE.register();

		AllParticleTypes.register();
		AllStructureProcessorTypes.register();
		AllEntityDataSerializers.register();
		AllPackets.registerPackets();
<<<<<<< HEAD
		AllFeatures.register();
		AllPlacementModifiers.register();
=======
		AllFeatures.register(modEventBus);
		AllPlacementModifiers.register(modEventBus);
>>>>>>> 59a3ab24

		AllConfigs.register();

		// FIXME: some of these registrations are not thread-safe
		AllMovementBehaviours.registerDefaults();
		AllInteractionBehaviours.registerDefaults();
		AllPortalTracks.registerDefaults();
		AllDisplayBehaviours.registerDefaults();
		ContraptionMovementSetting.registerDefaults();
		AllArmInteractionPointTypes.register();
		AllFanProcessingTypes.register();
		BlockSpoutingBehaviour.registerDefaults();
		BogeySizes.init();
		AllBogeyStyles.register();
		// ----

		ComputerCraftProxy.register();

		Milk.enableMilkFluid();
		CopperRegistries.inject();

		Create.init();
//		modEventBus.addListener(EventPriority.LOW, CreateDatagen::gatherData); // CreateData entrypoint
		AllSoundEvents.register();

		// causes class loading issues or something
		// noinspection Convert2MethodRef
		Mods.TRINKETS.executeIfInstalled(() -> () -> Trinkets.init());

		// fabric exclusive
		AllIngredients.register();
		CommonEvents.register();
		AllPackets.getChannel().initServerListener();
		FabricPonderProcessing.init();
		AllBiomeModifiers.bootstrap(); // moved out of datagen
	}

	public static void init() {
		AllFluids.registerFluidInteractions();

//		event.enqueueWork(() -> {
			// TODO: custom registration should all happen in one place
			// Most registration happens in the constructor.
			// These registrations use Create's registered objects directly so they must run after registration has finished.
			BuiltinPotatoProjectileTypes.register();
			BoilerHeaters.registerDefaults();
			AllFluids.registerFluidInteractions();
//		--

			// fabric: AttachedRegistry.unwrapAll moved to RegistryMixin
			AllAdvancements.register();
			AllTriggers.register();
//		});
	}

	public static ResourceLocation asResource(String path) {
		return new ResourceLocation(ID, path);
	}

}
<|MERGE_RESOLUTION|>--- conflicted
+++ resolved
@@ -103,11 +103,7 @@
 	public void onInitialize() { // onCtor
 		AllSoundEvents.prepare();
 		AllTags.init();
-<<<<<<< HEAD
 		AllCreativeModeTabs.register();
-=======
-		AllCreativeModeTabs.register(modEventBus);
->>>>>>> 59a3ab24
 		AllBlocks.register();
 		AllItems.register();
 		AllFluids.register();
@@ -125,13 +121,8 @@
 		AllStructureProcessorTypes.register();
 		AllEntityDataSerializers.register();
 		AllPackets.registerPackets();
-<<<<<<< HEAD
 		AllFeatures.register();
 		AllPlacementModifiers.register();
-=======
-		AllFeatures.register(modEventBus);
-		AllPlacementModifiers.register(modEventBus);
->>>>>>> 59a3ab24
 
 		AllConfigs.register();
 
