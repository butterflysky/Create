package com.simibubi.create;

import java.util.Random;

import org.slf4j.Logger;

import com.google.gson.Gson;
import com.google.gson.GsonBuilder;
import com.mojang.logging.LogUtils;
import com.simibubi.create.api.behaviour.BlockSpoutingBehaviour;
import com.simibubi.create.compat.Mods;
import com.simibubi.create.compat.computercraft.ComputerCraftProxy;
import com.simibubi.create.compat.curios.Curios;
import com.simibubi.create.content.contraptions.ContraptionMovementSetting;
import com.simibubi.create.content.decoration.palettes.AllPaletteBlocks;
import com.simibubi.create.content.equipment.potatoCannon.BuiltinPotatoProjectileTypes;
import com.simibubi.create.content.fluids.tank.BoilerHeaters;
import com.simibubi.create.content.kinetics.TorquePropagator;
import com.simibubi.create.content.kinetics.fan.processing.AllFanProcessingTypes;
import com.simibubi.create.content.kinetics.mechanicalArm.AllArmInteractionPointTypes;
import com.simibubi.create.content.redstone.displayLink.AllDisplayBehaviours;
import com.simibubi.create.content.redstone.link.RedstoneLinkNetworkHandler;
import com.simibubi.create.content.schematics.ServerSchematicLoader;
import com.simibubi.create.content.trains.GlobalRailwayManager;
import com.simibubi.create.content.trains.bogey.BogeySizes;
import com.simibubi.create.foundation.advancement.AllAdvancements;
import com.simibubi.create.foundation.advancement.AllTriggers;
import com.simibubi.create.foundation.block.CopperRegistries;
import com.simibubi.create.foundation.data.AllLangPartials;
import com.simibubi.create.foundation.data.CreateRegistrate;
import com.simibubi.create.foundation.data.LangMerger;
import com.simibubi.create.foundation.data.RecipeSerializerTagGen;
import com.simibubi.create.foundation.data.TagGen;
import com.simibubi.create.foundation.data.recipe.MechanicalCraftingRecipeGen;
import com.simibubi.create.foundation.data.recipe.ProcessingRecipeGen;
import com.simibubi.create.foundation.data.recipe.SequencedAssemblyRecipeGen;
import com.simibubi.create.foundation.data.recipe.StandardRecipeGen;
import com.simibubi.create.foundation.item.ItemDescription;
import com.simibubi.create.foundation.item.KineticStats;
import com.simibubi.create.foundation.item.TooltipHelper.Palette;
import com.simibubi.create.foundation.item.TooltipModifier;
import com.simibubi.create.foundation.utility.AttachedRegistry;
import com.simibubi.create.infrastructure.command.ServerLagger;
import com.simibubi.create.infrastructure.config.AllConfigs;
import com.simibubi.create.infrastructure.worldgen.AllFeatures;
import com.simibubi.create.infrastructure.worldgen.AllOreFeatureConfigEntries;
import com.simibubi.create.infrastructure.worldgen.AllPlacementModifiers;
import com.simibubi.create.infrastructure.worldgen.BuiltinRegistration;

import net.minecraft.data.DataGenerator;
import net.minecraft.resources.ResourceLocation;
import net.minecraft.world.entity.Entity;
import net.minecraft.world.level.Level;
import net.minecraftforge.api.distmarker.Dist;
import net.minecraftforge.common.ForgeMod;
import net.minecraftforge.common.MinecraftForge;
import net.minecraftforge.data.event.GatherDataEvent;
import net.minecraftforge.eventbus.api.EventPriority;
import net.minecraftforge.eventbus.api.IEventBus;
import net.minecraftforge.fml.DistExecutor;
import net.minecraftforge.fml.ModLoadingContext;
import net.minecraftforge.fml.common.Mod;
import net.minecraftforge.fml.event.lifecycle.FMLCommonSetupEvent;
import net.minecraftforge.fml.javafmlmod.FMLJavaModLoadingContext;

@Mod(Create.ID)
public class Create {

	public static final String ID = "create";
	public static final String NAME = "Create";
	public static final String VERSION = "0.5.1e";

	public static final Logger LOGGER = LogUtils.getLogger();

	public static final Gson GSON = new GsonBuilder().setPrettyPrinting()
		.disableHtmlEscaping()
		.create();

	/** Use the {@link Random} of a local {@link Level} or {@link Entity} or create one */
	@Deprecated
	public static final Random RANDOM = new Random();

	public static final CreateRegistrate REGISTRATE = CreateRegistrate.create(ID);

	static {
		REGISTRATE.setTooltipModifierFactory(item -> {
			return new ItemDescription.Modifier(item, Palette.STANDARD_CREATE)
				.andThen(TooltipModifier.mapNull(KineticStats.create(item)));
		});
	}

	public static final ServerSchematicLoader SCHEMATIC_RECEIVER = new ServerSchematicLoader();
	public static final RedstoneLinkNetworkHandler REDSTONE_LINK_NETWORK_HANDLER = new RedstoneLinkNetworkHandler();
	public static final TorquePropagator TORQUE_PROPAGATOR = new TorquePropagator();
	public static final GlobalRailwayManager RAILWAYS = new GlobalRailwayManager();
	public static final ServerLagger LAGGER = new ServerLagger();

	public Create() {
		onCtor();
	}

	public static void onCtor() {
		ModLoadingContext modLoadingContext = ModLoadingContext.get();

		IEventBus modEventBus = FMLJavaModLoadingContext.get()
			.getModEventBus();
		IEventBus forgeEventBus = MinecraftForge.EVENT_BUS;

		REGISTRATE.registerEventListeners(modEventBus);

		AllSoundEvents.prepare();
		AllTags.init();
		AllCreativeModeTabs.init();
		AllBlocks.register();
		AllItems.register();
		AllFluids.register();
		AllPaletteBlocks.register();
		AllMenuTypes.register();
		AllEntityTypes.register();
		AllBlockEntityTypes.register();
		AllEnchantments.register();
		AllRecipeTypes.register(modEventBus);
		AllParticleTypes.register(modEventBus);
		AllStructureProcessorTypes.register(modEventBus);
		AllEntityDataSerializers.register(modEventBus);
		AllPackets.registerPackets();
		AllOreFeatureConfigEntries.init();
		AllFeatures.register(modEventBus);
		AllPlacementModifiers.register(modEventBus);
		BuiltinRegistration.register(modEventBus);

		AllConfigs.register(modLoadingContext);

		// FIXME: some of these registrations are not thread-safe
		AllMovementBehaviours.registerDefaults();
		AllInteractionBehaviours.registerDefaults();
		AllDisplayBehaviours.registerDefaults();
		ContraptionMovementSetting.registerDefaults();
		AllArmInteractionPointTypes.register();
		AllFanProcessingTypes.register();
		BlockSpoutingBehaviour.registerDefaults();
		BogeySizes.init();
		AllBogeyStyles.register();
		// ----

		ComputerCraftProxy.register();

		ForgeMod.enableMilkFluid();
		CopperRegistries.inject();

		modEventBus.addListener(Create::init);
		modEventBus.addListener(EventPriority.LOWEST, Create::gatherData);
		modEventBus.addListener(AllSoundEvents::register);

		DistExecutor.unsafeRunWhenOn(Dist.CLIENT, () -> () -> CreateClient.onCtorClient(modEventBus, forgeEventBus));

		// FIXME: this is not thread-safe
		Mods.CURIOS.executeIfInstalled(() -> () -> Curios.init(modEventBus, forgeEventBus));
	}

	public static void init(final FMLCommonSetupEvent event) {
		event.enqueueWork(() -> {
			// TODO: custom registration should all happen in one place
			// Most registration happens in the constructor.
			// These registrations use Create's registered objects directly so they must run after registration has finished.
			BuiltinPotatoProjectileTypes.register();
			BoilerHeaters.registerDefaults();
			// --

			AttachedRegistry.unwrapAll();
			AllAdvancements.register();
			AllTriggers.register();
<<<<<<< HEAD
			BoilerHeaters.registerDefaults();
			AllFluids.registerFluidInteractions();
=======
>>>>>>> c5e7ad62
		});
	}

	public static void gatherData(GatherDataEvent event) {
		TagGen.datagen();
		DataGenerator gen = event.getGenerator();
		if (event.includeClient()) {
			gen.addProvider(true, new LangMerger(gen, ID, NAME, AllLangPartials.values()));
			gen.addProvider(true, AllSoundEvents.provider(gen));
		}
		if (event.includeServer()) {
<<<<<<< HEAD
			gen.addProvider(true, new AllAdvancements(gen));
			gen.addProvider(true, new StandardRecipeGen(gen));
			gen.addProvider(true, new MechanicalCraftingRecipeGen(gen));
			gen.addProvider(true, new SequencedAssemblyRecipeGen(gen));
=======
			gen.addProvider(new RecipeSerializerTagGen(gen, event.getExistingFileHelper()));
			gen.addProvider(new AllAdvancements(gen));
			gen.addProvider(new StandardRecipeGen(gen));
			gen.addProvider(new MechanicalCraftingRecipeGen(gen));
			gen.addProvider(new SequencedAssemblyRecipeGen(gen));
>>>>>>> c5e7ad62
			ProcessingRecipeGen.registerAll(gen);
//			AllOreFeatureConfigEntries.gatherData(event);
		}
	}

	public static ResourceLocation asResource(String path) {
		return new ResourceLocation(ID, path);
	}

}<|MERGE_RESOLUTION|>--- conflicted
+++ resolved
@@ -159,6 +159,8 @@
 	}
 
 	public static void init(final FMLCommonSetupEvent event) {
+		AllFluids.registerFluidInteractions();
+
 		event.enqueueWork(() -> {
 			// TODO: custom registration should all happen in one place
 			// Most registration happens in the constructor.
@@ -170,11 +172,6 @@
 			AttachedRegistry.unwrapAll();
 			AllAdvancements.register();
 			AllTriggers.register();
-<<<<<<< HEAD
-			BoilerHeaters.registerDefaults();
-			AllFluids.registerFluidInteractions();
-=======
->>>>>>> c5e7ad62
 		});
 	}
 
@@ -186,18 +183,11 @@
 			gen.addProvider(true, AllSoundEvents.provider(gen));
 		}
 		if (event.includeServer()) {
-<<<<<<< HEAD
+			gen.addProvider(true, new RecipeSerializerTagGen(gen, event.getExistingFileHelper()));
 			gen.addProvider(true, new AllAdvancements(gen));
 			gen.addProvider(true, new StandardRecipeGen(gen));
 			gen.addProvider(true, new MechanicalCraftingRecipeGen(gen));
 			gen.addProvider(true, new SequencedAssemblyRecipeGen(gen));
-=======
-			gen.addProvider(new RecipeSerializerTagGen(gen, event.getExistingFileHelper()));
-			gen.addProvider(new AllAdvancements(gen));
-			gen.addProvider(new StandardRecipeGen(gen));
-			gen.addProvider(new MechanicalCraftingRecipeGen(gen));
-			gen.addProvider(new SequencedAssemblyRecipeGen(gen));
->>>>>>> c5e7ad62
 			ProcessingRecipeGen.registerAll(gen);
 //			AllOreFeatureConfigEntries.gatherData(event);
 		}
