package com.simibubi.create;

import java.util.ArrayList;
import java.util.List;

import com.mojang.blaze3d.matrix.MatrixStack;
import com.simibubi.create.content.contraptions.KineticDebugger;
import com.simibubi.create.content.contraptions.base.KineticTileEntityRenderer;
import com.simibubi.create.content.contraptions.components.turntable.TurntableHandler;
import com.simibubi.create.foundation.config.AllConfigs;
import com.simibubi.create.foundation.gui.ScreenOpener;
import com.simibubi.create.foundation.item.TooltipHelper;
import com.simibubi.create.foundation.renderState.SuperRenderTypeBuffer;
import com.simibubi.create.foundation.tileEntity.behaviour.filtering.FilteringHandler;
import com.simibubi.create.foundation.tileEntity.behaviour.scrollvalue.ScrollValueHandler;
import com.simibubi.create.foundation.utility.AnimationTickHolder;

import net.minecraft.client.Minecraft;
import net.minecraft.client.renderer.ActiveRenderInfo;
import net.minecraft.client.renderer.IRenderTypeBuffer;
import net.minecraft.client.renderer.texture.OverlayTexture;
import net.minecraft.item.ItemStack;
import net.minecraft.util.math.Vec3d;
import net.minecraft.util.text.ITextComponent;
import net.minecraftforge.api.distmarker.Dist;
import net.minecraftforge.client.event.InputEvent.KeyInputEvent;
import net.minecraftforge.client.event.InputEvent.MouseInputEvent;
import net.minecraftforge.client.event.InputEvent.MouseScrollEvent;
import net.minecraftforge.client.event.RenderGameOverlayEvent;
import net.minecraftforge.client.event.RenderGameOverlayEvent.ElementType;
import net.minecraftforge.client.event.RenderWorldLastEvent;
import net.minecraftforge.event.TickEvent.ClientTickEvent;
import net.minecraftforge.event.TickEvent.Phase;
import net.minecraftforge.event.TickEvent.RenderTickEvent;
import net.minecraftforge.event.entity.player.ItemTooltipEvent;
import net.minecraftforge.eventbus.api.SubscribeEvent;
import net.minecraftforge.fml.common.Mod.EventBusSubscriber;

@EventBusSubscriber(value = Dist.CLIENT)
public class ClientEvents {

	private static final String itemPrefix = "item." + Create.ID;
	private static final String blockPrefix = "block." + Create.ID;

	@SubscribeEvent
	public static void onTick(ClientTickEvent event) {
		if (event.phase == Phase.START)
			return;

		AnimationTickHolder.tick();

		if (!isGameActive())
			return;

		if (!KineticDebugger.isActive() && KineticTileEntityRenderer.rainbowMode) {
			KineticTileEntityRenderer.rainbowMode = false;
			CreateClient.bufferCache.invalidate();
		}

		ScreenOpener.tick();
		CreateClient.gameTick();
	}

	@SubscribeEvent
	public static void onRenderWorld(RenderWorldLastEvent event) {
		MatrixStack ms = event.getMatrixStack();
		ActiveRenderInfo info = Minecraft.getInstance().gameRenderer.getActiveRenderInfo();
		Vec3d view = info.getProjectedView();

		ms.push();
		ms.translate(-view.getX(), -view.getY(), -view.getZ());
		
		SuperRenderTypeBuffer buffer = SuperRenderTypeBuffer.getInstance();
		CreateClient.schematicHandler.render(ms, buffer);
		CreateClient.outliner.renderOutlines(ms, buffer);
//		CollisionDebugger.render(ms, buffer);
		buffer.draw();
		
		ms.pop();
	}

	@SubscribeEvent
	public static void onRenderOverlay(RenderGameOverlayEvent.Post event) {
		if (event.getType() != ElementType.HOTBAR)
			return;

		onRenderHotbar(new MatrixStack(), Minecraft.getInstance()
			.getBufferBuilders()
			.getEntityVertexConsumers(), 0xF000F0, OverlayTexture.DEFAULT_UV);
	}

	public static void onRenderHotbar(MatrixStack ms, IRenderTypeBuffer buffer, int light, int overlay) {
		CreateClient.schematicHandler.renderOverlay(ms, buffer, light, overlay);
	}

	@SubscribeEvent
	public static void onKeyInput(KeyInputEvent event) {
		int key = event.getKey();
		boolean pressed = !(event.getAction() == 0);

		if (Minecraft.getInstance().currentScreen != null)
			return;

		CreateClient.schematicHandler.onKeyInput(key, pressed);
	}

	@SubscribeEvent
	public static void onMouseScrolled(MouseScrollEvent event) {
		if (Minecraft.getInstance().currentScreen != null)
			return;

		double delta = event.getScrollDelta();
<<<<<<< HEAD

//		CollisionDebugger.onScroll(delta);
=======
>>>>>>> 367296e6
		boolean cancelled = CreateClient.schematicHandler.mouseScrolled(delta)
			|| CreateClient.schematicAndQuillHandler.mouseScrolled(delta) || FilteringHandler.onScroll(delta)
			|| ScrollValueHandler.onScroll(delta);
		event.setCanceled(cancelled);
	}

	@SubscribeEvent
	public static void onMouseInput(MouseInputEvent event) {
		if (Minecraft.getInstance().currentScreen != null)
			return;

		int button = event.getButton();
		boolean pressed = !(event.getAction() == 0);

		CreateClient.schematicHandler.onMouseInput(button, pressed);
		CreateClient.schematicAndQuillHandler.onMouseInput(button, pressed);
	}

	@SubscribeEvent
	public static void addToItemTooltip(ItemTooltipEvent event) {
		if (!AllConfigs.CLIENT.tooltips.get())
			return;
		if (Minecraft.getInstance().player == null)
			return;

		ItemStack stack = event.getItemStack();
		String translationKey = stack.getItem()
			.getTranslationKey(stack);
		if (!translationKey.startsWith(itemPrefix) && !translationKey.startsWith(blockPrefix))
			return;

		if (TooltipHelper.hasTooltip(stack)) {
			List<ITextComponent> itemTooltip = event.getToolTip();
			List<ITextComponent> toolTip = new ArrayList<>();
			toolTip.add(itemTooltip.remove(0));
			TooltipHelper.getTooltip(stack)
				.addInformation(toolTip);
			itemTooltip.addAll(0, toolTip);
		}

	}

	@SubscribeEvent
	public static void onRenderTick(RenderTickEvent event) {
		if (!isGameActive())
			return;

		TurntableHandler.gameRenderTick();
	}

	protected static boolean isGameActive() {
		return !(Minecraft.getInstance().world == null || Minecraft.getInstance().player == null);
	}

}<|MERGE_RESOLUTION|>--- conflicted
+++ resolved
@@ -110,11 +110,7 @@
 			return;
 
 		double delta = event.getScrollDelta();
-<<<<<<< HEAD
-
 //		CollisionDebugger.onScroll(delta);
-=======
->>>>>>> 367296e6
 		boolean cancelled = CreateClient.schematicHandler.mouseScrolled(delta)
 			|| CreateClient.schematicAndQuillHandler.mouseScrolled(delta) || FilteringHandler.onScroll(delta)
 			|| ScrollValueHandler.onScroll(delta);
