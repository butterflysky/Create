--- conflicted
+++ resolved
@@ -256,13 +256,8 @@
 
 					extraData = be.modifyExtraData(extraData);
 
-<<<<<<< HEAD
-					if (part instanceof IMultiTileContainer.Fluid ifluidPart && ifluidPart.hasTank()) {
+					if (part instanceof IMultiBlockEntityContainer.Fluid ifluidPart && ifluidPart.hasTank()) {
 						FluidTank tankAt = ifluidPart.getTank(0);
-=======
-					if (part instanceof IMultiBlockEntityContainer.Fluid ifluidPart && ifluidPart.hasTank()) {
-						IFluidTank tankAt = ifluidPart.getTank(0);
->>>>>>> 03feeb71
 						FluidStack fluidAt = tankAt.getFluid();
 						if (!fluidAt.isEmpty()) {
 							// making this generic would be a rather large mess, unfortunately
@@ -320,13 +315,8 @@
 
 		// fluid handling, if present
 		FluidStack toDistribute = FluidStack.EMPTY;
-<<<<<<< HEAD
 		long maxCapacity = 0;
-		if (be instanceof IMultiTileContainer.Fluid ifluidBE && ifluidBE.hasTank()) {
-=======
-		int maxCapacity = 0;
 		if (be instanceof IMultiBlockEntityContainer.Fluid ifluidBE && ifluidBE.hasTank()) {
->>>>>>> 03feeb71
 			toDistribute = ifluidBE.getFluid(0);
 			maxCapacity = ifluidBE.getTankSize(0);
 			if (!toDistribute.isEmpty() && !be.isRemoved())
@@ -357,13 +347,8 @@
 
 					if (!toDistribute.isEmpty() && partAt != be) {
 						FluidStack copy = toDistribute.copy();
-<<<<<<< HEAD
 						FluidTank tank =
-							(partAt instanceof IMultiTileContainer.Fluid ifluidPart ? ifluidPart.getTank(0) : null);
-=======
-						IFluidTank tank =
 							(partAt instanceof IMultiBlockEntityContainer.Fluid ifluidPart ? ifluidPart.getTank(0) : null);
->>>>>>> 03feeb71
 						// making this generic would be a rather large mess, unfortunately
 						if (tank instanceof CreativeFluidTankBlockEntity.CreativeSmartFluidTank creativeTank) {
 							if (creativeTank.isEmpty())
@@ -385,17 +370,6 @@
 				}
 			}
 		}
-<<<<<<< HEAD
-=======
-		
-		if (be instanceof IMultiBlockEntityContainer.Inventory inv && inv.hasInventory())
-			be.getCapability(CapabilityItemHandler.ITEM_HANDLER_CAPABILITY)
-				.invalidate();
-		if (be instanceof IMultiBlockEntityContainer.Fluid fluid && fluid.hasTank())
-			be.getCapability(CapabilityFluidHandler.FLUID_HANDLER_CAPABILITY)
-				.invalidate();
-		
->>>>>>> 03feeb71
 		if (tryReconnect)
 			formMulti(be.getType(), level, cache == null ? new SearchCache<>() : cache, frontier);
 	}
