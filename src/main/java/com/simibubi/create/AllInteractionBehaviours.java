--- conflicted
+++ resolved
@@ -13,12 +13,8 @@
 import com.simibubi.create.content.contraptions.components.structureMovement.interaction.TrapdoorMovingInteraction;
 import com.tterrag.registrate.util.nullness.NonNullConsumer;
 
-<<<<<<< HEAD
 import net.minecraft.core.Registry;
-import net.minecraft.resources.ResourceLocation;
-=======
 import net.minecraft.tags.BlockTags;
->>>>>>> d59e748c
 import net.minecraft.world.level.block.Block;
 import net.minecraft.world.level.block.Blocks;
 import net.minecraft.world.level.block.state.BlockState;
@@ -32,18 +28,8 @@
 		BLOCK_BEHAVIOURS.put(block, provider);
 	}
 
-<<<<<<< HEAD
-	public static void addInteractionBehaviour(Block block, Supplier<MovingInteractionBehaviour> behaviour) {
-		addInteractionBehaviour(Registry.BLOCK.getKey(block), behaviour);
-	}
-
-	public static <B extends Block> NonNullConsumer<? super B> addInteractionBehaviour(
-		MovingInteractionBehaviour movementBehaviour) {
-		return b -> addInteractionBehaviour(Registry.BLOCK.getKey(b), () -> movementBehaviour);
-=======
 	public static void registerBehaviourProvider(BehaviourProvider provider) {
 		GLOBAL_BEHAVIOURS.add(provider);
->>>>>>> d59e748c
 	}
 
 	@Nullable
@@ -53,19 +39,6 @@
 			return behaviour;
 		}
 
-<<<<<<< HEAD
-	@Nullable
-	public static MovingInteractionBehaviour of(Block block) {
-		return of(Registry.BLOCK.getKey(block));
-	}
-
-	public static boolean contains(Block block) {
-		return INTERACT_BEHAVIOURS.containsKey(Registry.BLOCK.getKey(block));
-	}
-
-	static void register() {
-		addInteractionBehaviour(Registry.BLOCK.getKey(Blocks.LEVER), LeverMovingInteraction::new);
-=======
 		for (BehaviourProvider provider : GLOBAL_BEHAVIOURS) {
 			behaviour = provider.getBehaviour(state);
 			if (behaviour != null) {
@@ -83,7 +56,6 @@
 
 	static void registerDefaults() {
 		registerBehaviour(Blocks.LEVER.delegate, new LeverMovingInteraction());
->>>>>>> d59e748c
 
 		DoorMovingInteraction doorBehaviour = new DoorMovingInteraction();
 		registerBehaviourProvider(state -> {
@@ -93,18 +65,6 @@
 			return null;
 		});
 
-<<<<<<< HEAD
-		for (Block trapdoor : ImmutableList.of(Blocks.ACACIA_TRAPDOOR, Blocks.OAK_TRAPDOOR, Blocks.DARK_OAK_TRAPDOOR,
-			Blocks.SPRUCE_TRAPDOOR, Blocks.JUNGLE_TRAPDOOR, Blocks.BIRCH_TRAPDOOR, Blocks.WARPED_TRAPDOOR,
-			Blocks.CRIMSON_TRAPDOOR)) {
-			addInteractionBehaviour(Registry.BLOCK.getKey(trapdoor), TrapdoorMovingInteraction::new);
-		}
-
-		for (Block door : ImmutableList.of(Blocks.ACACIA_DOOR, Blocks.OAK_DOOR, Blocks.DARK_OAK_DOOR,
-			Blocks.SPRUCE_DOOR, Blocks.JUNGLE_DOOR, Blocks.BIRCH_DOOR, Blocks.WARPED_DOOR, Blocks.CRIMSON_DOOR)) {
-			addInteractionBehaviour(Registry.BLOCK.getKey(door), DoorMovingInteraction::new);
-		}
-=======
 		TrapdoorMovingInteraction trapdoorBehaviour = new TrapdoorMovingInteraction();
 		registerBehaviourProvider(state -> {
 			if (state.is(BlockTags.WOODEN_TRAPDOORS)) {
@@ -117,6 +77,5 @@
 	public interface BehaviourProvider {
 		@Nullable
 		MovingInteractionBehaviour getBehaviour(BlockState state);
->>>>>>> d59e748c
 	}
 }