package com.simibubi.create;

import static net.minecraft.core.Direction.EAST;
import static net.minecraft.core.Direction.NORTH;
import static net.minecraft.core.Direction.SOUTH;
import static net.minecraft.core.Direction.UP;

import java.util.function.BiFunction;

import com.simibubi.create.content.logistics.block.chute.ChuteShapes;
import com.simibubi.create.content.logistics.trains.track.TrackVoxelShapes;
import com.simibubi.create.foundation.utility.VoxelShaper;

import net.minecraft.core.Direction;
import net.minecraft.core.Direction.Axis;
import net.minecraft.world.level.block.Block;
import net.minecraft.world.level.block.Blocks;
import net.minecraft.world.level.block.DirectionalBlock;
import net.minecraft.world.level.block.piston.PistonHeadBlock;
import net.minecraft.world.phys.shapes.BooleanOp;
import net.minecraft.world.phys.shapes.Shapes;
import net.minecraft.world.phys.shapes.VoxelShape;

public class AllShapes {

	// Independent Shapers
	public static final VoxelShaper

	CASING_14PX = shape(0, 0, 0, 16, 14, 16).forDirectional(),
		CASING_13PX = shape(0, 0, 0, 16, 13, 16).forDirectional(),
		CASING_12PX = shape(0, 0, 0, 16, 12, 16).forDirectional(),
		CASING_11PX = shape(0, 0, 0, 16, 11, 16).forDirectional(),
		MOTOR_BLOCK = shape(3, 0, 3, 13, 14, 13).forDirectional(),

		FOUR_VOXEL_POLE = shape(6, 0, 6, 10, 16, 10).forAxis(), SIX_VOXEL_POLE = shape(5, 0, 5, 11, 16, 11).forAxis(),
		EIGHT_VOXEL_POLE = shape(4, 0, 4, 12, 16, 12).forAxis(), TEN_VOXEL_POLE = shape(3, 0, 3, 13, 16, 13).forAxis(),
		FURNACE_ENGINE = shape(1, 1, 0, 15, 15, 16).add(0, 0, 9, 16, 16, 14)
			.forHorizontal(SOUTH),
		PORTABLE_STORAGE_INTERFACE = shape(0, 0, 0, 16, 14, 16).forDirectional(),
		PULLEY = shape(0, 0, 0, 16, 16, 2).add(1, 1, 2, 15, 15, 14)
			.add(2, 13, 2, 14, 16, 14)
			.add(0, 0, 14, 16, 16, 16)
			.forHorizontalAxis(),
		SAIL_FRAME_COLLISION = shape(0, 5, 0, 16, 9, 16).erase(2, 0, 2, 14, 16, 14)
			.forDirectional(),
		SAIL_FRAME = shape(0, 5, 0, 16, 9, 16).forDirectional(), SAIL = shape(0, 5, 0, 16, 10, 16).forDirectional(),
		HARVESTER_BASE = shape(0, 2, 0, 16, 14, 3).forDirectional(SOUTH),
		NOZZLE = shape(2, 0, 2, 14, 14, 14).add(1, 13, 1, 15, 15, 15)
			.erase(3, 13, 3, 13, 15, 13)
			.forDirectional(),
		CRANK = shape(5, 0, 5, 11, 6, 11).add(1, 3, 1, 15, 8, 15)
			.forDirectional(),
		CART_ASSEMBLER = shape(0, 12, 0, 16, 16, 16).add(-2, 0, 1, 18, 14, 15)
			.forHorizontalAxis(),
		CART_ASSEMBLER_PLAYER_COLLISION = shape(0, 0, 1, 16, 16, 15).forHorizontalAxis(),
		STOCKPILE_SWITCH = shape(0, 0, 0, 16, 2, 16).add(1, 0, 1, 15, 16, 15)
			.add(0, 14, 0, 16, 16, 16)
			.add(3, 3, -2, 13, 13, 2)
			.forHorizontal(NORTH),
		CONTENT_OBSERVER = shape(0, 0, 0, 16, 6, 16).add(1, 0, 1, 15, 16, 15)
			.add(0, 14, 0, 16, 16, 16)
			.add(3, 3, -2, 13, 13, 2)
			.forHorizontal(NORTH),
		FUNNEL_COLLISION = shape(0, 0, 0, 16, 4, 16).forDirectional(UP),
		BELT_FUNNEL_RETRACTED = shape(2, -2, 14, 14, 14, 18).add(0, -5, 8, 16, 16, 14)
			.forHorizontal(NORTH),
		BELT_FUNNEL_EXTENDED = shape(2, -2, 14, 14, 14, 18).add(3, -4, 10, 13, 13, 14)
			.add(2, -4, 6, 14, 14, 10)
			.add(0, -5, 0, 16, 16, 6)
			.forHorizontal(NORTH),
		BELT_FUNNEL_PERPENDICULAR = shape(2, -2, 14, 14, 14, 18).add(1, 8, 12, 15, 15, 14)
			.add(0.1, 13, 7, 15.9, 15, 11)
			.add(0.1, 9, 8, 15.9, 13, 12)
			.add(0.1, 5, 9, 15.9, 9, 13)
			.add(0.1, 1, 10, 15.9, 5, 14)
			.add(0.1, -3, 11, 15.9, 1, 15)
			.forHorizontal(NORTH),
		FUNNEL_WALL = shape(2, 2, 14, 14, 14, 18).add(1, 8, 12, 15, 15, 14)
			.add(0.1, 13, 7, 15.9, 15, 11)
			.add(0.1, 9, 8, 15.9, 13, 12)
			.add(0.1, 5, 9, 15.9, 9, 13)
			.add(0.1, 1, 10, 15.9, 5, 14)
			.add(0.1, -1, 11, 15.9, 1, 15)
			.forHorizontal(NORTH),
		FLUID_VALVE = shape(3, 0, 3, 13, 16, 13).add(2, 2, 2, 14, 14, 14)
			.forAxis(),
		TOOLBOX = shape(1, 0, 4, 15, 9, 12).forHorizontal(NORTH),
		SMART_FLUID_PIPE_FLOOR = shape(4, 4, 0, 12, 12, 16).add(3, 3, 3, 13, 13, 13)
			.add(5, 13, 3, 11, 14, 11)
			.add(5, 14, 4, 11, 15, 10)
			.add(5, 15, 5, 11, 16, 9)
			.add(5, 16, 6, 11, 17, 8)
			.forHorizontal(SOUTH),
		SMART_FLUID_PIPE_WALL = shape(4, 0, 4, 12, 16, 12).add(3, 3, 3, 13, 13, 13)
			.add(5, 5, 13, 11, 13, 14)
			.add(5, 6, 14, 11, 12, 15)
			.add(5, 7, 15, 11, 11, 16)
			.add(5, 8, 16, 11, 10, 17)
			.forHorizontal(SOUTH),
		SMART_FLUID_PIPE_CEILING = shape(4, 4, 0, 12, 12, 16).add(3, 3, 3, 13, 13, 13)
			.add(5, 2, 3, 11, 3, 11)
			.add(5, 1, 4, 11, 2, 10)
			.add(5, 0, 5, 11, 1, 9)
			.add(5, -1, 6, 11, 0, 8)
			.forHorizontal(SOUTH),
		PUMP = shape(2, 0, 2, 14, 5, 14).add(4, 0, 4, 12, 16, 12)
			.add(3, 12, 3, 13, 16, 13)
			.forDirectional(Direction.UP),
		CRUSHING_WHEEL_CONTROLLER_COLLISION = shape(0, 0, 0, 16, 13, 16).forDirectional(Direction.DOWN),

		BELL_FLOOR = shape(0, 0, 5, 16, 11, 11).add(3, 1, 3, 13, 13, 13)
			.forHorizontal(SOUTH),
		BELL_WALL = shape(5, 5, 8, 11, 11, 16).add(3, 1, 3, 13, 13, 13)
			.forHorizontal(SOUTH),
		BELL_DOUBLE_WALL = shape(5, 5, 0, 11, 11, 16).add(3, 1, 3, 13, 13, 13)
			.forHorizontal(SOUTH),
		BELL_CEILING = shape(0, 5, 5, 16, 16, 11).add(3, 1, 3, 13, 13, 13)
			.forHorizontal(SOUTH),

		GIRDER_BEAM = shape(4, 2, 0, 12, 14, 16).forHorizontalAxis(),
		GIRDER_BEAM_SHAFT = shape(GIRDER_BEAM.get(Axis.X)).add(SIX_VOXEL_POLE.get(Axis.Z))
			.forHorizontalAxis(),

		CONTROLS = shape(0, 0, 6, 16, 14, 16).forHorizontal(NORTH),

		NIXIE_TUBE = shape(9, 0, 5, 15, 12, 11).add(1, 0, 5, 7, 12, 11)
			.forHorizontalAxis(),
		NIXIE_TUBE_CEILING = shape(9, 4, 5, 15, 16, 11).add(1, 4, 5, 7, 16, 11)
			.forHorizontalAxis(),
		NIXIE_TUBE_WALL = shape(5, 9, 0, 11, 15, 12).add(5, 1, 0, 11, 7, 12)
			.forHorizontal(SOUTH),

		FLAP_DISPLAY = shape(0, 0, 3, 16, 16, 13).forHorizontal(SOUTH),

		DATA_GATHERER = shape(1, 0, 1, 15, 6, 15).add(3, 5, 3, 13, 9, 13)
			.forDirectional(),

		STEAM_ENGINE = shape(1, 0, 1, 15, 3, 15).add(3, 0, 3, 13, 15, 13)
			.add(1, 5, 4, 15, 13, 12)
			.forHorizontalAxis(),
		STEAM_ENGINE_CEILING = shape(1, 13, 1, 15, 16, 15).add(3, 1, 3, 13, 16, 13)
			.add(1, 3, 4, 15, 11, 12)
			.forHorizontalAxis(),
		STEAM_ENGINE_WALL = shape(1, 1, 0, 15, 15, 3).add(3, 3, 0, 13, 13, 15)
			.add(1, 4, 5, 15, 12, 13)
			.forHorizontal(SOUTH),

<<<<<<< HEAD
=======
		PLACARD = shape(2, 0, 2, 14, 3, 14).forDirectional(UP),

>>>>>>> aa2cff6b
		TRACK_ORTHO = shape(TrackVoxelShapes.orthogonal()).forHorizontal(NORTH),
		TRACK_ASC = shape(TrackVoxelShapes.ascending()).forHorizontal(SOUTH),
		TRACK_DIAG = shape(TrackVoxelShapes.diagonal()).forHorizontal(SOUTH),
		TRACK_ORTHO_LONG = shape(TrackVoxelShapes.longOrthogonalZOffset()).forHorizontal(SOUTH),

		WHISTLE_BASE = shape(1, 0, 1, 15, 3, 15).add(5, 0, 5, 11, 8, 11)
			.forDirectional(UP)

	;

	// Internally Shared Shapes
	private static final VoxelShape

	PISTON_HEAD = Blocks.PISTON_HEAD.defaultBlockState()
		.setValue(DirectionalBlock.FACING, UP)
		.setValue(PistonHeadBlock.SHORT, true)
		.getShape(null, null), PISTON_EXTENDED =
			shape(CASING_12PX.get(UP)).add(FOUR_VOXEL_POLE.get(Axis.Y))
				.build(),
		SMALL_GEAR_SHAPE = cuboid(2, 6, 2, 14, 10, 14), LARGE_GEAR_SHAPE = cuboid(0, 6, 0, 16, 10, 16),
		VERTICAL_TABLET_SHAPE = cuboid(3, 1, -1, 13, 15, 3), SQUARE_TABLET_SHAPE = cuboid(2, 2, -1, 14, 14, 3),
		LOGISTICS_TABLE_SLOPE = shape(0, 10, 10.667, 16, 14, 15).add(0, 12, 6.333, 16, 16, 10.667)
			.add(0, 14, 2, 16, 18, 6.333)
			.build(),
		TANK_BOTTOM_LID = shape(0, 0, 0, 16, 4, 16).build(), TANK_TOP_LID = shape(0, 12, 0, 16, 16, 16).build(),

		WHISTLE_SMALL = shape(4, 3, 4, 12, 16, 12).build(), WHISTLE_MEDIUM = shape(3, 3, 3, 13, 16, 13).build(),
		WHISTLE_LARGE = shape(2, 3, 2, 14, 16, 14).build()

	;

	// Static Block Shapes
	public static final VoxelShape

	TRACK_CROSS = shape(TRACK_ORTHO.get(SOUTH)).add(TRACK_ORTHO.get(EAST))
		.build(),

		TRACK_CROSS_DIAG = shape(TRACK_DIAG.get(SOUTH)).add(TRACK_DIAG.get(EAST))
			.build(),

		TRACK_COLLISION = shape(0, 0, 0, 16, 2, 16).build(),

		TRACK_FALLBACK = shape(0, 0, 0, 16, 4, 16).build(),

		BASIN_BLOCK_SHAPE = shape(0, 2, 0, 16, 16, 16).erase(2, 2, 2, 14, 16, 14)
			.add(2, 0, 2, 14, 2, 14)
			.build(),
		BASIN_RAYTRACE_SHAPE = shape(0, 2, 0, 16, 16, 16).add(2, 0, 2, 14, 2, 14)
			.build(),
		BASIN_COLLISION_SHAPE = shape(0, 2, 0, 16, 13, 16).erase(2, 5, 2, 14, 16, 14)
			.add(2, 0, 2, 14, 2, 14)
			.build(),
		GIRDER_CROSS = shape(TEN_VOXEL_POLE.get(Axis.Y)).add(GIRDER_BEAM.get(Axis.X))
			.add(GIRDER_BEAM.get(Axis.Z))
			.build(),
		BACKTANK = shape(3, 0, 3, 13, 12, 13).add(SIX_VOXEL_POLE.get(Axis.Y))
			.build(),
		SPEED_CONTROLLER = shape(0, 0, 0, 16, 4, 16).add(1, 1, 1, 15, 13, 15)
			.add(0, 8, 0, 16, 14, 16)
			.build(),
		HEATER_BLOCK_SHAPE = shape(1, 0, 1, 15, 14, 15).build(),
		HEATER_BLOCK_SPECIAL_COLLISION_SHAPE = shape(0, 0, 0, 16, 4, 16).build(),
		CRUSHING_WHEEL_COLLISION_SHAPE = cuboid(0, 0, 0, 16, 16, 16), SEAT = cuboid(0, 0, 0, 16, 8, 16),
		SEAT_COLLISION = cuboid(0, 0, 0, 16, 6, 16),
		MECHANICAL_PROCESSOR_SHAPE = shape(Shapes.block()).erase(4, 0, 4, 12, 16, 12)
			.build(),
		TURNTABLE_SHAPE = shape(1, 4, 1, 15, 8, 15).add(5, 0, 5, 11, 4, 11)
			.build(),
		CRATE_BLOCK_SHAPE = cuboid(1, 0, 1, 15, 14, 15),
		TABLE_POLE_SHAPE = shape(4, 0, 4, 12, 2, 12).add(5, 2, 5, 11, 14, 11)
			.build(),
		BELT_COLLISION_MASK = cuboid(0, 0, 0, 16, 19, 16),
		SCHEMATICANNON_SHAPE = shape(1, 0, 1, 15, 8, 15).add(0.5, 8, 0.5, 15.5, 11, 15.5)
			.build(),
		PULLEY_MAGNET = shape(3, 0, 3, 13, 2, 13).add(FOUR_VOXEL_POLE.get(UP))
			.build(),
		SPOUT = shape(1, 2, 1, 15, 14, 15).add(2, 0, 2, 14, 16, 14)
			.build(),
		MILLSTONE = shape(0, 0, 0, 16, 6, 16).add(2, 6, 2, 14, 13, 14)
			.add(3, 13, 3, 13, 16, 13)
			.build(),
		CUCKOO_CLOCK = shape(1, 0, 1, 15, 19, 15).build(),
		GAUGE_SHAPE_UP = shape(1, 0, 0, 15, 2, 16).add(2, 2, 1, 14, 14, 15)
			.build(),
		MECHANICAL_ARM = shape(2, 0, 2, 14, 10, 14).add(3, 0, 3, 13, 14, 13)
			.add(0, 0, 0, 16, 6, 16)
			.build(),
		MECHANICAL_ARM_CEILING = shape(2, 6, 2, 14, 16, 14).add(3, 2, 3, 13, 16, 13)
			.add(0, 10, 0, 16, 16, 16)
			.build(),
		CHUTE = shape(1, 8, 1, 15, 16, 15).add(2, 0, 2, 14, 8, 14)
			.build(),
		SMART_CHUTE = shape(0, 0, 0, 16, 5, 16).add(0, 9, 0, 16, 15, 16)
			.add(1, 0, 1, 15, 16, 15)
			.build(),
		TANK = shape(1, 0, 1, 15, 16, 15).build(), TANK_TOP = shape(TANK_TOP_LID).add(TANK)
			.build(),
		TANK_BOTTOM = shape(TANK_BOTTOM_LID).add(TANK)
			.build(),
		TANK_TOP_BOTTOM = shape(TANK_BOTTOM_LID).add(TANK_TOP_LID)
			.add(TANK)
			.build(),
		FUNNEL_FLOOR = shape(2, -2, 2, 14, 8, 14).add(1, 1, 1, 15, 8, 15)
			.add(0, 4, 0, 16, 10, 16)
			.build(),
		FUNNEL_CEILING = shape(2, 8, 2, 14, 18, 14).add(1, 8, 1, 15, 15, 15)
			.add(0, 6, 0, 16, 12, 16)
			.build(),
		DEPOT = shape(CASING_11PX.get(Direction.UP)).add(1, 11, 1, 15, 13, 15)
			.build(),
		STATION = shape(0, 0, 0, 16, 2, 16).add(1, 0, 1, 15, 13, 15)
			.build(),

		WHISTLE_SMALL_FLOOR = shape(WHISTLE_SMALL).add(WHISTLE_BASE.get(UP))
			.build(),
		WHISTLE_MEDIUM_FLOOR = shape(WHISTLE_MEDIUM).add(WHISTLE_BASE.get(UP))
			.build(),
		WHISTLE_LARGE_FLOOR = shape(WHISTLE_LARGE).add(WHISTLE_BASE.get(UP))
			.build(),

		WHISTLE_EXTENDER_SMALL = shape(4, 0, 4, 12, 10, 12).build(),
		WHISTLE_EXTENDER_MEDIUM = shape(3, 0, 3, 13, 10, 13).build(),
		WHISTLE_EXTENDER_LARGE = shape(2, 0, 2, 14, 10, 14).build(),
		WHISTLE_EXTENDER_SMALL_DOUBLE = shape(4, 0, 4, 12, 18, 12).build(),
		WHISTLE_EXTENDER_MEDIUM_DOUBLE = shape(3, 0, 3, 13, 18, 13).build(),
		WHISTLE_EXTENDER_LARGE_DOUBLE = shape(2, 0, 2, 14, 18, 14).build(),
		WHISTLE_EXTENDER_SMALL_DOUBLE_CONNECTED = shape(4, 0, 4, 12, 16, 12).build(),
		WHISTLE_EXTENDER_MEDIUM_DOUBLE_CONNECTED = shape(3, 0, 3, 13, 16, 13).build(),
		WHISTLE_EXTENDER_LARGE_DOUBLE_CONNECTED = shape(2, 0, 2, 14, 16, 14).build()

	;

	// More Shapers
	public static final VoxelShaper

	TRACK_CROSS_ORTHO_DIAG = shape(TRACK_DIAG.get(SOUTH)).add(TRACK_ORTHO.get(EAST))
		.forHorizontal(SOUTH), TRACK_CROSS_DIAG_ORTHO =
			shape(TRACK_DIAG.get(SOUTH)).add(TRACK_ORTHO.get(SOUTH))
				.forHorizontal(SOUTH),

		MECHANICAL_PISTON_HEAD = shape(PISTON_HEAD).forDirectional(), MECHANICAL_PISTON = CASING_12PX,
		MECHANICAL_PISTON_EXTENDED = shape(PISTON_EXTENDED).forDirectional(),
		SMALL_GEAR = shape(SMALL_GEAR_SHAPE).add(SIX_VOXEL_POLE.get(Axis.Y))
			.forAxis(),
		LARGE_GEAR = shape(LARGE_GEAR_SHAPE).add(SIX_VOXEL_POLE.get(Axis.Y))
			.forAxis(),
		LOGISTICAL_CONTROLLER = shape(SQUARE_TABLET_SHAPE).forDirectional(SOUTH),
		REDSTONE_BRIDGE = shape(VERTICAL_TABLET_SHAPE).forDirectional(SOUTH)
			.withVerticalShapes(LOGISTICAL_CONTROLLER.get(UP)),
		LOGISTICS_TABLE = shape(TABLE_POLE_SHAPE).add(LOGISTICS_TABLE_SLOPE)
			.forHorizontal(SOUTH),
		SCHEMATICS_TABLE = shape(4, 0, 4, 12, 12, 12).add(0, 11, 2, 16, 14, 14)
			.forDirectional(SOUTH),
		CHUTE_SLOPE = shape(ChuteShapes.createSlope()).forHorizontal(SOUTH),

		WHISTLE_SMALL_WALL = shape(WHISTLE_SMALL).add(WHISTLE_BASE.get(NORTH))
			.forHorizontal(SOUTH),
		WHISTLE_MEDIUM_WALL = shape(WHISTLE_MEDIUM).add(WHISTLE_BASE.get(NORTH))
			.forHorizontal(SOUTH),
		WHISTLE_LARGE_WALL = shape(WHISTLE_LARGE).add(WHISTLE_BASE.get(NORTH))
			.forHorizontal(SOUTH)

	;

	private static Builder shape(VoxelShape shape) {
		return new Builder(shape);
	}

	private static Builder shape(double x1, double y1, double z1, double x2, double y2, double z2) {
		return shape(cuboid(x1, y1, z1, x2, y2, z2));
	}

	private static VoxelShape cuboid(double x1, double y1, double z1, double x2, double y2, double z2) {
		return Block.box(x1, y1, z1, x2, y2, z2);
	}

	public static class Builder {

		private VoxelShape shape;

		public Builder(VoxelShape shape) {
			this.shape = shape;
		}

		public Builder add(VoxelShape shape) {
			this.shape = Shapes.or(this.shape, shape);
			return this;
		}

		public Builder add(double x1, double y1, double z1, double x2, double y2, double z2) {
			return add(cuboid(x1, y1, z1, x2, y2, z2));
		}

		public Builder erase(double x1, double y1, double z1, double x2, double y2, double z2) {
			this.shape = Shapes.join(shape, cuboid(x1, y1, z1, x2, y2, z2), BooleanOp.ONLY_FIRST);
			return this;
		}

		public VoxelShape build() {
			return shape;
		}

		public VoxelShaper build(BiFunction<VoxelShape, Direction, VoxelShaper> factory, Direction direction) {
			return factory.apply(shape, direction);
		}

		public VoxelShaper build(BiFunction<VoxelShape, Axis, VoxelShaper> factory, Axis axis) {
			return factory.apply(shape, axis);
		}

		public VoxelShaper forDirectional(Direction direction) {
			return build(VoxelShaper::forDirectional, direction);
		}

		public VoxelShaper forAxis() {
			return build(VoxelShaper::forAxis, Axis.Y);
		}

		public VoxelShaper forHorizontalAxis() {
			return build(VoxelShaper::forHorizontalAxis, Axis.Z);
		}

		public VoxelShaper forHorizontal(Direction direction) {
			return build(VoxelShaper::forHorizontal, direction);
		}

		public VoxelShaper forDirectional() {
			return forDirectional(UP);
		}

	}

}<|MERGE_RESOLUTION|>--- conflicted
+++ resolved
@@ -145,11 +145,8 @@
 			.add(1, 4, 5, 15, 12, 13)
 			.forHorizontal(SOUTH),
 
-<<<<<<< HEAD
-=======
 		PLACARD = shape(2, 0, 2, 14, 3, 14).forDirectional(UP),
 
->>>>>>> aa2cff6b
 		TRACK_ORTHO = shape(TrackVoxelShapes.orthogonal()).forHorizontal(NORTH),
 		TRACK_ASC = shape(TrackVoxelShapes.ascending()).forHorizontal(SOUTH),
 		TRACK_DIAG = shape(TrackVoxelShapes.diagonal()).forHorizontal(SOUTH),
