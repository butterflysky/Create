--- conflicted
+++ resolved
@@ -47,10 +47,6 @@
 			.forDirectional(),
 		CRANK = shape(5, 0, 5, 11, 6, 11).add(1, 3, 1, 15, 8, 15)
 			.forDirectional(),
-<<<<<<< HEAD
-		VALVE_HANDLE = shape(1, 0, 1, 15, 5, 15).forDirectional(),
-=======
->>>>>>> 474d21de
 		CART_ASSEMBLER = shape(0, 12, 0, 16, 16, 16).add(-2, 0, 1, 18, 14, 15)
 			.forHorizontalAxis(),
 		CART_ASSEMBLER_PLAYER_COLLISION = shape(0, 0, 1, 16, 16, 15).forHorizontalAxis(),
