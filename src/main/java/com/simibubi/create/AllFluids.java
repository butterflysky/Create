--- conflicted
+++ resolved
@@ -7,19 +7,13 @@
 
 import java.util.List;
 
-import java.util.function.Consumer;
-
 import javax.annotation.Nullable;
 
 import com.simibubi.create.AllTags.AllFluidTags;
 import com.simibubi.create.content.contraptions.fluids.VirtualFluid;
 import com.simibubi.create.content.contraptions.fluids.potion.PotionFluid;
-<<<<<<< HEAD
 import com.simibubi.create.content.contraptions.fluids.potion.PotionFluid.BottleType;
 import com.simibubi.create.content.contraptions.fluids.potion.PotionFluidHandler;
-=======
-import com.simibubi.create.content.contraptions.fluids.potion.PotionFluid.PotionFluidType;
->>>>>>> 7ed2f71a
 import com.simibubi.create.content.palettes.AllPaletteStoneTypes;
 import com.simibubi.create.foundation.utility.NBTHelper;
 import com.tterrag.registrate.fabric.SimpleFlowableFluid;
@@ -37,7 +31,6 @@
 import net.fabricmc.fabric.api.transfer.v1.fluid.base.FullItemFluidStorage;
 import net.fabricmc.fabric.api.transfer.v1.item.ItemVariant;
 import net.minecraft.core.BlockPos;
-<<<<<<< HEAD
 import net.minecraft.core.Registry;
 import net.minecraft.nbt.CompoundTag;
 import net.minecraft.network.chat.Component;
@@ -50,21 +43,6 @@
 import net.minecraft.world.level.block.state.BlockState;
 import net.minecraft.world.level.material.Fluid;
 import net.minecraft.world.level.material.FluidState;
-=======
-import net.minecraft.resources.ResourceLocation;
-import net.minecraft.world.level.BlockAndTintGetter;
-import net.minecraft.world.level.block.Blocks;
-import net.minecraft.world.level.block.state.BlockState;
-import net.minecraft.world.level.material.Fluid;
-import net.minecraft.world.level.material.FluidState;
-import net.minecraftforge.client.extensions.common.IClientFluidTypeExtensions;
-import net.minecraftforge.common.ForgeMod;
-import net.minecraftforge.fluids.FluidInteractionRegistry;
-import net.minecraftforge.fluids.FluidInteractionRegistry.InteractionInformation;
-import net.minecraftforge.fluids.FluidStack;
-import net.minecraftforge.fluids.FluidType;
-import net.minecraftforge.fluids.ForgeFlowingFluid;
->>>>>>> 7ed2f71a
 
 @SuppressWarnings("UnstableApiUsage")
 public class AllFluids {
@@ -75,7 +53,6 @@
 	// fabric: various Attributes/Types replaced with corresponding handlers
 
 	public static final FluidEntry<PotionFluid> POTION =
-<<<<<<< HEAD
 			REGISTRATE.virtualFluid("potion", PotionFluid::new)
 					.lang("Potion")
 					.fluidAttributes(PotionFluidVariantAttributeHandler::new)
@@ -138,44 +115,6 @@
 								new EmptyItemFluidStorage(context, bucket -> ItemVariant.of(source.getBucket()), source, FluidConstants.BUCKET));
 					})
 					.register();
-=======
-		REGISTRATE.virtualFluid("potion", PotionFluidType::new, PotionFluid::new)
-			.lang("Potion")
-			.register();
-
-	public static final FluidEntry<VirtualFluid> TEA = REGISTRATE.virtualFluid("tea")
-		.lang("Builder's Tea")
-		.tag(AllTags.forgeFluidTag("tea"))
-		.register();
-
-	public static final FluidEntry<ForgeFlowingFluid.Flowing> HONEY =
-		REGISTRATE.standardFluid("honey", NoColorFluidAttributes::new)
-			.lang("Honey")
-			.properties(b -> b.viscosity(2000)
-				.density(1400))
-			.fluidProperties(p -> p.levelDecreasePerBlock(2)
-				.tickRate(25)
-				.slopeFindDistance(3)
-				.explosionResistance(100f))
-			.tag(AllFluidTags.HONEY.tag)
-			.source(ForgeFlowingFluid.Source::new) // TODO: remove when Registrate fixes FluidBuilder
-			.bucket()
-			.tag(AllTags.forgeItemTag("buckets/honey"))
-			.build()
-			.register();
-
-	public static final FluidEntry<ForgeFlowingFluid.Flowing> CHOCOLATE =
-		REGISTRATE.standardFluid("chocolate", NoColorFluidAttributes::new)
-			.lang("Chocolate")
-			.tag(AllTags.forgeFluidTag("chocolate"))
-			.properties(b -> b.viscosity(1500)
-				.density(1400))
-			.fluidProperties(p -> p.levelDecreasePerBlock(2)
-				.tickRate(25)
-				.slopeFindDistance(3)
-				.explosionResistance(100f))
-			.register();
->>>>>>> 7ed2f71a
 
 	// Load this class
 
@@ -234,7 +173,6 @@
 		return null;
 	}
 
-<<<<<<< HEAD
 //	/**
 //	 * Removing alpha from tint prevents optifine from forcibly applying biome
 //	 * colors to modded fluids (Makes translucent fluids disappear)
@@ -300,72 +238,6 @@
 		@Override
 		public int getViscosity(FluidVariant variant, @Nullable Level world) {
 			return viscosity;
-=======
-	public static abstract class TintedFluidType extends FluidType {
-
-		protected static final int NO_TINT = 0xffffffff;
-		private ResourceLocation stillTexture;
-		private ResourceLocation flowingTexture;
-
-		public TintedFluidType(Properties properties, ResourceLocation stillTexture, ResourceLocation flowingTexture) {
-			super(properties);
-			this.stillTexture = stillTexture;
-			this.flowingTexture = flowingTexture;
-		}
-
-		@Override
-		public void initializeClient(Consumer<IClientFluidTypeExtensions> consumer) {
-			consumer.accept(new IClientFluidTypeExtensions() {
-
-				@Override
-				public ResourceLocation getStillTexture() {
-					return stillTexture;
-				}
-
-				@Override
-				public ResourceLocation getFlowingTexture() {
-					return flowingTexture;
-				}
-
-				@Override
-				public int getTintColor(FluidStack stack) {
-					return TintedFluidType.this.getTintColor(stack);
-				}
-
-				@Override
-				public int getTintColor(FluidState state, BlockAndTintGetter getter, BlockPos pos) {
-					return TintedFluidType.this.getTintColor(state, getter, pos);
-				}
-
-			});
-		}
-
-		protected abstract int getTintColor(FluidStack stack);
-
-		protected abstract int getTintColor(FluidState state, BlockAndTintGetter getter, BlockPos pos);
-
-	}
-
-	/**
-	 * Removing alpha from tint prevents optifine from forcibly applying biome
-	 * colors to modded fluids (Makes translucent fluids disappear)
-	 */
-	private static class NoColorFluidAttributes extends TintedFluidType {
-
-		public NoColorFluidAttributes(Properties properties, ResourceLocation stillTexture,
-			ResourceLocation flowingTexture) {
-			super(properties, stillTexture, flowingTexture);
-		}
-
-		@Override
-		protected int getTintColor(FluidStack stack) {
-			return NO_TINT;
-		}
-
-		@Override
-		public int getTintColor(FluidState state, BlockAndTintGetter world, BlockPos pos) {
-			return 0x00ffffff;
->>>>>>> 7ed2f71a
 		}
 
 		@Override
@@ -373,8 +245,4 @@
 			return lighterThanAir;
 		}
 	}
-<<<<<<< HEAD
-=======
-
->>>>>>> 7ed2f71a
 }