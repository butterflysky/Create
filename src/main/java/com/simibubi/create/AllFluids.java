package com.simibubi.create;

import javax.annotation.Nullable;

import com.simibubi.create.AllTags.AllFluidTags;
import com.simibubi.create.content.contraptions.fluids.VirtualFluid;
import com.simibubi.create.content.contraptions.fluids.potion.PotionFluid;
import com.simibubi.create.content.contraptions.fluids.potion.PotionFluid.BottleType;
import com.simibubi.create.content.contraptions.fluids.potion.PotionFluidHandler;
import com.simibubi.create.content.contraptions.fluids.potion.PotionFluid.PotionFluidAttributes;
import com.simibubi.create.content.palettes.AllPaletteStoneTypes;
import com.simibubi.create.foundation.data.CreateRegistrate;
import com.simibubi.create.foundation.utility.NBTHelper;
import com.tterrag.registrate.fabric.EnvExecutor;
import com.tterrag.registrate.fabric.SimpleFlowableFluid;
import com.tterrag.registrate.util.entry.FluidEntry;

<<<<<<< HEAD
import net.fabricmc.api.EnvType;
import net.fabricmc.api.Environment;
import net.fabricmc.fabric.api.blockrenderlayer.v1.BlockRenderLayerMap;
import net.fabricmc.fabric.api.client.render.fluid.v1.SimpleFluidRenderHandler;
import net.fabricmc.fabric.api.transfer.v1.client.fluid.FluidVariantRenderHandler;
import net.fabricmc.fabric.api.transfer.v1.client.fluid.FluidVariantRendering;
import net.fabricmc.fabric.api.transfer.v1.fluid.FluidConstants;
import net.fabricmc.fabric.api.transfer.v1.fluid.FluidStorage;
import net.fabricmc.fabric.api.transfer.v1.fluid.FluidVariant;
import net.fabricmc.fabric.api.transfer.v1.fluid.FluidVariantAttributeHandler;
import net.fabricmc.fabric.api.transfer.v1.fluid.FluidVariantAttributes;
import net.fabricmc.fabric.api.transfer.v1.fluid.base.EmptyItemFluidStorage;
import net.fabricmc.fabric.api.transfer.v1.fluid.base.FullItemFluidStorage;
import net.fabricmc.fabric.api.transfer.v1.item.ItemVariant;
import net.minecraft.client.renderer.RenderType;
=======
>>>>>>> efdcbb41
import net.minecraft.core.BlockPos;
import net.minecraft.nbt.CompoundTag;
import net.minecraft.network.chat.Component;
import net.minecraft.network.chat.TranslatableComponent;
import net.minecraft.world.item.Item;
import net.minecraft.world.item.alchemy.PotionUtils;
import net.minecraft.world.level.BlockAndTintGetter;
import net.minecraft.world.level.ItemLike;
import net.minecraft.world.level.block.state.BlockState;
import net.minecraft.world.level.material.Fluid;
import net.minecraft.world.level.material.FluidState;
<<<<<<< HEAD
=======
import net.minecraftforge.fluids.FluidAttributes;
import net.minecraftforge.fluids.ForgeFlowingFluid;
>>>>>>> efdcbb41

import static net.minecraft.world.item.Items.BUCKET;
import static net.minecraft.world.item.Items.GLASS_BOTTLE;
import static net.minecraft.world.item.Items.HONEY_BOTTLE;

@SuppressWarnings("UnstableApiUsage")
public class AllFluids {
	// Fabric: since a honey block is 4 bottles, we can't use the default 1/3 (27000)
	// we can't make a block take 108000, since then it can't fit in the basin
	public static final long HONEY_BOTTLE_AMOUNT = FluidConstants.BLOCK / 4;

	private static final CreateRegistrate REGISTRATE = Create.registrate();

	public static final FluidEntry<PotionFluid> POTION =
			REGISTRATE.virtualFluid("potion", PotionFluidAttributes::new, PotionFluid::new)
<<<<<<< HEAD
					.lang(f -> "fluid.create.potion", "Potion")
					.onRegister(potion -> {
						Fluid still = potion.getSource();
						Fluid flowing = potion.getFlowing();
						PotionFluidVariantAttributeHandler handler = new PotionFluidVariantAttributeHandler();
						FluidVariantAttributes.register(still, handler);
						FluidVariantAttributes.register(flowing, handler);
						// evil. why do we need this like this only here.
						EnvExecutor.runWhenOn(EnvType.CLIENT, () -> new Runnable() {
							@Override
							@Environment(EnvType.CLIENT)
							public void run() {
								PotionFluidVariantRenderHandler handler = new PotionFluidVariantRenderHandler();
								FluidVariantRendering.register(still, handler);
								FluidVariantRendering.register(flowing, handler);
							}
						});
					})
=======
					.lang("Potion")
>>>>>>> efdcbb41
					.register();

	public static final FluidEntry<VirtualFluid> TEA = REGISTRATE.virtualFluid("tea")
			.lang("Builder's Tea")
			.tag(AllTags.forgeFluidTag("tea"))
			.onRegisterAfter(Item.class, tea -> {
				Fluid still = tea.getSource();
				Fluid flowing = tea.getFlowing();
				FluidStorage.combinedItemApiProvider(AllItems.BUILDERS_TEA.get()).register(context ->
						new FullItemFluidStorage(context, bottle -> ItemVariant.of(GLASS_BOTTLE), FluidVariant.of(still), FluidConstants.BOTTLE));
				FluidStorage.combinedItemApiProvider(GLASS_BOTTLE).register(context ->
						new EmptyItemFluidStorage(context, bottle -> ItemVariant.of(AllItems.BUILDERS_TEA.get()), still, FluidConstants.BOTTLE));

				FluidVariantAttributes.register(still, new TeaFluidVariantAttributeHandler());
				FluidVariantAttributes.register(flowing, new TeaFluidVariantAttributeHandler());
			})
			.register();

<<<<<<< HEAD
	public static final FluidEntry<SimpleFlowableFluid.Flowing> HONEY =
			REGISTRATE.standardFluid("honey"/*, NoColorFluidAttributes::new*/)
					.lang(f -> "fluid.create.honey", "Honey")
//					.attributes(b -> b.viscosity(2000)
//							.density(1400))
=======
	public static final FluidEntry<ForgeFlowingFluid.Flowing> HONEY =
			REGISTRATE.standardFluid("honey", NoColorFluidAttributes::new)
					.lang("Honey")
					.attributes(b -> b.viscosity(2000)
							.density(1400))
>>>>>>> efdcbb41
					.properties(p -> p.levelDecreasePerBlock(2)
							.tickRate(25)
							.flowSpeed(3)
							.blastResistance(100f))
					.tag(AllFluidTags.HONEY.tag)
					.source(SimpleFlowableFluid.Still::new) // TODO: remove when Registrate fixes FluidBuilder
					.bucket()
					.tag(AllTags.forgeItemTag("buckets/honey"))
					.build()
					.renderHandler(() -> SimpleFluidRenderHandler::new)
					.onRegisterAfter(Item.class, honey -> {
						Fluid source = honey.getSource();
						FluidStorage.combinedItemApiProvider(HONEY_BOTTLE).register(context ->
								new FullItemFluidStorage(context, bottle -> ItemVariant.of(GLASS_BOTTLE), FluidVariant.of(source), HONEY_BOTTLE_AMOUNT));
						FluidStorage.combinedItemApiProvider(GLASS_BOTTLE).register(context ->
								new EmptyItemFluidStorage(context, bottle -> ItemVariant.of(HONEY_BOTTLE), source, HONEY_BOTTLE_AMOUNT));
						FluidStorage.combinedItemApiProvider(source.getBucket()).register(context ->
								new FullItemFluidStorage(context, bucket -> ItemVariant.of(BUCKET), FluidVariant.of(source), FluidConstants.BUCKET));
						FluidStorage.combinedItemApiProvider(BUCKET).register(context ->
								new EmptyItemFluidStorage(context, bucket -> ItemVariant.of(source.getBucket()), source, FluidConstants.BUCKET));

						FluidVariantAttributeHandler handler = new FluidNameAttributeHandler("block.create.honey");
						FluidVariantAttributes.register(honey, handler);
						FluidVariantAttributes.register(source, handler);
					})
					.register();

<<<<<<< HEAD
	public static final FluidEntry<SimpleFlowableFluid.Flowing> CHOCOLATE =
			REGISTRATE.standardFluid("chocolate"/*, NoColorFluidAttributes::new*/)
					.lang(f -> "fluid.create.chocolate", "Chocolate")
=======
	public static final FluidEntry<ForgeFlowingFluid.Flowing> CHOCOLATE =
			REGISTRATE.standardFluid("chocolate", NoColorFluidAttributes::new)
					.lang("Chocolate")
>>>>>>> efdcbb41
					.tag(AllTags.forgeFluidTag("chocolate"))
//					.attributes(b -> b.viscosity(1500)
//							.density(1400))
					.properties(p -> p.levelDecreasePerBlock(2)
							.tickRate(25)
							.flowSpeed(3)
							.blastResistance(100f))
					.renderHandler(() -> SimpleFluidRenderHandler::new)
					.onRegisterAfter(Item.class, chocolate -> {
						Fluid source = chocolate.getSource();
						// transfer values
						FluidStorage.combinedItemApiProvider(source.getBucket()).register(context ->
								new FullItemFluidStorage(context, bucket -> ItemVariant.of(BUCKET), FluidVariant.of(source), FluidConstants.BUCKET));
						FluidStorage.combinedItemApiProvider(BUCKET).register(context ->
								new EmptyItemFluidStorage(context, bucket -> ItemVariant.of(source.getBucket()), source, FluidConstants.BUCKET));

						FluidVariantAttributeHandler handler = new FluidNameAttributeHandler("block.create.chocolate");
						FluidVariantAttributes.register(chocolate, handler);
						FluidVariantAttributes.register(source, handler);
					})
					.register();

	// Load this class

	public static void register() {}

<<<<<<< HEAD
	@Environment(EnvType.CLIENT)
	public static void assignRenderLayers() {}

	@Environment(EnvType.CLIENT)
	private static void makeTranslucent(FluidEntry<?> entry) {
//		SimpleFlowableFluid fluid = entry.get();
//		ItemBlockRenderTypes.setRenderLayer(fluid, RenderType.translucent());
//		ItemBlockRenderTypes.setRenderLayer(fluid.getSource(), RenderType.translucent());

		// fabric
		BlockRenderLayerMap.INSTANCE.putFluid(entry.get(), RenderType.translucent());
		BlockRenderLayerMap.INSTANCE.putFluid(entry.get().getSource(), RenderType.translucent());
	}

=======
>>>>>>> efdcbb41
	@Nullable
	public static BlockState getLavaInteraction(FluidState fluidState) {
		Fluid fluid = fluidState.getType();
		if (fluid.isSame(HONEY.get()))
			return AllPaletteStoneTypes.LIMESTONE.getBaseBlock()
				.get()
				.defaultBlockState();
		if (fluid.isSame(CHOCOLATE.get()))
			return AllPaletteStoneTypes.SCORIA.getBaseBlock()
				.get()
				.defaultBlockState();
		return null;
	}

//	/**
//	 * Removing alpha from tint prevents optifine from forcibly applying biome
//	 * colors to modded fluids (Makes translucent fluids disappear)
//	 */
//	private static class NoColorFluidAttributes extends FluidAttributes {
//
//		protected NoColorFluidAttributes(Builder builder, Fluid fluid) {
//			super(builder, fluid);
//		}
//
//		@Override
//		public int getColor(BlockAndTintGetter world, BlockPos pos) {
//			return 0x00ffffff;
//		}
//
//	}

	@Environment(EnvType.CLIENT)
	private static class PotionFluidVariantRenderHandler implements FluidVariantRenderHandler {
		@Override
		public int getColor(FluidVariant fluidVariant, @Nullable BlockAndTintGetter view, @Nullable BlockPos pos) {
			return PotionUtils.getColor(PotionUtils.getAllEffects(fluidVariant.getNbt())) | 0xff000000;
		}
	}

	private static class PotionFluidVariantAttributeHandler implements FluidVariantAttributeHandler {
		@Override
		public Component getName(FluidVariant fluidVariant) {
			return new TranslatableComponent(getTranslationKey(fluidVariant));
		}

		public String getTranslationKey(FluidVariant stack) {
			CompoundTag tag = stack.getNbt();
			if (tag == null)
				return "create.potion.invalid";
			ItemLike itemFromBottleType =
					PotionFluidHandler.itemFromBottleType(NBTHelper.readEnum(tag, "Bottle", BottleType.class));
			return PotionUtils.getPotion(tag)
					.getName(itemFromBottleType.asItem()
							.getDescriptionId() + ".effect.");
		}
	}

	private static class TeaFluidVariantAttributeHandler implements FluidVariantAttributeHandler {
		@Override
		public Component getName(FluidVariant fluidVariant) {
			return new TranslatableComponent("fluid.create.tea");
		}
	}

	private record FluidNameAttributeHandler(String key) implements FluidVariantAttributeHandler {
		@Override
		public Component getName(FluidVariant fluidVariant) {
			return new TranslatableComponent(this.key);
		}
	}
}<|MERGE_RESOLUTION|>--- conflicted
+++ resolved
@@ -15,7 +15,6 @@
 import com.tterrag.registrate.fabric.SimpleFlowableFluid;
 import com.tterrag.registrate.util.entry.FluidEntry;
 
-<<<<<<< HEAD
 import net.fabricmc.api.EnvType;
 import net.fabricmc.api.Environment;
 import net.fabricmc.fabric.api.blockrenderlayer.v1.BlockRenderLayerMap;
@@ -31,8 +30,6 @@
 import net.fabricmc.fabric.api.transfer.v1.fluid.base.FullItemFluidStorage;
 import net.fabricmc.fabric.api.transfer.v1.item.ItemVariant;
 import net.minecraft.client.renderer.RenderType;
-=======
->>>>>>> efdcbb41
 import net.minecraft.core.BlockPos;
 import net.minecraft.nbt.CompoundTag;
 import net.minecraft.network.chat.Component;
@@ -44,11 +41,6 @@
 import net.minecraft.world.level.block.state.BlockState;
 import net.minecraft.world.level.material.Fluid;
 import net.minecraft.world.level.material.FluidState;
-<<<<<<< HEAD
-=======
-import net.minecraftforge.fluids.FluidAttributes;
-import net.minecraftforge.fluids.ForgeFlowingFluid;
->>>>>>> efdcbb41
 
 import static net.minecraft.world.item.Items.BUCKET;
 import static net.minecraft.world.item.Items.GLASS_BOTTLE;
@@ -64,8 +56,7 @@
 
 	public static final FluidEntry<PotionFluid> POTION =
 			REGISTRATE.virtualFluid("potion", PotionFluidAttributes::new, PotionFluid::new)
-<<<<<<< HEAD
-					.lang(f -> "fluid.create.potion", "Potion")
+					.lang("Potion")
 					.onRegister(potion -> {
 						Fluid still = potion.getSource();
 						Fluid flowing = potion.getFlowing();
@@ -83,9 +74,6 @@
 							}
 						});
 					})
-=======
-					.lang("Potion")
->>>>>>> efdcbb41
 					.register();
 
 	public static final FluidEntry<VirtualFluid> TEA = REGISTRATE.virtualFluid("tea")
@@ -104,19 +92,11 @@
 			})
 			.register();
 
-<<<<<<< HEAD
 	public static final FluidEntry<SimpleFlowableFluid.Flowing> HONEY =
 			REGISTRATE.standardFluid("honey"/*, NoColorFluidAttributes::new*/)
-					.lang(f -> "fluid.create.honey", "Honey")
+					.lang("Honey")
 //					.attributes(b -> b.viscosity(2000)
 //							.density(1400))
-=======
-	public static final FluidEntry<ForgeFlowingFluid.Flowing> HONEY =
-			REGISTRATE.standardFluid("honey", NoColorFluidAttributes::new)
-					.lang("Honey")
-					.attributes(b -> b.viscosity(2000)
-							.density(1400))
->>>>>>> efdcbb41
 					.properties(p -> p.levelDecreasePerBlock(2)
 							.tickRate(25)
 							.flowSpeed(3)
@@ -144,15 +124,9 @@
 					})
 					.register();
 
-<<<<<<< HEAD
 	public static final FluidEntry<SimpleFlowableFluid.Flowing> CHOCOLATE =
 			REGISTRATE.standardFluid("chocolate"/*, NoColorFluidAttributes::new*/)
-					.lang(f -> "fluid.create.chocolate", "Chocolate")
-=======
-	public static final FluidEntry<ForgeFlowingFluid.Flowing> CHOCOLATE =
-			REGISTRATE.standardFluid("chocolate", NoColorFluidAttributes::new)
 					.lang("Chocolate")
->>>>>>> efdcbb41
 					.tag(AllTags.forgeFluidTag("chocolate"))
 //					.attributes(b -> b.viscosity(1500)
 //							.density(1400))
@@ -179,23 +153,6 @@
 
 	public static void register() {}
 
-<<<<<<< HEAD
-	@Environment(EnvType.CLIENT)
-	public static void assignRenderLayers() {}
-
-	@Environment(EnvType.CLIENT)
-	private static void makeTranslucent(FluidEntry<?> entry) {
-//		SimpleFlowableFluid fluid = entry.get();
-//		ItemBlockRenderTypes.setRenderLayer(fluid, RenderType.translucent());
-//		ItemBlockRenderTypes.setRenderLayer(fluid.getSource(), RenderType.translucent());
-
-		// fabric
-		BlockRenderLayerMap.INSTANCE.putFluid(entry.get(), RenderType.translucent());
-		BlockRenderLayerMap.INSTANCE.putFluid(entry.get().getSource(), RenderType.translucent());
-	}
-
-=======
->>>>>>> efdcbb41
 	@Nullable
 	public static BlockState getLavaInteraction(FluidState fluidState) {
 		Fluid fluid = fluidState.getType();
