--- conflicted
+++ resolved
@@ -1,26 +1,14 @@
 package com.simibubi.create;
 
-<<<<<<< HEAD
-import static net.minecraft.world.item.Items.BUCKET;
-import static net.minecraft.world.item.Items.GLASS_BOTTLE;
-import static net.minecraft.world.item.Items.HONEY_BOTTLE;
-
 import java.util.List;
-=======
-import java.util.function.Consumer;
->>>>>>> 80ae80b3
 
 import javax.annotation.Nullable;
 
 import com.simibubi.create.AllTags.AllFluidTags;
 import com.simibubi.create.content.contraptions.fluids.VirtualFluid;
 import com.simibubi.create.content.contraptions.fluids.potion.PotionFluid;
-<<<<<<< HEAD
 import com.simibubi.create.content.contraptions.fluids.potion.PotionFluid.BottleType;
 import com.simibubi.create.content.contraptions.fluids.potion.PotionFluidHandler;
-=======
-import com.simibubi.create.content.contraptions.fluids.potion.PotionFluid.PotionFluidType;
->>>>>>> 80ae80b3
 import com.simibubi.create.content.palettes.AllPaletteStoneTypes;
 import com.simibubi.create.foundation.data.CreateRegistrate;
 import com.simibubi.create.foundation.utility.NBTHelper;
@@ -30,7 +18,6 @@
 
 import net.fabricmc.api.EnvType;
 import net.fabricmc.api.Environment;
-import net.fabricmc.fabric.api.client.render.fluid.v1.SimpleFluidRenderHandler;
 import net.fabricmc.fabric.api.transfer.v1.client.fluid.FluidVariantRenderHandler;
 import net.fabricmc.fabric.api.transfer.v1.client.fluid.FluidVariantRendering;
 import net.fabricmc.fabric.api.transfer.v1.fluid.FluidConstants;
@@ -42,28 +29,20 @@
 import net.fabricmc.fabric.api.transfer.v1.fluid.base.FullItemFluidStorage;
 import net.fabricmc.fabric.api.transfer.v1.item.ItemVariant;
 import net.minecraft.core.BlockPos;
-<<<<<<< HEAD
 import net.minecraft.core.Registry;
 import net.minecraft.nbt.CompoundTag;
 import net.minecraft.network.chat.Component;
-import net.minecraft.world.item.Item;
 import net.minecraft.world.item.TooltipFlag;
 import net.minecraft.world.item.alchemy.PotionUtils;
-=======
-import net.minecraft.resources.ResourceLocation;
->>>>>>> 80ae80b3
 import net.minecraft.world.level.BlockAndTintGetter;
 import net.minecraft.world.level.ItemLike;
 import net.minecraft.world.level.block.state.BlockState;
 import net.minecraft.world.level.material.Fluid;
 import net.minecraft.world.level.material.FluidState;
-<<<<<<< HEAD
-=======
-import net.minecraftforge.client.extensions.common.IClientFluidTypeExtensions;
-import net.minecraftforge.fluids.FluidStack;
-import net.minecraftforge.fluids.FluidType;
-import net.minecraftforge.fluids.ForgeFlowingFluid;
->>>>>>> 80ae80b3
+
+import static net.minecraft.world.item.Items.BUCKET;
+import static net.minecraft.world.item.Items.GLASS_BOTTLE;
+import static net.minecraft.world.item.Items.HONEY_BOTTLE;
 
 @SuppressWarnings("UnstableApiUsage")
 public class AllFluids {
@@ -74,7 +53,6 @@
 	private static final CreateRegistrate REGISTRATE = Create.registrate();
 
 	public static final FluidEntry<PotionFluid> POTION =
-<<<<<<< HEAD
 			REGISTRATE.virtualFluid("potion", /*PotionFluidAttributes::new,*/ PotionFluid::new)
 					.lang("Potion")
 					.onRegister(potion -> {
@@ -168,44 +146,6 @@
 						FluidVariantAttributes.register(source, handler);
 					})
 					.register();
-=======
-		REGISTRATE.virtualFluid("potion", PotionFluidType::new, PotionFluid::new)
-			.lang("Potion")
-			.register();
-
-	public static final FluidEntry<VirtualFluid> TEA = REGISTRATE.virtualFluid("tea")
-		.lang("Builder's Tea")
-		.tag(AllTags.forgeFluidTag("tea"))
-		.register();
-
-	public static final FluidEntry<ForgeFlowingFluid.Flowing> HONEY =
-		REGISTRATE.standardFluid("honey", NoColorFluidAttributes::new)
-			.lang("Honey")
-			.properties(b -> b.viscosity(2000)
-				.density(1400))
-			.fluidProperties(p -> p.levelDecreasePerBlock(2)
-				.tickRate(25)
-				.slopeFindDistance(3)
-				.explosionResistance(100f))
-			.tag(AllFluidTags.HONEY.tag)
-			.source(ForgeFlowingFluid.Source::new) // TODO: remove when Registrate fixes FluidBuilder
-			.bucket()
-			.tag(AllTags.forgeItemTag("buckets/honey"))
-			.build()
-			.register();
-
-	public static final FluidEntry<ForgeFlowingFluid.Flowing> CHOCOLATE =
-		REGISTRATE.standardFluid("chocolate", NoColorFluidAttributes::new)
-			.lang("Chocolate")
-			.tag(AllTags.forgeFluidTag("chocolate"))
-			.properties(b -> b.viscosity(1500)
-				.density(1400))
-			.fluidProperties(p -> p.levelDecreasePerBlock(2)
-				.tickRate(25)
-				.slopeFindDistance(3)
-				.explosionResistance(100f))
-			.register();
->>>>>>> 80ae80b3
 
 	// Load this class
 
@@ -226,7 +166,6 @@
 		return null;
 	}
 
-<<<<<<< HEAD
 //	/**
 //	 * Removing alpha from tint prevents optifine from forcibly applying biome
 //	 * colors to modded fluids (Makes translucent fluids disappear)
@@ -272,79 +211,13 @@
 			return PotionUtils.getPotion(tag)
 					.getName(itemFromBottleType.asItem()
 							.getDescriptionId() + ".effect.");
-=======
-	public static abstract class TintedFluidType extends FluidType {
-
-		protected static final int NO_TINT = 0xffffffff;
-		private ResourceLocation stillTexture;
-		private ResourceLocation flowingTexture;
-
-		public TintedFluidType(Properties properties, ResourceLocation stillTexture, ResourceLocation flowingTexture) {
-			super(properties);
-			this.stillTexture = stillTexture;
-			this.flowingTexture = flowingTexture;
-		}
-
-		@Override
-		public void initializeClient(Consumer<IClientFluidTypeExtensions> consumer) {
-			consumer.accept(new IClientFluidTypeExtensions() {
-
-				@Override
-				public ResourceLocation getStillTexture() {
-					return stillTexture;
-				}
-
-				@Override
-				public ResourceLocation getFlowingTexture() {
-					return flowingTexture;
-				}
-
-				@Override
-				public int getTintColor(FluidStack stack) {
-					return TintedFluidType.this.getTintColor(stack);
-				}
-
-				@Override
-				public int getTintColor(FluidState state, BlockAndTintGetter getter, BlockPos pos) {
-					return TintedFluidType.this.getTintColor(state, getter, pos);
-				}
-
-			});
-		}
-
-		protected abstract int getTintColor(FluidStack stack);
-
-		protected abstract int getTintColor(FluidState state, BlockAndTintGetter getter, BlockPos pos);
-
-	}
-
-	/**
-	 * Removing alpha from tint prevents optifine from forcibly applying biome
-	 * colors to modded fluids (Makes translucent fluids disappear)
-	 */
-	private static class NoColorFluidAttributes extends TintedFluidType {
-
-		public NoColorFluidAttributes(Properties properties, ResourceLocation stillTexture,
-			ResourceLocation flowingTexture) {
-			super(properties, stillTexture, flowingTexture);
->>>>>>> 80ae80b3
 		}
 	}
 
 	private static class TeaFluidVariantAttributeHandler implements FluidVariantAttributeHandler {
 		@Override
-<<<<<<< HEAD
 		public Component getName(FluidVariant fluidVariant) {
 			return Component.translatable("fluid.create.tea");
-=======
-		protected int getTintColor(FluidStack stack) {
-			return NO_TINT;
-		}
-
-		@Override
-		public int getTintColor(FluidState state, BlockAndTintGetter world, BlockPos pos) {
-			return 0x00ffffff;
->>>>>>> 80ae80b3
 		}
 	}
 
@@ -354,8 +227,4 @@
 			return Component.translatable(this.key);
 		}
 	}
-<<<<<<< HEAD
-=======
-
->>>>>>> 80ae80b3
 }