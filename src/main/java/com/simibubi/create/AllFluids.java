package com.simibubi.create;

import java.util.function.Consumer;

import javax.annotation.Nullable;

import com.simibubi.create.AllTags.AllFluidTags;
import com.simibubi.create.content.contraptions.fluids.VirtualFluid;
import com.simibubi.create.content.contraptions.fluids.potion.PotionFluid;
import com.simibubi.create.content.contraptions.fluids.potion.PotionFluid.PotionFluidType;
import com.simibubi.create.content.palettes.AllPaletteStoneTypes;
import com.simibubi.create.foundation.data.CreateRegistrate;
import com.tterrag.registrate.util.entry.FluidEntry;

import net.minecraft.core.BlockPos;
import net.minecraft.resources.ResourceLocation;
import net.minecraft.world.level.BlockAndTintGetter;
import net.minecraft.world.level.block.state.BlockState;
import net.minecraft.world.level.material.Fluid;
import net.minecraft.world.level.material.FluidState;
<<<<<<< HEAD
import net.minecraftforge.api.distmarker.Dist;
import net.minecraftforge.api.distmarker.OnlyIn;
import net.minecraftforge.client.extensions.common.IClientFluidTypeExtensions;
import net.minecraftforge.fluids.FluidStack;
import net.minecraftforge.fluids.FluidType;
=======
import net.minecraftforge.fluids.FluidAttributes;
>>>>>>> 544b9699
import net.minecraftforge.fluids.ForgeFlowingFluid;

public class AllFluids {

	private static final CreateRegistrate REGISTRATE = Create.registrate();

	public static final FluidEntry<PotionFluid> POTION =
<<<<<<< HEAD
		REGISTRATE.virtualFluid("potion", PotionFluidType::new, PotionFluid::new)
			.lang(f -> "fluid.create.potion", "Potion")
			.register();

	public static final FluidEntry<VirtualFluid> TEA = REGISTRATE.virtualFluid("tea")
		.lang(f -> "fluid.create.tea", "Builder's Tea")
		.tag(AllTags.forgeFluidTag("tea"))
		.register();

	public static final FluidEntry<ForgeFlowingFluid.Flowing> HONEY =
		REGISTRATE.standardFluid("honey", NoColorFluidAttributes::new)
			.lang(f -> "fluid.create.honey", "Honey")
			.properties(b -> b.viscosity(2000)
				.density(1400))
			.fluidProperties(p -> p.levelDecreasePerBlock(2)
				.tickRate(25)
				.slopeFindDistance(3)
				.explosionResistance(100f))
			.tag(AllFluidTags.HONEY.tag)
			.source(ForgeFlowingFluid.Source::new) // TODO: remove when Registrate fixes FluidBuilder
			.bucket()
			.tag(AllTags.forgeItemTag("buckets/honey"))
			.build()
			.register();

	public static final FluidEntry<ForgeFlowingFluid.Flowing> CHOCOLATE =
		REGISTRATE.standardFluid("chocolate", NoColorFluidAttributes::new)
			.lang(f -> "fluid.create.chocolate", "Chocolate")
			.tag(AllTags.forgeFluidTag("chocolate"))
			.properties(b -> b.viscosity(1500)
				.density(1400))
			.fluidProperties(p -> p.levelDecreasePerBlock(2)
				.tickRate(25)
				.slopeFindDistance(3)
				.explosionResistance(100f))
			.register();
=======
			REGISTRATE.virtualFluid("potion", PotionFluidAttributes::new, PotionFluid::new)
					.lang("Potion")
					.register();

	public static final FluidEntry<VirtualFluid> TEA = REGISTRATE.virtualFluid("tea")
			.lang("Builder's Tea")
			.tag(AllTags.forgeFluidTag("tea"))
			.register();

	public static final FluidEntry<ForgeFlowingFluid.Flowing> HONEY =
			REGISTRATE.standardFluid("honey", NoColorFluidAttributes::new)
					.lang("Honey")
					.attributes(b -> b.viscosity(2000)
							.density(1400))
					.properties(p -> p.levelDecreasePerBlock(2)
							.tickRate(25)
							.slopeFindDistance(3)
							.explosionResistance(100f))
					.tag(AllFluidTags.HONEY.tag)
					.source(ForgeFlowingFluid.Source::new) // TODO: remove when Registrate fixes FluidBuilder
					.bucket()
					.tag(AllTags.forgeItemTag("buckets/honey"))
					.build()
					.register();

	public static final FluidEntry<ForgeFlowingFluid.Flowing> CHOCOLATE =
			REGISTRATE.standardFluid("chocolate", NoColorFluidAttributes::new)
					.lang("Chocolate")
					.tag(AllTags.forgeFluidTag("chocolate"))
					.attributes(b -> b.viscosity(1500)
							.density(1400))
					.properties(p -> p.levelDecreasePerBlock(2)
							.tickRate(25)
							.slopeFindDistance(3)
							.explosionResistance(100f))
					.register();
>>>>>>> 544b9699

	// Load this class

	public static void register() {}

	@Nullable
	public static BlockState getLavaInteraction(FluidState fluidState) {
		Fluid fluid = fluidState.getType();
		if (fluid.isSame(HONEY.get()))
			return AllPaletteStoneTypes.LIMESTONE.getBaseBlock()
				.get()
				.defaultBlockState();
		if (fluid.isSame(CHOCOLATE.get()))
			return AllPaletteStoneTypes.SCORIA.getBaseBlock()
				.get()
				.defaultBlockState();
		return null;
	}

	public static abstract class TintedFluidType extends FluidType {

		protected static final int NO_TINT = 0xffffffff;
		private ResourceLocation stillTexture;
		private ResourceLocation flowingTexture;

		public TintedFluidType(Properties properties, ResourceLocation stillTexture, ResourceLocation flowingTexture) {
			super(properties);
		}

		@Override
		public void initializeClient(Consumer<IClientFluidTypeExtensions> consumer) {
			consumer.accept(new IClientFluidTypeExtensions() {

				@Override
				public ResourceLocation getFlowingTexture() {
					return flowingTexture;
				}

				@Override
				public ResourceLocation getStillTexture() {
					return stillTexture;
				}

				@Override
				public int getTintColor(FluidStack stack) {
					return getTintColor(stack);
				}

				@Override
				public int getTintColor(FluidState state, BlockAndTintGetter getter, BlockPos pos) {
					return getTintColor(state, getter, pos);
				}

			});
		}

		protected abstract int getTintColor(FluidStack stack);

		protected abstract int getTintColor(FluidState state, BlockAndTintGetter getter, BlockPos pos);

	}

	/**
	 * Removing alpha from tint prevents optifine from forcibly applying biome
	 * colors to modded fluids (Makes translucent fluids disappear)
	 */
	private static class NoColorFluidAttributes extends TintedFluidType {

		public NoColorFluidAttributes(Properties properties, ResourceLocation stillTexture,
			ResourceLocation flowingTexture) {
			super(properties, stillTexture, flowingTexture);
		}

		@Override
		public int getTintColor(FluidState state, BlockAndTintGetter world, BlockPos pos) {
			return 0x00ffffff;
		}

		@Override
		protected int getTintColor(FluidStack stack) {
			return NO_TINT;
		}

	}

}<|MERGE_RESOLUTION|>--- conflicted
+++ resolved
@@ -18,15 +18,9 @@
 import net.minecraft.world.level.block.state.BlockState;
 import net.minecraft.world.level.material.Fluid;
 import net.minecraft.world.level.material.FluidState;
-<<<<<<< HEAD
-import net.minecraftforge.api.distmarker.Dist;
-import net.minecraftforge.api.distmarker.OnlyIn;
 import net.minecraftforge.client.extensions.common.IClientFluidTypeExtensions;
 import net.minecraftforge.fluids.FluidStack;
 import net.minecraftforge.fluids.FluidType;
-=======
-import net.minecraftforge.fluids.FluidAttributes;
->>>>>>> 544b9699
 import net.minecraftforge.fluids.ForgeFlowingFluid;
 
 public class AllFluids {
@@ -34,19 +28,18 @@
 	private static final CreateRegistrate REGISTRATE = Create.registrate();
 
 	public static final FluidEntry<PotionFluid> POTION =
-<<<<<<< HEAD
 		REGISTRATE.virtualFluid("potion", PotionFluidType::new, PotionFluid::new)
-			.lang(f -> "fluid.create.potion", "Potion")
+			.lang("Potion")
 			.register();
 
 	public static final FluidEntry<VirtualFluid> TEA = REGISTRATE.virtualFluid("tea")
-		.lang(f -> "fluid.create.tea", "Builder's Tea")
+		.lang("Builder's Tea")
 		.tag(AllTags.forgeFluidTag("tea"))
 		.register();
 
 	public static final FluidEntry<ForgeFlowingFluid.Flowing> HONEY =
 		REGISTRATE.standardFluid("honey", NoColorFluidAttributes::new)
-			.lang(f -> "fluid.create.honey", "Honey")
+			.lang("Honey")
 			.properties(b -> b.viscosity(2000)
 				.density(1400))
 			.fluidProperties(p -> p.levelDecreasePerBlock(2)
@@ -62,7 +55,7 @@
 
 	public static final FluidEntry<ForgeFlowingFluid.Flowing> CHOCOLATE =
 		REGISTRATE.standardFluid("chocolate", NoColorFluidAttributes::new)
-			.lang(f -> "fluid.create.chocolate", "Chocolate")
+			.lang("Chocolate")
 			.tag(AllTags.forgeFluidTag("chocolate"))
 			.properties(b -> b.viscosity(1500)
 				.density(1400))
@@ -71,44 +64,6 @@
 				.slopeFindDistance(3)
 				.explosionResistance(100f))
 			.register();
-=======
-			REGISTRATE.virtualFluid("potion", PotionFluidAttributes::new, PotionFluid::new)
-					.lang("Potion")
-					.register();
-
-	public static final FluidEntry<VirtualFluid> TEA = REGISTRATE.virtualFluid("tea")
-			.lang("Builder's Tea")
-			.tag(AllTags.forgeFluidTag("tea"))
-			.register();
-
-	public static final FluidEntry<ForgeFlowingFluid.Flowing> HONEY =
-			REGISTRATE.standardFluid("honey", NoColorFluidAttributes::new)
-					.lang("Honey")
-					.attributes(b -> b.viscosity(2000)
-							.density(1400))
-					.properties(p -> p.levelDecreasePerBlock(2)
-							.tickRate(25)
-							.slopeFindDistance(3)
-							.explosionResistance(100f))
-					.tag(AllFluidTags.HONEY.tag)
-					.source(ForgeFlowingFluid.Source::new) // TODO: remove when Registrate fixes FluidBuilder
-					.bucket()
-					.tag(AllTags.forgeItemTag("buckets/honey"))
-					.build()
-					.register();
-
-	public static final FluidEntry<ForgeFlowingFluid.Flowing> CHOCOLATE =
-			REGISTRATE.standardFluid("chocolate", NoColorFluidAttributes::new)
-					.lang("Chocolate")
-					.tag(AllTags.forgeFluidTag("chocolate"))
-					.attributes(b -> b.viscosity(1500)
-							.density(1400))
-					.properties(p -> p.levelDecreasePerBlock(2)
-							.tickRate(25)
-							.slopeFindDistance(3)
-							.explosionResistance(100f))
-					.register();
->>>>>>> 544b9699
 
 	// Load this class
 
