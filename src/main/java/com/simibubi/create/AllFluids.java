--- conflicted
+++ resolved
@@ -50,13 +50,8 @@
 	// we can't make a block take 108000, since then it can't fit in the basin
 	public static final long HONEY_BOTTLE_AMOUNT = FluidConstants.BLOCK / 4;
 
-<<<<<<< HEAD
-	private static final CreateRegistrate REGISTRATE = Create.registrate();
-
 	// fabric: various Attributes/Types replaced with corresponding handlers
 
-=======
->>>>>>> 5e1ceadb
 	public static final FluidEntry<PotionFluid> POTION =
 			REGISTRATE.virtualFluid("potion", PotionFluid::new)
 					.lang("Potion")
