--- conflicted
+++ resolved
@@ -57,15 +57,9 @@
 		prov.tag(AllBlockTags.FAN_TRANSPARENT.tag)
 			.add(Blocks.IRON_BARS)
 			.add(Blocks.MANGROVE_ROOTS)
-<<<<<<< HEAD
 			.forceAddTag(BlockTags.CAMPFIRES)
 			.forceAddTag(BlockTags.FENCES)
 			.forceAddTag(BlockTags.LEAVES);
-=======
-			.addTag(BlockTags.CAMPFIRES)
-			.addTag(BlockTags.FENCES)
-			.addTag(BlockTags.LEAVES);
->>>>>>> 26fc820c
 
 		prov.tag(AllBlockTags.MOVABLE_EMPTY_COLLIDER.tag)
 			.add(Blocks.COBWEB, Blocks.POWDER_SNOW, Blocks.TRIPWIRE, Blocks.TRIPWIRE_HOOK)
