--- conflicted
+++ resolved
@@ -103,13 +103,8 @@
 		ItemStack expected = new ItemStack(AllBlocks.TRACK.get(), 6);
 		helper.succeedWhen(() -> {
 			helper.assertContainerContains(output, expected);
-<<<<<<< HEAD
 			Storage<ItemVariant> storage = helper.itemStorageAt(output);
-			ItemHelper.extract(storage, stack -> stack.sameItem(expected), 6, false);
-=======
-			IItemHandler handler = helper.itemStorageAt(output);
-			ItemHelper.extract(handler, ItemHelper.sameItemPredicate(expected), 6, false);
->>>>>>> e6759d8e
+			ItemHelper.extract(storage, ItemHelper.sameItemPredicate(expected), 6, false);
 			helper.assertContainerEmpty(output);
 		});
 	}
