package com.simibubi.create.infrastructure.ponder.scenes.fluid;

import com.simibubi.create.AllBlocks;
import com.simibubi.create.AllFluids;
import com.simibubi.create.content.fluids.drain.ItemDrainBlockEntity;
import com.simibubi.create.content.fluids.pipes.AxisPipeBlock;
import com.simibubi.create.content.fluids.pipes.FluidPipeBlock;
import com.simibubi.create.content.fluids.pipes.GlassFluidPipeBlock;
import com.simibubi.create.content.fluids.pipes.SmartFluidPipeBlockEntity;
import com.simibubi.create.content.fluids.pipes.valve.FluidValveBlock;
import com.simibubi.create.content.fluids.pipes.valve.FluidValveBlockEntity;
import com.simibubi.create.content.fluids.pump.PumpBlock;
import com.simibubi.create.content.fluids.tank.FluidTankBlockEntity;
import com.simibubi.create.content.processing.basin.BasinBlockEntity;
import com.simibubi.create.foundation.blockEntity.behaviour.fluid.SmartFluidTankBehaviour;
import com.simibubi.create.foundation.fluid.FluidHelper;
import com.simibubi.create.foundation.ponder.ElementLink;
import com.simibubi.create.foundation.ponder.PonderPalette;
import com.simibubi.create.foundation.ponder.SceneBuilder;
import com.simibubi.create.foundation.ponder.SceneBuildingUtil;
import com.simibubi.create.foundation.ponder.Selection;
import com.simibubi.create.foundation.ponder.element.InputWindowElement;
import com.simibubi.create.foundation.ponder.element.WorldSectionElement;
import com.simibubi.create.foundation.utility.Pointing;
import io.github.fabricators_of_create.porting_lib.transfer.TransferUtil;
import io.github.fabricators_of_create.porting_lib.util.FluidStack;

import io.github.tropheusj.milk.Milk;
import net.fabricmc.fabric.api.transfer.v1.fluid.FluidConstants;
import net.fabricmc.fabric.api.transfer.v1.fluid.FluidVariant;
import net.minecraft.core.BlockPos;
import net.minecraft.core.Direction;
import net.minecraft.core.Direction.Axis;
import net.minecraft.world.item.ItemStack;
import net.minecraft.world.item.Items;
import net.minecraft.world.level.block.BeehiveBlock;
import net.minecraft.world.level.block.Blocks;
import net.minecraft.world.level.block.state.BlockState;
import net.minecraft.world.level.block.state.properties.BooleanProperty;
import net.minecraft.world.level.material.Fluids;
import net.minecraft.world.phys.AABB;
import net.minecraft.world.phys.Vec3;

public class PipeScenes {

	public static void flow(SceneBuilder scene, SceneBuildingUtil util) {
		scene.title("fluid_pipe_flow", "Moving Fluids using Copper Pipes");
		scene.configureBasePlate(0, 0, 5);
		scene.showBasePlate();
		scene.idle(5);

		BlockState pipeState = AllBlocks.FLUID_PIPE.getDefaultState()
			.setValue(FluidPipeBlock.UP, false)
			.setValue(FluidPipeBlock.DOWN, false);

		scene.world.setBlock(util.grid.at(2, 1, 1), pipeState.setValue(FluidPipeBlock.NORTH, false)
			.setValue(FluidPipeBlock.SOUTH, false), false);
		scene.world.setBlock(util.grid.at(1, 1, 2), pipeState.setValue(FluidPipeBlock.WEST, false)
			.setValue(FluidPipeBlock.EAST, false), false);

		Selection largeCog = util.select.position(5, 0, 1);
		Selection kinetics = util.select.fromTo(5, 1, 0, 3, 1, 0);
		Selection tank = util.select.fromTo(4, 1, 2, 4, 2, 2);
		Selection tank2 = util.select.fromTo(0, 1, 3, 0, 2, 3);

		Selection strayPipes = util.select.fromTo(2, 1, 2, 2, 2, 2)
			.add(util.select.fromTo(1, 2, 2, 1, 3, 2));

		scene.world.showSection(tank, Direction.DOWN);
		scene.idle(5);
		scene.world.showSection(tank2, Direction.DOWN);
		FluidStack content = new FluidStack(Fluids.LAVA, 10 * FluidConstants.BUCKET);
		scene.world.modifyBlockEntity(util.grid.at(4, 1, 2), FluidTankBlockEntity.class, be -> TransferUtil.insertFluid(be.getTankInventory(), content));
		scene.idle(10);

		for (int i = 4; i >= 1; i--) {
			scene.world.showSection(util.select.position(i, 1, 1), i == 4 ? Direction.SOUTH : Direction.EAST);
			scene.idle(3);
		}

		scene.overlay.showText(60)
			.text("Fluid Pipes can connect two or more fluid sources and targets")
			.attachKeyFrame()
			.placeNearTarget()
			.pointAt(util.vector.topOf(1, 1, 1));

		for (int i = 2; i <= 3; i++) {
			scene.world.showSection(util.select.position(1, 1, i), Direction.NORTH);
			scene.idle(3);
		}

		scene.idle(60);

		scene.overlay.showControls(new InputWindowElement(util.vector.centerOf(2, 1, 1), Pointing.DOWN).rightClick()
			.withWrench(), 40);
		scene.idle(7);
		scene.world.restoreBlocks(util.select.position(2, 1, 1));
		scene.overlay.showText(70)
			.attachKeyFrame()
			.pointAt(util.vector.centerOf(2, 1, 1))
			.placeNearTarget()
			.text("Using a wrench, a straight pipe segment can be given a window");
		scene.idle(40);

		scene.overlay.showControls(new InputWindowElement(util.vector.centerOf(1, 1, 2), Pointing.DOWN).rightClick()
			.withWrench(), 10);
		scene.idle(7);
		scene.world.restoreBlocks(util.select.position(1, 1, 2));
		scene.idle(40);

		Vec3 center = util.vector.centerOf(2, 1, 2);
		AABB bb = new AABB(center, center).inflate(1 / 6f);
		AABB bb1 = bb.move(-0.5, 0, 0);
		AABB bb2 = bb.move(0, 0, -0.5);

		scene.world.showSection(strayPipes, Direction.DOWN);
		scene.idle(10);
		scene.overlay.chaseBoundingBoxOutline(PonderPalette.RED, bb1, bb, 1);
		scene.overlay.chaseBoundingBoxOutline(PonderPalette.RED, bb2, bb, 1);
		scene.idle(1);
		scene.overlay.chaseBoundingBoxOutline(PonderPalette.RED, bb1, bb1, 50);
		scene.overlay.chaseBoundingBoxOutline(PonderPalette.RED, bb2, bb2, 50);
		scene.idle(10);
		scene.overlay.showText(55)
			.attachKeyFrame()
			.pointAt(util.vector.centerOf(2, 1, 2))
			.placeNearTarget()
			.colored(PonderPalette.RED)
			.text("Windowed pipes will not connect to any other adjacent pipe segments");
		scene.idle(60);
		scene.world.hideSection(strayPipes, Direction.UP);
		scene.idle(10);

		BlockPos pumpPos = util.grid.at(3, 1, 1);
		scene.world.setBlock(pumpPos, AllBlocks.MECHANICAL_PUMP.getDefaultState()
			.setValue(PumpBlock.FACING, Direction.WEST), true);
		scene.idle(10);
		scene.world.showSection(largeCog, Direction.UP);
		scene.world.showSection(kinetics, Direction.SOUTH);
		scene.idle(10);
		scene.world.multiplyKineticSpeed(util.select.everywhere(), 0.25f);
		scene.world.setKineticSpeed(util.select.position(pumpPos), 8);
		scene.world.propagatePipeChange(pumpPos);

		scene.overlay.showText(70)
			.attachKeyFrame()
			.pointAt(util.vector.topOf(pumpPos))
			.placeNearTarget()
			.text("Powered by Mechanical Pumps, the Pipes can transport Fluids");
		scene.idle(85);
		scene.overlay.showSelectionWithText(tank, 40)
			.colored(PonderPalette.RED)
			.placeNearTarget()
			.text("No fluid is being extracted at first");
		scene.idle(70);

		scene.overlay.showOutline(PonderPalette.GREEN, new Object(), tank, 100);
		scene.idle(5);
		scene.overlay.showOutline(PonderPalette.GREEN, new Object(), tank2, 100);
		scene.idle(5);
		scene.overlay.showText(100)
			.attachKeyFrame()
			.independent()
			.text("Once the flow connects them, the endpoints gradually transfer their contents");
		scene.overlay.showLine(PonderPalette.GREEN, util.vector.blockSurface(util.grid.at(4, 2, 2), Direction.WEST),
			util.vector.blockSurface(util.grid.at(0, 2, 3), Direction.EAST), 80);

		scene.world.multiplyKineticSpeed(util.select.everywhere(), 2);
		scene.world.propagatePipeChange(pumpPos);
		scene.effects.rotationSpeedIndicator(pumpPos);

		scene.idle(120);

		scene.overlay.showText(60)
			.text("Thus, the Pipe blocks themselves never 'physically' contain any fluid")
			.placeNearTarget()
			.pointAt(util.vector.topOf(1, 1, 1));
		scene.idle(50);
	}

	public static void interaction(SceneBuilder scene, SceneBuildingUtil util) {
		scene.title("fluid_pipe_interaction", "Draining and Filling fluid containers");
		scene.configureBasePlate(0, 1, 5);
		scene.showBasePlate();
		scene.idle(5);

		BlockPos pumpPos = util.grid.at(2, 1, 4);
		Selection largeCog = util.select.position(5, 0, 4);
		Selection kinetics = util.select.fromTo(5, 1, 5, 2, 1, 5);
		Selection pipes = util.select.fromTo(1, 1, 4, 3, 1, 3)
			.add(util.select.position(3, 1, 2));
		Selection tank = util.select.fromTo(4, 1, 3, 4, 2, 3);
		Selection drain = util.select.position(1, 1, 2);
		Selection basin = util.select.position(3, 1, 1);

		Selection waterSourceS = util.select.position(1, 1, 1);
		Selection waterTargetS = util.select.position(4, 1, 1);
		Selection waterTarget2S = util.select.fromTo(4, 0, 0, 4, 1, 0);

		scene.world.setKineticSpeed(util.select.position(pumpPos), 0);

		scene.world.showSection(pipes, Direction.DOWN);
		scene.idle(10);
		scene.world.showSection(basin, Direction.SOUTH);
		scene.idle(5);
		scene.world.showSection(drain, Direction.SOUTH);
		scene.idle(5);
		scene.world.showSection(tank, Direction.WEST);

		scene.overlay.showText(60)
			.text("Endpoints of a pipe network can interact with a variety of blocks")
			.attachKeyFrame()
			.placeNearTarget()
			.pointAt(util.vector.blockSurface(util.grid.at(1, 1, 3), Direction.NORTH));
		scene.idle(60);
		scene.world.showSection(largeCog, Direction.UP);
		scene.idle(5);
		scene.world.showSection(kinetics, Direction.NORTH);
		scene.idle(10);
		scene.world.multiplyKineticSpeed(util.select.everywhere(), 0.5f);
		scene.world.setKineticSpeed(util.select.position(pumpPos), 32);
		BlockPos drainPos = util.grid.at(1, 1, 2);
		scene.world.modifyBlockEntity(drainPos, ItemDrainBlockEntity.class,
			be -> TransferUtil.insert(be.getBehaviour(SmartFluidTankBehaviour.TYPE)
							.allowInsertion()
							.getPrimaryHandler(), FluidVariant.of(Fluids.WATER), (long) (FluidConstants.BUCKET * 1.5)));

		scene.idle(50);
		scene.overlay.showOutline(PonderPalette.MEDIUM, new Object(), drain, 40);
		scene.idle(5);
		scene.overlay.showOutline(PonderPalette.MEDIUM, new Object(), tank, 40);
		scene.idle(5);
		scene.overlay.showOutline(PonderPalette.MEDIUM, new Object(), basin, 40);
		scene.idle(5);

		scene.overlay.showText(60)
			.text("Any block with fluid storage capabilities can be filled or drained")
			.attachKeyFrame()
			.colored(PonderPalette.MEDIUM)
			.placeNearTarget()
			.pointAt(util.vector.blockSurface(drainPos, Direction.UP));
		scene.idle(100);

		scene.world.hideSection(drain, Direction.NORTH);
		scene.idle(5);
		scene.world.hideSection(tank, Direction.EAST);
		scene.idle(5);
		scene.world.setBlock(drainPos, Blocks.AIR.defaultBlockState(), false);
		scene.world.propagatePipeChange(pumpPos);
		scene.world.hideSection(basin, Direction.NORTH);
		scene.idle(5);
		scene.world.setBlock(util.grid.at(3, 1, 1), Blocks.AIR.defaultBlockState(), false);
		scene.idle(5);
		scene.world.setBlock(util.grid.at(3, 1, 3), AllBlocks.GLASS_FLUID_PIPE.getDefaultState()
			.setValue(AxisPipeBlock.AXIS, Axis.Z), false);
		scene.idle(10);
//		scene.world.multiplyKineticSpeed(util.select.everywhere(), 2);
		scene.world.propagatePipeChange(pumpPos);
		ElementLink<WorldSectionElement> water = scene.world.showIndependentSection(waterSourceS, Direction.DOWN);
		scene.world.moveSection(water, util.vector.of(0, 0, 1), 0);
		scene.idle(10);
		scene.world.setBlock(drainPos, Blocks.WATER.defaultBlockState(), false);
		scene.idle(20);

		scene.overlay.showText(60)
			.text("Source blocks right in front of an open end can be picked up...")
			.attachKeyFrame()
			.placeNearTarget()
			.pointAt(util.vector.blockSurface(drainPos, Direction.SOUTH));

		scene.idle(40);
		scene.world.setBlock(drainPos.north(), Blocks.AIR.defaultBlockState(), false);
		scene.idle(40);
		ElementLink<WorldSectionElement> target = scene.world.showIndependentSection(waterTargetS, Direction.UP);
		scene.world.moveSection(target, util.vector.of(-1, 0, 0), 0);
		scene.idle(5);
		scene.world.showSectionAndMerge(waterTarget2S, Direction.UP, target);

		scene.overlay.showText(60)
			.text("...while spilling into empty spaces can create fluid sources")
			.attachKeyFrame()
			.placeNearTarget()
			.pointAt(util.vector.blockSurface(util.grid.at(3, 1, 2), Direction.NORTH));

		scene.idle(80);
		scene.world.hideIndependentSection(target, Direction.DOWN);
		scene.idle(5);
		scene.world.setBlock(drainPos, Blocks.BEE_NEST.defaultBlockState()
			.setValue(BeehiveBlock.HONEY_LEVEL, 5), false);
		scene.world.showSection(drain, Direction.DOWN);
		scene.world.setBlock(util.grid.at(3, 1, 2), AllBlocks.FLUID_TANK.getDefaultState(), false);
		scene.world.propagatePipeChange(pumpPos);
		scene.idle(15);

		scene.overlay.showText(60)
			.text("Pipes can also extract fluids from a handful of other blocks directly")
			.attachKeyFrame()
			.placeNearTarget()
			.pointAt(util.vector.topOf(drainPos));

		scene.idle(60);
		scene.world.setBlock(drainPos, Blocks.BEE_NEST.defaultBlockState()
			.setValue(BeehiveBlock.HONEY_LEVEL, 0), false);
	}

	public static void encasing(SceneBuilder scene, SceneBuildingUtil util) {
		scene.title("encased_fluid_pipe", "Encasing Fluid Pipes");
		scene.configureBasePlate(0, 0, 5);
		scene.showBasePlate();
		scene.idle(5);
		scene.world.showSection(util.select.position(2, 0, 5), Direction.UP);
		scene.idle(5);
		scene.world.showSection(util.select.layer(1), Direction.DOWN);
		scene.idle(15);

		BlockState copperEncased = AllBlocks.ENCASED_FLUID_PIPE.getDefaultState()
			.setValue(FluidPipeBlock.SOUTH, true)
			.setValue(FluidPipeBlock.WEST, true);
		ItemStack casingItem = AllBlocks.COPPER_CASING.asStack();

		scene.overlay.showControls(new InputWindowElement(util.vector.topOf(3, 1, 1), Pointing.DOWN).rightClick()
			.withItem(casingItem), 60);
		scene.idle(7);
		scene.world.setBlock(util.grid.at(3, 1, 1), copperEncased, true);
		scene.idle(10);

		scene.overlay.showText(60)
			.placeNearTarget()
			.text("Copper Casing can be used to decorate Fluid Pipes")
			.attachKeyFrame()
			.pointAt(util.vector.topOf(3, 1, 1));

		scene.idle(70);
		scene.world.destroyBlock(util.grid.at(2, 1, 1));
		scene.world.modifyBlock(util.grid.at(1, 1, 1), s -> s.setValue(FluidPipeBlock.EAST, false)
			.setValue(FluidPipeBlock.NORTH, true), false);
		scene.idle(5);

		scene.overlay.showLine(PonderPalette.RED, util.vector.of(1.5, 1.75, 1), util.vector.of(1.5, 1.75, 2), 80);
		scene.idle(5);
		scene.addKeyframe();
		scene.overlay.showLine(PonderPalette.GREEN, util.vector.of(3.5, 2, 1.5), util.vector.of(3.5, 2, 2), 80);
		scene.overlay.showLine(PonderPalette.GREEN, util.vector.of(3, 2, 1.5), util.vector.of(3.5, 2, 1.5), 80);

		scene.idle(25);
		scene.overlay.showText(60)
			.placeNearTarget()
			.text("Aside from being concealed, Encased Pipes are locked into their connectivity state")
			.pointAt(util.vector.blockSurface(util.grid.at(3, 1, 1), Direction.WEST));

		scene.idle(70);
		BlockState defaultState = AllBlocks.FLUID_PIPE.getDefaultState();
		for (BooleanProperty booleanProperty : FluidPipeBlock.PROPERTY_BY_DIRECTION.values())
			defaultState = defaultState.setValue(booleanProperty, false);

		scene.world.setBlock(util.grid.at(3, 2, 1), defaultState.setValue(FluidPipeBlock.EAST, true)
			.setValue(FluidPipeBlock.WEST, true), false);
		scene.world.setBlock(util.grid.at(1, 2, 1), defaultState.setValue(FluidPipeBlock.UP, true)
			.setValue(FluidPipeBlock.DOWN, true), false);
		scene.world.showSection(util.select.layer(2), Direction.DOWN);
		scene.idle(10);
		scene.world.modifyBlock(util.grid.at(1, 1, 1), s -> s.setValue(FluidPipeBlock.UP, true)
			.setValue(FluidPipeBlock.NORTH, false), false);
		scene.idle(20);

		scene.overlay.showText(60)
			.placeNearTarget()
			.colored(PonderPalette.RED)
			.text("It will no longer react to any neighbouring blocks being added or removed")
			.attachKeyFrame()
			.pointAt(util.vector.centerOf(3, 2, 1));
		scene.idle(20);
	}

	public static void valve(SceneBuilder scene, SceneBuildingUtil util) {
		scene.title("valve_pipe", "Controlling Fluid flow using Valves");
		scene.configureBasePlate(0, 0, 5);
		scene.showBasePlate();

		Selection cogs = util.select.fromTo(5, 0, 2, 5, 1, 2);
		Selection tank1 = util.select.fromTo(3, 1, 3, 3, 2, 3);
		Selection tank2 = util.select.fromTo(1, 1, 3, 1, 2, 3);
		BlockPos valvePos = util.grid.at(2, 1, 1);
		BlockPos handlePos = util.grid.at(2, 2, 1);
		BlockPos pumpPos = util.grid.at(4, 1, 2);
		Selection pipes1 = util.select.fromTo(4, 1, 3, 4, 1, 1);
		Selection pipes2 = util.select.fromTo(3, 1, 1, 1, 1, 1);
		Selection pipes3 = util.select.fromTo(0, 1, 1, 0, 1, 3);

		scene.world.setKineticSpeed(pipes1, 0);
		scene.world.propagatePipeChange(pumpPos);
		scene.world.setBlock(valvePos, AllBlocks.FLUID_PIPE.get()
			.getAxisState(Axis.X), false);
		scene.world.setBlock(util.grid.at(3, 1, 1), Blocks.AIR.defaultBlockState(), false);
		scene.world.setBlock(util.grid.at(3, 1, 1), AllBlocks.GLASS_FLUID_PIPE.getDefaultState()
			.setValue(GlassFluidPipeBlock.AXIS, Axis.X), false);

		scene.idle(5);
		scene.world.showSection(tank1, Direction.NORTH);
		scene.idle(5);
		scene.world.showSection(tank2, Direction.NORTH);
		scene.idle(10);
		scene.world.showSection(pipes1, Direction.WEST);
		scene.idle(5);
		scene.world.showSection(pipes2, Direction.SOUTH);
		scene.idle(5);
		scene.world.showSection(pipes3, Direction.EAST);
		scene.idle(15);

		scene.world.destroyBlock(valvePos);
		scene.world.restoreBlocks(util.select.position(valvePos));

		scene.overlay.showText(60)
			.placeNearTarget()
			.text("Valve pipes help control fluids propagating through pipe networks")
			.attachKeyFrame()
			.pointAt(util.vector.blockSurface(valvePos, Direction.WEST));
		scene.idle(75);

		scene.world.showSection(cogs, Direction.WEST);
		scene.idle(10);
		scene.world.setKineticSpeed(util.select.position(pumpPos), 64);
		scene.world.propagatePipeChange(pumpPos);

		scene.overlay.showText(60)
			.placeNearTarget()
			.text("Their shaft input controls whether fluid is currently allowed through")
			.attachKeyFrame()
			.pointAt(util.vector.topOf(valvePos));
		scene.idle(60);
		ElementLink<WorldSectionElement> handleLink =
			scene.world.showIndependentSection(util.select.position(handlePos), Direction.DOWN);
		scene.idle(15);

		Selection valveKinetics = util.select.fromTo(2, 1, 1, 2, 2, 1);
		scene.world.setKineticSpeed(valveKinetics, 16);
		scene.world.rotateSection(handleLink, 0, 90, 0, 22);
		scene.effects.rotationSpeedIndicator(handlePos);
		scene.world.modifyBlockEntity(valvePos, FluidValveBlockEntity.class, be -> be.onSpeedChanged(0));
		scene.idle(22);
		scene.world.modifyBlock(valvePos, s -> s.setValue(FluidValveBlock.ENABLED, true), false);
		scene.effects.indicateSuccess(valvePos);
		scene.idle(5);
		scene.world.setKineticSpeed(valveKinetics, 0);

		scene.overlay.showText(60)
			.placeNearTarget()
			.text("Given Rotational Force in the opening direction, the valve will open up")
			.attachKeyFrame()
			.pointAt(util.vector.blockSurface(valvePos, Direction.NORTH));
		scene.idle(90);

		scene.overlay.showText(50)
			.placeNearTarget()
			.text("It can be closed again by reversing the input rotation")
			.attachKeyFrame()
			.pointAt(util.vector.blockSurface(valvePos, Direction.NORTH));
		scene.idle(40);

		scene.world.setKineticSpeed(valveKinetics, -16);
		scene.world.rotateSection(handleLink, 0, -90, 0, 22);
		scene.effects.rotationSpeedIndicator(handlePos);
		scene.world.modifyBlockEntity(valvePos, FluidValveBlockEntity.class, be -> be.onSpeedChanged(0));
		scene.idle(22);
		scene.world.modifyBlock(valvePos, s -> s.setValue(FluidValveBlock.ENABLED, false), false);
		scene.effects.indicateRedstone(valvePos);
		scene.world.propagatePipeChange(pumpPos);
		scene.idle(5);
		scene.world.setKineticSpeed(valveKinetics, 0);
	}

	public static void smart(SceneBuilder scene, SceneBuildingUtil util) {
		scene.title("smart_pipe", "Controlling Fluid flow using Smart Pipes");
		scene.configureBasePlate(1, 0, 5);
		scene.showBasePlate();
		scene.idle(5);

		Selection tank1 = util.select.fromTo(4, 1, 3, 4, 2, 3);
		Selection tank2 = util.select.fromTo(4, 1, 4, 4, 2, 4);
		Selection additionalPipes = util.select.fromTo(3, 1, 4, 1, 1, 4);
		Selection mainPipes = util.select.fromTo(3, 1, 3, 1, 1, 1);
		Selection kinetics1 = util.select.fromTo(0, 0, 2, 0, 0, 5);
		Selection kinetics2 = util.select.position(1, 0, 5);
		BlockPos basinPos = util.grid.at(4, 1, 1);
		BlockPos pumpPos = util.grid.at(1, 1, 2);
		Selection pump = util.select.position(1, 1, 2);
		Selection basin = util.select.position(basinPos);
		BlockPos smartPos = util.grid.at(3, 1, 1);

		scene.world.modifyBlockEntity(basinPos, BasinBlockEntity.class,
			be -> TransferUtil.insert(be.getFluidStorage(null), FluidVariant.of(Milk.STILL_MILK), FluidConstants.BUCKET));

		scene.world.setBlock(util.grid.at(3, 1, 3), AllBlocks.FLUID_PIPE.get()
			.getAxisState(Axis.X), false);
		scene.world.setBlock(smartPos, AllBlocks.FLUID_PIPE.get()
			.getAxisState(Axis.X), false);
		scene.world.setBlock(util.grid.at(2, 1, 3), AllBlocks.GLASS_FLUID_PIPE.getDefaultState()
			.setValue(GlassFluidPipeBlock.AXIS, Axis.X), false);
		scene.world.setBlock(util.grid.at(1, 1, 3), AllBlocks.FLUID_PIPE.get()
			.getAxisState(Axis.X)
			.setValue(FluidPipeBlock.NORTH, true)
			.setValue(FluidPipeBlock.WEST, false), false);

		scene.world.showSection(basin, Direction.DOWN);
		scene.idle(5);
		scene.world.showSection(tank1, Direction.DOWN);
		scene.idle(5);
		scene.world.showSection(mainPipes, Direction.EAST);
		scene.idle(15);

		scene.world.destroyBlock(smartPos);
		scene.world.restoreBlocks(util.select.position(smartPos));

		Vec3 filterVec = util.vector.topOf(smartPos)
			.subtract(0.25, 0, 0);
		scene.overlay.showText(50)
			.placeNearTarget()
			.text("Smart pipes can help control flows by fluid type")
			.pointAt(filterVec);
		scene.idle(60);

		scene.overlay.showSelectionWithText(util.select.position(basinPos), 80)
			.placeNearTarget()
			.colored(PonderPalette.GREEN)
			.text("When placed directly at the source, they can specify the type of fluid to extract")
			.attachKeyFrame()
			.pointAt(filterVec);
		scene.idle(90);

		FluidStack chocolate = new FluidStack(FluidHelper.convertToStill(AllFluids.CHOCOLATE.get()), FluidConstants.BUCKET);
		ItemStack bucket = AllFluids.CHOCOLATE.get()
<<<<<<< HEAD
			.getBucket().getDefaultInstance();
=======
			.getFluidType()
			.getBucket(chocolate);
>>>>>>> 3f72ce0a
		ItemStack milkBucket = new ItemStack(Items.MILK_BUCKET);
		scene.overlay.showControls(new InputWindowElement(filterVec, Pointing.DOWN).rightClick()
			.withItem(bucket), 80);
		scene.idle(7);
		scene.world.setFilterData(util.select.position(3, 1, 1), SmartFluidPipeBlockEntity.class, bucket);
		scene.idle(10);
		scene.overlay.showText(60)
			.placeNearTarget()
			.attachKeyFrame()
			.text("Simply Right-Click their filter slot with any item containing the desired fluid")
			.pointAt(filterVec);
		scene.idle(50);

		scene.world.showSection(kinetics2, Direction.WEST);
		scene.world.setKineticSpeed(kinetics2, 24);
		scene.idle(5);
		scene.world.showSection(kinetics1, Direction.EAST);
		scene.world.setKineticSpeed(kinetics1, -24);
		scene.idle(10);
		scene.world.setKineticSpeed(pump, 48);
		scene.world.propagatePipeChange(pumpPos);
		scene.idle(100);
		scene.world.setKineticSpeed(util.select.everywhere(), 0);
		scene.world.propagatePipeChange(pumpPos);
		scene.idle(15);
		scene.world.showSection(tank2, Direction.DOWN);
		scene.world.showSection(additionalPipes, Direction.NORTH);
		scene.world.setBlock(util.grid.at(3, 1, 1), AllBlocks.FLUID_PIPE.get()
			.getAxisState(Axis.X), true);
		scene.idle(10);
		for (int i = 0; i < 3; i++) {
			BlockPos pos = util.grid.at(1 + i, 1, 3);
			scene.world.destroyBlock(pos);
			scene.world.restoreBlocks(util.select.position(pos));
			scene.idle(2);
		}
		scene.idle(15);
		scene.world.modifyBlockEntity(basinPos, BasinBlockEntity.class,
			be -> TransferUtil.insertFluid(be.getFluidStorage(null), chocolate));
		scene.idle(10);

		scene.overlay.showText(80)
			.placeNearTarget()
			.colored(PonderPalette.GREEN)
			.text("When placed further down a pipe network, smart pipes will only let matching fluids continue")
			.attachKeyFrame()
			.pointAt(filterVec.add(-1, 0, 2));
		scene.idle(90);

		scene.overlay.showControls(new InputWindowElement(filterVec.add(-1, 0, 3), Pointing.DOWN).rightClick()
			.withItem(milkBucket), 30);
		scene.idle(7);
		scene.world.setFilterData(util.select.position(2, 1, 4), SmartFluidPipeBlockEntity.class, milkBucket);
		scene.idle(30);

		scene.overlay.showControls(new InputWindowElement(filterVec.add(-1, 0, 2), Pointing.DOWN).rightClick()
			.withItem(bucket), 30);
		scene.idle(7);
		scene.world.setFilterData(util.select.position(2, 1, 3), SmartFluidPipeBlockEntity.class, bucket);
		scene.idle(30);

		scene.world.setKineticSpeed(kinetics2, 24);
		scene.world.setKineticSpeed(kinetics1, -24);
		scene.world.setKineticSpeed(pump, 48);
		scene.world.propagatePipeChange(pumpPos);
		scene.effects.rotationSpeedIndicator(pumpPos);
		scene.idle(40);
	}

}<|MERGE_RESOLUTION|>--- conflicted
+++ resolved
@@ -529,12 +529,7 @@
 
 		FluidStack chocolate = new FluidStack(FluidHelper.convertToStill(AllFluids.CHOCOLATE.get()), FluidConstants.BUCKET);
 		ItemStack bucket = AllFluids.CHOCOLATE.get()
-<<<<<<< HEAD
 			.getBucket().getDefaultInstance();
-=======
-			.getFluidType()
-			.getBucket(chocolate);
->>>>>>> 3f72ce0a
 		ItemStack milkBucket = new ItemStack(Items.MILK_BUCKET);
 		scene.overlay.showControls(new InputWindowElement(filterVec, Pointing.DOWN).rightClick()
 			.withItem(bucket), 80);
