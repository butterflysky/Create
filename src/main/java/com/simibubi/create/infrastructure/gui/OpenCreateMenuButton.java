package com.simibubi.create.infrastructure.gui;

import java.util.Arrays;
import java.util.List;
import java.util.stream.Collectors;

import com.mojang.blaze3d.vertex.PoseStack;
import com.simibubi.create.AllItems;
import com.simibubi.create.foundation.gui.ScreenOpener;
import com.simibubi.create.foundation.utility.Components;
import com.simibubi.create.infrastructure.config.AllConfigs;

import io.github.fabricators_of_create.porting_lib.mixin.client.accessor.ScreenAccessor;

import net.minecraft.client.Minecraft;
import net.minecraft.client.gui.components.AbstractWidget;
import net.minecraft.client.gui.components.Button;
import net.minecraft.client.gui.screens.PauseScreen;
import net.minecraft.client.gui.screens.Screen;
import net.minecraft.client.gui.screens.TitleScreen;
import net.minecraft.client.resources.language.I18n;
import net.minecraft.network.chat.TextComponent;
import net.minecraft.network.chat.TranslatableComponent;
import net.minecraft.world.item.ItemStack;

public class OpenCreateMenuButton extends Button {

	public static final ItemStack ICON = AllItems.GOGGLES.asStack();

	public OpenCreateMenuButton(int x, int y) {
		super(x, y, 20, 20, Components.immutableEmpty(), OpenCreateMenuButton::click);
	}

	@Override
	public void renderBg(PoseStack mstack, Minecraft mc, int mouseX, int mouseY) {
		Minecraft.getInstance().getItemRenderer().renderGuiItem(ICON, x + 2, y + 2);
	}

	public static void click(Button b) {
		ScreenOpener.open(new CreateMainMenuScreen(Minecraft.getInstance().screen));
	}

<<<<<<< HEAD
	public static class SingleMenuRow {
		public final String left, right;
		public SingleMenuRow(String left, String right) {
			this.left = left;
			this.right = right;
		}
		public SingleMenuRow(String center) {
			this(center, center);
=======
	public record SingleMenuRow(String leftTextKey, String rightTextKey) {
		public SingleMenuRow(String centerTextKey) {
			this(centerTextKey, centerTextKey);
>>>>>>> 9ce6f6f7
		}
	}

	public static class MenuRows {
		public static final MenuRows MAIN_MENU = new MenuRows(Arrays.asList(
			new SingleMenuRow("menu.singleplayer"),
			new SingleMenuRow("menu.multiplayer"),
			new SingleMenuRow("menu.online"),
			new SingleMenuRow("narrator.button.language", "narrator.button.accessibility")
		));

		public static final MenuRows INGAME_MENU = new MenuRows(Arrays.asList(
			new SingleMenuRow("menu.returnToGame"),
			new SingleMenuRow("gui.advancements", "gui.stats"),
			new SingleMenuRow("menu.sendFeedback", "menu.reportBugs"),
			new SingleMenuRow("menu.options", "menu.shareToLan"),
			new SingleMenuRow("menu.returnToMenu")
		));

		protected final List<String> leftTextKeys, rightTextKeys;

		public MenuRows(List<SingleMenuRow> rows) {
			leftTextKeys = rows.stream().map(SingleMenuRow::leftTextKey).collect(Collectors.toList());
			rightTextKeys = rows.stream().map(SingleMenuRow::rightTextKey).collect(Collectors.toList());
		}
	}

	public static class OpenConfigButtonHandler {

<<<<<<< HEAD
		public static void onGuiInit(Minecraft client, Screen gui, int scaledWidth, int scaledHeight) {
			MenuRows menu = null;
			int rowIdx = 0, offsetX = 0;
			if (gui instanceof TitleScreen) {
=======
		@SubscribeEvent
		public static void onInitScreen(ScreenEvent.InitScreenEvent event) {
			Screen screen = event.getScreen();

			MenuRows menu;
			int rowIdx;
			int offsetX;
			if (screen instanceof TitleScreen) {
>>>>>>> 9ce6f6f7
				menu = MenuRows.MAIN_MENU;
				rowIdx = AllConfigs.client().mainMenuConfigButtonRow.get();
				offsetX = AllConfigs.client().mainMenuConfigButtonOffsetX.get();
			} else if (screen instanceof PauseScreen) {
				menu = MenuRows.INGAME_MENU;
				rowIdx = AllConfigs.client().ingameMenuConfigButtonRow.get();
				offsetX = AllConfigs.client().ingameMenuConfigButtonOffsetX.get();
			} else {
				return;
			}

<<<<<<< HEAD
			if (rowIdx != 0 && menu != null) {
				boolean onLeft = offsetX < 0;
				String target = (onLeft ? menu.leftButtons : menu.rightButtons).get(rowIdx - 1);

				int offsetX_ = offsetX;
				((ScreenAccessor) gui).port_lib$getChildren().stream()
						.filter(w -> w instanceof AbstractWidget)
						.map(w -> (AbstractWidget) w)
						.filter(w -> w.getMessage() instanceof TranslatableComponent t && target.equals(t.getKey()))
						.findFirst()
						.ifPresent(w -> {
							gui.addRenderableWidget(
									new OpenCreateMenuButton(w.x + offsetX_ + (onLeft ? -20 : w.getWidth()), w.y)
							);
						});
=======
			if (rowIdx == 0) {
				return;
>>>>>>> 9ce6f6f7
			}

			boolean onLeft = offsetX < 0;
			String targetMessage = I18n.get((onLeft ? menu.leftTextKeys : menu.rightTextKeys).get(rowIdx - 1));

			int offsetX_ = offsetX;
			MutableObject<GuiEventListener> toAdd = new MutableObject<>(null);
			event.getListenersList()
				.stream()
				.filter(w -> w instanceof AbstractWidget)
				.map(w -> (AbstractWidget) w)
				.filter(w -> w.getMessage()
					.getString()
					.equals(targetMessage))
				.findFirst()
				.ifPresent(w -> toAdd
					.setValue(new OpenCreateMenuButton(w.x + offsetX_ + (onLeft ? -20 : w.getWidth()), w.y)));
			if (toAdd.getValue() != null)
				event.addListener(toAdd.getValue());
		}

	}

}<|MERGE_RESOLUTION|>--- conflicted
+++ resolved
@@ -40,20 +40,9 @@
 		ScreenOpener.open(new CreateMainMenuScreen(Minecraft.getInstance().screen));
 	}
 
-<<<<<<< HEAD
-	public static class SingleMenuRow {
-		public final String left, right;
-		public SingleMenuRow(String left, String right) {
-			this.left = left;
-			this.right = right;
-		}
-		public SingleMenuRow(String center) {
-			this(center, center);
-=======
 	public record SingleMenuRow(String leftTextKey, String rightTextKey) {
 		public SingleMenuRow(String centerTextKey) {
 			this(centerTextKey, centerTextKey);
->>>>>>> 9ce6f6f7
 		}
 	}
 
@@ -83,12 +72,7 @@
 
 	public static class OpenConfigButtonHandler {
 
-<<<<<<< HEAD
-		public static void onGuiInit(Minecraft client, Screen gui, int scaledWidth, int scaledHeight) {
-			MenuRows menu = null;
-			int rowIdx = 0, offsetX = 0;
-			if (gui instanceof TitleScreen) {
-=======
+		// onGuiInit
 		@SubscribeEvent
 		public static void onInitScreen(ScreenEvent.InitScreenEvent event) {
 			Screen screen = event.getScreen();
@@ -97,7 +81,6 @@
 			int rowIdx;
 			int offsetX;
 			if (screen instanceof TitleScreen) {
->>>>>>> 9ce6f6f7
 				menu = MenuRows.MAIN_MENU;
 				rowIdx = AllConfigs.client().mainMenuConfigButtonRow.get();
 				offsetX = AllConfigs.client().mainMenuConfigButtonOffsetX.get();
@@ -109,26 +92,8 @@
 				return;
 			}
 
-<<<<<<< HEAD
-			if (rowIdx != 0 && menu != null) {
-				boolean onLeft = offsetX < 0;
-				String target = (onLeft ? menu.leftButtons : menu.rightButtons).get(rowIdx - 1);
-
-				int offsetX_ = offsetX;
-				((ScreenAccessor) gui).port_lib$getChildren().stream()
-						.filter(w -> w instanceof AbstractWidget)
-						.map(w -> (AbstractWidget) w)
-						.filter(w -> w.getMessage() instanceof TranslatableComponent t && target.equals(t.getKey()))
-						.findFirst()
-						.ifPresent(w -> {
-							gui.addRenderableWidget(
-									new OpenCreateMenuButton(w.x + offsetX_ + (onLeft ? -20 : w.getWidth()), w.y)
-							);
-						});
-=======
 			if (rowIdx == 0) {
 				return;
->>>>>>> 9ce6f6f7
 			}
 
 			boolean onLeft = offsetX < 0;
