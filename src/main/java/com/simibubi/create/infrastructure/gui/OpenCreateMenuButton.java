--- conflicted
+++ resolved
@@ -12,15 +12,12 @@
 
 import net.fabricmc.fabric.api.client.screen.v1.Screens;
 import net.minecraft.client.Minecraft;
+import net.minecraft.client.gui.components.AbstractWidget;
 import net.minecraft.client.gui.components.Button;
 import net.minecraft.client.gui.screens.PauseScreen;
 import net.minecraft.client.gui.screens.Screen;
 import net.minecraft.client.gui.screens.TitleScreen;
-<<<<<<< HEAD
-import net.minecraft.network.chat.contents.TranslatableContents;
-=======
 import net.minecraft.client.resources.language.I18n;
->>>>>>> 1b2d8ad6
 import net.minecraft.world.item.ItemStack;
 
 import org.apache.commons.lang3.mutable.MutableObject;
@@ -42,23 +39,10 @@
 		ScreenOpener.open(new CreateMainMenuScreen(Minecraft.getInstance().screen));
 	}
 
-<<<<<<< HEAD
-	public static class SingleMenuRow {
-		public final String left, right;
-
-		public SingleMenuRow(String left, String right) {
-			this.left = left;
-			this.right = right;
-		}
-
-		public SingleMenuRow(String center) {
-			this(center, center);
-=======
 	public record SingleMenuRow(String leftTextKey, String rightTextKey) {
 
 		public SingleMenuRow(String centerTextKey) {
 			this(centerTextKey, centerTextKey);
->>>>>>> 1b2d8ad6
 		}
 	}
 
@@ -104,25 +88,8 @@
 				return;
 			}
 
-<<<<<<< HEAD
-			if (rowIdx != 0 && menu != null) {
-				boolean onLeft = offsetX < 0;
-				String target = (onLeft ? menu.leftButtons : menu.rightButtons).get(rowIdx - 1);
-
-				int offsetX_ = offsetX;
-				Screens.getButtons(gui).stream()
-						.filter(w -> w.getMessage().getContents() instanceof TranslatableContents translatable
-								&& translatable.getKey().equals(target))
-						.findFirst()
-						.ifPresent(w -> {
-							gui.addRenderableWidget(
-									new OpenCreateMenuButton(w.x + offsetX_ + (onLeft ? -20 : w.getWidth()), w.y)
-							);
-						});
-=======
 			if (rowIdx == 0) {
 				return;
->>>>>>> 1b2d8ad6
 			}
 
 			boolean onLeft = offsetX < 0;
