--- conflicted
+++ resolved
@@ -4,12 +4,7 @@
 import java.util.List;
 import java.util.stream.Collectors;
 
-<<<<<<< HEAD
 import com.mojang.blaze3d.vertex.PoseStack;
-=======
-import org.apache.commons.lang3.mutable.MutableObject;
-
->>>>>>> e6759d8e
 import com.simibubi.create.AllItems;
 import com.simibubi.create.foundation.gui.ScreenOpener;
 import com.simibubi.create.foundation.utility.Components;
@@ -17,12 +12,6 @@
 
 import net.fabricmc.fabric.api.client.screen.v1.Screens;
 import net.minecraft.client.Minecraft;
-<<<<<<< HEAD
-=======
-import net.minecraft.client.gui.Font;
-import net.minecraft.client.gui.GuiGraphics;
-import net.minecraft.client.gui.components.AbstractWidget;
->>>>>>> e6759d8e
 import net.minecraft.client.gui.components.Button;
 import net.minecraft.client.gui.screens.PauseScreen;
 import net.minecraft.client.gui.screens.Screen;
@@ -42,7 +31,7 @@
 	public void renderString(GuiGraphics graphics, Font pFont, int pColor) {
 		graphics.renderItem(ICON, getX() + 2, getY() + 2);
 	}
-	
+
 	public static void click(Button b) {
 		ScreenOpener.open(new CreateMainMenuScreen(Minecraft.getInstance().screen));
 	}
@@ -104,31 +93,15 @@
 				String target = (onLeft ? menu.leftButtons : menu.rightButtons).get(rowIdx - 1);
 
 				int offsetX_ = offsetX;
-<<<<<<< HEAD
 				Screens.getButtons(gui).stream()
 						.filter(w -> w.getMessage().getContents() instanceof TranslatableContents translatable
 								&& translatable.getKey().equals(target))
 						.findFirst()
 						.ifPresent(w -> {
 							gui.addRenderableWidget(
-									new OpenCreateMenuButton(w.x + offsetX_ + (onLeft ? -20 : w.getWidth()), w.y)
+									new OpenCreateMenuButton(w.getX() + offsetX_ + (onLeft ? -20 : w.getWidth()), w.getY())
 							);
 						});
-=======
-				MutableObject<GuiEventListener> toAdd = new MutableObject<>(null);
-				event.getListenersList()
-					.stream()
-					.filter(w -> w instanceof AbstractWidget)
-					.map(w -> (AbstractWidget) w)
-					.filter(w -> w.getMessage()
-						.getString()
-						.equals(target))
-					.findFirst()
-					.ifPresent(w -> toAdd
-						.setValue(new OpenCreateMenuButton(w.getX() + offsetX_ + (onLeft ? -20 : w.getWidth()), w.getY())));
-				if (toAdd.getValue() != null)
-					event.addListener(toAdd.getValue());
->>>>>>> e6759d8e
 			}
 		}
 
