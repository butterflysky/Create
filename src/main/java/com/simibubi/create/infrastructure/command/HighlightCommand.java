--- conflicted
+++ resolved
@@ -57,17 +57,14 @@
 	}
 
 	private static void sendMissMessage(CommandSourceStack source) {
-		source.sendSuccess(() -> 
+		source.sendSuccess(() ->
 			Components.literal("Try looking at a Block that has failed to assemble a Contraption and try again."),
 			true);
 	}
 
 	private static int highlightAssemblyExceptionFor(ServerPlayer player, CommandSourceStack source) {
-<<<<<<< HEAD
+		// TODO PORT 1.20
 		double distance = player.getAttribute(ReachEntityAttributes.REACH)
-=======
-		double distance = player.getAttribute(ForgeMod.BLOCK_REACH.get())
->>>>>>> e6759d8e
 			.getValue();
 		Vec3 start = player.getEyePosition(1);
 		Vec3 look = player.getViewVector(1);
