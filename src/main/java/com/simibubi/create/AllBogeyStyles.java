--- conflicted
+++ resolved
@@ -95,14 +95,9 @@
 
 		public BogeyStyleBuilder size(BogeySizes.BogeySize size, Supplier<Supplier<? extends BogeyRenderer>> renderer,
 			ResourceLocation location) {
-<<<<<<< HEAD
+			this.sizes.put(size, location);
 			EnvExecutor.runWhenOn(EnvType.CLIENT, () -> () -> {
-				this.sizes.put(size, () -> new BogeyStyle.SizeData(location, renderer.get(), renderer.get()
-=======
-			this.sizes.put(size, location);
-			DistExecutor.unsafeRunWhenOn(Dist.CLIENT, () -> () -> {
 				this.sizeRenderers.put(size, () -> new BogeyStyle.SizeRenderData(renderer.get(), renderer.get()
->>>>>>> 39ef3da5
 					.get()));
 			});
 			return this;
