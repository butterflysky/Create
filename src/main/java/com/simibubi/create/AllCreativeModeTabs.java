package com.simibubi.create;

import java.util.LinkedList;
import java.util.List;
import java.util.Map;
import java.util.Set;
import java.util.function.Function;
import java.util.function.Predicate;
<<<<<<< HEAD
import java.util.function.Supplier;

=======

import org.apache.commons.lang3.mutable.MutableObject;

>>>>>>> a41053b8
import com.simibubi.create.content.contraptions.actors.seat.SeatBlock;
import com.simibubi.create.content.decoration.palettes.AllPaletteBlocks;
import com.simibubi.create.content.equipment.armor.BacktankUtil;
import com.simibubi.create.content.equipment.toolbox.ToolboxBlock;
import com.simibubi.create.content.kinetics.crank.ValveHandleBlock;
import com.simibubi.create.foundation.data.CreateRegistrate;
import com.simibubi.create.foundation.item.TagDependentIngredientItem;
import com.simibubi.create.foundation.utility.Components;
import com.tterrag.registrate.util.entry.BlockEntry;
import com.tterrag.registrate.util.entry.ItemEntry;
import com.tterrag.registrate.util.entry.ItemProviderEntry;
import com.tterrag.registrate.util.entry.RegistryEntry;

<<<<<<< HEAD
import io.github.fabricators_of_create.porting_lib.util.EnvExecutor;
=======
>>>>>>> a41053b8
import it.unimi.dsi.fastutil.objects.Reference2ObjectOpenHashMap;
import it.unimi.dsi.fastutil.objects.Reference2ReferenceOpenHashMap;
import it.unimi.dsi.fastutil.objects.ReferenceArrayList;
import it.unimi.dsi.fastutil.objects.ReferenceLinkedOpenHashSet;
import it.unimi.dsi.fastutil.objects.ReferenceOpenHashSet;
<<<<<<< HEAD
import net.fabricmc.api.EnvType;
import net.fabricmc.api.Environment;
import net.fabricmc.fabric.api.itemgroup.v1.FabricItemGroup;
import net.minecraft.client.Minecraft;
import net.minecraft.client.renderer.entity.ItemRenderer;
import net.minecraft.client.resources.model.BakedModel;
import net.minecraft.core.Registry;
import net.minecraft.core.registries.BuiltInRegistries;
import net.minecraft.core.registries.Registries;
import net.minecraft.network.chat.Component;
import net.minecraft.resources.ResourceKey;
import net.minecraft.resources.ResourceLocation;
=======
import net.minecraft.client.Minecraft;
import net.minecraft.client.renderer.entity.ItemRenderer;
import net.minecraft.client.resources.model.BakedModel;
import net.minecraft.core.registries.Registries;
>>>>>>> a41053b8
import net.minecraft.world.item.BlockItem;
import net.minecraft.world.item.CreativeModeTab;
import net.minecraft.world.item.CreativeModeTab.DisplayItemsGenerator;
import net.minecraft.world.item.CreativeModeTab.ItemDisplayParameters;
import net.minecraft.world.item.CreativeModeTab.Output;
import net.minecraft.world.item.CreativeModeTab.TabVisibility;
<<<<<<< HEAD
=======
import net.minecraft.world.item.CreativeModeTabs;
>>>>>>> a41053b8
import net.minecraft.world.item.DyeColor;
import net.minecraft.world.item.Item;
import net.minecraft.world.item.ItemStack;
import net.minecraft.world.item.Items;
import net.minecraft.world.level.block.Block;
<<<<<<< HEAD

import org.apache.commons.lang3.mutable.MutableObject;
=======
import net.minecraftforge.api.distmarker.Dist;
import net.minecraftforge.api.distmarker.OnlyIn;
import net.minecraftforge.eventbus.api.IEventBus;
import net.minecraftforge.fml.DistExecutor;
import net.minecraftforge.fml.common.Mod.EventBusSubscriber;
import net.minecraftforge.fml.common.Mod.EventBusSubscriber.Bus;
import net.minecraftforge.registries.DeferredRegister;
import net.minecraftforge.registries.RegistryObject;
>>>>>>> a41053b8

@EventBusSubscriber(bus = Bus.MOD)
public class AllCreativeModeTabs {
<<<<<<< HEAD

	public static final TabInfo BASE_CREATIVE_TAB = register("base",
		() -> FabricItemGroup.builder()
			.title(Components.translatable("itemGroup.create.base"))
			.icon(() -> AllBlocks.COGWHEEL.asStack())
			.displayItems(new RegistrateDisplayItemsGenerator(true, () -> AllCreativeModeTabs.BASE_CREATIVE_TAB))
			.build());

	public static final TabInfo PALETTES_CREATIVE_TAB = register("palettes",
		() -> FabricItemGroup.builder()
			.title(Components.translatable("itemGroup.create.palettes"))
			.icon(() -> AllPaletteBlocks.ORNATE_IRON_WINDOW.asStack())
			.displayItems(new RegistrateDisplayItemsGenerator(false, () -> AllCreativeModeTabs.PALETTES_CREATIVE_TAB))
			.build());

	private static TabInfo register(String name, Supplier<CreativeModeTab> supplier) {
		ResourceLocation id = Create.asResource(name);
		ResourceKey<CreativeModeTab> key = ResourceKey.create(Registries.CREATIVE_MODE_TAB, id);
		CreativeModeTab tab = supplier.get();
		Registry.register(BuiltInRegistries.CREATIVE_MODE_TAB, key, tab);
		return new TabInfo(key, tab);
	}

	public static void register() {
		// fabric: just load the class
	}

	private static class RegistrateDisplayItemsGenerator implements DisplayItemsGenerator {
		private static final Predicate<Item> IS_ITEM_3D_PREDICATE;

		static {
			MutableObject<Predicate<Item>> isItem3d = new MutableObject<>(item -> false);
			EnvExecutor.runWhenOn(EnvType.CLIENT, () -> () -> {
				isItem3d.setValue(item -> {
					ItemRenderer itemRenderer = Minecraft.getInstance()
						.getItemRenderer();
					BakedModel model = itemRenderer.getModel(new ItemStack(item), null, null, 0);
					return model.isGui3d();
				});
			});
			IS_ITEM_3D_PREDICATE = isItem3d.getValue();
		}

		@Environment(EnvType.CLIENT)
		private static Predicate<Item> makeClient3dItemPredicate() {
			return item -> {
				ItemRenderer itemRenderer = Minecraft.getInstance()
					.getItemRenderer();
				BakedModel model = itemRenderer.getModel(new ItemStack(item), null, null, 0);
				return model.isGui3d();
			};
		}

		private final boolean addItems;
		private final Supplier<TabInfo> tabFilter;

		public RegistrateDisplayItemsGenerator(boolean addItems, Supplier<TabInfo> tabFilter) {
			this.addItems = addItems;
			this.tabFilter = tabFilter;
		}

		private static Predicate<Item> makeExclusionPredicate() {
			Set<Item> exclusions = new ReferenceOpenHashSet<>();

			List<ItemProviderEntry<?>> simpleExclusions = List.of(
					AllItems.INCOMPLETE_PRECISION_MECHANISM,
					AllItems.INCOMPLETE_REINFORCED_SHEET,
					AllItems.INCOMPLETE_TRACK,
					AllItems.CHROMATIC_COMPOUND,
					AllItems.SHADOW_STEEL,
					AllItems.REFINED_RADIANCE,
					AllItems.COPPER_BACKTANK_PLACEABLE,
					AllItems.NETHERITE_BACKTANK_PLACEABLE,
					AllItems.MINECART_CONTRAPTION,
					AllItems.FURNACE_MINECART_CONTRAPTION,
					AllItems.CHEST_MINECART_CONTRAPTION,
					AllItems.SCHEMATIC,
					AllBlocks.ANDESITE_ENCASED_SHAFT,
					AllBlocks.BRASS_ENCASED_SHAFT,
					AllBlocks.ANDESITE_ENCASED_COGWHEEL,
					AllBlocks.BRASS_ENCASED_COGWHEEL,
					AllBlocks.ANDESITE_ENCASED_LARGE_COGWHEEL,
					AllBlocks.BRASS_ENCASED_LARGE_COGWHEEL,
					AllBlocks.MYSTERIOUS_CUCKOO_CLOCK,
					AllBlocks.ELEVATOR_CONTACT,
					AllBlocks.SHADOW_STEEL_CASING,
					AllBlocks.REFINED_RADIANCE_CASING
			);

			List<ItemEntry<TagDependentIngredientItem>> tagDependentExclusions = List.of(
					AllItems.CRUSHED_OSMIUM,
					AllItems.CRUSHED_PLATINUM,
					AllItems.CRUSHED_SILVER,
					AllItems.CRUSHED_TIN,
					AllItems.CRUSHED_LEAD,
					AllItems.CRUSHED_QUICKSILVER,
					AllItems.CRUSHED_BAUXITE,
					AllItems.CRUSHED_URANIUM,
					AllItems.CRUSHED_NICKEL
			);

			for (ItemProviderEntry<?> entry : simpleExclusions) {
				exclusions.add(entry.asItem());
			}

			for (ItemEntry<TagDependentIngredientItem> entry : tagDependentExclusions) {
				TagDependentIngredientItem item = entry.get();
				if (item.shouldHide()) {
					exclusions.add(entry.asItem());
				}
			}

			return exclusions::contains;
		}



		private static List<ItemOrdering> makeOrderings() {
			List<ItemOrdering> orderings = new ReferenceArrayList<>();

			Map<ItemProviderEntry<?>, ItemProviderEntry<?>> simpleBeforeOrderings = Map.of(
					AllItems.EMPTY_BLAZE_BURNER, AllBlocks.BLAZE_BURNER,
					AllItems.SCHEDULE, AllBlocks.TRACK_STATION
			);

			Map<ItemProviderEntry<?>, ItemProviderEntry<?>> simpleAfterOrderings = Map.of(
					AllItems.VERTICAL_GEARBOX, AllBlocks.GEARBOX
			);

			simpleBeforeOrderings.forEach((entry, otherEntry) -> {
				orderings.add(ItemOrdering.before(entry.asItem(), otherEntry.asItem()));
			});

			simpleAfterOrderings.forEach((entry, otherEntry) -> {
				orderings.add(ItemOrdering.after(entry.asItem(), otherEntry.asItem()));
			});

			return orderings;
		}

		private static Function<Item, ItemStack> makeStackFunc() {
			Map<Item, Function<Item, ItemStack>> factories = new Reference2ReferenceOpenHashMap<>();

			Map<ItemProviderEntry<?>, Function<Item, ItemStack>> simpleFactories = Map.of(
					AllItems.COPPER_BACKTANK, item -> {
						ItemStack stack = new ItemStack(item);
						stack.getOrCreateTag().putInt("Air", BacktankUtil.maxAirWithoutEnchants());
						return stack;
					},
					AllItems.NETHERITE_BACKTANK, item -> {
						ItemStack stack = new ItemStack(item);
						stack.getOrCreateTag().putInt("Air", BacktankUtil.maxAirWithoutEnchants());
						return stack;
					}
			);

			simpleFactories.forEach((entry, factory) -> {
				factories.put(entry.asItem(), factory);
			});

			return item -> {
				Function<Item, ItemStack> factory = factories.get(item);
				if (factory != null) {
					return factory.apply(item);
				}
				return new ItemStack(item);
			};
		}

		private static Function<Item, TabVisibility> makeVisibilityFunc() {
			Map<Item, TabVisibility> visibilities = new Reference2ObjectOpenHashMap<>();

			Map<ItemProviderEntry<?>, TabVisibility> simpleVisibilities = Map.of(
					AllItems.BLAZE_CAKE_BASE, TabVisibility.SEARCH_TAB_ONLY
			);

			simpleVisibilities.forEach((entry, factory) -> {
				visibilities.put(entry.asItem(), factory);
			});

			for (BlockEntry<ValveHandleBlock> entry : AllBlocks.DYED_VALVE_HANDLES) {
				visibilities.put(entry.asItem(), TabVisibility.SEARCH_TAB_ONLY);
			}

			for (BlockEntry<SeatBlock> entry : AllBlocks.SEATS) {
				SeatBlock block = entry.get();
				if (block.getColor() != DyeColor.RED) {
					visibilities.put(entry.asItem(), TabVisibility.SEARCH_TAB_ONLY);
				}
			}

			for (BlockEntry<ToolboxBlock> entry : AllBlocks.TOOLBOXES) {
				ToolboxBlock block = entry.get();
				if (block.getColor() != DyeColor.BROWN) {
					visibilities.put(entry.asItem(), TabVisibility.SEARCH_TAB_ONLY);
				}
			}

			return item -> {
				TabVisibility visibility = visibilities.get(item);
				if (visibility != null) {
					return visibility;
				}
				return TabVisibility.PARENT_AND_SEARCH_TABS;
			};
		}

		@Override
		public void accept(ItemDisplayParameters parameters, Output output) {
			Predicate<Item> exclusionPredicate = makeExclusionPredicate();
			List<ItemOrdering> orderings = makeOrderings();
			Function<Item, ItemStack> stackFunc = makeStackFunc();
			Function<Item, TabVisibility> visibilityFunc = makeVisibilityFunc();

			List<Item> items = new LinkedList<>();
			if (addItems) {
				items.addAll(collectItems(exclusionPredicate.or(IS_ITEM_3D_PREDICATE.negate())));
			}
			items.addAll(collectBlocks(exclusionPredicate));
			if (addItems) {
				items.addAll(collectItems(exclusionPredicate.or(IS_ITEM_3D_PREDICATE)));
			}

			applyOrderings(items, orderings);
			outputAll(output, items, stackFunc, visibilityFunc);
		}

		private List<Item> collectBlocks(Predicate<Item> exclusionPredicate) {
			List<Item> items = new ReferenceArrayList<>();
			for (RegistryEntry<Block> entry : Create.REGISTRATE.getAll(Registries.BLOCK)) {
				if (!CreateRegistrate.isInCreativeTab(entry, tabFilter.get().key()))
					continue;
				Item item = entry.get()
					.asItem();
				if (item == Items.AIR)
					continue;
				if (!exclusionPredicate.test(item))
					items.add(item);
			}
			items = new ReferenceArrayList<>(new ReferenceLinkedOpenHashSet<>(items));
			return items;
		}

		private List<Item> collectItems(Predicate<Item> exclusionPredicate) {
			List<Item> items = new ReferenceArrayList<>();
			for (RegistryEntry<Item> entry : Create.REGISTRATE.getAll(Registries.ITEM)) {
				if (!CreateRegistrate.isInCreativeTab(entry, tabFilter.get().key()))
					continue;
				Item item = entry.get();
				if (item instanceof BlockItem)
					continue;
				if (!exclusionPredicate.test(item))
					items.add(item);
			}
			return items;
		}

		private static void applyOrderings(List<Item> items, List<ItemOrdering> orderings) {
			for (ItemOrdering ordering : orderings) {
				int anchorIndex = items.indexOf(ordering.anchor());
				if (anchorIndex != -1) {
					Item item = ordering.item();
					int itemIndex = items.indexOf(item);
					if (itemIndex != -1) {
						items.remove(itemIndex);
						if (itemIndex < anchorIndex) {
							anchorIndex--;
						}
					}
					if (ordering.type() == ItemOrdering.Type.AFTER) {
						items.add(anchorIndex + 1, item);
					} else {
						items.add(anchorIndex, item);
					}
				}
			}
		}

		private static void outputAll(Output output, List<Item> items, Function<Item, ItemStack> stackFunc, Function<Item, TabVisibility> visibilityFunc) {
			for (Item item : items) {
				output.accept(stackFunc.apply(item), visibilityFunc.apply(item));
			}
		}

		private record ItemOrdering(Item item, Item anchor, Type type) {
			public static ItemOrdering before(Item item, Item anchor) {
				return new ItemOrdering(item, anchor, Type.BEFORE);
			}

			public static ItemOrdering after(Item item, Item anchor) {
				return new ItemOrdering(item, anchor, Type.AFTER);
			}

=======
	private static final DeferredRegister<CreativeModeTab> REGISTER =
		DeferredRegister.create(Registries.CREATIVE_MODE_TAB, Create.ID);

	public static final RegistryObject<CreativeModeTab> BASE_CREATIVE_TAB = REGISTER.register("base",
		() -> CreativeModeTab.builder()
			.title(Components.translatable("itemGroup.create.base"))
			.withTabsBefore(CreativeModeTabs.SPAWN_EGGS)
			.icon(() -> AllBlocks.COGWHEEL.asStack())
			.displayItems(new RegistrateDisplayItemsGenerator(true, AllCreativeModeTabs.BASE_CREATIVE_TAB))
			.build());

	public static final RegistryObject<CreativeModeTab> PALETTES_CREATIVE_TAB = REGISTER.register("palettes",
		() -> CreativeModeTab.builder()
			.title(Components.translatable("itemGroup.create.palettes"))
			.withTabsBefore(BASE_CREATIVE_TAB.getKey())
			.icon(() -> AllPaletteBlocks.ORNATE_IRON_WINDOW.asStack())
			.displayItems(new RegistrateDisplayItemsGenerator(false, AllCreativeModeTabs.PALETTES_CREATIVE_TAB))
			.build());

	public static void register(IEventBus modEventBus) {
		REGISTER.register(modEventBus);
	}

	private static class RegistrateDisplayItemsGenerator implements DisplayItemsGenerator {
		private static final Predicate<Item> IS_ITEM_3D_PREDICATE;

		static {
			MutableObject<Predicate<Item>> isItem3d = new MutableObject<>(item -> false);
			DistExecutor.unsafeRunWhenOn(Dist.CLIENT, () -> () -> {
				isItem3d.setValue(item -> {
					ItemRenderer itemRenderer = Minecraft.getInstance()
						.getItemRenderer();
					BakedModel model = itemRenderer.getModel(new ItemStack(item), null, null, 0);
					return model.isGui3d();
				});
			});
			IS_ITEM_3D_PREDICATE = isItem3d.getValue();
		}

		@OnlyIn(Dist.CLIENT)
		private static Predicate<Item> makeClient3dItemPredicate() {
			return item -> {
				ItemRenderer itemRenderer = Minecraft.getInstance()
					.getItemRenderer();
				BakedModel model = itemRenderer.getModel(new ItemStack(item), null, null, 0);
				return model.isGui3d();
			};
		}

		private final boolean addItems;
		private final RegistryObject<CreativeModeTab> tabFilter;

		public RegistrateDisplayItemsGenerator(boolean addItems, RegistryObject<CreativeModeTab> tabFilter) {
			this.addItems = addItems;
			this.tabFilter = tabFilter;
		}

		private static Predicate<Item> makeExclusionPredicate() {
			Set<Item> exclusions = new ReferenceOpenHashSet<>();

			List<ItemProviderEntry<?>> simpleExclusions = List.of(
					AllItems.INCOMPLETE_PRECISION_MECHANISM,
					AllItems.INCOMPLETE_REINFORCED_SHEET,
					AllItems.INCOMPLETE_TRACK,
					AllItems.CHROMATIC_COMPOUND,
					AllItems.SHADOW_STEEL,
					AllItems.REFINED_RADIANCE,
					AllItems.COPPER_BACKTANK_PLACEABLE,
					AllItems.NETHERITE_BACKTANK_PLACEABLE,
					AllItems.MINECART_CONTRAPTION,
					AllItems.FURNACE_MINECART_CONTRAPTION,
					AllItems.CHEST_MINECART_CONTRAPTION,
					AllItems.SCHEMATIC,
					AllBlocks.ANDESITE_ENCASED_SHAFT,
					AllBlocks.BRASS_ENCASED_SHAFT,
					AllBlocks.ANDESITE_ENCASED_COGWHEEL,
					AllBlocks.BRASS_ENCASED_COGWHEEL,
					AllBlocks.ANDESITE_ENCASED_LARGE_COGWHEEL,
					AllBlocks.BRASS_ENCASED_LARGE_COGWHEEL,
					AllBlocks.MYSTERIOUS_CUCKOO_CLOCK,
					AllBlocks.ELEVATOR_CONTACT,
					AllBlocks.SHADOW_STEEL_CASING,
					AllBlocks.REFINED_RADIANCE_CASING
			);

			List<ItemEntry<TagDependentIngredientItem>> tagDependentExclusions = List.of(
					AllItems.CRUSHED_OSMIUM,
					AllItems.CRUSHED_PLATINUM,
					AllItems.CRUSHED_SILVER,
					AllItems.CRUSHED_TIN,
					AllItems.CRUSHED_LEAD,
					AllItems.CRUSHED_QUICKSILVER,
					AllItems.CRUSHED_BAUXITE,
					AllItems.CRUSHED_URANIUM,
					AllItems.CRUSHED_NICKEL
			);

			for (ItemProviderEntry<?> entry : simpleExclusions) {
				exclusions.add(entry.asItem());
			}

			for (ItemEntry<TagDependentIngredientItem> entry : tagDependentExclusions) {
				TagDependentIngredientItem item = entry.get();
				if (item.shouldHide()) {
					exclusions.add(entry.asItem());
				}
			}

			return exclusions::contains;
		}

		private static List<ItemOrdering> makeOrderings() {
			List<ItemOrdering> orderings = new ReferenceArrayList<>();

			Map<ItemProviderEntry<?>, ItemProviderEntry<?>> simpleBeforeOrderings = Map.of(
					AllItems.EMPTY_BLAZE_BURNER, AllBlocks.BLAZE_BURNER,
					AllItems.SCHEDULE, AllBlocks.TRACK_STATION
			);

			Map<ItemProviderEntry<?>, ItemProviderEntry<?>> simpleAfterOrderings = Map.of(
					AllItems.VERTICAL_GEARBOX, AllBlocks.GEARBOX
			);

			simpleBeforeOrderings.forEach((entry, otherEntry) -> {
				orderings.add(ItemOrdering.before(entry.asItem(), otherEntry.asItem()));
			});

			simpleAfterOrderings.forEach((entry, otherEntry) -> {
				orderings.add(ItemOrdering.after(entry.asItem(), otherEntry.asItem()));
			});

			return orderings;
		}

		private static Function<Item, ItemStack> makeStackFunc() {
			Map<Item, Function<Item, ItemStack>> factories = new Reference2ReferenceOpenHashMap<>();

			Map<ItemProviderEntry<?>, Function<Item, ItemStack>> simpleFactories = Map.of(
					AllItems.COPPER_BACKTANK, item -> {
						ItemStack stack = new ItemStack(item);
						stack.getOrCreateTag().putInt("Air", BacktankUtil.maxAirWithoutEnchants());
						return stack;
					},
					AllItems.NETHERITE_BACKTANK, item -> {
						ItemStack stack = new ItemStack(item);
						stack.getOrCreateTag().putInt("Air", BacktankUtil.maxAirWithoutEnchants());
						return stack;
					}
			);

			simpleFactories.forEach((entry, factory) -> {
				factories.put(entry.asItem(), factory);
			});

			return item -> {
				Function<Item, ItemStack> factory = factories.get(item);
				if (factory != null) {
					return factory.apply(item);
				}
				return new ItemStack(item);
			};
		}

		private static Function<Item, TabVisibility> makeVisibilityFunc() {
			Map<Item, TabVisibility> visibilities = new Reference2ObjectOpenHashMap<>();

			Map<ItemProviderEntry<?>, TabVisibility> simpleVisibilities = Map.of(
					AllItems.BLAZE_CAKE_BASE, TabVisibility.SEARCH_TAB_ONLY
			);

			simpleVisibilities.forEach((entry, factory) -> {
				visibilities.put(entry.asItem(), factory);
			});

			for (BlockEntry<ValveHandleBlock> entry : AllBlocks.DYED_VALVE_HANDLES) {
				visibilities.put(entry.asItem(), TabVisibility.SEARCH_TAB_ONLY);
			}

			for (BlockEntry<SeatBlock> entry : AllBlocks.SEATS) {
				SeatBlock block = entry.get();
				if (block.getColor() != DyeColor.RED) {
					visibilities.put(entry.asItem(), TabVisibility.SEARCH_TAB_ONLY);
				}
			}

			for (BlockEntry<ToolboxBlock> entry : AllBlocks.TOOLBOXES) {
				ToolboxBlock block = entry.get();
				if (block.getColor() != DyeColor.BROWN) {
					visibilities.put(entry.asItem(), TabVisibility.SEARCH_TAB_ONLY);
				}
			}

			return item -> {
				TabVisibility visibility = visibilities.get(item);
				if (visibility != null) {
					return visibility;
				}
				return TabVisibility.PARENT_AND_SEARCH_TABS;
			};
		}

		@Override
		public void accept(ItemDisplayParameters parameters, Output output) {
			Predicate<Item> exclusionPredicate = makeExclusionPredicate();
			List<ItemOrdering> orderings = makeOrderings();
			Function<Item, ItemStack> stackFunc = makeStackFunc();
			Function<Item, TabVisibility> visibilityFunc = makeVisibilityFunc();

			List<Item> items = new LinkedList<>();
			if (addItems) {
				items.addAll(collectItems(exclusionPredicate.or(IS_ITEM_3D_PREDICATE.negate())));
			}
			items.addAll(collectBlocks(exclusionPredicate));
			if (addItems) {
				items.addAll(collectItems(exclusionPredicate.or(IS_ITEM_3D_PREDICATE)));
			}

			applyOrderings(items, orderings);
			outputAll(output, items, stackFunc, visibilityFunc);
		}

		private List<Item> collectBlocks(Predicate<Item> exclusionPredicate) {
			List<Item> items = new ReferenceArrayList<>();
			for (RegistryEntry<Block> entry : Create.REGISTRATE.getAll(Registries.BLOCK)) {
				if (!CreateRegistrate.isInCreativeTab(entry, tabFilter))
					continue;
				Item item = entry.get()
					.asItem();
				if (item == Items.AIR)
					continue;
				if (!exclusionPredicate.test(item))
					items.add(item);
			}
			items = new ReferenceArrayList<>(new ReferenceLinkedOpenHashSet<>(items));
			return items;
		}

		private List<Item> collectItems(Predicate<Item> exclusionPredicate) {
			List<Item> items = new ReferenceArrayList<>();
			for (RegistryEntry<Item> entry : Create.REGISTRATE.getAll(Registries.ITEM)) {
				if (!CreateRegistrate.isInCreativeTab(entry, tabFilter))
					continue;
				Item item = entry.get();
				if (item instanceof BlockItem)
					continue;
				if (!exclusionPredicate.test(item))
					items.add(item);
			}
			return items;
		}

		private static void applyOrderings(List<Item> items, List<ItemOrdering> orderings) {
			for (ItemOrdering ordering : orderings) {
				int anchorIndex = items.indexOf(ordering.anchor());
				if (anchorIndex != -1) {
					Item item = ordering.item();
					int itemIndex = items.indexOf(item);
					if (itemIndex != -1) {
						items.remove(itemIndex);
						if (itemIndex < anchorIndex) {
							anchorIndex--;
						}
					}
					if (ordering.type() == ItemOrdering.Type.AFTER) {
						items.add(anchorIndex + 1, item);
					} else {
						items.add(anchorIndex, item);
					}
				}
			}
		}

		private static void outputAll(Output output, List<Item> items, Function<Item, ItemStack> stackFunc, Function<Item, TabVisibility> visibilityFunc) {
			for (Item item : items) {
				output.accept(stackFunc.apply(item), visibilityFunc.apply(item));
			}
		}

		private record ItemOrdering(Item item, Item anchor, Type type) {
			public static ItemOrdering before(Item item, Item anchor) {
				return new ItemOrdering(item, anchor, Type.BEFORE);
			}

			public static ItemOrdering after(Item item, Item anchor) {
				return new ItemOrdering(item, anchor, Type.AFTER);
			}

>>>>>>> a41053b8
			public enum Type {
				BEFORE,
				AFTER;
			}
		}
<<<<<<< HEAD
	}

	public record TabInfo(ResourceKey<CreativeModeTab> key, CreativeModeTab tab) {
=======
>>>>>>> a41053b8
	}
}<|MERGE_RESOLUTION|>--- conflicted
+++ resolved
@@ -6,14 +6,10 @@
 import java.util.Set;
 import java.util.function.Function;
 import java.util.function.Predicate;
-<<<<<<< HEAD
 import java.util.function.Supplier;
 
-=======
-
 import org.apache.commons.lang3.mutable.MutableObject;
 
->>>>>>> a41053b8
 import com.simibubi.create.content.contraptions.actors.seat.SeatBlock;
 import com.simibubi.create.content.decoration.palettes.AllPaletteBlocks;
 import com.simibubi.create.content.equipment.armor.BacktankUtil;
@@ -27,16 +23,12 @@
 import com.tterrag.registrate.util.entry.ItemProviderEntry;
 import com.tterrag.registrate.util.entry.RegistryEntry;
 
-<<<<<<< HEAD
 import io.github.fabricators_of_create.porting_lib.util.EnvExecutor;
-=======
->>>>>>> a41053b8
 import it.unimi.dsi.fastutil.objects.Reference2ObjectOpenHashMap;
 import it.unimi.dsi.fastutil.objects.Reference2ReferenceOpenHashMap;
 import it.unimi.dsi.fastutil.objects.ReferenceArrayList;
 import it.unimi.dsi.fastutil.objects.ReferenceLinkedOpenHashSet;
 import it.unimi.dsi.fastutil.objects.ReferenceOpenHashSet;
-<<<<<<< HEAD
 import net.fabricmc.api.EnvType;
 import net.fabricmc.api.Environment;
 import net.fabricmc.fabric.api.itemgroup.v1.FabricItemGroup;
@@ -49,44 +41,21 @@
 import net.minecraft.network.chat.Component;
 import net.minecraft.resources.ResourceKey;
 import net.minecraft.resources.ResourceLocation;
-=======
-import net.minecraft.client.Minecraft;
-import net.minecraft.client.renderer.entity.ItemRenderer;
-import net.minecraft.client.resources.model.BakedModel;
-import net.minecraft.core.registries.Registries;
->>>>>>> a41053b8
 import net.minecraft.world.item.BlockItem;
 import net.minecraft.world.item.CreativeModeTab;
 import net.minecraft.world.item.CreativeModeTab.DisplayItemsGenerator;
 import net.minecraft.world.item.CreativeModeTab.ItemDisplayParameters;
 import net.minecraft.world.item.CreativeModeTab.Output;
 import net.minecraft.world.item.CreativeModeTab.TabVisibility;
-<<<<<<< HEAD
-=======
-import net.minecraft.world.item.CreativeModeTabs;
->>>>>>> a41053b8
 import net.minecraft.world.item.DyeColor;
 import net.minecraft.world.item.Item;
 import net.minecraft.world.item.ItemStack;
 import net.minecraft.world.item.Items;
 import net.minecraft.world.level.block.Block;
-<<<<<<< HEAD
 
 import org.apache.commons.lang3.mutable.MutableObject;
-=======
-import net.minecraftforge.api.distmarker.Dist;
-import net.minecraftforge.api.distmarker.OnlyIn;
-import net.minecraftforge.eventbus.api.IEventBus;
-import net.minecraftforge.fml.DistExecutor;
-import net.minecraftforge.fml.common.Mod.EventBusSubscriber;
-import net.minecraftforge.fml.common.Mod.EventBusSubscriber.Bus;
-import net.minecraftforge.registries.DeferredRegister;
-import net.minecraftforge.registries.RegistryObject;
->>>>>>> a41053b8
-
-@EventBusSubscriber(bus = Bus.MOD)
+
 public class AllCreativeModeTabs {
-<<<<<<< HEAD
 
 	public static final TabInfo BASE_CREATIVE_TAB = register("base",
 		() -> FabricItemGroup.builder()
@@ -380,305 +349,13 @@
 				return new ItemOrdering(item, anchor, Type.AFTER);
 			}
 
-=======
-	private static final DeferredRegister<CreativeModeTab> REGISTER =
-		DeferredRegister.create(Registries.CREATIVE_MODE_TAB, Create.ID);
-
-	public static final RegistryObject<CreativeModeTab> BASE_CREATIVE_TAB = REGISTER.register("base",
-		() -> CreativeModeTab.builder()
-			.title(Components.translatable("itemGroup.create.base"))
-			.withTabsBefore(CreativeModeTabs.SPAWN_EGGS)
-			.icon(() -> AllBlocks.COGWHEEL.asStack())
-			.displayItems(new RegistrateDisplayItemsGenerator(true, AllCreativeModeTabs.BASE_CREATIVE_TAB))
-			.build());
-
-	public static final RegistryObject<CreativeModeTab> PALETTES_CREATIVE_TAB = REGISTER.register("palettes",
-		() -> CreativeModeTab.builder()
-			.title(Components.translatable("itemGroup.create.palettes"))
-			.withTabsBefore(BASE_CREATIVE_TAB.getKey())
-			.icon(() -> AllPaletteBlocks.ORNATE_IRON_WINDOW.asStack())
-			.displayItems(new RegistrateDisplayItemsGenerator(false, AllCreativeModeTabs.PALETTES_CREATIVE_TAB))
-			.build());
-
-	public static void register(IEventBus modEventBus) {
-		REGISTER.register(modEventBus);
-	}
-
-	private static class RegistrateDisplayItemsGenerator implements DisplayItemsGenerator {
-		private static final Predicate<Item> IS_ITEM_3D_PREDICATE;
-
-		static {
-			MutableObject<Predicate<Item>> isItem3d = new MutableObject<>(item -> false);
-			DistExecutor.unsafeRunWhenOn(Dist.CLIENT, () -> () -> {
-				isItem3d.setValue(item -> {
-					ItemRenderer itemRenderer = Minecraft.getInstance()
-						.getItemRenderer();
-					BakedModel model = itemRenderer.getModel(new ItemStack(item), null, null, 0);
-					return model.isGui3d();
-				});
-			});
-			IS_ITEM_3D_PREDICATE = isItem3d.getValue();
-		}
-
-		@OnlyIn(Dist.CLIENT)
-		private static Predicate<Item> makeClient3dItemPredicate() {
-			return item -> {
-				ItemRenderer itemRenderer = Minecraft.getInstance()
-					.getItemRenderer();
-				BakedModel model = itemRenderer.getModel(new ItemStack(item), null, null, 0);
-				return model.isGui3d();
-			};
-		}
-
-		private final boolean addItems;
-		private final RegistryObject<CreativeModeTab> tabFilter;
-
-		public RegistrateDisplayItemsGenerator(boolean addItems, RegistryObject<CreativeModeTab> tabFilter) {
-			this.addItems = addItems;
-			this.tabFilter = tabFilter;
-		}
-
-		private static Predicate<Item> makeExclusionPredicate() {
-			Set<Item> exclusions = new ReferenceOpenHashSet<>();
-
-			List<ItemProviderEntry<?>> simpleExclusions = List.of(
-					AllItems.INCOMPLETE_PRECISION_MECHANISM,
-					AllItems.INCOMPLETE_REINFORCED_SHEET,
-					AllItems.INCOMPLETE_TRACK,
-					AllItems.CHROMATIC_COMPOUND,
-					AllItems.SHADOW_STEEL,
-					AllItems.REFINED_RADIANCE,
-					AllItems.COPPER_BACKTANK_PLACEABLE,
-					AllItems.NETHERITE_BACKTANK_PLACEABLE,
-					AllItems.MINECART_CONTRAPTION,
-					AllItems.FURNACE_MINECART_CONTRAPTION,
-					AllItems.CHEST_MINECART_CONTRAPTION,
-					AllItems.SCHEMATIC,
-					AllBlocks.ANDESITE_ENCASED_SHAFT,
-					AllBlocks.BRASS_ENCASED_SHAFT,
-					AllBlocks.ANDESITE_ENCASED_COGWHEEL,
-					AllBlocks.BRASS_ENCASED_COGWHEEL,
-					AllBlocks.ANDESITE_ENCASED_LARGE_COGWHEEL,
-					AllBlocks.BRASS_ENCASED_LARGE_COGWHEEL,
-					AllBlocks.MYSTERIOUS_CUCKOO_CLOCK,
-					AllBlocks.ELEVATOR_CONTACT,
-					AllBlocks.SHADOW_STEEL_CASING,
-					AllBlocks.REFINED_RADIANCE_CASING
-			);
-
-			List<ItemEntry<TagDependentIngredientItem>> tagDependentExclusions = List.of(
-					AllItems.CRUSHED_OSMIUM,
-					AllItems.CRUSHED_PLATINUM,
-					AllItems.CRUSHED_SILVER,
-					AllItems.CRUSHED_TIN,
-					AllItems.CRUSHED_LEAD,
-					AllItems.CRUSHED_QUICKSILVER,
-					AllItems.CRUSHED_BAUXITE,
-					AllItems.CRUSHED_URANIUM,
-					AllItems.CRUSHED_NICKEL
-			);
-
-			for (ItemProviderEntry<?> entry : simpleExclusions) {
-				exclusions.add(entry.asItem());
-			}
-
-			for (ItemEntry<TagDependentIngredientItem> entry : tagDependentExclusions) {
-				TagDependentIngredientItem item = entry.get();
-				if (item.shouldHide()) {
-					exclusions.add(entry.asItem());
-				}
-			}
-
-			return exclusions::contains;
-		}
-
-		private static List<ItemOrdering> makeOrderings() {
-			List<ItemOrdering> orderings = new ReferenceArrayList<>();
-
-			Map<ItemProviderEntry<?>, ItemProviderEntry<?>> simpleBeforeOrderings = Map.of(
-					AllItems.EMPTY_BLAZE_BURNER, AllBlocks.BLAZE_BURNER,
-					AllItems.SCHEDULE, AllBlocks.TRACK_STATION
-			);
-
-			Map<ItemProviderEntry<?>, ItemProviderEntry<?>> simpleAfterOrderings = Map.of(
-					AllItems.VERTICAL_GEARBOX, AllBlocks.GEARBOX
-			);
-
-			simpleBeforeOrderings.forEach((entry, otherEntry) -> {
-				orderings.add(ItemOrdering.before(entry.asItem(), otherEntry.asItem()));
-			});
-
-			simpleAfterOrderings.forEach((entry, otherEntry) -> {
-				orderings.add(ItemOrdering.after(entry.asItem(), otherEntry.asItem()));
-			});
-
-			return orderings;
-		}
-
-		private static Function<Item, ItemStack> makeStackFunc() {
-			Map<Item, Function<Item, ItemStack>> factories = new Reference2ReferenceOpenHashMap<>();
-
-			Map<ItemProviderEntry<?>, Function<Item, ItemStack>> simpleFactories = Map.of(
-					AllItems.COPPER_BACKTANK, item -> {
-						ItemStack stack = new ItemStack(item);
-						stack.getOrCreateTag().putInt("Air", BacktankUtil.maxAirWithoutEnchants());
-						return stack;
-					},
-					AllItems.NETHERITE_BACKTANK, item -> {
-						ItemStack stack = new ItemStack(item);
-						stack.getOrCreateTag().putInt("Air", BacktankUtil.maxAirWithoutEnchants());
-						return stack;
-					}
-			);
-
-			simpleFactories.forEach((entry, factory) -> {
-				factories.put(entry.asItem(), factory);
-			});
-
-			return item -> {
-				Function<Item, ItemStack> factory = factories.get(item);
-				if (factory != null) {
-					return factory.apply(item);
-				}
-				return new ItemStack(item);
-			};
-		}
-
-		private static Function<Item, TabVisibility> makeVisibilityFunc() {
-			Map<Item, TabVisibility> visibilities = new Reference2ObjectOpenHashMap<>();
-
-			Map<ItemProviderEntry<?>, TabVisibility> simpleVisibilities = Map.of(
-					AllItems.BLAZE_CAKE_BASE, TabVisibility.SEARCH_TAB_ONLY
-			);
-
-			simpleVisibilities.forEach((entry, factory) -> {
-				visibilities.put(entry.asItem(), factory);
-			});
-
-			for (BlockEntry<ValveHandleBlock> entry : AllBlocks.DYED_VALVE_HANDLES) {
-				visibilities.put(entry.asItem(), TabVisibility.SEARCH_TAB_ONLY);
-			}
-
-			for (BlockEntry<SeatBlock> entry : AllBlocks.SEATS) {
-				SeatBlock block = entry.get();
-				if (block.getColor() != DyeColor.RED) {
-					visibilities.put(entry.asItem(), TabVisibility.SEARCH_TAB_ONLY);
-				}
-			}
-
-			for (BlockEntry<ToolboxBlock> entry : AllBlocks.TOOLBOXES) {
-				ToolboxBlock block = entry.get();
-				if (block.getColor() != DyeColor.BROWN) {
-					visibilities.put(entry.asItem(), TabVisibility.SEARCH_TAB_ONLY);
-				}
-			}
-
-			return item -> {
-				TabVisibility visibility = visibilities.get(item);
-				if (visibility != null) {
-					return visibility;
-				}
-				return TabVisibility.PARENT_AND_SEARCH_TABS;
-			};
-		}
-
-		@Override
-		public void accept(ItemDisplayParameters parameters, Output output) {
-			Predicate<Item> exclusionPredicate = makeExclusionPredicate();
-			List<ItemOrdering> orderings = makeOrderings();
-			Function<Item, ItemStack> stackFunc = makeStackFunc();
-			Function<Item, TabVisibility> visibilityFunc = makeVisibilityFunc();
-
-			List<Item> items = new LinkedList<>();
-			if (addItems) {
-				items.addAll(collectItems(exclusionPredicate.or(IS_ITEM_3D_PREDICATE.negate())));
-			}
-			items.addAll(collectBlocks(exclusionPredicate));
-			if (addItems) {
-				items.addAll(collectItems(exclusionPredicate.or(IS_ITEM_3D_PREDICATE)));
-			}
-
-			applyOrderings(items, orderings);
-			outputAll(output, items, stackFunc, visibilityFunc);
-		}
-
-		private List<Item> collectBlocks(Predicate<Item> exclusionPredicate) {
-			List<Item> items = new ReferenceArrayList<>();
-			for (RegistryEntry<Block> entry : Create.REGISTRATE.getAll(Registries.BLOCK)) {
-				if (!CreateRegistrate.isInCreativeTab(entry, tabFilter))
-					continue;
-				Item item = entry.get()
-					.asItem();
-				if (item == Items.AIR)
-					continue;
-				if (!exclusionPredicate.test(item))
-					items.add(item);
-			}
-			items = new ReferenceArrayList<>(new ReferenceLinkedOpenHashSet<>(items));
-			return items;
-		}
-
-		private List<Item> collectItems(Predicate<Item> exclusionPredicate) {
-			List<Item> items = new ReferenceArrayList<>();
-			for (RegistryEntry<Item> entry : Create.REGISTRATE.getAll(Registries.ITEM)) {
-				if (!CreateRegistrate.isInCreativeTab(entry, tabFilter))
-					continue;
-				Item item = entry.get();
-				if (item instanceof BlockItem)
-					continue;
-				if (!exclusionPredicate.test(item))
-					items.add(item);
-			}
-			return items;
-		}
-
-		private static void applyOrderings(List<Item> items, List<ItemOrdering> orderings) {
-			for (ItemOrdering ordering : orderings) {
-				int anchorIndex = items.indexOf(ordering.anchor());
-				if (anchorIndex != -1) {
-					Item item = ordering.item();
-					int itemIndex = items.indexOf(item);
-					if (itemIndex != -1) {
-						items.remove(itemIndex);
-						if (itemIndex < anchorIndex) {
-							anchorIndex--;
-						}
-					}
-					if (ordering.type() == ItemOrdering.Type.AFTER) {
-						items.add(anchorIndex + 1, item);
-					} else {
-						items.add(anchorIndex, item);
-					}
-				}
-			}
-		}
-
-		private static void outputAll(Output output, List<Item> items, Function<Item, ItemStack> stackFunc, Function<Item, TabVisibility> visibilityFunc) {
-			for (Item item : items) {
-				output.accept(stackFunc.apply(item), visibilityFunc.apply(item));
-			}
-		}
-
-		private record ItemOrdering(Item item, Item anchor, Type type) {
-			public static ItemOrdering before(Item item, Item anchor) {
-				return new ItemOrdering(item, anchor, Type.BEFORE);
-			}
-
-			public static ItemOrdering after(Item item, Item anchor) {
-				return new ItemOrdering(item, anchor, Type.AFTER);
-			}
-
->>>>>>> a41053b8
 			public enum Type {
 				BEFORE,
 				AFTER;
 			}
 		}
-<<<<<<< HEAD
 	}
 
 	public record TabInfo(ResourceKey<CreativeModeTab> key, CreativeModeTab tab) {
-=======
->>>>>>> a41053b8
 	}
 }