--- conflicted
+++ resolved
@@ -40,14 +40,10 @@
 import net.minecraft.world.item.crafting.ShapedRecipe;
 import net.minecraft.world.item.crafting.SimpleRecipeSerializer;
 import net.minecraft.world.level.Level;
-<<<<<<< HEAD
-import net.minecraftforge.registries.RegisterEvent;
-=======
 import net.minecraftforge.eventbus.api.IEventBus;
 import net.minecraftforge.registries.DeferredRegister;
 import net.minecraftforge.registries.ForgeRegistries;
 import net.minecraftforge.registries.RegistryObject;
->>>>>>> 42ffe443
 
 public enum AllRecipeTypes implements IRecipeTypeInfo {
 
@@ -95,29 +91,12 @@
 		String name = Lang.asId(name());
 		id = Create.asResource(name);
 		serializerObject = Registers.SERIALIZER_REGISTER.register(name, serializerSupplier);
-		typeObject = Registers.TYPE_REGISTER.register(name, () -> simpleType(id));
+		typeObject = Registers.TYPE_REGISTER.register(name, () -> RecipeType.simple(id));
 		type = typeObject;
 	}
 
 	AllRecipeTypes(ProcessingRecipeFactory<?> processingFactory) {
 		this(() -> new ProcessingRecipeSerializer<>(processingFactory));
-	}
-
-<<<<<<< HEAD
-	AllRecipeTypes(Supplier<RecipeSerializer<?>> serializerSupplier) {
-		this.id = Create.asResource(Lang.asId(name()));
-		this.serializerSupplier = serializerSupplier;
-		this.typeSupplier = () -> RecipeType.simple(id);
-=======
-	public static <T extends Recipe<?>> RecipeType<T> simpleType(ResourceLocation id) {
-		String stringId = id.toString();
-		return new RecipeType<T>() {
-			@Override
-			public String toString() {
-				return stringId;
-			}
-		};
->>>>>>> 42ffe443
 	}
 
 	public static void register(IEventBus modEventBus) {
@@ -148,33 +127,6 @@
 			.getRecipeFor(getType(), inv, world);
 	}
 
-<<<<<<< HEAD
-	public static void register(RegisterEvent event) {
-		event.register(Registry.RECIPE_SERIALIZER_REGISTRY, helper -> {
-			ShapedRecipe.setCraftingSize(9, 9);
-
-			for (AllRecipeTypes r : AllRecipeTypes.values()) {
-				r.serializer = r.serializerSupplier.get();
-				helper.register(r.id, r.serializer);
-			}
-		});
-
-		event.register(Registry.RECIPE_TYPE_REGISTRY, helper -> {
-			for (AllRecipeTypes r : AllRecipeTypes.values()) {
-				r.type = r.typeSupplier.get();
-				if (r.type == RecipeType.CRAFTING)
-					continue;
-				helper.register(r.id, r.type);
-			}
-		});
-	}
-
-	private static Supplier<RecipeSerializer<?>> processingSerializer(ProcessingRecipeFactory<?> factory) {
-		return () -> new ProcessingRecipeSerializer<>(factory);
-	}
-
-=======
->>>>>>> 42ffe443
 	public static final Set<ResourceLocation> RECIPE_DENY_SET =
 		ImmutableSet.of(new ResourceLocation("occultism", "spirit_trade"), new ResourceLocation("occultism", "ritual"));
 
