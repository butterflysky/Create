package com.simibubi.create;

import static com.simibubi.create.AllTags.NameSpace.FORGE;
import static com.simibubi.create.AllTags.NameSpace.MOD;
import static com.simibubi.create.AllTags.NameSpace.TIC;

import java.util.Collections;

import com.simibubi.create.foundation.data.CreateRegistrate;
import com.simibubi.create.foundation.utility.Lang;
import com.tterrag.registrate.builders.BlockBuilder;
import com.tterrag.registrate.builders.ItemBuilder;
import com.tterrag.registrate.providers.ProviderType;
import com.tterrag.registrate.util.nullness.NonNullFunction;

import me.alphamode.forgetags.Tags;
import net.minecraft.core.Registry;
import net.minecraft.resources.ResourceLocation;
import net.minecraft.tags.BlockTags;
import net.minecraft.tags.TagKey;
import net.minecraft.world.item.BlockItem;
import net.minecraft.world.item.Item;
import net.minecraft.world.item.ItemStack;
import net.minecraft.world.item.Items;
import net.minecraft.world.level.block.Block;
import net.minecraft.world.level.block.Blocks;
import net.minecraft.world.level.block.state.BlockState;
import net.minecraft.world.level.material.Fluid;
import net.minecraft.world.level.material.FluidState;
import net.minecraft.world.level.material.Fluids;

public class AllTags {

	private static final CreateRegistrate REGISTRATE = Create.registrate()
		.creativeModeTab(() -> Create.BASE_CREATIVE_TAB);

	public static <T> TagKey<T> optionalTag(Registry<T> registry, ResourceLocation id) {
		return TagKey.create(registry.key(), id);
	}

	public static <T> TagKey<T> forgeTag(Registry<T> registry, String path) {
		return optionalTag(registry, new ResourceLocation("c", path));
	}

	public static TagKey<Block> forgeBlockTag(String path) {
		return forgeTag(Registry.BLOCK, path);
	}

	public static TagKey<Item> forgeItemTag(String path) {
		return forgeTag(Registry.ITEM, path);
	}

	public static TagKey<Fluid> forgeFluidTag(String path) {
		return forgeTag(Registry.FLUID, path);
	}

	public static <T extends Block, P> NonNullFunction<BlockBuilder<T, P>, BlockBuilder<T, P>> axeOrPickaxe() {
		return b -> b.tag(BlockTags.MINEABLE_WITH_AXE)
			.tag(BlockTags.MINEABLE_WITH_PICKAXE);
	}

	public static <T extends Block, P> NonNullFunction<BlockBuilder<T, P>, BlockBuilder<T, P>> axeOnly() {
		return b -> b.tag(BlockTags.MINEABLE_WITH_AXE);
	}

	public static <T extends Block, P> NonNullFunction<BlockBuilder<T, P>, BlockBuilder<T, P>> pickaxeOnly() {
		return b -> b.tag(BlockTags.MINEABLE_WITH_PICKAXE);
	}

	public static <T extends Block, P> NonNullFunction<BlockBuilder<T, P>, ItemBuilder<BlockItem, BlockBuilder<T, P>>> tagBlockAndItem(
		String... path) {
		return b -> {
			for (String p : path)
				b.tag(forgeBlockTag(p));
			ItemBuilder<BlockItem, BlockBuilder<T, P>> item = b.item();
			for (String p : path)
				item.tag(forgeItemTag(p));
			return item;
		};
	}

	public enum NameSpace {

		MOD(Create.ID, false, true),
		FORGE("c"),
		TIC("tconstruct")

		;

		public final String id;
		public final boolean optionalDefault;
		public final boolean alwaysDatagenDefault;

		NameSpace(String id) {
			this(id, true, false);
		}

		NameSpace(String id, boolean optionalDefault, boolean alwaysDatagenDefault) {
			this.id = id;
			this.optionalDefault = optionalDefault;
			this.alwaysDatagenDefault = alwaysDatagenDefault;
		}

	}

	public enum AllBlockTags {

		BRITTLE,
		FAN_HEATERS,
		FAN_TRANSPARENT,
		ORE_OVERRIDE_STONE,
		SAFE_NBT,
		SEATS,
		TOOLBOXES,
		VALVE_HANDLES,
		WINDMILL_SAILS,
		WINDOWABLE,
		WRENCH_PICKUP,

		RELOCATION_NOT_SUPPORTED(FORGE),
		WG_STONE(FORGE),

		SLIMY_LOGS(TIC),

		;

		public final TagKey<Block> tag;

		AllBlockTags() {
			this(MOD);
		}

		AllBlockTags(NameSpace namespace) {
			this(namespace, namespace.optionalDefault, namespace.alwaysDatagenDefault);
		}

		AllBlockTags(NameSpace namespace, String path) {
			this(namespace, path, namespace.optionalDefault, namespace.alwaysDatagenDefault);
		}

		AllBlockTags(NameSpace namespace, boolean optional, boolean alwaysDatagen) {
			this(namespace, null, optional, alwaysDatagen);
		}

		AllBlockTags(NameSpace namespace, String path, boolean optional, boolean alwaysDatagen) {
			ResourceLocation id = new ResourceLocation(namespace.id, path == null ? Lang.asId(name()) : path);
			tag = optionalTag(Registry.BLOCK, id);
			if (alwaysDatagen) {
				REGISTRATE.addDataGenerator(ProviderType.BLOCK_TAGS, prov -> prov.tag(tag));
			}
		}

		@SuppressWarnings("deprecation")
		public boolean matches(Block block) {
			return block.builtInRegistryHolder().is(tag);
		}

		public boolean matches(BlockState state) {
			return state.is(tag);
		}

		public void add(Block... values) {
			REGISTRATE.addDataGenerator(ProviderType.BLOCK_TAGS, prov -> prov.tag(tag)
				.add(values));
		}

		public void includeIn(TagKey<Block> parent) {
			REGISTRATE.addDataGenerator(ProviderType.BLOCK_TAGS, prov -> prov.tag(parent)
				.addTag(tag));
		}

		public void includeIn(AllBlockTags parent) {
			includeIn(parent.tag);
		}

		public void includeAll(TagKey<Block> child) {
			// Minecraft tags need to be loaded
			if(child.location().getNamespace().equals("minecraft"))
				REGISTRATE.addDataGenerator(ProviderType.BLOCK_TAGS, prov -> prov.tag(child));
			REGISTRATE.addDataGenerator(ProviderType.BLOCK_TAGS, prov -> prov.tag(tag)
				.addTag(child));
		}

	}

	public enum AllItemTags {

		BLAZE_BURNER_FUEL_REGULAR(MOD, "blaze_burner_fuel/regular"),
		BLAZE_BURNER_FUEL_SPECIAL(MOD, "blaze_burner_fuel/special"),
		CREATE_INGOTS,
		CRUSHED_ORES,
		SANDPAPER,
		SEATS,
		TOOLBOXES,
		UPRIGHT_ON_BELT,
		VALVE_HANDLES,

		BEACON_PAYMENT(FORGE),
		PLATES(FORGE),
<<<<<<< HEAD
		WRENCHES(FORGE)
=======
		WRENCH(FORGE, "tools/wrench")
>>>>>>> 97da6be2

		;

		public final TagKey<Item> tag;

		AllItemTags() {
			this(MOD);
		}

		AllItemTags(NameSpace namespace) {
			this(namespace, namespace.optionalDefault, namespace.alwaysDatagenDefault);
		}

		AllItemTags(NameSpace namespace, String path) {
			this(namespace, path, namespace.optionalDefault, namespace.alwaysDatagenDefault);
		}

		AllItemTags(NameSpace namespace, boolean optional, boolean alwaysDatagen) {
			this(namespace, null, optional, alwaysDatagen);
		}

		AllItemTags(NameSpace namespace, String path, boolean optional, boolean alwaysDatagen) {
			ResourceLocation id = new ResourceLocation(namespace.id, path == null ? Lang.asId(name()) : path);
			tag = optionalTag(Registry.ITEM, id);

			if (alwaysDatagen) {
				REGISTRATE.addDataGenerator(ProviderType.ITEM_TAGS, prov -> prov.tag(tag));
			}
		}

		@SuppressWarnings("deprecation")
		public boolean matches(Item item) {
			return item.builtInRegistryHolder().is(tag);
		}

		public boolean matches(ItemStack stack) {
			return stack.is(tag);
		}

		public void add(Item... values) {
			REGISTRATE.addDataGenerator(ProviderType.ITEM_TAGS, prov -> prov.tag(tag)
				.add(values));
		}

		public void includeIn(TagKey<Item> parent) {
			REGISTRATE.addDataGenerator(ProviderType.ITEM_TAGS, prov -> prov.tag(parent)
				.addTag(tag));
		}

		public void includeIn(AllItemTags parent) {
			includeIn(parent.tag);
		}

		public void includeAll(TagKey<Item> child) {
			REGISTRATE.addDataGenerator(ProviderType.ITEM_TAGS, prov -> prov.tag(tag)
				.addTag(child));
		}

	}

	public enum AllFluidTags {

		BOTTOMLESS_ALLOW(MOD, "bottomless/allow"),
		BOTTOMLESS_DENY(MOD, "bottomless/deny"),

		HONEY(FORGE)

		;

		public final TagKey<Fluid> tag;

		AllFluidTags() {
			this(MOD);
		}

		AllFluidTags(NameSpace namespace) {
			this(namespace, namespace.optionalDefault, namespace.alwaysDatagenDefault);
		}

		AllFluidTags(NameSpace namespace, String path) {
			this(namespace, path, namespace.optionalDefault, namespace.alwaysDatagenDefault);
		}

		AllFluidTags(NameSpace namespace, boolean optional, boolean alwaysDatagen) {
			this(namespace, null, optional, alwaysDatagen);
		}

		AllFluidTags(NameSpace namespace, String path, boolean optional, boolean alwaysDatagen) {
			ResourceLocation id = new ResourceLocation(namespace.id, path == null ? Lang.asId(name()) : path);
			tag = optionalTag(Registry.FLUID, id);
			if (alwaysDatagen) {
				REGISTRATE.addDataGenerator(ProviderType.FLUID_TAGS, prov -> prov.tag(tag));
			}
		}

		@SuppressWarnings("deprecation")
		public boolean matches(Fluid fluid) {
			return fluid.is(tag);
		}

		public boolean matches(FluidState state) {
			return state.is(tag);
		}

		public void add(Fluid... values) {
			REGISTRATE.addDataGenerator(ProviderType.FLUID_TAGS, prov -> prov.tag(tag)
				.add(values));
		}

		public void includeIn(TagKey<Fluid> parent) {
			REGISTRATE.addDataGenerator(ProviderType.FLUID_TAGS, prov -> prov.tag(parent)
				.addTag(tag));
		}

		public void includeIn(AllFluidTags parent) {
			includeIn(parent.tag);
		}

		public void includeAll(TagKey<Fluid> child) {
			REGISTRATE.addDataGenerator(ProviderType.FLUID_TAGS, prov -> prov.tag(tag)
				.addTag(child));
		}

	}

	public static void register() {
		AllFluidTags.BOTTOMLESS_ALLOW.add(Fluids.WATER, Fluids.LAVA);

		AllItemTags.CREATE_INGOTS.includeIn(AllItemTags.BEACON_PAYMENT);
		AllItemTags.CREATE_INGOTS.includeIn(Tags.Items.INGOTS);

		AllItemTags.UPRIGHT_ON_BELT.add(Items.GLASS_BOTTLE, Items.POTION, Items.SPLASH_POTION, Items.LINGERING_POTION,
			Items.HONEY_BOTTLE, Items.CAKE);

		AllBlockTags.WINDMILL_SAILS.includeAll(BlockTags.WOOL);

		AllBlockTags.BRITTLE.includeAll(BlockTags.DOORS);
		AllBlockTags.BRITTLE.includeAll(BlockTags.BEDS);
		AllBlockTags.BRITTLE.add(Blocks.FLOWER_POT, Blocks.BELL, Blocks.COCOA);

		AllBlockTags.FAN_TRANSPARENT.includeAll(BlockTags.FENCES);
		AllBlockTags.FAN_TRANSPARENT.add(Blocks.IRON_BARS, Blocks.CAMPFIRE, Blocks.SOUL_CAMPFIRE);

		AllBlockTags.FAN_HEATERS.add(Blocks.MAGMA_BLOCK, Blocks.CAMPFIRE, Blocks.LAVA, Blocks.FIRE, Blocks.SOUL_FIRE,
			Blocks.SOUL_CAMPFIRE);
		AllBlockTags.SAFE_NBT.includeAll(BlockTags.SIGNS);

		AllBlockTags.WRENCH_PICKUP.includeAll(BlockTags.RAILS);
		AllBlockTags.WRENCH_PICKUP.includeAll(BlockTags.BUTTONS);
		AllBlockTags.WRENCH_PICKUP.includeAll(BlockTags.PRESSURE_PLATES);
		AllBlockTags.WRENCH_PICKUP.add(Blocks.REDSTONE_WIRE, Blocks.REDSTONE_TORCH, Blocks.REPEATER, Blocks.LEVER,
			Blocks.COMPARATOR, Blocks.OBSERVER, Blocks.REDSTONE_WALL_TORCH, Blocks.PISTON, Blocks.STICKY_PISTON,
			Blocks.TRIPWIRE, Blocks.TRIPWIRE_HOOK, Blocks.DAYLIGHT_DETECTOR, Blocks.TARGET);

		AllBlockTags.ORE_OVERRIDE_STONE.includeAll(BlockTags.STONE_ORE_REPLACEABLES);
	}

}<|MERGE_RESOLUTION|>--- conflicted
+++ resolved
@@ -197,11 +197,7 @@
 
 		BEACON_PAYMENT(FORGE),
 		PLATES(FORGE),
-<<<<<<< HEAD
-		WRENCHES(FORGE)
-=======
 		WRENCH(FORGE, "tools/wrench")
->>>>>>> 97da6be2
 
 		;
 
