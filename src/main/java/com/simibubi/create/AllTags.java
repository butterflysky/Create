package com.simibubi.create;

import static com.simibubi.create.AllTags.NameSpace.FORGE;
import static com.simibubi.create.AllTags.NameSpace.MOD;
import static com.simibubi.create.AllTags.NameSpace.QUARK;
import static com.simibubi.create.AllTags.NameSpace.TIC;

import com.simibubi.create.foundation.utility.Lang;

import net.minecraft.core.Registry;
import net.minecraft.resources.ResourceKey;
import net.minecraft.resources.ResourceLocation;
import net.minecraft.tags.TagKey;
import net.minecraft.world.entity.Entity;
import net.minecraft.world.entity.EntityType;
import net.minecraft.world.item.BlockItem;
import net.minecraft.world.item.Item;
import net.minecraft.world.item.ItemStack;
import net.minecraft.world.item.crafting.RecipeSerializer;
import net.minecraft.world.level.block.Block;
import net.minecraft.world.level.block.state.BlockState;
import net.minecraft.world.level.material.Fluid;
import net.minecraft.world.level.material.FluidState;

public class AllTags {
	public static <T> TagKey<T> optionalTag(Registry<T> registry,
		ResourceLocation id) {
		return TagKey.create(registry.key(), id);
	}

	public static <T> TagKey<T> forgeTag(Registry<T> registry, String path) {
		return optionalTag(registry, new ResourceLocation("c", path));
	}

	public static TagKey<Block> forgeBlockTag(String path) {
		return forgeTag(Registry.BLOCK, path);
	}

	public static TagKey<Item> forgeItemTag(String path) {
		return forgeTag(Registry.ITEM, path);
	}

	public static TagKey<Fluid> forgeFluidTag(String path) {
		return forgeTag(Registry.FLUID, path);
	}

	public enum NameSpace {

		MOD(Create.ID, false, true),
		FORGE("c"),
		TIC("tconstruct"),
		QUARK("quark")

		;

		public final String id;
		public final boolean optionalDefault;
		public final boolean alwaysDatagenDefault;

		NameSpace(String id) {
			this(id, true, false);
		}

		NameSpace(String id, boolean optionalDefault, boolean alwaysDatagenDefault) {
			this.id = id;
			this.optionalDefault = optionalDefault;
			this.alwaysDatagenDefault = alwaysDatagenDefault;
		}
	}

	public enum AllBlockTags {

		BRITTLE,
		CASING,
		CONTRAPTION_INVENTORY_DENY,
		COPYCAT_ALLOW,
		COPYCAT_DENY,
		FAN_PROCESSING_CATALYSTS_BLASTING(MOD, "fan_processing_catalysts/blasting"),
		FAN_PROCESSING_CATALYSTS_HAUNTING(MOD, "fan_processing_catalysts/haunting"),
		FAN_PROCESSING_CATALYSTS_SMOKING(MOD, "fan_processing_catalysts/smoking"),
		FAN_PROCESSING_CATALYSTS_SPLASHING(MOD, "fan_processing_catalysts/splashing"),
		FAN_TRANSPARENT,
		GIRDABLE_TRACKS,
		MOVABLE_EMPTY_COLLIDER,
		NON_MOVABLE,
		ORE_OVERRIDE_STONE,
		PASSIVE_BOILER_HEATERS,
		SAFE_NBT,
		SEATS,
		TOOLBOXES,
		TRACKS,
		TREE_ATTACHMENTS,
		VALVE_HANDLES,
		WINDMILL_SAILS,
		WRENCH_PICKUP,

		RELOCATION_NOT_SUPPORTED(FORGE),
		WG_STONE(FORGE),

		SLIMY_LOGS(TIC),
		NON_DOUBLE_DOOR(QUARK),

		;

		public final TagKey<Block> tag;
		public final boolean alwaysDatagen;

		AllBlockTags() {
			this(MOD);
		}

		AllBlockTags(NameSpace namespace) {
			this(namespace, namespace.optionalDefault, namespace.alwaysDatagenDefault);
		}

		AllBlockTags(NameSpace namespace, String path) {
			this(namespace, path, namespace.optionalDefault, namespace.alwaysDatagenDefault);
		}

		AllBlockTags(NameSpace namespace, boolean optional, boolean alwaysDatagen) {
			this(namespace, null, optional, alwaysDatagen);
		}

		AllBlockTags(NameSpace namespace, String path, boolean optional, boolean alwaysDatagen) {
			ResourceLocation id = new ResourceLocation(namespace.id, path == null ? Lang.asId(name()) : path);
			tag = optionalTag(Registry.BLOCK, id);
			this.alwaysDatagen = alwaysDatagen;
		}

		@SuppressWarnings("deprecation")
		public boolean matches(Block block) {
			return block.builtInRegistryHolder()
				.is(tag);
		}

		public boolean matches(ItemStack stack) {
			return stack != null && stack.getItem() instanceof BlockItem blockItem && matches(blockItem.getBlock());
		}

		public boolean matches(BlockState state) {
			return state.is(tag);
		}

		private static void init() {}

	}

	public enum AllItemTags {

		BLAZE_BURNER_FUEL_REGULAR(MOD, "blaze_burner_fuel/regular"),
		BLAZE_BURNER_FUEL_SPECIAL(MOD, "blaze_burner_fuel/special"),
		CASING,
		CONTRAPTION_CONTROLLED,
		CREATE_INGOTS,
		CRUSHED_RAW_MATERIALS,
		DEPLOYABLE_DRINK,
		MODDED_STRIPPED_LOGS,
		MODDED_STRIPPED_WOOD,
		PRESSURIZED_AIR_SOURCES,
		SANDPAPER,
		SEATS,
		SLEEPERS,
		TOOLBOXES,
		UPRIGHT_ON_BELT,
		VALVE_HANDLES,
		VANILLA_STRIPPED_LOGS,
		VANILLA_STRIPPED_WOOD,

		STRIPPED_LOGS(FORGE),
		STRIPPED_WOOD(FORGE),
		PLATES(FORGE),
		WRENCH(FORGE, "wrenches")

		;

		public final TagKey<Item> tag;
		public final boolean alwaysDatagen;

		AllItemTags() {
			this(MOD);
		}

		AllItemTags(NameSpace namespace) {
			this(namespace, namespace.optionalDefault, namespace.alwaysDatagenDefault);
		}

		AllItemTags(NameSpace namespace, String path) {
			this(namespace, path, namespace.optionalDefault, namespace.alwaysDatagenDefault);
		}

		AllItemTags(NameSpace namespace, boolean optional, boolean alwaysDatagen) {
			this(namespace, null, optional, alwaysDatagen);
		}

		AllItemTags(NameSpace namespace, String path, boolean optional, boolean alwaysDatagen) {
			ResourceLocation id = new ResourceLocation(namespace.id, path == null ? Lang.asId(name()) : path);
			tag = optionalTag(Registry.ITEM, id);

			this.alwaysDatagen = alwaysDatagen;
		}

		@SuppressWarnings("deprecation")
		public boolean matches(Item item) {
			return item.builtInRegistryHolder()
				.is(tag);
		}

		public boolean matches(ItemStack stack) {
			return stack.is(tag);
		}

		private static void init() {}

	}

	public enum AllFluidTags {

		BOTTOMLESS_ALLOW(MOD, "bottomless/allow"),
		BOTTOMLESS_DENY(MOD, "bottomless/deny"),
		FAN_PROCESSING_CATALYSTS_BLASTING(MOD, "fan_processing_catalysts/blasting"),
		FAN_PROCESSING_CATALYSTS_HAUNTING(MOD, "fan_processing_catalysts/haunting"),
		FAN_PROCESSING_CATALYSTS_SMOKING(MOD, "fan_processing_catalysts/smoking"),
		FAN_PROCESSING_CATALYSTS_SPLASHING(MOD, "fan_processing_catalysts/splashing"),
<<<<<<< HEAD

		// fabric: extra tag for diving helmet behavior
		DIVING_FLUIDS,
=======
>>>>>>> 2201d87d

		HONEY(FORGE)

		;

		public final TagKey<Fluid> tag;
		public final boolean alwaysDatagen;

		AllFluidTags() {
			this(MOD);
		}

		AllFluidTags(NameSpace namespace) {
			this(namespace, namespace.optionalDefault, namespace.alwaysDatagenDefault);
		}

		AllFluidTags(NameSpace namespace, String path) {
			this(namespace, path, namespace.optionalDefault, namespace.alwaysDatagenDefault);
		}

		AllFluidTags(NameSpace namespace, boolean optional, boolean alwaysDatagen) {
			this(namespace, null, optional, alwaysDatagen);
		}

		AllFluidTags(NameSpace namespace, String path, boolean optional, boolean alwaysDatagen) {
			ResourceLocation id = new ResourceLocation(namespace.id, path == null ? Lang.asId(name()) : path);
			tag = optionalTag(Registry.FLUID, id);
			this.alwaysDatagen = alwaysDatagen;
		}

		@SuppressWarnings("deprecation")
		public boolean matches(Fluid fluid) {
			return fluid.is(tag);
		}

		public boolean matches(FluidState state) {
			return state.is(tag);
		}

		private static void init() {}

	}

	public enum AllEntityTags {
<<<<<<< HEAD
=======

>>>>>>> 2201d87d
		BLAZE_BURNER_CAPTURABLE,
		IGNORE_SEAT,

		;

		public final TagKey<EntityType<?>> tag;
		public final boolean alwaysDatagen;

		AllEntityTags() {
			this(MOD);
		}

		AllEntityTags(NameSpace namespace) {
			this(namespace, namespace.optionalDefault, namespace.alwaysDatagenDefault);
		}

		AllEntityTags(NameSpace namespace, String path) {
			this(namespace, path, namespace.optionalDefault, namespace.alwaysDatagenDefault);
		}

		AllEntityTags(NameSpace namespace, boolean optional, boolean alwaysDatagen) {
			this(namespace, null, optional, alwaysDatagen);
		}

		AllEntityTags(NameSpace namespace, String path, boolean optional, boolean alwaysDatagen) {
			ResourceLocation id = new ResourceLocation(namespace.id, path == null ? Lang.asId(name()) : path);
			if (optional) {
				tag = optionalTag(Registry.ENTITY_TYPE, id);
			} else {
				tag = TagKey.create(Registry.ENTITY_TYPE_REGISTRY, id);
			}
			this.alwaysDatagen = alwaysDatagen;
		}

		public boolean matches(EntityType<?> type) {
			return type.is(tag);
		}

		public boolean matches(Entity entity) {
			return matches(entity.getType());
<<<<<<< HEAD
		}

		private static void init() {}

	}

	public enum AllRecipeSerializerTags {

		AUTOMATION_IGNORE,

		;

		public final TagKey<RecipeSerializer<?>> tag;
		public final boolean alwaysDatagen;

		AllRecipeSerializerTags() {
			this(MOD);
		}

		AllRecipeSerializerTags(NameSpace namespace) {
			this(namespace, namespace.optionalDefault, namespace.alwaysDatagenDefault);
		}

		AllRecipeSerializerTags(NameSpace namespace, String path) {
			this(namespace, path, namespace.optionalDefault, namespace.alwaysDatagenDefault);
		}

		AllRecipeSerializerTags(NameSpace namespace, boolean optional, boolean alwaysDatagen) {
			this(namespace, null, optional, alwaysDatagen);
		}

		AllRecipeSerializerTags(NameSpace namespace, String path, boolean optional, boolean alwaysDatagen) {
			ResourceLocation id = new ResourceLocation(namespace.id, path == null ? Lang.asId(name()) : path);
			if (optional) {
				tag = optionalTag(Registry.RECIPE_SERIALIZER, id);
			} else {
				tag = TagKey.create(Registry.RECIPE_SERIALIZER_REGISTRY, id);
			}
			this.alwaysDatagen = alwaysDatagen;
		}

		public boolean matches(RecipeSerializer<?> recipeSerializer) {
			ResourceKey<RecipeSerializer<?>> key = Registry.RECIPE_SERIALIZER.getResourceKey(recipeSerializer).orElseThrow();
			return Registry.RECIPE_SERIALIZER.getHolder(key).orElseThrow().is(tag);
=======
>>>>>>> 2201d87d
		}

		private static void init() {}
	}
	
	public enum AllRecipeSerializerTags {

		AUTOMATION_IGNORE,

		;

		public final TagKey<RecipeSerializer<?>> tag;
		public final boolean alwaysDatagen;

		AllRecipeSerializerTags() {
			this(MOD);
		}

		AllRecipeSerializerTags(NameSpace namespace) {
			this(namespace, namespace.optionalDefault, namespace.alwaysDatagenDefault);
		}

		AllRecipeSerializerTags(NameSpace namespace, String path) {
			this(namespace, path, namespace.optionalDefault, namespace.alwaysDatagenDefault);
		}

		AllRecipeSerializerTags(NameSpace namespace, boolean optional, boolean alwaysDatagen) {
			this(namespace, null, optional, alwaysDatagen);
		}

		AllRecipeSerializerTags(NameSpace namespace, String path, boolean optional, boolean alwaysDatagen) {
			ResourceLocation id = new ResourceLocation(namespace.id, path == null ? Lang.asId(name()) : path);
			if (optional) {
				tag = optionalTag(ForgeRegistries.RECIPE_SERIALIZERS, id);
			} else {
				tag = TagKey.create(Registry.RECIPE_SERIALIZER_REGISTRY, id);
			}
			this.alwaysDatagen = alwaysDatagen;
		}

		public boolean matches(RecipeSerializer<?> recipeSerializer) {
			return ForgeRegistries.RECIPE_SERIALIZERS.getHolder(recipeSerializer).orElseThrow().is(tag);
		}

		private static void init() {}
	}

	public static void init() {
		AllBlockTags.init();
		AllItemTags.init();
		AllFluidTags.init();
		AllEntityTags.init();
		AllRecipeSerializerTags.init();
	}
}<|MERGE_RESOLUTION|>--- conflicted
+++ resolved
@@ -221,12 +221,9 @@
 		FAN_PROCESSING_CATALYSTS_HAUNTING(MOD, "fan_processing_catalysts/haunting"),
 		FAN_PROCESSING_CATALYSTS_SMOKING(MOD, "fan_processing_catalysts/smoking"),
 		FAN_PROCESSING_CATALYSTS_SPLASHING(MOD, "fan_processing_catalysts/splashing"),
-<<<<<<< HEAD
 
 		// fabric: extra tag for diving helmet behavior
 		DIVING_FLUIDS,
-=======
->>>>>>> 2201d87d
 
 		HONEY(FORGE)
 
@@ -271,10 +268,7 @@
 	}
 
 	public enum AllEntityTags {
-<<<<<<< HEAD
-=======
-
->>>>>>> 2201d87d
+
 		BLAZE_BURNER_CAPTURABLE,
 		IGNORE_SEAT,
 
@@ -315,7 +309,6 @@
 
 		public boolean matches(Entity entity) {
 			return matches(entity.getType());
-<<<<<<< HEAD
 		}
 
 		private static void init() {}
@@ -360,50 +353,6 @@
 		public boolean matches(RecipeSerializer<?> recipeSerializer) {
 			ResourceKey<RecipeSerializer<?>> key = Registry.RECIPE_SERIALIZER.getResourceKey(recipeSerializer).orElseThrow();
 			return Registry.RECIPE_SERIALIZER.getHolder(key).orElseThrow().is(tag);
-=======
->>>>>>> 2201d87d
-		}
-
-		private static void init() {}
-	}
-	
-	public enum AllRecipeSerializerTags {
-
-		AUTOMATION_IGNORE,
-
-		;
-
-		public final TagKey<RecipeSerializer<?>> tag;
-		public final boolean alwaysDatagen;
-
-		AllRecipeSerializerTags() {
-			this(MOD);
-		}
-
-		AllRecipeSerializerTags(NameSpace namespace) {
-			this(namespace, namespace.optionalDefault, namespace.alwaysDatagenDefault);
-		}
-
-		AllRecipeSerializerTags(NameSpace namespace, String path) {
-			this(namespace, path, namespace.optionalDefault, namespace.alwaysDatagenDefault);
-		}
-
-		AllRecipeSerializerTags(NameSpace namespace, boolean optional, boolean alwaysDatagen) {
-			this(namespace, null, optional, alwaysDatagen);
-		}
-
-		AllRecipeSerializerTags(NameSpace namespace, String path, boolean optional, boolean alwaysDatagen) {
-			ResourceLocation id = new ResourceLocation(namespace.id, path == null ? Lang.asId(name()) : path);
-			if (optional) {
-				tag = optionalTag(ForgeRegistries.RECIPE_SERIALIZERS, id);
-			} else {
-				tag = TagKey.create(Registry.RECIPE_SERIALIZER_REGISTRY, id);
-			}
-			this.alwaysDatagen = alwaysDatagen;
-		}
-
-		public boolean matches(RecipeSerializer<?> recipeSerializer) {
-			return ForgeRegistries.RECIPE_SERIALIZERS.getHolder(recipeSerializer).orElseThrow().is(tag);
 		}
 
 		private static void init() {}
