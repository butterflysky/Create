package com.simibubi.create;

import java.util.function.Function;

import com.simibubi.create.foundation.data.CreateRegistrate;
import com.simibubi.create.foundation.utility.EmptyNamedTag;
import com.simibubi.create.foundation.utility.Lang;
import com.tterrag.registrate.builders.BlockBuilder;
import com.tterrag.registrate.builders.ItemBuilder;
import com.tterrag.registrate.providers.ProviderType;
import com.tterrag.registrate.util.nullness.NonNullFunction;

import net.minecraft.block.Block;
import net.minecraft.block.BlockState;
import net.minecraft.block.Blocks;
import net.minecraft.item.BlockItem;
import net.minecraft.item.Item;
import net.minecraft.item.ItemStack;
import net.minecraft.item.Items;
import net.minecraft.tags.BlockTags;
import net.minecraft.tags.ITag;
import net.minecraft.tags.ItemTags;
import net.minecraft.util.ResourceLocation;
import net.minecraftforge.fml.ModList;

import static com.simibubi.create.AllTags.NameSpace.*;

public class AllTags {
	private static final CreateRegistrate REGISTRATE = Create.registrate()
		.itemGroup(() -> Create.baseCreativeTab);

	public static <T extends Block, P> NonNullFunction<BlockBuilder<T, P>, ItemBuilder<BlockItem, BlockBuilder<T, P>>> tagBlockAndItem(
		String tagName) {
		return b -> b.tag(forgeBlockTag(tagName))
			.item()
			.tag(forgeItemTag(tagName));
	}

	public static ITag.INamedTag<Block> forgeBlockTag(String name) {
		return forgeTag(BlockTags::makeWrapperTag, name);
	}

	public static ITag.INamedTag<Item> forgeItemTag(String name) {
		return forgeTag(ItemTags::makeWrapperTag, name);
	}

	public static <T> ITag.INamedTag<T> forgeTag(Function<String, ITag.INamedTag<T>> wrapperFactory, String name) {
		return tag(wrapperFactory, "forge", name);
	}

	public static <T> ITag.INamedTag<T> tag(Function<String, ITag.INamedTag<T>> wrapperFactory, String domain, String name) {
		return wrapperFactory.apply(new ResourceLocation(domain, name).toString());
	}

	public static enum NameSpace {

		MOD(Create.ID), FORGE("forge"), MC("minecraft"), TIC("tconstruct")

		;
		String id;

		private NameSpace(String id) {
			this.id = id;
		}
	}

	public static enum AllItemTags {
		CRUSHED_ORES(MOD),
		SEATS(MOD),
		VALVE_HANDLES(MOD),
		UPRIGHT_ON_BELT(MOD),
		CREATE_INGOTS(MOD),
		BEACON_PAYMENT(FORGE),
		INGOTS(FORGE),
		NUGGETS(FORGE),
		PLATES(FORGE),
		COBBLESTONE(FORGE)

		;

		public ITag.INamedTag<Item> tag;

		private AllItemTags(NameSpace namespace) {
			this(namespace, "");
		}

		private AllItemTags(NameSpace namespace, String path) {
			tag = ItemTags.makeWrapperTag(
				new ResourceLocation(namespace.id, (path.isEmpty() ? "" : path + "/") + Lang.asId(name())).toString());
			REGISTRATE.addDataGenerator(ProviderType.ITEM_TAGS, prov -> prov.getOrCreateTagBuilder(tag));
		}

		public boolean matches(ItemStack stack) {
			return tag.contains(stack.getItem());
		}

		public void add(Item... values) {
			REGISTRATE.addDataGenerator(ProviderType.ITEM_TAGS, prov -> prov.getOrCreateTagBuilder(tag)
				.add(values));
		}

		public void includeIn(AllItemTags parent) {
			REGISTRATE.addDataGenerator(ProviderType.ITEM_TAGS, prov -> prov.getOrCreateTagBuilder(parent.tag)
				.addTag(tag));
		}
	}

	public static enum AllBlockTags {
<<<<<<< HEAD
		WINDMILL_SAILS, FAN_HEATERS, WINDOWABLE, NON_MOVABLE, BRITTLE, SEATS, VALVE_HANDLES, FAN_TRANSPARENT, SLIMY_LOGS(TIC)
=======
		WINDMILL_SAILS, FAN_HEATERS, WINDOWABLE, NON_MOVABLE, BRITTLE, SEATS, SAILS, VALVE_HANDLES, FAN_TRANSPARENT
>>>>>>> b2cd378b

		;

		public ITag.INamedTag<Block> tag;

		private AllBlockTags() {
			this(MOD, "");
		}

		private AllBlockTags(NameSpace namespace) {
			this(namespace, "");
		}

		private AllBlockTags(NameSpace namespace, String path) {
			ResourceLocation id = new ResourceLocation(namespace.id, (path.isEmpty() ? "" : path + "/") + Lang.asId(name()));
			if (ModList.get().isLoaded(namespace.id)) {
				tag = BlockTags.makeWrapperTag(id.toString());
				REGISTRATE.addDataGenerator(ProviderType.BLOCK_TAGS, prov -> prov.getOrCreateTagBuilder(tag));
			} else {
				tag = new EmptyNamedTag<>(id);
			}
		}

		public boolean matches(BlockState block) {
			return tag.contains(block.getBlock());
		}

		public void includeIn(AllBlockTags parent) {
			REGISTRATE.addDataGenerator(ProviderType.BLOCK_TAGS, prov -> prov.getOrCreateTagBuilder(parent.tag)
				.addTag(tag));
		}

		public void includeAll(ITag.INamedTag<Block> child) {
			REGISTRATE.addDataGenerator(ProviderType.BLOCK_TAGS, prov -> prov.getOrCreateTagBuilder(tag)
				.addTag(child));
		}
		
		public void add(Block ...values) {
			REGISTRATE.addDataGenerator(ProviderType.BLOCK_TAGS, prov -> prov.getOrCreateTagBuilder(tag).add(values));
		}
	}

	public static void register() {
		AllItemTags.CREATE_INGOTS.includeIn(AllItemTags.BEACON_PAYMENT);
		AllItemTags.CREATE_INGOTS.includeIn(AllItemTags.INGOTS);

		AllItemTags.UPRIGHT_ON_BELT.add(Items.GLASS_BOTTLE, Items.POTION, Items.SPLASH_POTION, Items.LINGERING_POTION);

		AllBlockTags.WINDMILL_SAILS.includeAll(BlockTags.WOOL);
		
		AllBlockTags.BRITTLE.includeAll(BlockTags.DOORS);
		AllBlockTags.BRITTLE.add(Blocks.FLOWER_POT, Blocks.BELL);

		AllBlockTags.FAN_TRANSPARENT.includeAll(BlockTags.FENCES);
		AllBlockTags.FAN_TRANSPARENT.add(Blocks.IRON_BARS);

		AllBlockTags.FAN_HEATERS.add(Blocks.MAGMA_BLOCK, Blocks.CAMPFIRE, Blocks.LAVA, Blocks.FIRE);
	}
}<|MERGE_RESOLUTION|>--- conflicted
+++ resolved
@@ -106,11 +106,7 @@
 	}
 
 	public static enum AllBlockTags {
-<<<<<<< HEAD
-		WINDMILL_SAILS, FAN_HEATERS, WINDOWABLE, NON_MOVABLE, BRITTLE, SEATS, VALVE_HANDLES, FAN_TRANSPARENT, SLIMY_LOGS(TIC)
-=======
-		WINDMILL_SAILS, FAN_HEATERS, WINDOWABLE, NON_MOVABLE, BRITTLE, SEATS, SAILS, VALVE_HANDLES, FAN_TRANSPARENT
->>>>>>> b2cd378b
+		WINDMILL_SAILS, FAN_HEATERS, WINDOWABLE, NON_MOVABLE, BRITTLE, SEATS, SAILS, VALVE_HANDLES, FAN_TRANSPARENT, SLIMY_LOGS(TIC)
 
 		;
 
