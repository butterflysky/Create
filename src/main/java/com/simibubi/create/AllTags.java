package com.simibubi.create;

import static com.simibubi.create.AllTags.NameSpace.FORGE;
import static com.simibubi.create.AllTags.NameSpace.MOD;
import static com.simibubi.create.AllTags.NameSpace.TIC;

import java.util.Collections;

import com.simibubi.create.foundation.data.CreateRegistrate;
import com.simibubi.create.foundation.utility.Lang;
import com.tterrag.registrate.builders.BlockBuilder;
import com.tterrag.registrate.builders.ItemBuilder;
import com.tterrag.registrate.providers.ProviderType;
import com.tterrag.registrate.util.nullness.NonNullFunction;

import me.alphamode.forgetags.Tags;
import net.minecraft.core.Registry;
import net.minecraft.resources.ResourceLocation;
import net.minecraft.tags.BlockTags;
import net.minecraft.tags.TagKey;
import net.minecraft.world.item.BlockItem;
import net.minecraft.world.item.Item;
import net.minecraft.world.item.ItemStack;
import net.minecraft.world.item.Items;
import net.minecraft.world.level.block.Block;
import net.minecraft.world.level.block.Blocks;
import net.minecraft.world.level.block.state.BlockState;
import net.minecraft.world.level.material.Fluid;
import net.minecraft.world.level.material.FluidState;
import net.minecraft.world.level.material.Fluids;

public class AllTags {

	private static final CreateRegistrate REGISTRATE = Create.registrate()
		.creativeModeTab(() -> Create.BASE_CREATIVE_TAB);

<<<<<<< HEAD
	public static <T> TagKey<T> optionalTag(Registry<T> registry, ResourceLocation id) {
		return TagKey.create(registry.key(), id);
=======
	public static <T extends IForgeRegistryEntry<T>> TagKey<T> optionalTag(IForgeRegistry<T> registry,
		ResourceLocation id) {
		return registry.tags()
			.createOptionalTagKey(id, Collections.emptySet());
>>>>>>> 0399bc51
	}

	public static <T> TagKey<T> forgeTag(Registry<T> registry, String path) {
		return optionalTag(registry, new ResourceLocation("c", path));
	}

	public static TagKey<Block> forgeBlockTag(String path) {
		return forgeTag(Registry.BLOCK, path);
	}

	public static TagKey<Item> forgeItemTag(String path) {
		return forgeTag(Registry.ITEM, path);
	}

	public static TagKey<Fluid> forgeFluidTag(String path) {
		return forgeTag(Registry.FLUID, path);
	}

	public static <T extends Block, P> NonNullFunction<BlockBuilder<T, P>, BlockBuilder<T, P>> axeOrPickaxe() {
		return b -> b.tag(BlockTags.MINEABLE_WITH_AXE)
			.tag(BlockTags.MINEABLE_WITH_PICKAXE);
	}

	public static <T extends Block, P> NonNullFunction<BlockBuilder<T, P>, BlockBuilder<T, P>> axeOnly() {
		return b -> b.tag(BlockTags.MINEABLE_WITH_AXE);
	}

	public static <T extends Block, P> NonNullFunction<BlockBuilder<T, P>, BlockBuilder<T, P>> pickaxeOnly() {
		return b -> b.tag(BlockTags.MINEABLE_WITH_PICKAXE);
	}

	public static <T extends Block, P> NonNullFunction<BlockBuilder<T, P>, ItemBuilder<BlockItem, BlockBuilder<T, P>>> tagBlockAndItem(
		String... path) {
		return b -> {
			for (String p : path)
				b.tag(forgeBlockTag(p));
			ItemBuilder<BlockItem, BlockBuilder<T, P>> item = b.item();
			for (String p : path)
				item.tag(forgeItemTag(p));
			return item;
		};
	}

	public enum NameSpace {

<<<<<<< HEAD
		MOD(Create.ID, false, true),
		FORGE("c"),
		TIC("tconstruct")
=======
		MOD(Create.ID, false, true), FORGE("forge"), TIC("tconstruct")
>>>>>>> 0399bc51

		;

		public final String id;
		public final boolean optionalDefault;
		public final boolean alwaysDatagenDefault;

		NameSpace(String id) {
			this(id, true, false);
		}

		NameSpace(String id, boolean optionalDefault, boolean alwaysDatagenDefault) {
			this.id = id;
			this.optionalDefault = optionalDefault;
			this.alwaysDatagenDefault = alwaysDatagenDefault;
		}

	}

	public enum AllBlockTags {

		BRITTLE,
		FAN_HEATERS,
		FAN_TRANSPARENT,
		ORE_OVERRIDE_STONE,
		SAFE_NBT,
		SEATS,
		TOOLBOXES,
		VALVE_HANDLES,
		WINDMILL_SAILS,
		WINDOWABLE,
		WRENCH_PICKUP,
		CASING,

		PASSIVE_BOILER_HEATERS,

		RELOCATION_NOT_SUPPORTED(FORGE),
		WG_STONE(FORGE),

		SLIMY_LOGS(TIC),

		;

		public final TagKey<Block> tag;

		AllBlockTags() {
			this(MOD);
		}

		AllBlockTags(NameSpace namespace) {
			this(namespace, namespace.optionalDefault, namespace.alwaysDatagenDefault);
		}

		AllBlockTags(NameSpace namespace, String path) {
			this(namespace, path, namespace.optionalDefault, namespace.alwaysDatagenDefault);
		}

		AllBlockTags(NameSpace namespace, boolean optional, boolean alwaysDatagen) {
			this(namespace, null, optional, alwaysDatagen);
		}

		AllBlockTags(NameSpace namespace, String path, boolean optional, boolean alwaysDatagen) {
			ResourceLocation id = new ResourceLocation(namespace.id, path == null ? Lang.asId(name()) : path);
			tag = optionalTag(Registry.BLOCK, id);
			if (alwaysDatagen) {
				REGISTRATE.addDataGenerator(ProviderType.BLOCK_TAGS, prov -> prov.tag(tag));
			}
		}

		@SuppressWarnings("deprecation")
		public boolean matches(Block block) {
			return block.builtInRegistryHolder()
				.is(tag);
		}

		public boolean matches(BlockState state) {
			return state.is(tag);
		}

		public void add(Block... values) {
			REGISTRATE.addDataGenerator(ProviderType.BLOCK_TAGS, prov -> prov.tag(tag)
				.add(values));
		}

		public void includeIn(TagKey<Block> parent) {
			REGISTRATE.addDataGenerator(ProviderType.BLOCK_TAGS, prov -> prov.tag(parent)
				.addTag(tag));
		}

		public void includeIn(AllBlockTags parent) {
			includeIn(parent.tag);
		}

		public void includeAll(TagKey<Block> child) {
			// Minecraft tags need to be loaded
			if(child.location().getNamespace().equals("minecraft"))
				REGISTRATE.addDataGenerator(ProviderType.BLOCK_TAGS, prov -> prov.tag(child));
			REGISTRATE.addDataGenerator(ProviderType.BLOCK_TAGS, prov -> prov.tag(tag)
				.addTag(child));
		}

	}

	public enum AllItemTags {

		BLAZE_BURNER_FUEL_REGULAR(MOD, "blaze_burner_fuel/regular"),
		BLAZE_BURNER_FUEL_SPECIAL(MOD, "blaze_burner_fuel/special"),
		CREATE_INGOTS,
		CRUSHED_ORES,
		SANDPAPER,
		SEATS,
		TOOLBOXES,
		UPRIGHT_ON_BELT,
		VALVE_HANDLES,
		VANILLA_STRIPPED_LOGS,
		VANILLA_STRIPPED_WOOD,
		CASING,
		SLEEPERS,

		STRIPPED_LOGS(FORGE),
		STRIPPED_WOOD(FORGE),
		BEACON_PAYMENT(FORGE),
		PLATES(FORGE)

		;

		public final TagKey<Item> tag;

		AllItemTags() {
			this(MOD);
		}

		AllItemTags(NameSpace namespace) {
			this(namespace, namespace.optionalDefault, namespace.alwaysDatagenDefault);
		}

		AllItemTags(NameSpace namespace, String path) {
			this(namespace, path, namespace.optionalDefault, namespace.alwaysDatagenDefault);
		}

		AllItemTags(NameSpace namespace, boolean optional, boolean alwaysDatagen) {
			this(namespace, null, optional, alwaysDatagen);
		}

		AllItemTags(NameSpace namespace, String path, boolean optional, boolean alwaysDatagen) {
			ResourceLocation id = new ResourceLocation(namespace.id, path == null ? Lang.asId(name()) : path);
			tag = optionalTag(Registry.ITEM, id);

			if (alwaysDatagen) {
				REGISTRATE.addDataGenerator(ProviderType.ITEM_TAGS, prov -> prov.tag(tag));
			}
		}

		@SuppressWarnings("deprecation")
		public boolean matches(Item item) {
			return item.builtInRegistryHolder()
				.is(tag);
		}

		public boolean matches(ItemStack stack) {
			return stack.is(tag);
		}

		public void add(Item... values) {
			REGISTRATE.addDataGenerator(ProviderType.ITEM_TAGS, prov -> prov.tag(tag)
				.add(values));
		}

		public void includeIn(TagKey<Item> parent) {
			REGISTRATE.addDataGenerator(ProviderType.ITEM_TAGS, prov -> prov.tag(parent)
				.addTag(tag));
		}

		public void includeIn(AllItemTags parent) {
			includeIn(parent.tag);
		}

		public void includeAll(TagKey<Item> child) {
			REGISTRATE.addDataGenerator(ProviderType.ITEM_TAGS, prov -> prov.tag(tag)
				.addTag(child));
		}

	}

	public enum AllFluidTags {

		BOTTOMLESS_ALLOW(MOD, "bottomless/allow"),
		BOTTOMLESS_DENY(MOD, "bottomless/deny"),

		HONEY(FORGE)

		;

		public final TagKey<Fluid> tag;

		AllFluidTags() {
			this(MOD);
		}

		AllFluidTags(NameSpace namespace) {
			this(namespace, namespace.optionalDefault, namespace.alwaysDatagenDefault);
		}

		AllFluidTags(NameSpace namespace, String path) {
			this(namespace, path, namespace.optionalDefault, namespace.alwaysDatagenDefault);
		}

		AllFluidTags(NameSpace namespace, boolean optional, boolean alwaysDatagen) {
			this(namespace, null, optional, alwaysDatagen);
		}

		AllFluidTags(NameSpace namespace, String path, boolean optional, boolean alwaysDatagen) {
			ResourceLocation id = new ResourceLocation(namespace.id, path == null ? Lang.asId(name()) : path);
			tag = optionalTag(Registry.FLUID, id);
			if (alwaysDatagen) {
				REGISTRATE.addDataGenerator(ProviderType.FLUID_TAGS, prov -> prov.tag(tag));
			}
		}

		@SuppressWarnings("deprecation")
		public boolean matches(Fluid fluid) {
			return fluid.is(tag);
		}

		public boolean matches(FluidState state) {
			return state.is(tag);
		}

		public void add(Fluid... values) {
			REGISTRATE.addDataGenerator(ProviderType.FLUID_TAGS, prov -> prov.tag(tag)
				.add(values));
		}

		public void includeIn(TagKey<Fluid> parent) {
			REGISTRATE.addDataGenerator(ProviderType.FLUID_TAGS, prov -> prov.tag(parent)
				.addTag(tag));
		}

		public void includeIn(AllFluidTags parent) {
			includeIn(parent.tag);
		}

		public void includeAll(TagKey<Fluid> child) {
			REGISTRATE.addDataGenerator(ProviderType.FLUID_TAGS, prov -> prov.tag(tag)
				.addTag(child));
		}

	}

	public static void register() {
		AllFluidTags.BOTTOMLESS_ALLOW.add(Fluids.WATER, Fluids.LAVA);

		AllItemTags.VANILLA_STRIPPED_LOGS.add(Items.STRIPPED_ACACIA_LOG, Items.STRIPPED_BIRCH_LOG,
			Items.STRIPPED_CRIMSON_STEM, Items.STRIPPED_DARK_OAK_LOG, Items.STRIPPED_JUNGLE_LOG, Items.STRIPPED_OAK_LOG,
			Items.STRIPPED_SPRUCE_LOG, Items.STRIPPED_WARPED_STEM);
		AllItemTags.VANILLA_STRIPPED_LOGS.includeIn(AllItemTags.STRIPPED_LOGS);

		AllItemTags.VANILLA_STRIPPED_WOOD.add(Items.STRIPPED_ACACIA_WOOD, Items.STRIPPED_BIRCH_WOOD,
			Items.STRIPPED_CRIMSON_HYPHAE, Items.STRIPPED_DARK_OAK_WOOD, Items.STRIPPED_JUNGLE_WOOD,
			Items.STRIPPED_OAK_WOOD, Items.STRIPPED_SPRUCE_WOOD, Items.STRIPPED_WARPED_HYPHAE);
		AllItemTags.VANILLA_STRIPPED_WOOD.includeIn(AllItemTags.STRIPPED_WOOD);

		AllItemTags.CREATE_INGOTS.includeIn(AllItemTags.BEACON_PAYMENT);
		AllItemTags.CREATE_INGOTS.includeIn(Tags.Items.INGOTS);

		AllItemTags.UPRIGHT_ON_BELT.add(Items.GLASS_BOTTLE, Items.POTION, Items.SPLASH_POTION, Items.LINGERING_POTION,
			Items.HONEY_BOTTLE, Items.CAKE);

		AllItemTags.SLEEPERS.add(Items.STONE_SLAB, Items.SMOOTH_STONE_SLAB, Items.ANDESITE_SLAB);

		AllBlockTags.WINDMILL_SAILS.includeAll(BlockTags.WOOL);

		AllBlockTags.BRITTLE.includeAll(BlockTags.DOORS);
		AllBlockTags.BRITTLE.includeAll(BlockTags.BEDS);
		AllBlockTags.BRITTLE.add(Blocks.FLOWER_POT, Blocks.BELL, Blocks.COCOA);

		AllBlockTags.FAN_TRANSPARENT.includeAll(BlockTags.FENCES);
		AllBlockTags.FAN_TRANSPARENT.add(Blocks.IRON_BARS, Blocks.CAMPFIRE, Blocks.SOUL_CAMPFIRE);

		AllBlockTags.FAN_HEATERS.add(Blocks.MAGMA_BLOCK, Blocks.CAMPFIRE, Blocks.LAVA, Blocks.FIRE, Blocks.SOUL_FIRE,
			Blocks.SOUL_CAMPFIRE);
		AllBlockTags.FAN_HEATERS.includeIn(AllBlockTags.PASSIVE_BOILER_HEATERS);
		AllBlockTags.SAFE_NBT.includeAll(BlockTags.SIGNS);

		AllBlockTags.WRENCH_PICKUP.includeAll(BlockTags.RAILS);
		AllBlockTags.WRENCH_PICKUP.includeAll(BlockTags.BUTTONS);
		AllBlockTags.WRENCH_PICKUP.includeAll(BlockTags.PRESSURE_PLATES);
		AllBlockTags.WRENCH_PICKUP.add(Blocks.REDSTONE_WIRE, Blocks.REDSTONE_TORCH, Blocks.REPEATER, Blocks.LEVER,
			Blocks.COMPARATOR, Blocks.OBSERVER, Blocks.REDSTONE_WALL_TORCH, Blocks.PISTON, Blocks.STICKY_PISTON,
			Blocks.TRIPWIRE, Blocks.TRIPWIRE_HOOK, Blocks.DAYLIGHT_DETECTOR, Blocks.TARGET);

		AllBlockTags.ORE_OVERRIDE_STONE.includeAll(BlockTags.STONE_ORE_REPLACEABLES);
	}

}<|MERGE_RESOLUTION|>--- conflicted
+++ resolved
@@ -34,15 +34,9 @@
 	private static final CreateRegistrate REGISTRATE = Create.registrate()
 		.creativeModeTab(() -> Create.BASE_CREATIVE_TAB);
 
-<<<<<<< HEAD
-	public static <T> TagKey<T> optionalTag(Registry<T> registry, ResourceLocation id) {
+	public static <T> TagKey<T> optionalTag(Registry<T> registry,
+		ResourceLocation id) {
 		return TagKey.create(registry.key(), id);
-=======
-	public static <T extends IForgeRegistryEntry<T>> TagKey<T> optionalTag(IForgeRegistry<T> registry,
-		ResourceLocation id) {
-		return registry.tags()
-			.createOptionalTagKey(id, Collections.emptySet());
->>>>>>> 0399bc51
 	}
 
 	public static <T> TagKey<T> forgeTag(Registry<T> registry, String path) {
@@ -88,13 +82,7 @@
 
 	public enum NameSpace {
 
-<<<<<<< HEAD
-		MOD(Create.ID, false, true),
-		FORGE("c"),
-		TIC("tconstruct")
-=======
-		MOD(Create.ID, false, true), FORGE("forge"), TIC("tconstruct")
->>>>>>> 0399bc51
+		MOD(Create.ID, false, true), FORGE("c"), TIC("tconstruct")
 
 		;
 
