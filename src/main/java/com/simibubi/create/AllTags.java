package com.simibubi.create;

import static com.simibubi.create.AllTags.NameSpace.FORGE;
import static com.simibubi.create.AllTags.NameSpace.MOD;

import java.util.function.Function;

import com.simibubi.create.foundation.data.CreateRegistrate;
import com.simibubi.create.foundation.utility.Lang;
import com.tterrag.registrate.builders.BlockBuilder;
import com.tterrag.registrate.builders.ItemBuilder;
import com.tterrag.registrate.providers.ProviderType;
import com.tterrag.registrate.util.nullness.NonNullFunction;

import net.minecraft.block.Block;
import net.minecraft.block.BlockState;
import net.minecraft.block.Blocks;
import net.minecraft.item.BlockItem;
import net.minecraft.item.Item;
import net.minecraft.item.ItemStack;
import net.minecraft.item.Items;
import net.minecraft.tags.BlockTags;
import net.minecraft.tags.ITag;
import net.minecraft.tags.ItemTags;
import net.minecraft.util.ResourceLocation;

public class AllTags {
	private static final CreateRegistrate REGISTRATE = Create.registrate()
		.itemGroup(() -> Create.baseCreativeTab);

	public static <T extends Block, P> NonNullFunction<BlockBuilder<T, P>, ItemBuilder<BlockItem, BlockBuilder<T, P>>> tagBlockAndItem(
		String tagName) {
		return b -> b.tag(forgeBlockTag(tagName))
			.item()
			.tag(forgeItemTag(tagName));
	}

	public static ITag.INamedTag<Block> forgeBlockTag(String name) {
		return forgeTag(BlockTags::makeWrapperTag, name);
	}

	public static ITag.INamedTag<Item> forgeItemTag(String name) {
		return forgeTag(ItemTags::makeWrapperTag, name);
	}

	public static <T> ITag.INamedTag<T> forgeTag(Function<String, ITag.INamedTag<T>> wrapperFactory, String name) {
		return tag(wrapperFactory, "forge", name);
	}

	public static <T> ITag.INamedTag<T> tag(Function<String, ITag.INamedTag<T>> wrapperFactory, String domain, String name) {
		return wrapperFactory.apply(new ResourceLocation(domain, name).toString());
	}

	public static enum NameSpace {

		MOD(Create.ID), FORGE("forge"), MC("minecraft")

		;
		String id;

		private NameSpace(String id) {
			this.id = id;
		}
	}

	public static enum AllItemTags {
		CRUSHED_ORES(MOD),
		SEATS(MOD),
		UPRIGHT_ON_BELT(MOD),
		CREATE_INGOTS(MOD),
		BEACON_PAYMENT(FORGE),
		INGOTS(FORGE),
		NUGGETS(FORGE),
		PLATES(FORGE),
		COBBLESTONE(FORGE)

		;

		public ITag.INamedTag<Item> tag;

		private AllItemTags(NameSpace namespace) {
			this(namespace, "");
		}

		private AllItemTags(NameSpace namespace, String path) {
			tag = ItemTags.makeWrapperTag(
				new ResourceLocation(namespace.id, (path.isEmpty() ? "" : path + "/") + Lang.asId(name())).toString());
		}

		public boolean matches(ItemStack stack) {
			return tag.contains(stack.getItem());
		}

		public void add(Item... values) {
			REGISTRATE.addDataGenerator(ProviderType.ITEM_TAGS, prov -> prov.getBuilder(tag)
				.add(values));
		}

		public void includeIn(AllItemTags parent) {
			REGISTRATE.addDataGenerator(ProviderType.ITEM_TAGS, prov -> prov.getOrCreateTagBuilder(parent.tag)
				.addTag(tag));
		}
	}

	public static enum AllBlockTags {
		WINDMILL_SAILS, FAN_HEATERS, WINDOWABLE, NON_MOVABLE, BRITTLE, SEATS, FAN_TRANSPARENT

		;

		public ITag.INamedTag<Block> tag;

		private AllBlockTags() {
			this(MOD, "");
		}

		private AllBlockTags(NameSpace namespace) {
			this(namespace, "");
		}

		private AllBlockTags(NameSpace namespace, String path) {
			tag = BlockTags.makeWrapperTag(
				new ResourceLocation(namespace.id, (path.isEmpty() ? "" : path + "/") + Lang.asId(name())).toString());
		}

		public boolean matches(BlockState block) {
			return tag.contains(block.getBlock());
		}

		public void includeIn(AllBlockTags parent) {
			REGISTRATE.addDataGenerator(ProviderType.BLOCK_TAGS, prov -> prov.getOrCreateTagBuilder(parent.tag)
				.addTag(tag));
		}
<<<<<<< HEAD
		
		public void includeAll(ITag.INamedTag<Block> child) {
			REGISTRATE.addDataGenerator(ProviderType.BLOCK_TAGS, prov -> prov.getOrCreateTagBuilder(tag).addTag(child));
		}
		
		public void add(Block ...values) {
			REGISTRATE.addDataGenerator(ProviderType.BLOCK_TAGS, prov -> prov.getOrCreateTagBuilder(tag).add(values));
=======

		public void includeAll(Tag<Block> child) {
			REGISTRATE.addDataGenerator(ProviderType.BLOCK_TAGS, prov -> prov.getBuilder(tag)
				.add(child));
		}

		public void add(Block... values) {
			REGISTRATE.addDataGenerator(ProviderType.BLOCK_TAGS, prov -> prov.getBuilder(tag)
				.add(values));
>>>>>>> 990d8041
		}
	}

	public static void register() {
		AllItemTags.CREATE_INGOTS.includeIn(AllItemTags.BEACON_PAYMENT);
		AllItemTags.CREATE_INGOTS.includeIn(AllItemTags.INGOTS);

		AllItemTags.UPRIGHT_ON_BELT.add(Items.GLASS_BOTTLE, Items.POTION, Items.SPLASH_POTION, Items.LINGERING_POTION);

		AllBlockTags.WINDMILL_SAILS.includeAll(BlockTags.WOOL);
		
		AllBlockTags.BRITTLE.includeAll(BlockTags.DOORS);
		AllBlockTags.BRITTLE.add(Blocks.FLOWER_POT, Blocks.BELL);

		AllBlockTags.FAN_TRANSPARENT.includeAll(BlockTags.FENCES);
		AllBlockTags.FAN_TRANSPARENT.add(Blocks.IRON_BARS);

		AllBlockTags.FAN_HEATERS.add(Blocks.MAGMA_BLOCK, Blocks.CAMPFIRE, Blocks.LAVA, Blocks.FIRE);
	}
}<|MERGE_RESOLUTION|>--- conflicted
+++ resolved
@@ -92,7 +92,7 @@
 		}
 
 		public void add(Item... values) {
-			REGISTRATE.addDataGenerator(ProviderType.ITEM_TAGS, prov -> prov.getBuilder(tag)
+			REGISTRATE.addDataGenerator(ProviderType.ITEM_TAGS, prov -> prov.getOrCreateTagBuilder(tag)
 				.add(values));
 		}
 
@@ -130,25 +130,14 @@
 			REGISTRATE.addDataGenerator(ProviderType.BLOCK_TAGS, prov -> prov.getOrCreateTagBuilder(parent.tag)
 				.addTag(tag));
 		}
-<<<<<<< HEAD
-		
+
 		public void includeAll(ITag.INamedTag<Block> child) {
-			REGISTRATE.addDataGenerator(ProviderType.BLOCK_TAGS, prov -> prov.getOrCreateTagBuilder(tag).addTag(child));
+			REGISTRATE.addDataGenerator(ProviderType.BLOCK_TAGS, prov -> prov.getOrCreateTagBuilder(tag)
+				.addTag(child));
 		}
 		
 		public void add(Block ...values) {
 			REGISTRATE.addDataGenerator(ProviderType.BLOCK_TAGS, prov -> prov.getOrCreateTagBuilder(tag).add(values));
-=======
-
-		public void includeAll(Tag<Block> child) {
-			REGISTRATE.addDataGenerator(ProviderType.BLOCK_TAGS, prov -> prov.getBuilder(tag)
-				.add(child));
-		}
-
-		public void add(Block... values) {
-			REGISTRATE.addDataGenerator(ProviderType.BLOCK_TAGS, prov -> prov.getBuilder(tag)
-				.add(values));
->>>>>>> 990d8041
 		}
 	}
 
