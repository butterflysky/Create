package com.simibubi.create;

import static com.simibubi.create.AllTags.NameSpace.FORGE;
import static com.simibubi.create.AllTags.NameSpace.MOD;
import static com.simibubi.create.AllTags.NameSpace.QUARK;
import static com.simibubi.create.AllTags.NameSpace.TIC;

import java.util.Collections;

import com.simibubi.create.foundation.data.TagGen;
import com.simibubi.create.foundation.utility.Lang;
import com.tterrag.registrate.builders.BlockBuilder;
import com.tterrag.registrate.builders.ItemBuilder;
import com.tterrag.registrate.util.nullness.NonNullFunction;

<<<<<<< HEAD
import me.alphamode.forgetags.Tags;
import net.minecraft.core.Registry;
import net.minecraft.data.tags.TagsProvider.TagAppender;
=======
>>>>>>> 131c9a54
import net.minecraft.resources.ResourceLocation;
import net.minecraft.tags.BlockTags;
import net.minecraft.tags.TagKey;
import net.minecraft.world.item.BlockItem;
import net.minecraft.world.item.Item;
import net.minecraft.world.item.ItemStack;
import net.minecraft.world.level.block.Block;
import net.minecraft.world.level.block.state.BlockState;
import net.minecraft.world.level.material.Fluid;
import net.minecraft.world.level.material.FluidState;
<<<<<<< HEAD
import net.minecraft.world.level.material.Fluids;

public class AllTags {

	private static final CreateRegistrate REGISTRATE = Create.registrate()
		.creativeModeTab(() -> Create.BASE_CREATIVE_TAB);

	public static <T> TagKey<T> optionalTag(Registry<T> registry,
=======
import net.minecraftforge.registries.ForgeRegistries;
import net.minecraftforge.registries.IForgeRegistry;
import net.minecraftforge.registries.IForgeRegistryEntry;

public class AllTags {
	public static <T extends IForgeRegistryEntry<T>> TagKey<T> optionalTag(IForgeRegistry<T> registry,
>>>>>>> 131c9a54
		ResourceLocation id) {
		return TagKey.create(registry.key(), id);
	}

	public static <T> TagKey<T> forgeTag(Registry<T> registry, String path) {
		return optionalTag(registry, new ResourceLocation("c", path));
	}

	public static TagKey<Block> forgeBlockTag(String path) {
		return forgeTag(Registry.BLOCK, path);
	}

	public static TagKey<Item> forgeItemTag(String path) {
		return forgeTag(Registry.ITEM, path);
	}

	public static TagKey<Fluid> forgeFluidTag(String path) {
		return forgeTag(Registry.FLUID, path);
	}

	@Deprecated(forRemoval = true)
	public static <T extends Block, P> NonNullFunction<BlockBuilder<T, P>, BlockBuilder<T, P>> axeOrPickaxe() {
		return TagGen.axeOrPickaxe();
	}

	@Deprecated(forRemoval = true)
	public static <T extends Block, P> NonNullFunction<BlockBuilder<T, P>, BlockBuilder<T, P>> axeOnly() {
		return TagGen.axeOnly();
	}

	@Deprecated(forRemoval = true)
	public static <T extends Block, P> NonNullFunction<BlockBuilder<T, P>, BlockBuilder<T, P>> pickaxeOnly() {
		return TagGen.pickaxeOnly();
	}

	@Deprecated(forRemoval = true)
	public static <T extends Block, P> NonNullFunction<BlockBuilder<T, P>, ItemBuilder<BlockItem, BlockBuilder<T, P>>> tagBlockAndItem(
		String... path) {
		return TagGen.tagBlockAndItem(path);
	}

	public enum NameSpace {
<<<<<<< HEAD

		MOD(Create.ID, false, true), FORGE("c"), TIC("tconstruct"), QUARK("quark")
=======
		MOD(Create.ID, false, true),
		FORGE("forge"),
		TIC("tconstruct"),
		QUARK("quark")
>>>>>>> 131c9a54

		;

		public final String id;
		public final boolean optionalDefault;
		public final boolean alwaysDatagenDefault;

		NameSpace(String id) {
			this(id, true, false);
		}

		NameSpace(String id, boolean optionalDefault, boolean alwaysDatagenDefault) {
			this.id = id;
			this.optionalDefault = optionalDefault;
			this.alwaysDatagenDefault = alwaysDatagenDefault;
		}
	}

	public enum AllBlockTags {
		BRITTLE,
		CASING,
		FAN_TRANSPARENT,
		NON_MOVABLE,
		ORE_OVERRIDE_STONE,
		PASSIVE_BOILER_HEATERS,
		SAFE_NBT,
		SEATS,
		TOOLBOXES,
		TREE_ATTACHMENTS,
		VALVE_HANDLES,
		WINDMILL_SAILS,
		WRENCH_PICKUP,

		RELOCATION_NOT_SUPPORTED(FORGE),
		WG_STONE(FORGE),

		SLIMY_LOGS(TIC),
		NON_DOUBLE_DOOR(QUARK),

		;

		public final TagKey<Block> tag;
		public final boolean alwaysDatagen;

		AllBlockTags() {
			this(MOD);
		}

		AllBlockTags(NameSpace namespace) {
			this(namespace, namespace.optionalDefault, namespace.alwaysDatagenDefault);
		}

		AllBlockTags(NameSpace namespace, String path) {
			this(namespace, path, namespace.optionalDefault, namespace.alwaysDatagenDefault);
		}

		AllBlockTags(NameSpace namespace, boolean optional, boolean alwaysDatagen) {
			this(namespace, null, optional, alwaysDatagen);
		}

		AllBlockTags(NameSpace namespace, String path, boolean optional, boolean alwaysDatagen) {
			ResourceLocation id = new ResourceLocation(namespace.id, path == null ? Lang.asId(name()) : path);
<<<<<<< HEAD
			tag = optionalTag(Registry.BLOCK, id);
			if (alwaysDatagen) {
				REGISTRATE.addDataGenerator(ProviderType.BLOCK_TAGS, prov -> prov.tag(tag));
			}
=======
			if (optional) {
				tag = optionalTag(ForgeRegistries.BLOCKS, id);
			} else {
				tag = BlockTags.create(id);
			}
			this.alwaysDatagen = alwaysDatagen;
>>>>>>> 131c9a54
		}

		@SuppressWarnings("deprecation")
		public boolean matches(Block block) {
			return block.builtInRegistryHolder()
				.is(tag);
		}

		public boolean matches(BlockState state) {
			return state.is(tag);
		}

<<<<<<< HEAD
		public void add(Block... values) {
			REGISTRATE.addDataGenerator(ProviderType.BLOCK_TAGS, prov -> prov.tag(tag)
				.add(values));
		}

		public void addOptional(Mods mod, String... ids) {
			REGISTRATE.addDataGenerator(ProviderType.BLOCK_TAGS, prov -> {
				TagAppender<Block> builder = prov.tag(tag);
				for (String id : ids)
					builder.addOptional(mod.asResource(id));
			});
		}

		public void includeIn(TagKey<Block> parent) {
			REGISTRATE.addDataGenerator(ProviderType.BLOCK_TAGS, prov -> prov.tag(parent)
				.addTag(tag));
		}

		public void includeIn(AllBlockTags parent) {
			includeIn(parent.tag);
		}

		public void includeAll(TagKey<Block> child) {
			// Minecraft tags need to be loaded
			if(child.location().getNamespace().equals("minecraft"))
				REGISTRATE.addDataGenerator(ProviderType.BLOCK_TAGS, prov -> prov.tag(child));
			REGISTRATE.addDataGenerator(ProviderType.BLOCK_TAGS, prov -> prov.tag(tag)
				.addTag(child));
=======
		private static void init() {
>>>>>>> 131c9a54
		}
	}

	public enum AllItemTags {
		BLAZE_BURNER_FUEL_REGULAR(MOD, "blaze_burner_fuel/regular"),
		BLAZE_BURNER_FUEL_SPECIAL(MOD, "blaze_burner_fuel/special"),
		CASING,
		CREATE_INGOTS,
		CRUSHED_ORES,
		MODDED_STRIPPED_LOGS,
		MODDED_STRIPPED_WOOD,
		PRESSURIZED_AIR_SOURCES,
		SANDPAPER,
		SEATS,
		SLEEPERS,
		TOOLBOXES,
		UPRIGHT_ON_BELT,
		VALVE_HANDLES,
		VANILLA_STRIPPED_LOGS,
		VANILLA_STRIPPED_WOOD,

		STRIPPED_LOGS(FORGE),
		STRIPPED_WOOD(FORGE),
		PLATES(FORGE),
		WRENCH(FORGE, "wrenches")

		;

		public final TagKey<Item> tag;
		public final boolean alwaysDatagen;

		AllItemTags() {
			this(MOD);
		}

		AllItemTags(NameSpace namespace) {
			this(namespace, namespace.optionalDefault, namespace.alwaysDatagenDefault);
		}

		AllItemTags(NameSpace namespace, String path) {
			this(namespace, path, namespace.optionalDefault, namespace.alwaysDatagenDefault);
		}

		AllItemTags(NameSpace namespace, boolean optional, boolean alwaysDatagen) {
			this(namespace, null, optional, alwaysDatagen);
		}

		AllItemTags(NameSpace namespace, String path, boolean optional, boolean alwaysDatagen) {
			ResourceLocation id = new ResourceLocation(namespace.id, path == null ? Lang.asId(name()) : path);
<<<<<<< HEAD
			tag = optionalTag(Registry.ITEM, id);

			if (alwaysDatagen) {
				REGISTRATE.addDataGenerator(ProviderType.ITEM_TAGS, prov -> prov.tag(tag));
			}
=======
			if (optional) {
				tag = optionalTag(ForgeRegistries.ITEMS, id);
			} else {
				tag = ItemTags.create(id);
			}
			this.alwaysDatagen = alwaysDatagen;
>>>>>>> 131c9a54
		}

		@SuppressWarnings("deprecation")
		public boolean matches(Item item) {
			return item.builtInRegistryHolder()
				.is(tag);
		}

		public boolean matches(ItemStack stack) {
			return stack.is(tag);
		}

		private static void init() {
		}
	}

	public enum AllFluidTags {
		BOTTOMLESS_ALLOW(MOD, "bottomless/allow"),
		BOTTOMLESS_DENY(MOD, "bottomless/deny"),

		HONEY(FORGE)

		;

		public final TagKey<Fluid> tag;
		public final boolean alwaysDatagen;

		AllFluidTags() {
			this(MOD);
		}

		AllFluidTags(NameSpace namespace) {
			this(namespace, namespace.optionalDefault, namespace.alwaysDatagenDefault);
		}

		AllFluidTags(NameSpace namespace, String path) {
			this(namespace, path, namespace.optionalDefault, namespace.alwaysDatagenDefault);
		}

		AllFluidTags(NameSpace namespace, boolean optional, boolean alwaysDatagen) {
			this(namespace, null, optional, alwaysDatagen);
		}

		AllFluidTags(NameSpace namespace, String path, boolean optional, boolean alwaysDatagen) {
			ResourceLocation id = new ResourceLocation(namespace.id, path == null ? Lang.asId(name()) : path);
<<<<<<< HEAD
			tag = optionalTag(Registry.FLUID, id);
			if (alwaysDatagen) {
				REGISTRATE.addDataGenerator(ProviderType.FLUID_TAGS, prov -> prov.tag(tag));
			}
=======
			if (optional) {
				tag = optionalTag(ForgeRegistries.FLUIDS, id);
			} else {
				tag = FluidTags.create(id);
			}
			this.alwaysDatagen = alwaysDatagen;
>>>>>>> 131c9a54
		}

		@SuppressWarnings("deprecation")
		public boolean matches(Fluid fluid) {
			return fluid.is(tag);
		}

		public boolean matches(FluidState state) {
			return state.is(tag);
		}

		private static void init() {
		}
	}

<<<<<<< HEAD
	public static void register() {
		AllFluidTags.BOTTOMLESS_ALLOW.add(Fluids.WATER, Fluids.LAVA);

		AllItemTags.VANILLA_STRIPPED_LOGS.add(Items.STRIPPED_ACACIA_LOG, Items.STRIPPED_BIRCH_LOG,
			Items.STRIPPED_CRIMSON_STEM, Items.STRIPPED_DARK_OAK_LOG, Items.STRIPPED_JUNGLE_LOG, Items.STRIPPED_OAK_LOG,
			Items.STRIPPED_SPRUCE_LOG, Items.STRIPPED_WARPED_STEM);

		AllItemTags.VANILLA_STRIPPED_LOGS.includeIn(AllItemTags.STRIPPED_LOGS);

		AllItemTags.VANILLA_STRIPPED_WOOD.add(Items.STRIPPED_ACACIA_WOOD, Items.STRIPPED_BIRCH_WOOD,
			Items.STRIPPED_CRIMSON_HYPHAE, Items.STRIPPED_DARK_OAK_WOOD, Items.STRIPPED_JUNGLE_WOOD,
			Items.STRIPPED_OAK_WOOD, Items.STRIPPED_SPRUCE_WOOD, Items.STRIPPED_WARPED_HYPHAE);

		AllItemTags.VANILLA_STRIPPED_WOOD.includeIn(AllItemTags.STRIPPED_WOOD);

		AllItemTags.CREATE_INGOTS.includeIn(AllItemTags.BEACON_PAYMENT);
		AllItemTags.CREATE_INGOTS.includeIn(Tags.Items.INGOTS);

		AllItemTags.UPRIGHT_ON_BELT.add(Items.GLASS_BOTTLE, Items.POTION, Items.SPLASH_POTION, Items.LINGERING_POTION,
			Items.HONEY_BOTTLE, Items.CAKE);

		AllItemTags.SLEEPERS.add(Items.STONE_SLAB, Items.SMOOTH_STONE_SLAB, Items.ANDESITE_SLAB);

		AllBlockTags.WINDMILL_SAILS.includeAll(BlockTags.WOOL);

		AllBlockTags.BRITTLE.includeAll(BlockTags.DOORS);
		AllBlockTags.BRITTLE.includeAll(BlockTags.BEDS);
		AllBlockTags.BRITTLE.add(Blocks.FLOWER_POT, Blocks.BELL, Blocks.COCOA);

		AllBlockTags.FAN_TRANSPARENT.includeAll(BlockTags.FENCES);
		AllBlockTags.FAN_TRANSPARENT.includeAll(BlockTags.CAMPFIRES);
		AllBlockTags.FAN_TRANSPARENT.add(Blocks.IRON_BARS);

		AllBlockTags.PASSIVE_BOILER_HEATERS.includeAll(BlockTags.FIRE);
		AllBlockTags.PASSIVE_BOILER_HEATERS.includeAll(BlockTags.CAMPFIRES);
		AllBlockTags.PASSIVE_BOILER_HEATERS.add(Blocks.MAGMA_BLOCK, Blocks.LAVA);

		AllBlockTags.SAFE_NBT.includeAll(BlockTags.SIGNS);
		AllBlockTags.SAFE_NBT.includeAll(BlockTags.BANNERS);

		AllBlockTags.WRENCH_PICKUP.includeAll(BlockTags.RAILS);
		AllBlockTags.WRENCH_PICKUP.includeAll(BlockTags.BUTTONS);
		AllBlockTags.WRENCH_PICKUP.includeAll(BlockTags.PRESSURE_PLATES);
		AllBlockTags.WRENCH_PICKUP.add(Blocks.REDSTONE_WIRE, Blocks.REDSTONE_TORCH, Blocks.REPEATER, Blocks.LEVER,
			Blocks.COMPARATOR, Blocks.OBSERVER, Blocks.REDSTONE_WALL_TORCH, Blocks.PISTON, Blocks.STICKY_PISTON,
			Blocks.TRIPWIRE, Blocks.TRIPWIRE_HOOK, Blocks.DAYLIGHT_DETECTOR, Blocks.TARGET, Blocks.HOPPER);

		AllBlockTags.TREE_ATTACHMENTS.add(Blocks.BEE_NEST, Blocks.VINE, Blocks.MOSS_CARPET, Blocks.SHROOMLIGHT,
			Blocks.COCOA);

		AllBlockTags.ORE_OVERRIDE_STONE.includeAll(BlockTags.STONE_ORE_REPLACEABLES);

		registerCompat();
	}

	private static void registerCompat() {
		AllBlockTags.NON_MOVABLE.addOptional(Mods.IE, "connector_lv", "connector_lv_relay", "connector_mv",
			"connector_mv_relay", "connector_hv", "connector_hv_relay", "connector_bundled", "connector_structural",
			"connector_redstone", "connector_probe", "breaker_switch");
		AllBlockTags.NON_MOVABLE.addOptional(Mods.BC, "bits_block");

		strippedWoodCompat(Mods.ARS_N, "blue_archwood", "purple_archwood", "green_archwood", "red_archwood");
		strippedWoodCompat(Mods.BTN, "livingwood", "dreamwood");
		strippedWoodCompat(Mods.FA, "cherrywood", "mysterywood");
		strippedWoodCompat(Mods.HEX, "akashic");
		strippedWoodCompat(Mods.ID, "menril");
		strippedWoodCompat(Mods.BYG, "aspen", "baobab", "enchanted", "cherry", "cika", "cypress", "ebony", "ether",
			"fir", "green_enchanted", "holly", "jacaranda", "lament", "mahogany", "mangrove", "maple", "nightshade",
			"palm", "palo_verde", "pine", "rainbow_eucalyptus", "redwood", "skyris", "willow", "witch_hazel",
			"zelkova");
		strippedWoodCompat(Mods.SG, "netherwood");
		strippedWoodCompat(Mods.TF, "twilight_oak", "canopy", "mangrove", "dark", "time", "transformation", "mining",
			"sorting");
		strippedWoodCompat(Mods.TIC, "greenheart", "skyroot", "bloodshroom");
		strippedWoodCompat(Mods.AP, "twisted");
		strippedWoodCompat(Mods.Q, "azalea", "blossom");
		strippedWoodCompat(Mods.ECO, "coconut", "walnut", "azalea");
		strippedWoodCompat(Mods.BOP, "fir", "redwood", "cherry", "mahogany", "jacaranda", "palm", "willow", "dead",
			"magic", "umbran", "hellbark");
		strippedWoodCompat(Mods.BSK, "bluebright", "starlit", "frostbright", "lunar", "dusk", "maple", "cherry");

		AllItemTags.MODDED_STRIPPED_LOGS.addOptional(Mods.BYG, "stripped_bulbis_stem");
		AllItemTags.MODDED_STRIPPED_WOOD.addOptional(Mods.BYG, "stripped_bulbis_wood");

		AllItemTags.MODDED_STRIPPED_LOGS.includeIn(AllItemTags.STRIPPED_LOGS);
		AllItemTags.MODDED_STRIPPED_WOOD.includeIn(AllItemTags.STRIPPED_WOOD);
=======
	public static void init() {
		AllBlockTags.init();
		AllItemTags.init();
		AllFluidTags.init();
>>>>>>> 131c9a54
	}
}<|MERGE_RESOLUTION|>--- conflicted
+++ resolved
@@ -13,12 +13,9 @@
 import com.tterrag.registrate.builders.ItemBuilder;
 import com.tterrag.registrate.util.nullness.NonNullFunction;
 
-<<<<<<< HEAD
 import me.alphamode.forgetags.Tags;
 import net.minecraft.core.Registry;
 import net.minecraft.data.tags.TagsProvider.TagAppender;
-=======
->>>>>>> 131c9a54
 import net.minecraft.resources.ResourceLocation;
 import net.minecraft.tags.BlockTags;
 import net.minecraft.tags.TagKey;
@@ -29,23 +26,10 @@
 import net.minecraft.world.level.block.state.BlockState;
 import net.minecraft.world.level.material.Fluid;
 import net.minecraft.world.level.material.FluidState;
-<<<<<<< HEAD
 import net.minecraft.world.level.material.Fluids;
 
 public class AllTags {
-
-	private static final CreateRegistrate REGISTRATE = Create.registrate()
-		.creativeModeTab(() -> Create.BASE_CREATIVE_TAB);
-
 	public static <T> TagKey<T> optionalTag(Registry<T> registry,
-=======
-import net.minecraftforge.registries.ForgeRegistries;
-import net.minecraftforge.registries.IForgeRegistry;
-import net.minecraftforge.registries.IForgeRegistryEntry;
-
-public class AllTags {
-	public static <T extends IForgeRegistryEntry<T>> TagKey<T> optionalTag(IForgeRegistry<T> registry,
->>>>>>> 131c9a54
 		ResourceLocation id) {
 		return TagKey.create(registry.key(), id);
 	}
@@ -88,15 +72,10 @@
 	}
 
 	public enum NameSpace {
-<<<<<<< HEAD
-
-		MOD(Create.ID, false, true), FORGE("c"), TIC("tconstruct"), QUARK("quark")
-=======
 		MOD(Create.ID, false, true),
-		FORGE("forge"),
+		FORGE("c"),
 		TIC("tconstruct"),
 		QUARK("quark")
->>>>>>> 131c9a54
 
 		;
 
@@ -159,19 +138,8 @@
 
 		AllBlockTags(NameSpace namespace, String path, boolean optional, boolean alwaysDatagen) {
 			ResourceLocation id = new ResourceLocation(namespace.id, path == null ? Lang.asId(name()) : path);
-<<<<<<< HEAD
 			tag = optionalTag(Registry.BLOCK, id);
-			if (alwaysDatagen) {
-				REGISTRATE.addDataGenerator(ProviderType.BLOCK_TAGS, prov -> prov.tag(tag));
-			}
-=======
-			if (optional) {
-				tag = optionalTag(ForgeRegistries.BLOCKS, id);
-			} else {
-				tag = BlockTags.create(id);
-			}
 			this.alwaysDatagen = alwaysDatagen;
->>>>>>> 131c9a54
 		}
 
 		@SuppressWarnings("deprecation")
@@ -184,38 +152,7 @@
 			return state.is(tag);
 		}
 
-<<<<<<< HEAD
-		public void add(Block... values) {
-			REGISTRATE.addDataGenerator(ProviderType.BLOCK_TAGS, prov -> prov.tag(tag)
-				.add(values));
-		}
-
-		public void addOptional(Mods mod, String... ids) {
-			REGISTRATE.addDataGenerator(ProviderType.BLOCK_TAGS, prov -> {
-				TagAppender<Block> builder = prov.tag(tag);
-				for (String id : ids)
-					builder.addOptional(mod.asResource(id));
-			});
-		}
-
-		public void includeIn(TagKey<Block> parent) {
-			REGISTRATE.addDataGenerator(ProviderType.BLOCK_TAGS, prov -> prov.tag(parent)
-				.addTag(tag));
-		}
-
-		public void includeIn(AllBlockTags parent) {
-			includeIn(parent.tag);
-		}
-
-		public void includeAll(TagKey<Block> child) {
-			// Minecraft tags need to be loaded
-			if(child.location().getNamespace().equals("minecraft"))
-				REGISTRATE.addDataGenerator(ProviderType.BLOCK_TAGS, prov -> prov.tag(child));
-			REGISTRATE.addDataGenerator(ProviderType.BLOCK_TAGS, prov -> prov.tag(tag)
-				.addTag(child));
-=======
 		private static void init() {
->>>>>>> 131c9a54
 		}
 	}
 
@@ -265,20 +202,9 @@
 
 		AllItemTags(NameSpace namespace, String path, boolean optional, boolean alwaysDatagen) {
 			ResourceLocation id = new ResourceLocation(namespace.id, path == null ? Lang.asId(name()) : path);
-<<<<<<< HEAD
 			tag = optionalTag(Registry.ITEM, id);
 
-			if (alwaysDatagen) {
-				REGISTRATE.addDataGenerator(ProviderType.ITEM_TAGS, prov -> prov.tag(tag));
-			}
-=======
-			if (optional) {
-				tag = optionalTag(ForgeRegistries.ITEMS, id);
-			} else {
-				tag = ItemTags.create(id);
-			}
 			this.alwaysDatagen = alwaysDatagen;
->>>>>>> 131c9a54
 		}
 
 		@SuppressWarnings("deprecation")
@@ -324,19 +250,8 @@
 
 		AllFluidTags(NameSpace namespace, String path, boolean optional, boolean alwaysDatagen) {
 			ResourceLocation id = new ResourceLocation(namespace.id, path == null ? Lang.asId(name()) : path);
-<<<<<<< HEAD
 			tag = optionalTag(Registry.FLUID, id);
-			if (alwaysDatagen) {
-				REGISTRATE.addDataGenerator(ProviderType.FLUID_TAGS, prov -> prov.tag(tag));
-			}
-=======
-			if (optional) {
-				tag = optionalTag(ForgeRegistries.FLUIDS, id);
-			} else {
-				tag = FluidTags.create(id);
-			}
 			this.alwaysDatagen = alwaysDatagen;
->>>>>>> 131c9a54
 		}
 
 		@SuppressWarnings("deprecation")
@@ -352,98 +267,9 @@
 		}
 	}
 
-<<<<<<< HEAD
-	public static void register() {
-		AllFluidTags.BOTTOMLESS_ALLOW.add(Fluids.WATER, Fluids.LAVA);
-
-		AllItemTags.VANILLA_STRIPPED_LOGS.add(Items.STRIPPED_ACACIA_LOG, Items.STRIPPED_BIRCH_LOG,
-			Items.STRIPPED_CRIMSON_STEM, Items.STRIPPED_DARK_OAK_LOG, Items.STRIPPED_JUNGLE_LOG, Items.STRIPPED_OAK_LOG,
-			Items.STRIPPED_SPRUCE_LOG, Items.STRIPPED_WARPED_STEM);
-
-		AllItemTags.VANILLA_STRIPPED_LOGS.includeIn(AllItemTags.STRIPPED_LOGS);
-
-		AllItemTags.VANILLA_STRIPPED_WOOD.add(Items.STRIPPED_ACACIA_WOOD, Items.STRIPPED_BIRCH_WOOD,
-			Items.STRIPPED_CRIMSON_HYPHAE, Items.STRIPPED_DARK_OAK_WOOD, Items.STRIPPED_JUNGLE_WOOD,
-			Items.STRIPPED_OAK_WOOD, Items.STRIPPED_SPRUCE_WOOD, Items.STRIPPED_WARPED_HYPHAE);
-
-		AllItemTags.VANILLA_STRIPPED_WOOD.includeIn(AllItemTags.STRIPPED_WOOD);
-
-		AllItemTags.CREATE_INGOTS.includeIn(AllItemTags.BEACON_PAYMENT);
-		AllItemTags.CREATE_INGOTS.includeIn(Tags.Items.INGOTS);
-
-		AllItemTags.UPRIGHT_ON_BELT.add(Items.GLASS_BOTTLE, Items.POTION, Items.SPLASH_POTION, Items.LINGERING_POTION,
-			Items.HONEY_BOTTLE, Items.CAKE);
-
-		AllItemTags.SLEEPERS.add(Items.STONE_SLAB, Items.SMOOTH_STONE_SLAB, Items.ANDESITE_SLAB);
-
-		AllBlockTags.WINDMILL_SAILS.includeAll(BlockTags.WOOL);
-
-		AllBlockTags.BRITTLE.includeAll(BlockTags.DOORS);
-		AllBlockTags.BRITTLE.includeAll(BlockTags.BEDS);
-		AllBlockTags.BRITTLE.add(Blocks.FLOWER_POT, Blocks.BELL, Blocks.COCOA);
-
-		AllBlockTags.FAN_TRANSPARENT.includeAll(BlockTags.FENCES);
-		AllBlockTags.FAN_TRANSPARENT.includeAll(BlockTags.CAMPFIRES);
-		AllBlockTags.FAN_TRANSPARENT.add(Blocks.IRON_BARS);
-
-		AllBlockTags.PASSIVE_BOILER_HEATERS.includeAll(BlockTags.FIRE);
-		AllBlockTags.PASSIVE_BOILER_HEATERS.includeAll(BlockTags.CAMPFIRES);
-		AllBlockTags.PASSIVE_BOILER_HEATERS.add(Blocks.MAGMA_BLOCK, Blocks.LAVA);
-
-		AllBlockTags.SAFE_NBT.includeAll(BlockTags.SIGNS);
-		AllBlockTags.SAFE_NBT.includeAll(BlockTags.BANNERS);
-
-		AllBlockTags.WRENCH_PICKUP.includeAll(BlockTags.RAILS);
-		AllBlockTags.WRENCH_PICKUP.includeAll(BlockTags.BUTTONS);
-		AllBlockTags.WRENCH_PICKUP.includeAll(BlockTags.PRESSURE_PLATES);
-		AllBlockTags.WRENCH_PICKUP.add(Blocks.REDSTONE_WIRE, Blocks.REDSTONE_TORCH, Blocks.REPEATER, Blocks.LEVER,
-			Blocks.COMPARATOR, Blocks.OBSERVER, Blocks.REDSTONE_WALL_TORCH, Blocks.PISTON, Blocks.STICKY_PISTON,
-			Blocks.TRIPWIRE, Blocks.TRIPWIRE_HOOK, Blocks.DAYLIGHT_DETECTOR, Blocks.TARGET, Blocks.HOPPER);
-
-		AllBlockTags.TREE_ATTACHMENTS.add(Blocks.BEE_NEST, Blocks.VINE, Blocks.MOSS_CARPET, Blocks.SHROOMLIGHT,
-			Blocks.COCOA);
-
-		AllBlockTags.ORE_OVERRIDE_STONE.includeAll(BlockTags.STONE_ORE_REPLACEABLES);
-
-		registerCompat();
-	}
-
-	private static void registerCompat() {
-		AllBlockTags.NON_MOVABLE.addOptional(Mods.IE, "connector_lv", "connector_lv_relay", "connector_mv",
-			"connector_mv_relay", "connector_hv", "connector_hv_relay", "connector_bundled", "connector_structural",
-			"connector_redstone", "connector_probe", "breaker_switch");
-		AllBlockTags.NON_MOVABLE.addOptional(Mods.BC, "bits_block");
-
-		strippedWoodCompat(Mods.ARS_N, "blue_archwood", "purple_archwood", "green_archwood", "red_archwood");
-		strippedWoodCompat(Mods.BTN, "livingwood", "dreamwood");
-		strippedWoodCompat(Mods.FA, "cherrywood", "mysterywood");
-		strippedWoodCompat(Mods.HEX, "akashic");
-		strippedWoodCompat(Mods.ID, "menril");
-		strippedWoodCompat(Mods.BYG, "aspen", "baobab", "enchanted", "cherry", "cika", "cypress", "ebony", "ether",
-			"fir", "green_enchanted", "holly", "jacaranda", "lament", "mahogany", "mangrove", "maple", "nightshade",
-			"palm", "palo_verde", "pine", "rainbow_eucalyptus", "redwood", "skyris", "willow", "witch_hazel",
-			"zelkova");
-		strippedWoodCompat(Mods.SG, "netherwood");
-		strippedWoodCompat(Mods.TF, "twilight_oak", "canopy", "mangrove", "dark", "time", "transformation", "mining",
-			"sorting");
-		strippedWoodCompat(Mods.TIC, "greenheart", "skyroot", "bloodshroom");
-		strippedWoodCompat(Mods.AP, "twisted");
-		strippedWoodCompat(Mods.Q, "azalea", "blossom");
-		strippedWoodCompat(Mods.ECO, "coconut", "walnut", "azalea");
-		strippedWoodCompat(Mods.BOP, "fir", "redwood", "cherry", "mahogany", "jacaranda", "palm", "willow", "dead",
-			"magic", "umbran", "hellbark");
-		strippedWoodCompat(Mods.BSK, "bluebright", "starlit", "frostbright", "lunar", "dusk", "maple", "cherry");
-
-		AllItemTags.MODDED_STRIPPED_LOGS.addOptional(Mods.BYG, "stripped_bulbis_stem");
-		AllItemTags.MODDED_STRIPPED_WOOD.addOptional(Mods.BYG, "stripped_bulbis_wood");
-
-		AllItemTags.MODDED_STRIPPED_LOGS.includeIn(AllItemTags.STRIPPED_LOGS);
-		AllItemTags.MODDED_STRIPPED_WOOD.includeIn(AllItemTags.STRIPPED_WOOD);
-=======
 	public static void init() {
 		AllBlockTags.init();
 		AllItemTags.init();
 		AllFluidTags.init();
->>>>>>> 131c9a54
 	}
 }