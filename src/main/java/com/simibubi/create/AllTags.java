package com.simibubi.create;

import static com.simibubi.create.AllTags.NameSpace.CURIOS;
import static com.simibubi.create.AllTags.NameSpace.FORGE;
import static com.simibubi.create.AllTags.NameSpace.MOD;
import static com.simibubi.create.AllTags.NameSpace.QUARK;
import static com.simibubi.create.AllTags.NameSpace.TIC;

import com.simibubi.create.foundation.utility.Lang;

import net.minecraft.core.Registry;
import net.minecraft.resources.ResourceKey;
import net.minecraft.resources.ResourceLocation;
import net.minecraft.tags.TagKey;
import net.minecraft.world.entity.Entity;
import net.minecraft.world.entity.EntityType;
import net.minecraft.world.item.BlockItem;
import net.minecraft.world.item.Item;
import net.minecraft.world.item.ItemStack;
import net.minecraft.world.item.crafting.RecipeSerializer;
import net.minecraft.world.level.block.Block;
import net.minecraft.world.level.block.state.BlockState;
import net.minecraft.world.level.material.Fluid;
import net.minecraft.world.level.material.FluidState;

public class AllTags {
	public static <T> TagKey<T> optionalTag(Registry<T> registry,
		ResourceLocation id) {
		return TagKey.create(registry.key(), id);
	}

	public static <T> TagKey<T> forgeTag(Registry<T> registry, String path) {
		return optionalTag(registry, new ResourceLocation("c", path));
	}

	public static TagKey<Block> forgeBlockTag(String path) {
		return forgeTag(Registry.BLOCK, path);
	}

	public static TagKey<Item> forgeItemTag(String path) {
		return forgeTag(Registry.ITEM, path);
	}

	public static TagKey<Fluid> forgeFluidTag(String path) {
		return forgeTag(Registry.FLUID, path);
	}

	public enum NameSpace {

		MOD(Create.ID, false, true),
		FORGE("c"),
		TIC("tconstruct"),
		QUARK("quark"),
		GS("galosphere"),
		CURIOS("curios")

		;

		public final String id;
		public final boolean optionalDefault;
		public final boolean alwaysDatagenDefault;

		NameSpace(String id) {
			this(id, true, false);
		}

		NameSpace(String id, boolean optionalDefault, boolean alwaysDatagenDefault) {
			this.id = id;
			this.optionalDefault = optionalDefault;
			this.alwaysDatagenDefault = alwaysDatagenDefault;
		}
	}

	public enum AllBlockTags {

		BRITTLE,
		CASING,
		CONTRAPTION_INVENTORY_DENY,
		COPYCAT_ALLOW,
		COPYCAT_DENY,
		FAN_PROCESSING_CATALYSTS_BLASTING(MOD, "fan_processing_catalysts/blasting"),
		FAN_PROCESSING_CATALYSTS_HAUNTING(MOD, "fan_processing_catalysts/haunting"),
		FAN_PROCESSING_CATALYSTS_SMOKING(MOD, "fan_processing_catalysts/smoking"),
		FAN_PROCESSING_CATALYSTS_SPLASHING(MOD, "fan_processing_catalysts/splashing"),
		FAN_TRANSPARENT,
		GIRDABLE_TRACKS,
		MOVABLE_EMPTY_COLLIDER,
		NON_MOVABLE,
		ORE_OVERRIDE_STONE,
		PASSIVE_BOILER_HEATERS,
		SAFE_NBT,
		SEATS,
		TOOLBOXES,
		TRACKS,
		TREE_ATTACHMENTS,
		VALVE_HANDLES,
		WINDMILL_SAILS,
		WRENCH_PICKUP,

		CORALS,

		RELOCATION_NOT_SUPPORTED(FORGE),
		WG_STONE(FORGE),

		SLIMY_LOGS(TIC),
		NON_DOUBLE_DOOR(QUARK),

		;

		public final TagKey<Block> tag;
		public final boolean alwaysDatagen;

		AllBlockTags() {
			this(MOD);
		}

		AllBlockTags(NameSpace namespace) {
			this(namespace, namespace.optionalDefault, namespace.alwaysDatagenDefault);
		}

		AllBlockTags(NameSpace namespace, String path) {
			this(namespace, path, namespace.optionalDefault, namespace.alwaysDatagenDefault);
		}

		AllBlockTags(NameSpace namespace, boolean optional, boolean alwaysDatagen) {
			this(namespace, null, optional, alwaysDatagen);
		}

		AllBlockTags(NameSpace namespace, String path, boolean optional, boolean alwaysDatagen) {
			ResourceLocation id = new ResourceLocation(namespace.id, path == null ? Lang.asId(name()) : path);
			tag = optionalTag(Registry.BLOCK, id);
			this.alwaysDatagen = alwaysDatagen;
		}

		@SuppressWarnings("deprecation")
		public boolean matches(Block block) {
			return block.builtInRegistryHolder()
				.is(tag);
		}

		public boolean matches(ItemStack stack) {
			return stack != null && stack.getItem() instanceof BlockItem blockItem && matches(blockItem.getBlock());
		}

		public boolean matches(BlockState state) {
			return state.is(tag);
		}

		private static void init() {}

	}

	public enum AllItemTags {

		BLAZE_BURNER_FUEL_REGULAR(MOD, "blaze_burner_fuel/regular"),
		BLAZE_BURNER_FUEL_SPECIAL(MOD, "blaze_burner_fuel/special"),
		CASING,
		CONTRAPTION_CONTROLLED,
		CREATE_INGOTS,
		CRUSHED_RAW_MATERIALS,
		DEPLOYABLE_DRINK,
		MODDED_STRIPPED_LOGS,
		MODDED_STRIPPED_WOOD,
		PRESSURIZED_AIR_SOURCES,
		SANDPAPER,
		SEATS,
		SLEEPERS,
		TOOLBOXES,
		TRACKS,
		UPRIGHT_ON_BELT,
		VALVE_HANDLES,
		VANILLA_STRIPPED_LOGS,
		VANILLA_STRIPPED_WOOD,

		STRIPPED_LOGS(FORGE),
		STRIPPED_WOOD(FORGE),
		PLATES(FORGE),
<<<<<<< HEAD
		WRENCH(FORGE, "wrenches")
=======
		OBSIDIAN_DUST(FORGE,"dusts/obsidian"),
		WRENCH(FORGE, "tools/wrench"),

		ALLURITE(MOD,"stone_types/galosphere/allurite"),
		AMETHYST(MOD,"stone_types/galosphere/amethyst"),
		LUMIERE(MOD, "stone_types/galosphere/lumiere"),

		UA_CORAL(MOD, "upgrade_aquatic/coral"),
		CURIOS_HEAD(CURIOS, "head")
>>>>>>> a37acd5b

		;

		public final TagKey<Item> tag;
		public final boolean alwaysDatagen;

		AllItemTags() {
			this(MOD);
		}

		AllItemTags(NameSpace namespace) {
			this(namespace, namespace.optionalDefault, namespace.alwaysDatagenDefault);
		}

		AllItemTags(NameSpace namespace, String path) {
			this(namespace, path, namespace.optionalDefault, namespace.alwaysDatagenDefault);
		}

		AllItemTags(NameSpace namespace, boolean optional, boolean alwaysDatagen) {
			this(namespace, null, optional, alwaysDatagen);
		}

		AllItemTags(NameSpace namespace, String path, boolean optional, boolean alwaysDatagen) {
			ResourceLocation id = new ResourceLocation(namespace.id, path == null ? Lang.asId(name()) : path);
			tag = optionalTag(Registry.ITEM, id);

			this.alwaysDatagen = alwaysDatagen;
		}

		@SuppressWarnings("deprecation")
		public boolean matches(Item item) {
			return item.builtInRegistryHolder()
				.is(tag);
		}

		public boolean matches(ItemStack stack) {
			return stack.is(tag);
		}

		private static void init() {}

	}

	public enum AllFluidTags {

		BOTTOMLESS_ALLOW(MOD, "bottomless/allow"),
		BOTTOMLESS_DENY(MOD, "bottomless/deny"),
		FAN_PROCESSING_CATALYSTS_BLASTING(MOD, "fan_processing_catalysts/blasting"),
		FAN_PROCESSING_CATALYSTS_HAUNTING(MOD, "fan_processing_catalysts/haunting"),
		FAN_PROCESSING_CATALYSTS_SMOKING(MOD, "fan_processing_catalysts/smoking"),
		FAN_PROCESSING_CATALYSTS_SPLASHING(MOD, "fan_processing_catalysts/splashing"),

		// fabric: extra tag for diving helmet behavior
		DIVING_FLUIDS,

		HONEY(FORGE)

		;

		public final TagKey<Fluid> tag;
		public final boolean alwaysDatagen;

		AllFluidTags() {
			this(MOD);
		}

		AllFluidTags(NameSpace namespace) {
			this(namespace, namespace.optionalDefault, namespace.alwaysDatagenDefault);
		}

		AllFluidTags(NameSpace namespace, String path) {
			this(namespace, path, namespace.optionalDefault, namespace.alwaysDatagenDefault);
		}

		AllFluidTags(NameSpace namespace, boolean optional, boolean alwaysDatagen) {
			this(namespace, null, optional, alwaysDatagen);
		}

		AllFluidTags(NameSpace namespace, String path, boolean optional, boolean alwaysDatagen) {
			ResourceLocation id = new ResourceLocation(namespace.id, path == null ? Lang.asId(name()) : path);
			tag = optionalTag(Registry.FLUID, id);
			this.alwaysDatagen = alwaysDatagen;
		}

		@SuppressWarnings("deprecation")
		public boolean matches(Fluid fluid) {
			return fluid.is(tag);
		}

		public boolean matches(FluidState state) {
			return state.is(tag);
		}

		private static void init() {}

	}

	public enum AllEntityTags {

		BLAZE_BURNER_CAPTURABLE,
		IGNORE_SEAT,

		;

		public final TagKey<EntityType<?>> tag;
		public final boolean alwaysDatagen;

		AllEntityTags() {
			this(MOD);
		}

		AllEntityTags(NameSpace namespace) {
			this(namespace, namespace.optionalDefault, namespace.alwaysDatagenDefault);
		}

		AllEntityTags(NameSpace namespace, String path) {
			this(namespace, path, namespace.optionalDefault, namespace.alwaysDatagenDefault);
		}

		AllEntityTags(NameSpace namespace, boolean optional, boolean alwaysDatagen) {
			this(namespace, null, optional, alwaysDatagen);
		}

		AllEntityTags(NameSpace namespace, String path, boolean optional, boolean alwaysDatagen) {
			ResourceLocation id = new ResourceLocation(namespace.id, path == null ? Lang.asId(name()) : path);
			if (optional) {
				tag = optionalTag(Registry.ENTITY_TYPE, id);
			} else {
				tag = TagKey.create(Registry.ENTITY_TYPE_REGISTRY, id);
			}
			this.alwaysDatagen = alwaysDatagen;
		}

		public boolean matches(EntityType<?> type) {
			return type.is(tag);
		}

		public boolean matches(Entity entity) {
			return matches(entity.getType());
		}

		private static void init() {}

	}

	public enum AllRecipeSerializerTags {

		AUTOMATION_IGNORE,

		;

		public final TagKey<RecipeSerializer<?>> tag;
		public final boolean alwaysDatagen;

		AllRecipeSerializerTags() {
			this(MOD);
		}

		AllRecipeSerializerTags(NameSpace namespace) {
			this(namespace, namespace.optionalDefault, namespace.alwaysDatagenDefault);
		}

		AllRecipeSerializerTags(NameSpace namespace, String path) {
			this(namespace, path, namespace.optionalDefault, namespace.alwaysDatagenDefault);
		}

		AllRecipeSerializerTags(NameSpace namespace, boolean optional, boolean alwaysDatagen) {
			this(namespace, null, optional, alwaysDatagen);
		}

		AllRecipeSerializerTags(NameSpace namespace, String path, boolean optional, boolean alwaysDatagen) {
			ResourceLocation id = new ResourceLocation(namespace.id, path == null ? Lang.asId(name()) : path);
			if (optional) {
				tag = optionalTag(Registry.RECIPE_SERIALIZER, id);
			} else {
				tag = TagKey.create(Registry.RECIPE_SERIALIZER_REGISTRY, id);
			}
			this.alwaysDatagen = alwaysDatagen;
		}

		public boolean matches(RecipeSerializer<?> recipeSerializer) {
			ResourceKey<RecipeSerializer<?>> key = Registry.RECIPE_SERIALIZER.getResourceKey(recipeSerializer).orElseThrow();
			return Registry.RECIPE_SERIALIZER.getHolder(key).orElseThrow().is(tag);
		}

		private static void init() {}
	}

	public static void init() {
		AllBlockTags.init();
		AllItemTags.init();
		AllFluidTags.init();
		AllEntityTags.init();
		AllRecipeSerializerTags.init();
	}
}<|MERGE_RESOLUTION|>--- conflicted
+++ resolved
@@ -175,11 +175,8 @@
 		STRIPPED_LOGS(FORGE),
 		STRIPPED_WOOD(FORGE),
 		PLATES(FORGE),
-<<<<<<< HEAD
-		WRENCH(FORGE, "wrenches")
-=======
 		OBSIDIAN_DUST(FORGE,"dusts/obsidian"),
-		WRENCH(FORGE, "tools/wrench"),
+		WRENCH(FORGE, "wrenches"),
 
 		ALLURITE(MOD,"stone_types/galosphere/allurite"),
 		AMETHYST(MOD,"stone_types/galosphere/amethyst"),
@@ -187,7 +184,6 @@
 
 		UA_CORAL(MOD, "upgrade_aquatic/coral"),
 		CURIOS_HEAD(CURIOS, "head")
->>>>>>> a37acd5b
 
 		;
 
