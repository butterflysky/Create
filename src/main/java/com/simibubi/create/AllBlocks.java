package com.simibubi.create;

import static com.simibubi.create.AllMovementBehaviours.addMovementBehaviour;
import static com.simibubi.create.AllTags.axeOnly;
import static com.simibubi.create.AllTags.axeOrPickaxe;
import static com.simibubi.create.AllTags.pickaxeOnly;
import static com.simibubi.create.AllTags.tagBlockAndItem;
import static com.simibubi.create.content.AllSections.SCHEMATICS;
import static com.simibubi.create.foundation.data.BlockStateGen.axisBlock;
import static com.simibubi.create.foundation.data.CreateRegistrate.connectedTextures;
import static com.simibubi.create.foundation.data.ModelGen.customItemModel;

import com.simibubi.create.AllTags.AllBlockTags;
import com.simibubi.create.AllTags.AllItemTags;
import com.simibubi.create.content.AllSections;
import com.simibubi.create.content.contraptions.base.CasingBlock;
import com.simibubi.create.content.contraptions.components.AssemblyOperatorBlockItem;
import com.simibubi.create.content.contraptions.components.actors.BellMovementBehaviour;
import com.simibubi.create.content.contraptions.components.actors.DrillBlock;
import com.simibubi.create.content.contraptions.components.actors.DrillMovementBehaviour;
import com.simibubi.create.content.contraptions.components.actors.HarvesterBlock;
import com.simibubi.create.content.contraptions.components.actors.HarvesterMovementBehaviour;
import com.simibubi.create.content.contraptions.components.actors.PloughBlock;
import com.simibubi.create.content.contraptions.components.actors.PloughMovementBehaviour;
import com.simibubi.create.content.contraptions.components.actors.PortableStorageInterfaceBlock;
import com.simibubi.create.content.contraptions.components.actors.PortableStorageInterfaceMovement;
import com.simibubi.create.content.contraptions.components.actors.SawMovementBehaviour;
import com.simibubi.create.content.contraptions.components.actors.SeatBlock;
import com.simibubi.create.content.contraptions.components.actors.SeatMovementBehaviour;
import com.simibubi.create.content.contraptions.components.clock.CuckooClockBlock;
import com.simibubi.create.content.contraptions.components.crafter.CrafterCTBehaviour;
import com.simibubi.create.content.contraptions.components.crafter.MechanicalCrafterBlock;
import com.simibubi.create.content.contraptions.components.crank.HandCrankBlock;
import com.simibubi.create.content.contraptions.components.crank.ValveHandleBlock;
import com.simibubi.create.content.contraptions.components.crusher.CrushingWheelBlock;
import com.simibubi.create.content.contraptions.components.crusher.CrushingWheelControllerBlock;
import com.simibubi.create.content.contraptions.components.deployer.DeployerBlock;
import com.simibubi.create.content.contraptions.components.deployer.DeployerMovementBehaviour;
import com.simibubi.create.content.contraptions.components.fan.EncasedFanBlock;
import com.simibubi.create.content.contraptions.components.fan.NozzleBlock;
import com.simibubi.create.content.contraptions.components.flywheel.FlywheelBlock;
import com.simibubi.create.content.contraptions.components.flywheel.FlywheelGenerator;
import com.simibubi.create.content.contraptions.components.flywheel.engine.FurnaceEngineBlock;
import com.simibubi.create.content.contraptions.components.millstone.MillstoneBlock;
import com.simibubi.create.content.contraptions.components.mixer.MechanicalMixerBlock;
import com.simibubi.create.content.contraptions.components.motor.CreativeMotorBlock;
import com.simibubi.create.content.contraptions.components.motor.CreativeMotorGenerator;
import com.simibubi.create.content.contraptions.components.press.MechanicalPressBlock;
import com.simibubi.create.content.contraptions.components.saw.SawBlock;
import com.simibubi.create.content.contraptions.components.saw.SawGenerator;
import com.simibubi.create.content.contraptions.components.structureMovement.bearing.ClockworkBearingBlock;
import com.simibubi.create.content.contraptions.components.structureMovement.bearing.MechanicalBearingBlock;
import com.simibubi.create.content.contraptions.components.structureMovement.bearing.SailBlock;
import com.simibubi.create.content.contraptions.components.structureMovement.bearing.StabilizedBearingMovementBehaviour;
import com.simibubi.create.content.contraptions.components.structureMovement.bearing.WindmillBearingBlock;
import com.simibubi.create.content.contraptions.components.structureMovement.chassis.LinearChassisBlock;
import com.simibubi.create.content.contraptions.components.structureMovement.chassis.LinearChassisBlock.ChassisCTBehaviour;
import com.simibubi.create.content.contraptions.components.structureMovement.chassis.RadialChassisBlock;
import com.simibubi.create.content.contraptions.components.structureMovement.chassis.StickerBlock;
import com.simibubi.create.content.contraptions.components.structureMovement.gantry.GantryCarriageBlock;
import com.simibubi.create.content.contraptions.components.structureMovement.mounted.CartAssemblerBlock;
import com.simibubi.create.content.contraptions.components.structureMovement.mounted.CartAssemblerBlock.MinecartAnchorBlock;
import com.simibubi.create.content.contraptions.components.structureMovement.mounted.CartAssemblerBlockItem;
import com.simibubi.create.content.contraptions.components.structureMovement.piston.MechanicalPistonBlock;
import com.simibubi.create.content.contraptions.components.structureMovement.piston.MechanicalPistonHeadBlock;
import com.simibubi.create.content.contraptions.components.structureMovement.piston.PistonExtensionPoleBlock;
import com.simibubi.create.content.contraptions.components.structureMovement.pulley.PulleyBlock;
import com.simibubi.create.content.contraptions.components.tracks.ControllerRailBlock;
import com.simibubi.create.content.contraptions.components.tracks.ControllerRailGenerator;
import com.simibubi.create.content.contraptions.components.turntable.TurntableBlock;
import com.simibubi.create.content.contraptions.components.waterwheel.WaterWheelBlock;
import com.simibubi.create.content.contraptions.fluids.PipeAttachmentModel;
import com.simibubi.create.content.contraptions.fluids.PumpBlock;
import com.simibubi.create.content.contraptions.fluids.actors.HosePulleyBlock;
import com.simibubi.create.content.contraptions.fluids.actors.ItemDrainBlock;
import com.simibubi.create.content.contraptions.fluids.actors.SpoutBlock;
import com.simibubi.create.content.contraptions.fluids.pipes.BracketBlock;
import com.simibubi.create.content.contraptions.fluids.pipes.BracketBlockItem;
import com.simibubi.create.content.contraptions.fluids.pipes.BracketGenerator;
import com.simibubi.create.content.contraptions.fluids.pipes.EncasedPipeBlock;
import com.simibubi.create.content.contraptions.fluids.pipes.FluidPipeBlock;
import com.simibubi.create.content.contraptions.fluids.pipes.FluidValveBlock;
import com.simibubi.create.content.contraptions.fluids.pipes.GlassFluidPipeBlock;
import com.simibubi.create.content.contraptions.fluids.pipes.SmartFluidPipeBlock;
import com.simibubi.create.content.contraptions.fluids.pipes.SmartFluidPipeGenerator;
import com.simibubi.create.content.contraptions.fluids.tank.FluidTankBlock;
import com.simibubi.create.content.contraptions.fluids.tank.FluidTankGenerator;
import com.simibubi.create.content.contraptions.fluids.tank.FluidTankItem;
import com.simibubi.create.content.contraptions.fluids.tank.FluidTankModel;
import com.simibubi.create.content.contraptions.processing.BasinBlock;
import com.simibubi.create.content.contraptions.processing.BasinGenerator;
import com.simibubi.create.content.contraptions.processing.BasinMovementBehaviour;
import com.simibubi.create.content.contraptions.processing.burner.BlazeBurnerBlock;
import com.simibubi.create.content.contraptions.processing.burner.BlazeBurnerBlockItem;
import com.simibubi.create.content.contraptions.processing.burner.LitBlazeBurnerBlock;
import com.simibubi.create.content.contraptions.relays.advanced.GantryShaftBlock;
import com.simibubi.create.content.contraptions.relays.advanced.SpeedControllerBlock;
import com.simibubi.create.content.contraptions.relays.advanced.sequencer.SequencedGearshiftBlock;
import com.simibubi.create.content.contraptions.relays.advanced.sequencer.SequencedGearshiftGenerator;
import com.simibubi.create.content.contraptions.relays.belt.BeltBlock;
import com.simibubi.create.content.contraptions.relays.belt.BeltGenerator;
import com.simibubi.create.content.contraptions.relays.belt.BeltModel;
import com.simibubi.create.content.contraptions.relays.elementary.BracketedKineticBlockModel;
import com.simibubi.create.content.contraptions.relays.elementary.CogWheelBlock;
import com.simibubi.create.content.contraptions.relays.elementary.CogwheelBlockItem;
import com.simibubi.create.content.contraptions.relays.elementary.ShaftBlock;
import com.simibubi.create.content.contraptions.relays.encased.AdjustablePulleyBlock;
import com.simibubi.create.content.contraptions.relays.encased.ClutchBlock;
import com.simibubi.create.content.contraptions.relays.encased.EncasedBeltBlock;
import com.simibubi.create.content.contraptions.relays.encased.EncasedBeltGenerator;
import com.simibubi.create.content.contraptions.relays.encased.EncasedCTBehaviour;
import com.simibubi.create.content.contraptions.relays.encased.EncasedCogCTBehaviour;
import com.simibubi.create.content.contraptions.relays.encased.EncasedCogwheelBlock;
import com.simibubi.create.content.contraptions.relays.encased.EncasedShaftBlock;
import com.simibubi.create.content.contraptions.relays.encased.GearshiftBlock;
import com.simibubi.create.content.contraptions.relays.gauge.GaugeBlock;
import com.simibubi.create.content.contraptions.relays.gauge.GaugeGenerator;
import com.simibubi.create.content.contraptions.relays.gearbox.GearboxBlock;
import com.simibubi.create.content.curiosities.armor.CopperBacktankBlock;
import com.simibubi.create.content.curiosities.bell.HauntedBellBlock;
import com.simibubi.create.content.curiosities.bell.HauntedBellMovementBehaviour;
import com.simibubi.create.content.curiosities.bell.PeculiarBellBlock;
import com.simibubi.create.content.curiosities.toolbox.ToolboxBlock;
import com.simibubi.create.content.logistics.block.belts.tunnel.BeltTunnelBlock;
import com.simibubi.create.content.logistics.block.belts.tunnel.BrassTunnelBlock;
import com.simibubi.create.content.logistics.block.belts.tunnel.BrassTunnelCTBehaviour;
import com.simibubi.create.content.logistics.block.chute.ChuteBlock;
import com.simibubi.create.content.logistics.block.chute.ChuteGenerator;
import com.simibubi.create.content.logistics.block.chute.ChuteItem;
import com.simibubi.create.content.logistics.block.chute.SmartChuteBlock;
import com.simibubi.create.content.logistics.block.depot.DepotBlock;
import com.simibubi.create.content.logistics.block.depot.EjectorBlock;
import com.simibubi.create.content.logistics.block.depot.EjectorItem;
import com.simibubi.create.content.logistics.block.diodes.AbstractDiodeGenerator;
import com.simibubi.create.content.logistics.block.diodes.BrassDiodeBlock;
import com.simibubi.create.content.logistics.block.diodes.BrassDiodeGenerator;
import com.simibubi.create.content.logistics.block.diodes.PoweredLatchBlock;
import com.simibubi.create.content.logistics.block.diodes.PoweredLatchGenerator;
import com.simibubi.create.content.logistics.block.diodes.ToggleLatchBlock;
import com.simibubi.create.content.logistics.block.diodes.ToggleLatchGenerator;
import com.simibubi.create.content.logistics.block.funnel.AndesiteFunnelBlock;
import com.simibubi.create.content.logistics.block.funnel.BeltFunnelBlock;
import com.simibubi.create.content.logistics.block.funnel.BeltFunnelGenerator;
import com.simibubi.create.content.logistics.block.funnel.BrassFunnelBlock;
import com.simibubi.create.content.logistics.block.funnel.FunnelGenerator;
import com.simibubi.create.content.logistics.block.funnel.FunnelItem;
import com.simibubi.create.content.logistics.block.funnel.FunnelMovementBehaviour;
import com.simibubi.create.content.logistics.block.inventories.CreativeCrateBlock;
import com.simibubi.create.content.logistics.block.mechanicalArm.ArmBlock;
import com.simibubi.create.content.logistics.block.mechanicalArm.ArmItem;
import com.simibubi.create.content.logistics.block.redstone.AnalogLeverBlock;
import com.simibubi.create.content.logistics.block.redstone.ContactMovementBehaviour;
import com.simibubi.create.content.logistics.block.redstone.ContentObserverBlock;
import com.simibubi.create.content.logistics.block.redstone.NixieTubeBlock;
import com.simibubi.create.content.logistics.block.redstone.NixieTubeGenerator;
import com.simibubi.create.content.logistics.block.redstone.RedstoneContactBlock;
import com.simibubi.create.content.logistics.block.redstone.RedstoneLinkBlock;
import com.simibubi.create.content.logistics.block.redstone.RedstoneLinkGenerator;
import com.simibubi.create.content.logistics.block.redstone.StockpileSwitchBlock;
import com.simibubi.create.content.logistics.block.vault.ItemVaultBlock;
import com.simibubi.create.content.logistics.block.vault.ItemVaultCTBehaviour;
import com.simibubi.create.content.logistics.block.vault.ItemVaultItem;
import com.simibubi.create.content.logistics.item.LecternControllerBlock;
import com.simibubi.create.content.schematics.block.SchematicTableBlock;
import com.simibubi.create.content.schematics.block.SchematicannonBlock;
import com.simibubi.create.foundation.block.BlockStressDefaults;
import com.simibubi.create.foundation.block.CopperBlockSet;
import com.simibubi.create.foundation.block.DyedBlockList;
import com.simibubi.create.foundation.block.ItemUseOverrides;
import com.simibubi.create.foundation.data.AssetLookup;
import com.simibubi.create.foundation.data.BlockStateGen;
import com.simibubi.create.foundation.data.BuilderTransformers;
import com.simibubi.create.foundation.data.CreateRegistrate;
import com.simibubi.create.foundation.data.ModelGen;
import com.simibubi.create.foundation.data.SharedProperties;
import com.simibubi.create.foundation.item.TooltipHelper;
import com.simibubi.create.foundation.utility.ColorHandlers;
import com.simibubi.create.foundation.utility.Couple;
import com.simibubi.create.foundation.utility.DyeHelper;
import com.tterrag.registrate.providers.RegistrateRecipeProvider;
import com.tterrag.registrate.providers.loot.RegistrateBlockLootTables;
import com.tterrag.registrate.util.DataIngredient;
import com.tterrag.registrate.util.entry.BlockEntry;

import me.alphamode.forgetags.DyeUtil;
import me.alphamode.forgetags.Tags;
import net.minecraft.client.renderer.RenderType;
import net.minecraft.core.Direction.Axis;
import net.minecraft.core.Direction.AxisDirection;
import net.minecraft.data.recipes.ShapelessRecipeBuilder;
import net.minecraft.resources.ResourceLocation;
import net.minecraft.tags.BlockTags;
import net.minecraft.tags.ItemTags;
import net.minecraft.world.item.DyeColor;
import net.minecraft.world.item.Item;
import net.minecraft.world.item.Rarity;
import net.minecraft.world.item.enchantment.Enchantments;
import net.minecraft.world.level.block.Block;
import net.minecraft.world.level.block.Blocks;
import net.minecraft.world.level.block.SoundType;
import net.minecraft.world.level.block.state.BlockBehaviour;
import net.minecraft.world.level.block.state.properties.PistonType;
import net.minecraft.world.level.material.MaterialColor;
import net.minecraft.world.level.storage.loot.LootPool;
import net.minecraft.world.level.storage.loot.LootTable;
import net.minecraft.world.level.storage.loot.entries.LootItem;
import net.minecraft.world.level.storage.loot.functions.ApplyBonusCount;
import net.minecraft.world.level.storage.loot.functions.CopyNameFunction;
import net.minecraft.world.level.storage.loot.functions.CopyNbtFunction;
import net.minecraft.world.level.storage.loot.predicates.ExplosionCondition;
import net.minecraft.world.level.storage.loot.predicates.LootItemCondition;
import net.minecraft.world.level.storage.loot.providers.nbt.ContextNbtProvider;
import net.minecraft.world.level.storage.loot.providers.number.ConstantValue;
import net.minecraftforge.client.model.generators.ConfiguredModel;
import net.minecraftforge.client.model.generators.ModelFile;

public class AllBlocks {

	private static final CreateRegistrate REGISTRATE = Create.registrate()
			.creativeModeTab(() -> Create.BASE_CREATIVE_TAB);

	// Schematics

	static {
		REGISTRATE.startSection(SCHEMATICS);
	}

	public static final BlockEntry<SchematicannonBlock> SCHEMATICANNON =
			REGISTRATE.block("schematicannon", SchematicannonBlock::new)
					.initialProperties(() -> Blocks.DISPENSER)
					.transform(pickaxeOnly())
					.blockstate((ctx, prov) -> prov.simpleBlock(ctx.getEntry(), AssetLookup.partialBaseModel(ctx, prov)))
					.loot((lt, block) -> {
						LootTable.Builder builder = LootTable.lootTable();
						LootItemCondition.Builder survivesExplosion = ExplosionCondition.survivesExplosion();
						lt.add(block, builder.withPool(LootPool.lootPool()
								.when(survivesExplosion)
								.setRolls(ConstantValue.exactly(1))
								.add(LootItem.lootTableItem(AllBlocks.SCHEMATICANNON.get()
												.asItem())
										.apply(CopyNbtFunction.copyData(ContextNbtProvider.BLOCK_ENTITY)
												.copy("Options", "BlockEntityTag.Options")))));
					})
					.item()
					.transform(customItemModel())
					.register();

	public static final BlockEntry<SchematicTableBlock> SCHEMATIC_TABLE =
			REGISTRATE.block("schematic_table", SchematicTableBlock::new)
					.initialProperties(() -> Blocks.LECTERN)
					.transform(axeOrPickaxe())
					.blockstate((ctx, prov) -> prov.horizontalBlock(ctx.getEntry(), prov.models()
							.getExistingFile(ctx.getId()), 0))
					.simpleItem()
					.register();

	// Kinetics

	static {
		REGISTRATE.startSection(AllSections.KINETICS);
	}

	public static final BlockEntry<ShaftBlock> SHAFT = REGISTRATE.block("shaft", ShaftBlock::new)
			.initialProperties(SharedProperties::stone)
			.transform(BlockStressDefaults.setNoImpact())
			.transform(pickaxeOnly())
			.blockstate(BlockStateGen.axisBlockProvider(false))
			.onRegister(CreateRegistrate.blockModel(() -> BracketedKineticBlockModel::new))
			.simpleItem()
			.register();

	public static final BlockEntry<CogWheelBlock> COGWHEEL = REGISTRATE.block("cogwheel", CogWheelBlock::small)
			.initialProperties(SharedProperties::stone)
			.properties(p -> p.sound(SoundType.WOOD))
			.transform(BlockStressDefaults.setNoImpact())
			.transform(axeOrPickaxe())
			.blockstate(BlockStateGen.axisBlockProvider(false))
			.onRegister(CreateRegistrate.blockModel(() -> BracketedKineticBlockModel::new))
			.item(CogwheelBlockItem::new)
			.build()
			.register();

	public static final BlockEntry<CogWheelBlock> LARGE_COGWHEEL =
			REGISTRATE.block("large_cogwheel", CogWheelBlock::large)
					.initialProperties(SharedProperties::stone)
					.properties(p -> p.sound(SoundType.WOOD))
					.transform(axeOrPickaxe())
					.transform(BlockStressDefaults.setNoImpact())
					.blockstate(BlockStateGen.axisBlockProvider(false))
					.onRegister(CreateRegistrate.blockModel(() -> BracketedKineticBlockModel::new))
					.item(CogwheelBlockItem::new)
					.build()
					.register();

	public static final BlockEntry<EncasedShaftBlock> ANDESITE_ENCASED_SHAFT =
<<<<<<< HEAD
			REGISTRATE.block("andesite_encased_shaft", EncasedShaftBlock::andesite)
					.transform(BuilderTransformers.encasedShaft("andesite", AllSpriteShifts.ANDESITE_CASING))
					.transform(axeOrPickaxe())
					.register();

	public static final BlockEntry<EncasedShaftBlock> BRASS_ENCASED_SHAFT =
			REGISTRATE.block("brass_encased_shaft", EncasedShaftBlock::brass)
					.transform(BuilderTransformers.encasedShaft("brass", AllSpriteShifts.BRASS_CASING))
					.transform(axeOrPickaxe())
					.register();

	public static final BlockEntry<EncasedCogwheelBlock> ANDESITE_ENCASED_COGWHEEL =
			REGISTRATE.block("andesite_encased_cogwheel", p -> EncasedCogwheelBlock.andesite(false, p))
					.transform(BuilderTransformers.encasedCogwheel("andesite", AllSpriteShifts.ANDESITE_CASING))
					.onRegister(CreateRegistrate.connectedTextures(new EncasedCogCTBehaviour(AllSpriteShifts.ANDESITE_CASING,
							Couple.create(AllSpriteShifts.ANDESITE_ENCASED_COGWHEEL_SIDE,
									AllSpriteShifts.ANDESITE_ENCASED_COGWHEEL_OTHERSIDE))))
					.transform(axeOrPickaxe())
					.register();

	public static final BlockEntry<EncasedCogwheelBlock> BRASS_ENCASED_COGWHEEL =
			REGISTRATE.block("brass_encased_cogwheel", p -> EncasedCogwheelBlock.brass(false, p))
					.transform(BuilderTransformers.encasedCogwheel("brass", AllSpriteShifts.BRASS_CASING))
					.onRegister(CreateRegistrate.connectedTextures(new EncasedCogCTBehaviour(AllSpriteShifts.BRASS_CASING,
							Couple.create(AllSpriteShifts.BRASS_ENCASED_COGWHEEL_SIDE,
									AllSpriteShifts.BRASS_ENCASED_COGWHEEL_OTHERSIDE))))
					.transform(axeOrPickaxe())
					.register();

	public static final BlockEntry<EncasedCogwheelBlock> ANDESITE_ENCASED_LARGE_COGWHEEL =
			REGISTRATE.block("andesite_encased_large_cogwheel", p -> EncasedCogwheelBlock.andesite(true, p))
					.transform(BuilderTransformers.encasedLargeCogwheel("andesite", AllSpriteShifts.ANDESITE_CASING))
					.transform(axeOrPickaxe())
					.register();

	public static final BlockEntry<EncasedCogwheelBlock> BRASS_ENCASED_LARGE_COGWHEEL =
			REGISTRATE.block("brass_encased_large_cogwheel", p -> EncasedCogwheelBlock.brass(true, p))
					.transform(BuilderTransformers.encasedLargeCogwheel("brass", AllSpriteShifts.BRASS_CASING))
					.transform(axeOrPickaxe())
					.register();

	public static final BlockEntry<GearboxBlock> GEARBOX = REGISTRATE.block("gearbox", GearboxBlock::new)
			.initialProperties(SharedProperties::stone)
			.properties(BlockBehaviour.Properties::noOcclusion)
			.transform(BlockStressDefaults.setNoImpact())
			.transform(axeOrPickaxe())
			.onRegister(CreateRegistrate.connectedTextures(new EncasedCTBehaviour(AllSpriteShifts.ANDESITE_CASING)))
			.onRegister(CreateRegistrate.casingConnectivity((block, cc) -> cc.make(block, AllSpriteShifts.ANDESITE_CASING,
					(s, f) -> f.getAxis() == s.getValue(GearboxBlock.AXIS))))
			.blockstate((c, p) -> axisBlock(c, p, $ -> AssetLookup.partialBaseModel(c, p), true))
			.item()
			.transform(customItemModel())
			.register();
=======
		REGISTRATE.block("andesite_encased_shaft", EncasedShaftBlock::andesite)
			.transform(BuilderTransformers.encasedShaft("andesite", () -> AllSpriteShifts.ANDESITE_CASING))
			.transform(axeOrPickaxe())
			.register();

	public static final BlockEntry<EncasedShaftBlock> BRASS_ENCASED_SHAFT =
		REGISTRATE.block("brass_encased_shaft", EncasedShaftBlock::brass)
			.transform(BuilderTransformers.encasedShaft("brass", () -> AllSpriteShifts.BRASS_CASING))
			.transform(axeOrPickaxe())
			.register();

	public static final BlockEntry<EncasedCogwheelBlock> ANDESITE_ENCASED_COGWHEEL =
		REGISTRATE.block("andesite_encased_cogwheel", p -> EncasedCogwheelBlock.andesite(false, p))
			.transform(BuilderTransformers.encasedCogwheel("andesite", () -> AllSpriteShifts.ANDESITE_CASING))
			.onRegister(CreateRegistrate.connectedTextures(() -> new EncasedCogCTBehaviour(AllSpriteShifts.ANDESITE_CASING,
				Couple.create(AllSpriteShifts.ANDESITE_ENCASED_COGWHEEL_SIDE,
					AllSpriteShifts.ANDESITE_ENCASED_COGWHEEL_OTHERSIDE))))
			.transform(axeOrPickaxe())
			.register();

	public static final BlockEntry<EncasedCogwheelBlock> BRASS_ENCASED_COGWHEEL =
		REGISTRATE.block("brass_encased_cogwheel", p -> EncasedCogwheelBlock.brass(false, p))
			.transform(BuilderTransformers.encasedCogwheel("brass", () -> AllSpriteShifts.BRASS_CASING))
			.onRegister(CreateRegistrate.connectedTextures(() -> new EncasedCogCTBehaviour(AllSpriteShifts.BRASS_CASING,
				Couple.create(AllSpriteShifts.BRASS_ENCASED_COGWHEEL_SIDE,
					AllSpriteShifts.BRASS_ENCASED_COGWHEEL_OTHERSIDE))))
			.transform(axeOrPickaxe())
			.register();

	public static final BlockEntry<EncasedCogwheelBlock> ANDESITE_ENCASED_LARGE_COGWHEEL =
		REGISTRATE.block("andesite_encased_large_cogwheel", p -> EncasedCogwheelBlock.andesite(true, p))
			.transform(BuilderTransformers.encasedLargeCogwheel("andesite", () -> AllSpriteShifts.ANDESITE_CASING))
			.transform(axeOrPickaxe())
			.register();

	public static final BlockEntry<EncasedCogwheelBlock> BRASS_ENCASED_LARGE_COGWHEEL =
		REGISTRATE.block("brass_encased_large_cogwheel", p -> EncasedCogwheelBlock.brass(true, p))
			.transform(BuilderTransformers.encasedLargeCogwheel("brass", () -> AllSpriteShifts.BRASS_CASING))
			.transform(axeOrPickaxe())
			.register();

	public static final BlockEntry<GearboxBlock> GEARBOX = REGISTRATE.block("gearbox", GearboxBlock::new)
		.initialProperties(SharedProperties::stone)
		.properties(BlockBehaviour.Properties::noOcclusion)
		.transform(BlockStressDefaults.setNoImpact())
		.transform(axeOrPickaxe())
		.onRegister(CreateRegistrate.connectedTextures(() -> new EncasedCTBehaviour(AllSpriteShifts.ANDESITE_CASING)))
		.onRegister(CreateRegistrate.casingConnectivity((block, cc) -> cc.make(block, AllSpriteShifts.ANDESITE_CASING,
			(s, f) -> f.getAxis() == s.getValue(GearboxBlock.AXIS))))
		.blockstate((c, p) -> axisBlock(c, p, $ -> AssetLookup.partialBaseModel(c, p), true))
		.item()
		.transform(customItemModel())
		.register();
>>>>>>> 5910ad5a

	public static final BlockEntry<ClutchBlock> CLUTCH = REGISTRATE.block("clutch", ClutchBlock::new)
			.initialProperties(SharedProperties::stone)
			.properties(BlockBehaviour.Properties::noOcclusion)
			.transform(BlockStressDefaults.setNoImpact())
			.transform(axeOrPickaxe())
			.blockstate((c, p) -> axisBlock(c, p, AssetLookup.forPowered(c, p)))
			.item()
			.transform(customItemModel())
			.register();

	public static final BlockEntry<GearshiftBlock> GEARSHIFT = REGISTRATE.block("gearshift", GearshiftBlock::new)
			.initialProperties(SharedProperties::stone)
			.properties(BlockBehaviour.Properties::noOcclusion)
			.transform(BlockStressDefaults.setNoImpact())
			.transform(axeOrPickaxe())
			.blockstate((c, p) -> axisBlock(c, p, AssetLookup.forPowered(c, p)))
			.item()
			.transform(customItemModel())
			.register();

	public static final BlockEntry<EncasedBeltBlock> ENCASED_CHAIN_DRIVE =
			REGISTRATE.block("encased_chain_drive", EncasedBeltBlock::new)
					.initialProperties(SharedProperties::stone)
					.properties(BlockBehaviour.Properties::noOcclusion)
					.transform(BlockStressDefaults.setNoImpact())
					.transform(axeOrPickaxe())
					.blockstate((c, p) -> new EncasedBeltGenerator((state, suffix) -> p.models()
							.getExistingFile(p.modLoc("block/" + c.getName() + "/" + suffix))).generate(c, p))
					.item()
					.transform(customItemModel())
					.register();

	public static final BlockEntry<AdjustablePulleyBlock> ADJUSTABLE_CHAIN_GEARSHIFT =
			REGISTRATE.block("adjustable_chain_gearshift", AdjustablePulleyBlock::new)
					.initialProperties(SharedProperties::stone)
					.properties(BlockBehaviour.Properties::noOcclusion)
					.transform(BlockStressDefaults.setNoImpact())
					.transform(axeOrPickaxe())
					.blockstate((c, p) -> new EncasedBeltGenerator((state, suffix) -> {
						String powered = state.getValue(AdjustablePulleyBlock.POWERED) ? "_powered" : "";
						return p.models()
								.withExistingParent(c.getName() + "_" + suffix + powered,
										p.modLoc("block/encased_chain_drive/" + suffix))
								.texture("side", p.modLoc("block/" + c.getName() + powered));
					}).generate(c, p))
					.item()
					.model((c, p) -> p.withExistingParent(c.getName(), p.modLoc("block/encased_chain_drive/item"))
							.texture("side", p.modLoc("block/" + c.getName())))
					.build()
					.register();

	public static final BlockEntry<BeltBlock> BELT = REGISTRATE.block("belt", BeltBlock::new)
			.initialProperties(SharedProperties.beltMaterial, MaterialColor.COLOR_GRAY)
			.properties(p -> p.sound(SoundType.WOOL))
			.properties(p -> p.strength(0.8F))
			.transform(axeOrPickaxe())
			.blockstate(new BeltGenerator()::generate)
			.transform(BlockStressDefaults.setImpact(0))
			.onRegister(CreateRegistrate.blockModel(() -> BeltModel::new))
			.register();

	public static final BlockEntry<CreativeMotorBlock> CREATIVE_MOTOR =
			REGISTRATE.block("creative_motor", CreativeMotorBlock::new)
					.initialProperties(SharedProperties::stone)
					.tag(AllBlockTags.SAFE_NBT.tag)
					.transform(pickaxeOnly())
					.blockstate(new CreativeMotorGenerator()::generate)
					.transform(BlockStressDefaults.setCapacity(16384.0))
					.item()
					.properties(p -> p.rarity(Rarity.EPIC))
					.transform(customItemModel())
					.register();

	public static final BlockEntry<WaterWheelBlock> WATER_WHEEL = REGISTRATE.block("water_wheel", WaterWheelBlock::new)
			.initialProperties(SharedProperties::wooden)
			.properties(BlockBehaviour.Properties::noOcclusion)
			.transform(axeOrPickaxe())
			.blockstate(BlockStateGen.directionalBlockProviderIgnoresWaterlogged(false))
			.addLayer(() -> RenderType::cutoutMipped)
			.transform(BlockStressDefaults.setCapacity(16.0))
			.simpleItem()
			.register();

	public static final BlockEntry<EncasedFanBlock> ENCASED_FAN = REGISTRATE.block("encased_fan", EncasedFanBlock::new)
			.initialProperties(SharedProperties::stone)
			.blockstate(BlockStateGen.directionalBlockProvider(true))
			.addLayer(() -> RenderType::cutoutMipped)
			.transform(axeOrPickaxe())
			.transform(BlockStressDefaults.setCapacity(16.0))
			.transform(BlockStressDefaults.setImpact(2.0))
			.item()
			.transform(customItemModel())
			.register();

	public static final BlockEntry<NozzleBlock> NOZZLE = REGISTRATE.block("nozzle", NozzleBlock::new)
			.initialProperties(SharedProperties::stone)
			.tag(AllBlockTags.BRITTLE.tag)
			.transform(axeOrPickaxe())
			.blockstate(BlockStateGen.directionalBlockProvider(true))
			.addLayer(() -> RenderType::cutoutMipped)
			.item()
			.transform(customItemModel())
			.register();

	public static final BlockEntry<TurntableBlock> TURNTABLE = REGISTRATE.block("turntable", TurntableBlock::new)
			.initialProperties(SharedProperties::wooden)
			.transform(axeOrPickaxe())
			.blockstate((c, p) -> p.simpleBlock(c.getEntry(), AssetLookup.standardModel(c, p)))
			.transform(BlockStressDefaults.setImpact(4.0))
			.simpleItem()
			.register();

	public static final BlockEntry<HandCrankBlock> HAND_CRANK = REGISTRATE.block("hand_crank", HandCrankBlock::new)
			.initialProperties(SharedProperties::wooden)
			.transform(axeOrPickaxe())
			.blockstate(BlockStateGen.directionalBlockProvider(true))
			.transform(BlockStressDefaults.setCapacity(8.0))
			.tag(AllBlockTags.BRITTLE.tag)
			.onRegister(ItemUseOverrides::addBlock)
			.item()
			.transform(customItemModel())
			.register();

	public static final BlockEntry<CuckooClockBlock> CUCKOO_CLOCK =
			REGISTRATE.block("cuckoo_clock", CuckooClockBlock::regular)
					.transform(axeOrPickaxe())
					.transform(BuilderTransformers.cuckooClock())
					.register();

	public static final BlockEntry<CuckooClockBlock> MYSTERIOUS_CUCKOO_CLOCK =
			REGISTRATE.block("mysterious_cuckoo_clock", CuckooClockBlock::mysterious)
					.transform(axeOrPickaxe())
					.transform(BuilderTransformers.cuckooClock())
					.lang("Cuckoo Clock")
					.onRegisterAfter(Item.class, c -> TooltipHelper.referTo(c, CUCKOO_CLOCK))
					.register();

	public static final BlockEntry<MillstoneBlock> MILLSTONE = REGISTRATE.block("millstone", MillstoneBlock::new)
			.initialProperties(SharedProperties::stone)
			.transform(pickaxeOnly())
			.blockstate((c, p) -> p.simpleBlock(c.getEntry(), AssetLookup.partialBaseModel(c, p)))
			.transform(BlockStressDefaults.setImpact(4.0))
			.item()
			.transform(customItemModel())
			.register();

	public static final BlockEntry<CrushingWheelBlock> CRUSHING_WHEEL =
			REGISTRATE.block("crushing_wheel", CrushingWheelBlock::new)
					.initialProperties(SharedProperties::stone)
					.properties(BlockBehaviour.Properties::noOcclusion)
					.transform(pickaxeOnly())
					.blockstate(BlockStateGen.axisBlockProvider(false))
					.addLayer(() -> RenderType::cutoutMipped)
					.transform(BlockStressDefaults.setImpact(8.0))
					.simpleItem()
					.register();

	public static final BlockEntry<CrushingWheelControllerBlock> CRUSHING_WHEEL_CONTROLLER =
			REGISTRATE.block("crushing_wheel_controller", CrushingWheelControllerBlock::new)
					.initialProperties(() -> Blocks.AIR)
					.blockstate((c, p) -> p.getVariantBuilder(c.get())
							.forAllStatesExcept(state -> ConfiguredModel.builder()
									.modelFile(p.models()
											.getExistingFile(p.mcLoc("block/air")))
									.build(), CrushingWheelControllerBlock.FACING))
					.register();

	public static final BlockEntry<MechanicalPressBlock> MECHANICAL_PRESS =
			REGISTRATE.block("mechanical_press", MechanicalPressBlock::new)
					.initialProperties(SharedProperties::stone)
					.properties(BlockBehaviour.Properties::noOcclusion)
					.transform(axeOrPickaxe())
					.blockstate(BlockStateGen.horizontalBlockProvider(true))
					.transform(BlockStressDefaults.setImpact(8.0))
					.item(AssemblyOperatorBlockItem::new)
					.transform(customItemModel())
					.register();

	public static final BlockEntry<MechanicalMixerBlock> MECHANICAL_MIXER =
			REGISTRATE.block("mechanical_mixer", MechanicalMixerBlock::new)
					.initialProperties(SharedProperties::stone)
					.properties(BlockBehaviour.Properties::noOcclusion)
					.transform(axeOrPickaxe())
					.blockstate((c, p) -> p.simpleBlock(c.getEntry(), AssetLookup.partialBaseModel(c, p)))
					.addLayer(() -> RenderType::cutoutMipped)
					.transform(BlockStressDefaults.setImpact(4.0))
					.item(AssemblyOperatorBlockItem::new)
					.transform(customItemModel())
					.register();

	public static final BlockEntry<BasinBlock> BASIN = REGISTRATE.block("basin", BasinBlock::new)
			.initialProperties(SharedProperties::stone)
			.properties(p -> p.sound(SoundType.NETHERITE_BLOCK))
			.transform(pickaxeOnly())
			.blockstate(new BasinGenerator()::generate)
			.onRegister(addMovementBehaviour(new BasinMovementBehaviour()))
			.item()
			.transform(customItemModel("_", "block"))
			.register();

	public static final BlockEntry<BlazeBurnerBlock> BLAZE_BURNER =
			REGISTRATE.block("blaze_burner", BlazeBurnerBlock::new)
					.initialProperties(SharedProperties::softMetal)
					.properties(p -> p.lightLevel(BlazeBurnerBlock::getLight))
					.transform(pickaxeOnly())
					.addLayer(() -> RenderType::cutoutMipped)
					.tag(AllBlockTags.FAN_TRANSPARENT.tag, AllBlockTags.FAN_HEATERS.tag)
					.loot((lt, block) -> lt.add(block, BlazeBurnerBlock.buildLootTable()))
					.blockstate((c, p) -> p.simpleBlock(c.getEntry(), AssetLookup.partialBaseModel(c, p)))
					.item(BlazeBurnerBlockItem::withBlaze)
					.model(AssetLookup.<BlazeBurnerBlockItem>customBlockItemModel("blaze_burner", "block_with_blaze"))
					.build()
					.register();

	public static final BlockEntry<LitBlazeBurnerBlock> LIT_BLAZE_BURNER =
			REGISTRATE.block("lit_blaze_burner", LitBlazeBurnerBlock::new)
					.initialProperties(SharedProperties::softMetal)
					.properties(p -> p.lightLevel(LitBlazeBurnerBlock::getLight))
					.transform(pickaxeOnly())
					.addLayer(() -> RenderType::cutoutMipped)
					.tag(AllBlockTags.FAN_TRANSPARENT.tag, AllBlockTags.FAN_HEATERS.tag)
					.loot((lt, block) -> lt.dropOther(block, AllItems.EMPTY_BLAZE_BURNER.get()))
					.blockstate((c, p) -> p.getVariantBuilder(c.get())
							.forAllStates(state -> ConfiguredModel.builder()
									.modelFile(p.models()
											.getExistingFile(p.modLoc("block/blaze_burner/"
													+ (state.getValue(LitBlazeBurnerBlock.FLAME_TYPE) == LitBlazeBurnerBlock.FlameType.SOUL
													? "block_with_soul_fire"
													: "block_with_fire"))))
									.build()))
					.register();

	public static final BlockEntry<DepotBlock> DEPOT = REGISTRATE.block("depot", DepotBlock::new)
			.initialProperties(SharedProperties::stone)
			.transform(axeOrPickaxe())
			.blockstate((c, p) -> p.simpleBlock(c.getEntry(), AssetLookup.partialBaseModel(c, p)))
			.item()
			.transform(customItemModel("_", "block"))
			.register();

	public static final BlockEntry<EjectorBlock> WEIGHTED_EJECTOR =
			REGISTRATE.block("weighted_ejector", EjectorBlock::new)
					.initialProperties(SharedProperties::stone)
					.properties(BlockBehaviour.Properties::noOcclusion)
					.transform(axeOrPickaxe())
					.blockstate((c, p) -> p.horizontalBlock(c.getEntry(), AssetLookup.partialBaseModel(c, p), 180))
					.transform(BlockStressDefaults.setImpact(2.0))
					.item(EjectorItem::new)
					.transform(customItemModel())
					.register();

	public static final BlockEntry<ChuteBlock> CHUTE = REGISTRATE.block("chute", ChuteBlock::new)
			.initialProperties(SharedProperties::softMetal)
			.properties(p -> p.sound(SoundType.NETHERITE_BLOCK))
			.transform(pickaxeOnly())
			.addLayer(() -> RenderType::cutoutMipped)
			.blockstate(new ChuteGenerator()::generate)
			.item(ChuteItem::new)
			.transform(customItemModel("_", "block"))
			.register();

	public static final BlockEntry<SmartChuteBlock> SMART_CHUTE = REGISTRATE.block("smart_chute", SmartChuteBlock::new)
			.initialProperties(SharedProperties::softMetal)
			.properties(p -> p.sound(SoundType.NETHERITE_BLOCK))
			.transform(pickaxeOnly())
			.blockstate((c, p) -> BlockStateGen.simpleBlock(c, p, AssetLookup.forPowered(c, p)))
			.item()
			.transform(customItemModel("_", "block"))
			.register();

	public static final BlockEntry<GaugeBlock> SPEEDOMETER = REGISTRATE.block("speedometer", GaugeBlock::speed)
			.initialProperties(SharedProperties::wooden)
			.transform(axeOrPickaxe())
			.transform(BlockStressDefaults.setNoImpact())
			.blockstate(new GaugeGenerator()::generate)
			.item()
			.transform(ModelGen.customItemModel("gauge", "_", "item"))
			.register();

	public static final BlockEntry<GaugeBlock> STRESSOMETER = REGISTRATE.block("stressometer", GaugeBlock::stress)
			.initialProperties(SharedProperties::wooden)
			.transform(axeOrPickaxe())
			.transform(BlockStressDefaults.setNoImpact())
			.blockstate(new GaugeGenerator()::generate)
			.item()
			.transform(ModelGen.customItemModel("gauge", "_", "item"))
			.register();

	public static final BlockEntry<BracketBlock> WOODEN_BRACKET = REGISTRATE.block("wooden_bracket", BracketBlock::new)
			.blockstate(new BracketGenerator("wooden")::generate)
			.properties(p -> p.sound(SoundType.SCAFFOLDING))
			.transform(axeOrPickaxe())
			.item(BracketBlockItem::new)
			.transform(BracketGenerator.itemModel("wooden"))
			.register();

	public static final BlockEntry<BracketBlock> METAL_BRACKET = REGISTRATE.block("metal_bracket", BracketBlock::new)
			.blockstate(new BracketGenerator("metal")::generate)
			.properties(p -> p.sound(SoundType.NETHERITE_BLOCK))
			.transform(pickaxeOnly())
			.item(BracketBlockItem::new)
			.transform(BracketGenerator.itemModel("metal"))
			.register();

	// Fluids

	public static final BlockEntry<FluidPipeBlock> FLUID_PIPE = REGISTRATE.block("fluid_pipe", FluidPipeBlock::new)
			.initialProperties(SharedProperties::copperMetal)
<<<<<<< HEAD
			.transform(pickaxeOnly())
			.blockstate(BlockStateGen.pipe())
=======
			.properties(BlockBehaviour.Properties::noOcclusion)
			.transform(axeOrPickaxe())
			.blockstate(BlockStateGen.encasedPipe())
			.onRegister(CreateRegistrate.connectedTextures(() -> new EncasedCTBehaviour(AllSpriteShifts.COPPER_CASING)))
			.onRegister(CreateRegistrate.casingConnectivity((block, cc) -> cc.make(block, AllSpriteShifts.COPPER_CASING,
				(s, f) -> !s.getValue(EncasedPipeBlock.FACING_TO_PROPERTY_MAP.get(f)))))
>>>>>>> 5910ad5a
			.onRegister(CreateRegistrate.blockModel(() -> PipeAttachmentModel::new))
			.item()
			.transform(customItemModel())
			.register();

	public static final BlockEntry<EncasedPipeBlock> ENCASED_FLUID_PIPE =
			REGISTRATE.block("encased_fluid_pipe", EncasedPipeBlock::new)
					.initialProperties(SharedProperties::copperMetal)
					.properties(BlockBehaviour.Properties::noOcclusion)
					.transform(axeOrPickaxe())
					.blockstate(BlockStateGen.encasedPipe())
					.onRegister(CreateRegistrate.connectedTextures(new EncasedCTBehaviour(AllSpriteShifts.COPPER_CASING)))
					.onRegister(CreateRegistrate.casingConnectivity((block, cc) -> cc.make(block, AllSpriteShifts.COPPER_CASING,
							(s, f) -> !s.getValue(EncasedPipeBlock.FACING_TO_PROPERTY_MAP.get(f)))))
					.onRegister(CreateRegistrate.blockModel(() -> PipeAttachmentModel::new))
					.loot((p, b) -> p.dropOther(b, FLUID_PIPE.get()))
					.register();

	public static final BlockEntry<GlassFluidPipeBlock> GLASS_FLUID_PIPE =
			REGISTRATE.block("glass_fluid_pipe", GlassFluidPipeBlock::new)
					.initialProperties(SharedProperties::copperMetal)
					.addLayer(() -> RenderType::cutoutMipped)
					.transform(pickaxeOnly())
					.blockstate((c, p) -> axisBlock(c, p, s -> p.models()
							.getExistingFile(
									p.modLoc("block/fluid_pipe/window" + (s.getValue(GlassFluidPipeBlock.ALT) ? "_alt" : "")))))
					.onRegister(CreateRegistrate.blockModel(() -> PipeAttachmentModel::new))
					.loot((p, b) -> p.dropOther(b, FLUID_PIPE.get()))
					.register();

	public static final BlockEntry<PumpBlock> MECHANICAL_PUMP = REGISTRATE.block("mechanical_pump", PumpBlock::new)
			.initialProperties(SharedProperties::copperMetal)
			.transform(pickaxeOnly())
			.blockstate(BlockStateGen.directionalBlockProviderIgnoresWaterlogged(true))
			.onRegister(CreateRegistrate.blockModel(() -> PipeAttachmentModel::new))
			.transform(BlockStressDefaults.setImpact(4.0))
			.item()
			.transform(customItemModel())
			.register();

	public static final BlockEntry<SmartFluidPipeBlock> SMART_FLUID_PIPE =
			REGISTRATE.block("smart_fluid_pipe", SmartFluidPipeBlock::new)
					.initialProperties(SharedProperties::copperMetal)
					.transform(pickaxeOnly())
					.blockstate(new SmartFluidPipeGenerator()::generate)
					.onRegister(CreateRegistrate.blockModel(() -> PipeAttachmentModel::new))
					.item()
					.transform(customItemModel())
					.register();

	public static final BlockEntry<FluidValveBlock> FLUID_VALVE = REGISTRATE.block("fluid_valve", FluidValveBlock::new)
			.initialProperties(SharedProperties::copperMetal)
			.transform(pickaxeOnly())
			.blockstate((c, p) -> BlockStateGen.directionalAxisBlock(c, p,
					(state, vertical) -> AssetLookup.partialBaseModel(c, p, vertical ? "vertical" : "horizontal",
							state.getValue(FluidValveBlock.ENABLED) ? "open" : "closed")))
			.onRegister(CreateRegistrate.blockModel(() -> PipeAttachmentModel::new))
			.item()
			.transform(customItemModel())
			.register();

	public static final BlockEntry<ValveHandleBlock> COPPER_VALVE_HANDLE =
			REGISTRATE.block("copper_valve_handle", ValveHandleBlock::copper)
					.transform(pickaxeOnly())
					.transform(BuilderTransformers.valveHandle(null))
					.register();

	public static final DyedBlockList<ValveHandleBlock> DYED_VALVE_HANDLES = new DyedBlockList<>(colour -> {
		String colourName = colour.getSerializedName();
		return REGISTRATE.block(colourName + "_valve_handle", p -> ValveHandleBlock.dyed(p, colour))
			.transform(pickaxeOnly())
			.transform(BuilderTransformers.valveHandle(colour))
			.recipe((c, p) -> ShapelessRecipeBuilder.shapeless(c.get())
				.requires(DyeUtil.getDyeTag(colour))
				.requires(AllItemTags.VALVE_HANDLES.tag)
				.unlockedBy("has_valve", RegistrateRecipeProvider.has(AllItemTags.VALVE_HANDLES.tag))
				.save(p, Create.asResource("crafting/kinetics/" + c.getName() + "_from_other_valve_handle")))
			.register();
	});

	public static final BlockEntry<FluidTankBlock> FLUID_TANK = REGISTRATE.block("fluid_tank", FluidTankBlock::regular)
			.initialProperties(SharedProperties::copperMetal)
			.properties(BlockBehaviour.Properties::noOcclusion)
			.transform(pickaxeOnly())
			.blockstate(new FluidTankGenerator()::generate)
			.onRegister(CreateRegistrate.blockModel(() -> FluidTankModel::standard))
			.addLayer(() -> RenderType::cutoutMipped)
			.item(FluidTankItem::new)
			.model(AssetLookup.<FluidTankItem>customBlockItemModel("_", "block_single_window"))
			.build()
			.register();

	public static final BlockEntry<FluidTankBlock> CREATIVE_FLUID_TANK =
			REGISTRATE.block("creative_fluid_tank", FluidTankBlock::creative)
					.initialProperties(SharedProperties::copperMetal)
					.properties(BlockBehaviour.Properties::noOcclusion)
					.transform(pickaxeOnly())
					.tag(AllBlockTags.SAFE_NBT.tag)
					.blockstate(new FluidTankGenerator("creative_")::generate)
					.onRegister(CreateRegistrate.blockModel(() -> FluidTankModel::creative))
					.addLayer(() -> RenderType::cutoutMipped)
					.item(FluidTankItem::new)
					.properties(p -> p.rarity(Rarity.EPIC))
					.model((c, p) -> p.withExistingParent(c.getName(), p.modLoc("block/fluid_tank/block_single_window"))
							.texture("5", p.modLoc("block/creative_fluid_tank_window_single"))
							.texture("1", p.modLoc("block/creative_fluid_tank"))
							.texture("0", p.modLoc("block/creative_casing")))
					.build()
					.register();

	public static final BlockEntry<HosePulleyBlock> HOSE_PULLEY = REGISTRATE.block("hose_pulley", HosePulleyBlock::new)
			.initialProperties(SharedProperties::copperMetal)
			.transform(pickaxeOnly())
			.blockstate(BlockStateGen.horizontalBlockProvider(true))
			.transform(BlockStressDefaults.setImpact(4.0))
			.item()
			.transform(customItemModel())
			.register();

	public static final BlockEntry<ItemDrainBlock> ITEM_DRAIN = REGISTRATE.block("item_drain", ItemDrainBlock::new)
			.initialProperties(SharedProperties::copperMetal)
			.transform(pickaxeOnly())
			.addLayer(() -> RenderType::cutoutMipped)
			.blockstate((c, p) -> p.simpleBlock(c.get(), AssetLookup.standardModel(c, p)))
			.simpleItem()
			.register();

	public static final BlockEntry<SpoutBlock> SPOUT = REGISTRATE.block("spout", SpoutBlock::new)
			.initialProperties(SharedProperties::copperMetal)
			.transform(pickaxeOnly())
			.blockstate((ctx, prov) -> prov.simpleBlock(ctx.getEntry(), AssetLookup.partialBaseModel(ctx, prov)))
			.addLayer(() -> RenderType::cutoutMipped)
			.item(AssemblyOperatorBlockItem::new)
			.transform(customItemModel())
			.register();

	public static final BlockEntry<PortableStorageInterfaceBlock> PORTABLE_FLUID_INTERFACE =
			REGISTRATE.block("portable_fluid_interface", PortableStorageInterfaceBlock::forFluids)
					.initialProperties(SharedProperties::copperMetal)
					.transform(axeOrPickaxe())
					.blockstate((c, p) -> p.directionalBlock(c.get(), AssetLookup.partialBaseModel(c, p)))
					.onRegister(addMovementBehaviour(new PortableStorageInterfaceMovement()))
					.item()
					.transform(customItemModel())
					.register();

	// Contraptions

	public static final BlockEntry<MechanicalPistonBlock> MECHANICAL_PISTON =
			REGISTRATE.block("mechanical_piston", MechanicalPistonBlock::normal)
					.transform(axeOrPickaxe())
					.transform(BuilderTransformers.mechanicalPiston(PistonType.DEFAULT))
					.tag(AllBlockTags.SAFE_NBT.tag)
					.register();

	public static final BlockEntry<MechanicalPistonBlock> STICKY_MECHANICAL_PISTON =
			REGISTRATE.block("sticky_mechanical_piston", MechanicalPistonBlock::sticky)
					.transform(axeOrPickaxe())
					.transform(BuilderTransformers.mechanicalPiston(PistonType.STICKY))
					.tag(AllBlockTags.SAFE_NBT.tag)
					.register();

	public static final BlockEntry<PistonExtensionPoleBlock> PISTON_EXTENSION_POLE =
			REGISTRATE.block("piston_extension_pole", PistonExtensionPoleBlock::new)
					.initialProperties(() -> Blocks.PISTON_HEAD)
					.properties(p -> p.sound(SoundType.SCAFFOLDING))
			.transform(axeOrPickaxe())
					.blockstate(BlockStateGen.directionalBlockProviderIgnoresWaterlogged(false))
					.simpleItem()
					.register();

	public static final BlockEntry<MechanicalPistonHeadBlock> MECHANICAL_PISTON_HEAD =
			REGISTRATE.block("mechanical_piston_head", MechanicalPistonHeadBlock::new)
					.initialProperties(() -> Blocks.PISTON_HEAD)
					.transform(axeOrPickaxe())
					.loot((p, b) -> p.dropOther(b, PISTON_EXTENSION_POLE.get()))
					.blockstate((c, p) -> BlockStateGen.directionalBlockIgnoresWaterlogged(c, p, state -> p.models()
							.getExistingFile(p.modLoc("block/mechanical_piston/" + state.getValue(MechanicalPistonHeadBlock.TYPE)
									.getSerializedName() + "/head"))))
					.register();

	public static final BlockEntry<GantryCarriageBlock> GANTRY_CARRIAGE =
			REGISTRATE.block("gantry_carriage", GantryCarriageBlock::new)
					.initialProperties(SharedProperties::stone)
					.properties(BlockBehaviour.Properties::noOcclusion)
					.transform(axeOrPickaxe())
					.blockstate(BlockStateGen.directionalAxisBlockProvider())
					.item()
					.transform(customItemModel())
					.register();

	public static final BlockEntry<GantryShaftBlock> GANTRY_SHAFT =
			REGISTRATE.block("gantry_shaft", GantryShaftBlock::new)
					.initialProperties(SharedProperties::stone)
					.transform(axeOrPickaxe())
					.blockstate((c, p) -> p.directionalBlock(c.get(), s -> {
						boolean isPowered = s.getValue(GantryShaftBlock.POWERED);
						boolean isFlipped = s.getValue(GantryShaftBlock.FACING)
								.getAxisDirection() == AxisDirection.NEGATIVE;
						String partName = s.getValue(GantryShaftBlock.PART)
								.getSerializedName();
						String flipped = isFlipped ? "_flipped" : "";
						String powered = isPowered ? "_powered" : "";
						ModelFile existing = AssetLookup.partialBaseModel(c, p, partName);
						if (!isPowered && !isFlipped)
							return existing;
						return p.models()
								.withExistingParent("block/" + c.getName() + "_" + partName + powered + flipped,
										existing.getLocation())
								.texture("2", p.modLoc("block/" + c.getName() + powered + flipped));
					}))
					.transform(BlockStressDefaults.setNoImpact())
			.item()
					.transform(customItemModel("_", "block_single"))
					.register();

	public static final BlockEntry<WindmillBearingBlock> WINDMILL_BEARING =
			REGISTRATE.block("windmill_bearing", WindmillBearingBlock::new)
					.transform(axeOrPickaxe())
					.transform(BuilderTransformers.bearing("windmill", "gearbox", true))
					.transform(BlockStressDefaults.setCapacity(512.0))
					.tag(AllBlockTags.SAFE_NBT.tag)
					.register();

	public static final BlockEntry<MechanicalBearingBlock> MECHANICAL_BEARING =
			REGISTRATE.block("mechanical_bearing", MechanicalBearingBlock::new)
					.transform(axeOrPickaxe())
					.transform(BuilderTransformers.bearing("mechanical", "gearbox", false))
					.transform(BlockStressDefaults.setImpact(4.0))
					.tag(AllBlockTags.SAFE_NBT.tag)
					.onRegister(addMovementBehaviour(new StabilizedBearingMovementBehaviour()))
					.register();

	public static final BlockEntry<ClockworkBearingBlock> CLOCKWORK_BEARING =
			REGISTRATE.block("clockwork_bearing", ClockworkBearingBlock::new)
					.transform(axeOrPickaxe())
					.transform(BuilderTransformers.bearing("clockwork", "brass_gearbox", false))
					.transform(BlockStressDefaults.setImpact(4.0))
					.tag(AllBlockTags.SAFE_NBT.tag)
					.register();

	public static final BlockEntry<PulleyBlock> ROPE_PULLEY = REGISTRATE.block("rope_pulley", PulleyBlock::new)
			.initialProperties(SharedProperties::stone)
			.transform(axeOrPickaxe())
			.tag(AllBlockTags.SAFE_NBT.tag)
			.blockstate(BlockStateGen.horizontalAxisBlockProvider(true))
			.transform(BlockStressDefaults.setImpact(4.0))
			.item()
			.transform(customItemModel())
			.register();

	public static final BlockEntry<PulleyBlock.RopeBlock> ROPE = REGISTRATE.block("rope", PulleyBlock.RopeBlock::new)
			.initialProperties(SharedProperties.beltMaterial, MaterialColor.COLOR_BROWN)
			.tag(AllBlockTags.BRITTLE.tag)
			.properties(p -> p.sound(SoundType.WOOL))
			.blockstate((c, p) -> p.simpleBlock(c.get(), p.models()
					.getExistingFile(p.modLoc("block/rope_pulley/" + c.getName()))))
			.register();

	public static final BlockEntry<PulleyBlock.MagnetBlock> PULLEY_MAGNET =
			REGISTRATE.block("pulley_magnet", PulleyBlock.MagnetBlock::new)
					.initialProperties(SharedProperties::stone)
					.tag(AllBlockTags.BRITTLE.tag)
					.blockstate((c, p) -> p.simpleBlock(c.get(), p.models()
							.getExistingFile(p.modLoc("block/rope_pulley/" + c.getName()))))
					.register();

	public static final BlockEntry<CartAssemblerBlock> CART_ASSEMBLER =
			REGISTRATE.block("cart_assembler", CartAssemblerBlock::new)
					.initialProperties(SharedProperties::stone)
					.properties(BlockBehaviour.Properties::noOcclusion)
					.transform(axeOrPickaxe())
					.blockstate(BlockStateGen.cartAssembler())
					.addLayer(() -> RenderType::cutoutMipped)
					.tag(BlockTags.RAILS, AllBlockTags.SAFE_NBT.tag)
					.item(CartAssemblerBlockItem::new)
					.transform(customItemModel())
					.register();

	public static final BlockEntry<ControllerRailBlock> CONTROLLER_RAIL =
			REGISTRATE.block("controller_rail", ControllerRailBlock::new)
					.initialProperties(() -> Blocks.POWERED_RAIL)
					.transform(pickaxeOnly())
					.blockstate(new ControllerRailGenerator()::generate)
					.addLayer(() -> RenderType::cutoutMipped)
					.color(() -> ColorHandlers::getRedstonePower)
					.tag(BlockTags.RAILS)
					.item()
					.model((c, p) -> p.generated(c, Create.asResource("block/" + c.getName())))
					.build()
					.register();

	public static final BlockEntry<MinecartAnchorBlock> MINECART_ANCHOR =
			REGISTRATE.block("minecart_anchor", MinecartAnchorBlock::new)
					.initialProperties(SharedProperties::stone)
					.blockstate((c, p) -> p.simpleBlock(c.get(), p.models()
							.getExistingFile(p.modLoc("block/cart_assembler/" + c.getName()))))
					.register();

	public static final BlockEntry<LinearChassisBlock> LINEAR_CHASSIS =
<<<<<<< HEAD
			REGISTRATE.block("linear_chassis", LinearChassisBlock::new)
					.initialProperties(SharedProperties::wooden)
					.transform(axeOrPickaxe())
					.tag(AllBlockTags.SAFE_NBT.tag)
					.blockstate(BlockStateGen.linearChassis())
					.onRegister(connectedTextures(new ChassisCTBehaviour()))
					.lang("Linear Chassis")
					.simpleItem()
					.register();

	public static final BlockEntry<LinearChassisBlock> SECONDARY_LINEAR_CHASSIS =
			REGISTRATE.block("secondary_linear_chassis", LinearChassisBlock::new)
					.initialProperties(SharedProperties::wooden)
					.transform(axeOrPickaxe())
					.tag(AllBlockTags.SAFE_NBT.tag)
					.blockstate(BlockStateGen.linearChassis())
					.onRegister(connectedTextures(new ChassisCTBehaviour()))
					.simpleItem()
					.register();
=======
		REGISTRATE.block("linear_chassis", LinearChassisBlock::new)
			.initialProperties(SharedProperties::wooden)
			.transform(axeOrPickaxe())
			.tag(AllBlockTags.SAFE_NBT.tag)
			.blockstate(BlockStateGen.linearChassis())
			.onRegister(connectedTextures(ChassisCTBehaviour::new))
			.lang("Linear Chassis")
			.simpleItem()
			.register();

	public static final BlockEntry<LinearChassisBlock> SECONDARY_LINEAR_CHASSIS =
		REGISTRATE.block("secondary_linear_chassis", LinearChassisBlock::new)
			.initialProperties(SharedProperties::wooden)
			.transform(axeOrPickaxe())
			.tag(AllBlockTags.SAFE_NBT.tag)
			.blockstate(BlockStateGen.linearChassis())
			.onRegister(connectedTextures(ChassisCTBehaviour::new))
			.simpleItem()
			.register();
>>>>>>> 5910ad5a

	public static final BlockEntry<RadialChassisBlock> RADIAL_CHASSIS =
			REGISTRATE.block("radial_chassis", RadialChassisBlock::new)
					.initialProperties(SharedProperties::wooden)
					.transform(axeOrPickaxe())
					.tag(AllBlockTags.SAFE_NBT.tag)
					.blockstate(BlockStateGen.radialChassis())
					.item()
					.model((c, p) -> {
						String path = "block/" + c.getName();
						p.cubeColumn(c.getName(), p.modLoc(path + "_side"), p.modLoc(path + "_end"));
					})
					.build()
					.register();

	public static final BlockEntry<StickerBlock> STICKER = REGISTRATE.block("sticker", StickerBlock::new)
			.initialProperties(SharedProperties::stone)
			.transform(pickaxeOnly())
			.properties(BlockBehaviour.Properties::noOcclusion)
			.addLayer(() -> RenderType::cutoutMipped)
			.blockstate((c, p) -> p.directionalBlock(c.get(), AssetLookup.forPowered(c, p)))
			.item()
			.transform(customItemModel())
			.register();

	public static final BlockEntry<DrillBlock> MECHANICAL_DRILL = REGISTRATE.block("mechanical_drill", DrillBlock::new)
			.initialProperties(SharedProperties::stone)
			.transform(axeOrPickaxe())
			.blockstate(BlockStateGen.directionalBlockProvider(true))
			.transform(BlockStressDefaults.setImpact(4.0))
			.onRegister(addMovementBehaviour(new DrillMovementBehaviour()))
			.item()
			.transform(customItemModel())
			.register();

	public static final BlockEntry<SawBlock> MECHANICAL_SAW = REGISTRATE.block("mechanical_saw", SawBlock::new)
			.initialProperties(SharedProperties::stone)
			.transform(axeOrPickaxe())
			.blockstate(new SawGenerator()::generate)
			.transform(BlockStressDefaults.setImpact(4.0))
			.onRegister(addMovementBehaviour(new SawMovementBehaviour()))
			.addLayer(() -> RenderType::cutoutMipped)
			.item()
			.transform(customItemModel())
			.register();

	public static final BlockEntry<DeployerBlock> DEPLOYER = REGISTRATE.block("deployer", DeployerBlock::new)
			.initialProperties(SharedProperties::stone)
			.transform(axeOrPickaxe())
			.blockstate(BlockStateGen.directionalAxisBlockProvider())
			.transform(BlockStressDefaults.setImpact(4.0))
			.onRegister(addMovementBehaviour(new DeployerMovementBehaviour()))
			.item(AssemblyOperatorBlockItem::new)
			.transform(customItemModel())
			.register();

	public static final BlockEntry<PortableStorageInterfaceBlock> PORTABLE_STORAGE_INTERFACE =
			REGISTRATE.block("portable_storage_interface", PortableStorageInterfaceBlock::forItems)
					.initialProperties(SharedProperties::stone)
					.transform(axeOrPickaxe())
					.blockstate((c, p) -> p.directionalBlock(c.get(), AssetLookup.partialBaseModel(c, p)))
					.onRegister(addMovementBehaviour(new PortableStorageInterfaceMovement()))
					.item()
					.transform(customItemModel())
					.register();

	public static final BlockEntry<RedstoneContactBlock> REDSTONE_CONTACT =
			REGISTRATE.block("redstone_contact", RedstoneContactBlock::new)
					.initialProperties(SharedProperties::stone)
					.transform(axeOrPickaxe())
					.onRegister(addMovementBehaviour(new ContactMovementBehaviour()))
					.blockstate((c, p) -> p.directionalBlock(c.get(), AssetLookup.forPowered(c, p)))
					.item()
					.transform(customItemModel("_", "block"))
					.register();

	public static final BlockEntry<HarvesterBlock> MECHANICAL_HARVESTER =
			REGISTRATE.block("mechanical_harvester", HarvesterBlock::new)
					.initialProperties(SharedProperties::stone)
					.transform(axeOrPickaxe())
					.onRegister(addMovementBehaviour(new HarvesterMovementBehaviour()))
					.blockstate(BlockStateGen.horizontalBlockProvider(true))
					.addLayer(() -> RenderType::cutoutMipped)
					.item()
					.transform(customItemModel())
					.register();

	public static final BlockEntry<PloughBlock> MECHANICAL_PLOUGH =
			REGISTRATE.block("mechanical_plough", PloughBlock::new)
					.initialProperties(SharedProperties::stone)
					.transform(axeOrPickaxe())
					.onRegister(addMovementBehaviour(new PloughMovementBehaviour()))
					.blockstate(BlockStateGen.horizontalBlockProvider(false))
					.simpleItem()
					.register();

	public static final DyedBlockList<SeatBlock> SEATS = new DyedBlockList<>(colour -> {
		String colourName = colour.getSerializedName();
		SeatMovementBehaviour movementBehaviour = new SeatMovementBehaviour();
		return REGISTRATE.block(colourName + "_seat", p -> new SeatBlock(p, colour, colour == DyeColor.RED))
			.initialProperties(SharedProperties::wooden)
			.transform(axeOnly())
			.onRegister(addMovementBehaviour(movementBehaviour))
			.blockstate((c, p) -> {
				p.simpleBlock(c.get(), p.models()
					.withExistingParent(colourName + "_seat", p.modLoc("block/seat"))
					.texture("1", p.modLoc("block/seat/top_" + colourName))
					.texture("2", p.modLoc("block/seat/side_" + colourName)));
			})
			.recipe((c, p) -> {
				ShapelessRecipeBuilder.shapeless(c.get())
					.requires(DyeHelper.getWoolOfDye(colour))
					.requires(ItemTags.WOODEN_SLABS)
					.unlockedBy("has_wool", RegistrateRecipeProvider.has(ItemTags.WOOL))
					.save(p, Create.asResource("crafting/kinetics/" + c.getName()));
				ShapelessRecipeBuilder.shapeless(c.get())
					.requires(DyeUtil.getDyeTag(colour))
					.requires(AllItemTags.SEATS.tag)
					.unlockedBy("has_seat", RegistrateRecipeProvider.has(AllItemTags.SEATS.tag))
					.save(p, Create.asResource("crafting/kinetics/" + c.getName() + "_from_other_seat"));
			})
			.onRegisterAfter(Item.class, v -> TooltipHelper.referTo(v, "block.create.brown_seat"))
			.tag(AllBlockTags.SEATS.tag)
			.item()
			.tag(AllItemTags.SEATS.tag)
			.build()
			.register();
	});

	public static final BlockEntry<SailBlock> SAIL_FRAME = REGISTRATE.block("sail_frame", p -> SailBlock.frame(p))
			.initialProperties(SharedProperties::wooden)
			.properties(p -> p.sound(SoundType.SCAFFOLDING)
			.noOcclusion())
			.transform(axeOnly())
			.blockstate(BlockStateGen.directionalBlockProvider(false))
			.tag(AllBlockTags.WINDMILL_SAILS.tag)
			.tag(AllBlockTags.FAN_TRANSPARENT.tag)
			.simpleItem()
			.register();

	public static final BlockEntry<SailBlock> SAIL =
			REGISTRATE.block("white_sail", p -> SailBlock.withCanvas(p, DyeColor.WHITE))
					.initialProperties(SharedProperties::wooden)
					.properties(p -> p.sound(SoundType.SCAFFOLDING)
				.noOcclusion())
					.transform(axeOnly())
					.blockstate(BlockStateGen.directionalBlockProvider(false))
					.tag(AllBlockTags.WINDMILL_SAILS.tag)
					.simpleItem()
					.register();

	public static final DyedBlockList<SailBlock> DYED_SAILS = new DyedBlockList<>(colour -> {
		if (colour == DyeColor.WHITE) {
			return SAIL;
		}
		String colourName = colour.getSerializedName();
		return REGISTRATE.block(colourName + "_sail", p -> SailBlock.withCanvas(p, colour))
				.initialProperties(SharedProperties::wooden)
				.properties(BlockBehaviour.Properties::noOcclusion)
				.transform(axeOnly())
				.blockstate((c, p) -> p.directionalBlock(c.get(), p.models()
						.withExistingParent(colourName + "_sail", p.modLoc("block/white_sail"))
						.texture("0", p.modLoc("block/sail/canvas_" + colourName))))
				.tag(AllBlockTags.WINDMILL_SAILS.tag)
				.tag(AllBlockTags.SAILS.tag)
				.loot((p, b) -> p.dropOther(b, SAIL.get()))
				.register();
	});

	public static final BlockEntry<CasingBlock> ANDESITE_CASING = REGISTRATE.block("andesite_casing", CasingBlock::new)
<<<<<<< HEAD
			.transform(BuilderTransformers.casing(AllSpriteShifts.ANDESITE_CASING))
			.register();

	public static final BlockEntry<CasingBlock> BRASS_CASING = REGISTRATE.block("brass_casing", CasingBlock::new)
			.transform(BuilderTransformers.casing(AllSpriteShifts.BRASS_CASING))
			.register();

	public static final BlockEntry<CasingBlock> COPPER_CASING = REGISTRATE.block("copper_casing", CasingBlock::new)
			.transform(BuilderTransformers.casing(AllSpriteShifts.COPPER_CASING))
			.properties(p -> p.sound(SoundType.COPPER))
		.register();

	public static final BlockEntry<CasingBlock> SHADOW_STEEL_CASING =
			REGISTRATE.block("shadow_steel_casing", CasingBlock::deprecated)
					.transform(BuilderTransformers.casing(AllSpriteShifts.SHADOW_STEEL_CASING))
					.lang("Shadow Casing")
					.register();

	public static final BlockEntry<CasingBlock> REFINED_RADIANCE_CASING =
			REGISTRATE.block("refined_radiance_casing", CasingBlock::deprecated)
					.transform(BuilderTransformers.casing(AllSpriteShifts.REFINED_RADIANCE_CASING))
					.properties(p -> p.lightLevel($ -> 12))
					.lang("Radiant Casing")
					.register();

	public static final BlockEntry<MechanicalCrafterBlock> MECHANICAL_CRAFTER =
			REGISTRATE.block("mechanical_crafter", MechanicalCrafterBlock::new)
					.initialProperties(SharedProperties::softMetal)
					.properties(BlockBehaviour.Properties::noOcclusion)
					.transform(axeOrPickaxe())
					.blockstate(BlockStateGen.horizontalBlockProvider(true))
					.transform(BlockStressDefaults.setImpact(2.0))
					.onRegister(CreateRegistrate.connectedTextures(new CrafterCTBehaviour()))
					.addLayer(() -> RenderType::cutoutMipped)
					.item()
					.transform(customItemModel())
					.register();
=======
		.transform(BuilderTransformers.casing(() -> AllSpriteShifts.ANDESITE_CASING))
		.register();

	public static final BlockEntry<CasingBlock> BRASS_CASING = REGISTRATE.block("brass_casing", CasingBlock::new)
		.transform(BuilderTransformers.casing(() -> AllSpriteShifts.BRASS_CASING))
		.register();

	public static final BlockEntry<CasingBlock> COPPER_CASING = REGISTRATE.block("copper_casing", CasingBlock::new)
		.transform(BuilderTransformers.casing(() -> AllSpriteShifts.COPPER_CASING))
		.properties(p -> p.sound(SoundType.COPPER))
		.register();

	public static final BlockEntry<CasingBlock> SHADOW_STEEL_CASING =
		REGISTRATE.block("shadow_steel_casing", CasingBlock::deprecated)
			.transform(BuilderTransformers.casing(() -> AllSpriteShifts.SHADOW_STEEL_CASING))
			.lang("Shadow Casing")
			.register();

	public static final BlockEntry<CasingBlock> REFINED_RADIANCE_CASING =
		REGISTRATE.block("refined_radiance_casing", CasingBlock::deprecated)
			.transform(BuilderTransformers.casing(() -> AllSpriteShifts.REFINED_RADIANCE_CASING))
			.properties(p -> p.lightLevel($ -> 12))
			.lang("Radiant Casing")
			.register();

	public static final BlockEntry<MechanicalCrafterBlock> MECHANICAL_CRAFTER =
		REGISTRATE.block("mechanical_crafter", MechanicalCrafterBlock::new)
			.initialProperties(SharedProperties::softMetal)
			.properties(BlockBehaviour.Properties::noOcclusion)
			.transform(axeOrPickaxe())
			.blockstate(BlockStateGen.horizontalBlockProvider(true))
			.transform(BlockStressDefaults.setImpact(2.0))
			.onRegister(CreateRegistrate.connectedTextures(CrafterCTBehaviour::new))
			.addLayer(() -> RenderType::cutoutMipped)
			.item()
			.transform(customItemModel())
			.register();
>>>>>>> 5910ad5a

	public static final BlockEntry<SequencedGearshiftBlock> SEQUENCED_GEARSHIFT =
			REGISTRATE.block("sequenced_gearshift", SequencedGearshiftBlock::new)
					.initialProperties(SharedProperties::stone)
					.transform(axeOrPickaxe())
					.tag(AllBlockTags.SAFE_NBT.tag)
					.properties(BlockBehaviour.Properties::noOcclusion)
					.transform(BlockStressDefaults.setNoImpact())
					.blockstate(new SequencedGearshiftGenerator()::generate)
					.item()
					.transform(customItemModel())
					.register();

	public static final BlockEntry<FlywheelBlock> FLYWHEEL = REGISTRATE.block("flywheel", FlywheelBlock::new)
			.initialProperties(SharedProperties::softMetal)
			.properties(BlockBehaviour.Properties::noOcclusion)
			.transform(axeOrPickaxe())
			.transform(BlockStressDefaults.setNoImpact())
			.blockstate(new FlywheelGenerator()::generate)
			.item()
			.transform(customItemModel())
			.register();

	public static final BlockEntry<FurnaceEngineBlock> FURNACE_ENGINE =
			REGISTRATE.block("furnace_engine", FurnaceEngineBlock::new)
					.initialProperties(SharedProperties::softMetal)
					.transform(pickaxeOnly())
					.tag(AllBlockTags.BRITTLE.tag)
					.blockstate(BlockStateGen.horizontalBlockProvider(true))
					.transform(BlockStressDefaults.setCapacity(1024.0))
					.item()
					.transform(customItemModel())
					.register();

	public static final BlockEntry<SpeedControllerBlock> ROTATION_SPEED_CONTROLLER =
			REGISTRATE.block("rotation_speed_controller", SpeedControllerBlock::new)
					.initialProperties(SharedProperties::softMetal)
					.transform(axeOrPickaxe())
					.tag(AllBlockTags.SAFE_NBT.tag)
					.transform(BlockStressDefaults.setNoImpact())
					.blockstate(BlockStateGen.horizontalAxisBlockProvider(true))
					.item()
					.transform(customItemModel())
					.register();

	// Logistics

	static {
		REGISTRATE.startSection(AllSections.LOGISTICS);
	}

	public static final BlockEntry<ArmBlock> MECHANICAL_ARM = REGISTRATE.block("mechanical_arm", ArmBlock::new)
			.initialProperties(SharedProperties::softMetal)
			.transform(axeOrPickaxe())
			.blockstate((c, p) -> p.getVariantBuilder(c.get())
					.forAllStates(s -> ConfiguredModel.builder()
							.modelFile(AssetLookup.partialBaseModel(c, p))
							.rotationX(s.getValue(ArmBlock.CEILING) ? 180 : 0)
							.build()))
			.transform(BlockStressDefaults.setImpact(2.0))
			.item(ArmItem::new)
			.transform(customItemModel())
			.register();

	public static final BlockEntry<ItemVaultBlock> ITEM_VAULT = REGISTRATE.block("item_vault", ItemVaultBlock::new)
			.initialProperties(SharedProperties::softMetal)
			.properties(p -> p.sound(SoundType.NETHERITE_BLOCK)
				.explosionResistance(1200))
		.transform(pickaxeOnly())
		.blockstate((c, p) -> p.getVariantBuilder(c.get())
<<<<<<< HEAD
					.forAllStates(s -> ConfiguredModel.builder()
							.modelFile(AssetLookup.standardModel(c, p))
							.rotationY(s.getValue(ItemVaultBlock.HORIZONTAL_AXIS) == Axis.X ? 90 : 0)
							.build()))
			.onRegister(connectedTextures(new ItemVaultCTBehaviour()))
			.item(ItemVaultItem::new)
=======
			.forAllStates(s -> ConfiguredModel.builder()
				.modelFile(AssetLookup.standardModel(c, p))
				.rotationY(s.getValue(ItemVaultBlock.HORIZONTAL_AXIS) == Axis.X ? 90 : 0)
				.build()))
		.onRegister(connectedTextures(ItemVaultCTBehaviour::new))
		.item(ItemVaultItem::new)
		.build()
		.register();

	public static final BlockEntry<AndesiteFunnelBlock> ANDESITE_FUNNEL =
		REGISTRATE.block("andesite_funnel", AndesiteFunnelBlock::new)
			.initialProperties(SharedProperties::stone)
			.transform(pickaxeOnly())
			.tag(AllBlockTags.SAFE_NBT.tag)
			.onRegister(addMovementBehaviour(FunnelMovementBehaviour.andesite()))
			.blockstate(new FunnelGenerator("andesite", false)::generate)
			.item(FunnelItem::new)
			.model(FunnelGenerator.itemModel("andesite"))
>>>>>>> 5910ad5a
			.build()
			.register();

	public static final BlockEntry<AndesiteFunnelBlock> ANDESITE_FUNNEL =
			REGISTRATE.block("andesite_funnel", AndesiteFunnelBlock::new)
					.initialProperties(SharedProperties::stone)
					.transform(pickaxeOnly())
					.tag(AllBlockTags.SAFE_NBT.tag)
					.onRegister(addMovementBehaviour(FunnelMovementBehaviour.andesite()))
					.blockstate(new FunnelGenerator("andesite", false)::generate)
					.item(FunnelItem::new)
					.model(FunnelGenerator.itemModel("andesite"))
					.build()
					.register();

	public static final BlockEntry<BeltFunnelBlock> ANDESITE_BELT_FUNNEL =
			REGISTRATE.block("andesite_belt_funnel", p -> new BeltFunnelBlock(AllBlocks.ANDESITE_FUNNEL, p))
					.initialProperties(SharedProperties::stone)
					.transform(pickaxeOnly())
					.tag(AllBlockTags.SAFE_NBT.tag)
					.blockstate(new BeltFunnelGenerator("andesite", new ResourceLocation("block/polished_andesite"))::generate)
					.loot((p, b) -> p.dropOther(b, ANDESITE_FUNNEL.get()))
					.register();

	public static final BlockEntry<BrassFunnelBlock> BRASS_FUNNEL =
			REGISTRATE.block("brass_funnel", BrassFunnelBlock::new)
					.initialProperties(SharedProperties::softMetal)
					.transform(pickaxeOnly())
					.tag(AllBlockTags.SAFE_NBT.tag)
					.onRegister(addMovementBehaviour(FunnelMovementBehaviour.brass()))
					.blockstate(new FunnelGenerator("brass", true)::generate)
					.item(FunnelItem::new)
					.model(FunnelGenerator.itemModel("brass"))
					.build()
					.register();

	public static final BlockEntry<BeltFunnelBlock> BRASS_BELT_FUNNEL =
			REGISTRATE.block("brass_belt_funnel", p -> new BeltFunnelBlock(AllBlocks.BRASS_FUNNEL, p))
					.initialProperties(SharedProperties::softMetal)
					.transform(pickaxeOnly())
					.tag(AllBlockTags.SAFE_NBT.tag)
					.blockstate(new BeltFunnelGenerator("brass", Create.asResource("block/brass_block"))::generate)
					.loot((p, b) -> p.dropOther(b, BRASS_FUNNEL.get()))
					.register();

	public static final BlockEntry<BeltTunnelBlock> ANDESITE_TUNNEL =
			REGISTRATE.block("andesite_tunnel", BeltTunnelBlock::new)
					.transform(BuilderTransformers.beltTunnel("andesite", new ResourceLocation("block/polished_andesite")))
					.register();

	public static final BlockEntry<BrassTunnelBlock> BRASS_TUNNEL =
<<<<<<< HEAD
			REGISTRATE.block("brass_tunnel", BrassTunnelBlock::new)
					.transform(BuilderTransformers.beltTunnel("brass", Create.asResource("block/brass_block")))
					.onRegister(connectedTextures(new BrassTunnelCTBehaviour()))
					.register();
=======
		REGISTRATE.block("brass_tunnel", BrassTunnelBlock::new)
			.transform(BuilderTransformers.beltTunnel("brass", Create.asResource("block/brass_block")))
			.onRegister(connectedTextures(BrassTunnelCTBehaviour::new))
			.register();
>>>>>>> 5910ad5a

	public static final BlockEntry<ContentObserverBlock> CONTENT_OBSERVER =
			REGISTRATE.block("content_observer", ContentObserverBlock::new)
					.initialProperties(SharedProperties::stone)
					.transform(axeOrPickaxe())
					.blockstate((c, p) -> p.horizontalBlock(c.get(), AssetLookup.forPowered(c, p)))
					.item()
					.transform(customItemModel("_", "block"))
					.register();

	public static final BlockEntry<StockpileSwitchBlock> STOCKPILE_SWITCH =
			REGISTRATE.block("stockpile_switch", StockpileSwitchBlock::new)
					.initialProperties(SharedProperties::stone)
					.transform(axeOrPickaxe())
					.blockstate((c, p) -> p.horizontalBlock(c.get(),
							AssetLookup.withIndicator(c, p, $ -> AssetLookup.standardModel(c, p), StockpileSwitchBlock.INDICATOR)))
					.simpleItem()
					.register();



	public static final BlockEntry<CreativeCrateBlock> CREATIVE_CRATE =
			REGISTRATE.block("creative_crate", CreativeCrateBlock::new)
					.transform(BuilderTransformers.crate("creative"))
					.tag(AllBlockTags.SAFE_NBT.tag)
					.register();

	public static final BlockEntry<NixieTubeBlock> ORANGE_NIXIE_TUBE =
			REGISTRATE.block("nixie_tube", p -> new NixieTubeBlock(p, DyeColor.ORANGE))
					.initialProperties(SharedProperties::softMetal)
					.properties(p -> p.lightLevel($ -> 5))
					.transform(axeOrPickaxe())
					.blockstate(new NixieTubeGenerator()::generate)
					.addLayer(() -> RenderType::translucent)
					.item()
					.transform(customItemModel())
					.register();

	public static final DyedBlockList<NixieTubeBlock> NIXIE_TUBES = new DyedBlockList<>(colour -> {
		if (colour == DyeColor.ORANGE)
			return ORANGE_NIXIE_TUBE;
		String colourName = colour.getSerializedName();
		return REGISTRATE.block(colourName + "_nixie_tube", p -> new NixieTubeBlock(p, colour))
				.initialProperties(SharedProperties::softMetal)
				.properties(p -> p.lightLevel($ -> 5))
				.transform(axeOrPickaxe())
				.blockstate(new NixieTubeGenerator()::generate)
				.loot((p, b) -> p.dropOther(b, ORANGE_NIXIE_TUBE.get()))
				.addLayer(() -> RenderType::translucent)
				.register();
	});

	public static final BlockEntry<RedstoneLinkBlock> REDSTONE_LINK =
			REGISTRATE.block("redstone_link", RedstoneLinkBlock::new)
					.initialProperties(SharedProperties::wooden)
					.transform(axeOrPickaxe())
					.tag(AllBlockTags.BRITTLE.tag, AllBlockTags.SAFE_NBT.tag)
					.blockstate(new RedstoneLinkGenerator()::generate)
					.addLayer(() -> RenderType::cutoutMipped)
					.item()
					.transform(customItemModel("_", "transmitter"))
					.register();

	public static final BlockEntry<AnalogLeverBlock> ANALOG_LEVER =
			REGISTRATE.block("analog_lever", AnalogLeverBlock::new)
					.initialProperties(() -> Blocks.LEVER)
					.transform(axeOrPickaxe())
					.tag(AllBlockTags.SAFE_NBT.tag)
					.blockstate((c, p) -> p.horizontalFaceBlock(c.get(), AssetLookup.partialBaseModel(c, p)))
					.onRegister(ItemUseOverrides::addBlock)
					.item()
					.transform(customItemModel())
					.register();

	public static final BlockEntry<BrassDiodeBlock> PULSE_REPEATER =
			REGISTRATE.block("pulse_repeater", BrassDiodeBlock::new)
					.initialProperties(() -> Blocks.REPEATER)
					.tag(AllBlockTags.SAFE_NBT.tag)
					.blockstate(new BrassDiodeGenerator()::generate)
					.addLayer(() -> RenderType::cutoutMipped)
					.item()
					.model(AbstractDiodeGenerator::diodeItemModel)
					.build()
					.register();

	public static final BlockEntry<BrassDiodeBlock> PULSE_EXTENDER =
			REGISTRATE.block("pulse_extender", BrassDiodeBlock::new)
					.initialProperties(() -> Blocks.REPEATER)
					.tag(AllBlockTags.SAFE_NBT.tag)
					.blockstate(new BrassDiodeGenerator()::generate)
					.addLayer(() -> RenderType::cutoutMipped)
					.item()
					.model(AbstractDiodeGenerator::diodeItemModel)
					.build()
					.register();

	public static final BlockEntry<PoweredLatchBlock> POWERED_LATCH =
			REGISTRATE.block("powered_latch", PoweredLatchBlock::new)
					.initialProperties(() -> Blocks.REPEATER)
					.blockstate(new PoweredLatchGenerator()::generate)
					.addLayer(() -> RenderType::cutoutMipped)
					.simpleItem()
					.register();

	public static final BlockEntry<ToggleLatchBlock> POWERED_TOGGLE_LATCH =
			REGISTRATE.block("powered_toggle_latch", ToggleLatchBlock::new)
					.initialProperties(() -> Blocks.REPEATER)
					.blockstate(new ToggleLatchGenerator()::generate)
					.addLayer(() -> RenderType::cutoutMipped)
					.item()
					.transform(customItemModel("diodes", "latch_off"))
					.register();

	public static final BlockEntry<LecternControllerBlock> LECTERN_CONTROLLER =
			REGISTRATE.block("lectern_controller", LecternControllerBlock::new)
					.initialProperties(() -> Blocks.LECTERN)
					.transform(axeOnly())
					.blockstate((c, p) -> p.horizontalBlock(c.get(), p.models()
							.getExistingFile(p.mcLoc("block/lectern"))))
					.loot((lt, block) -> lt.dropOther(block, Blocks.LECTERN))
					.register();

	// Curiosities

	static {
		REGISTRATE.startSection(AllSections.CURIOSITIES);
	}

	public static final BlockEntry<CopperBacktankBlock> COPPER_BACKTANK =
			REGISTRATE.block("copper_backtank", CopperBacktankBlock::new)
					.initialProperties(SharedProperties::copperMetal)
					.blockstate((c, p) -> p.horizontalBlock(c.getEntry(), AssetLookup.partialBaseModel(c, p)))
					.transform(pickaxeOnly())
					.addLayer(() -> RenderType::cutoutMipped)
					.transform(BlockStressDefaults.setImpact(4.0))
					.loot((lt, block) -> {
						LootTable.Builder builder = LootTable.lootTable();
						LootItemCondition.Builder survivesExplosion = ExplosionCondition.survivesExplosion();
						lt.add(block, builder.withPool(LootPool.lootPool()
								.when(survivesExplosion)
								.setRolls(ConstantValue.exactly(1))
								.add(LootItem.lootTableItem(AllItems.COPPER_BACKTANK.get())
										.apply(CopyNameFunction.copyName(CopyNameFunction.NameSource.BLOCK_ENTITY))
										.apply(CopyNbtFunction.copyData(ContextNbtProvider.BLOCK_ENTITY)
												.copy("Air", "Air"))
										.apply(CopyNbtFunction.copyData(ContextNbtProvider.BLOCK_ENTITY)
												.copy("Enchantments", "Enchantments")))));
					})
					.register();

	public static final BlockEntry<PeculiarBellBlock> PECULIAR_BELL =
			REGISTRATE.block("peculiar_bell", PeculiarBellBlock::new)
					.transform(BuilderTransformers.bell())
					.onRegister(addMovementBehaviour(new BellMovementBehaviour()))
					.register();

	public static final BlockEntry<HauntedBellBlock> HAUNTED_BELL =
			REGISTRATE.block("haunted_bell", HauntedBellBlock::new)
					.transform(BuilderTransformers.bell())
					.onRegister(addMovementBehaviour(new HauntedBellMovementBehaviour()))
					.register();

	public static final DyedBlockList<ToolboxBlock> TOOLBOXES = new DyedBlockList<>(colour -> {
		String colourName = colour.getSerializedName();
		return REGISTRATE.block(colourName + "_toolbox", p -> new ToolboxBlock(p, colour))
				.initialProperties(SharedProperties::wooden)
				.properties(p -> p.sound(SoundType.WOOD))
				.addLayer(() -> RenderType::cutoutMipped)
				.loot((lt, block) -> {
					LootTable.Builder builder = LootTable.lootTable();
					LootItemCondition.Builder survivesExplosion = ExplosionCondition.survivesExplosion();
					lt.add(block, builder.withPool(LootPool.lootPool()
							.when(survivesExplosion)
							.setRolls(ConstantValue.exactly(1))
							.add(LootItem.lootTableItem(block)
									.apply(CopyNameFunction.copyName(CopyNameFunction.NameSource.BLOCK_ENTITY))
									.apply(CopyNbtFunction.copyData(ContextNbtProvider.BLOCK_ENTITY)
											.copy("UniqueId", "UniqueId"))
						.apply(CopyNbtFunction.copyData(ContextNbtProvider.BLOCK_ENTITY)
							.copy("Inventory", "Inventory")))));
				})
				.blockstate((c, p) -> {
					p.horizontalBlock(c.get(), p.models()
							.withExistingParent(colourName + "_toolbox", p.modLoc("block/toolbox/block"))
							.texture("0", p.modLoc("block/toolbox/" + colourName)));
				})
				.onRegisterAfter(Item.class, v -> TooltipHelper.referTo(v, "block.create.toolbox"))
				.tag(AllBlockTags.TOOLBOXES.tag)
				.item()
				.model((c, p) -> p.withExistingParent(colourName + "_toolbox", p.modLoc("block/toolbox/item"))
						.texture("0", p.modLoc("block/toolbox/" + colourName)))
				.tag(AllItemTags.TOOLBOXES.tag)
				.build()
				.register();
	});

	// Materials

	static {
		REGISTRATE.startSection(AllSections.PALETTES);
	}

	public static final BlockEntry<Block> ZINC_ORE = REGISTRATE.block("zinc_ore", Block::new)
			.initialProperties(() -> Blocks.GOLD_ORE)
			.properties(p -> p.requiresCorrectToolForDrops()
					.sound(SoundType.STONE))
			.transform(pickaxeOnly())
		.loot((lt, b) -> lt.add(b,
			RegistrateBlockLootTables.createSilkTouchDispatchTable(b,
				RegistrateBlockLootTables.applyExplosionDecay(b, LootItem.lootTableItem(AllItems.RAW_ZINC.get())
					.apply(ApplyBonusCount.addOreBonusCount(Enchantments.BLOCK_FORTUNE))))))
		.tag(BlockTags.NEEDS_IRON_TOOL)
		.tag(Tags.Blocks.ORES)
		.transform(tagBlockAndItem("ores/zinc"))
		.tag(Tags.Items.ORES)
		.build()
		.register();

	public static final BlockEntry<Block> DEEPSLATE_ZINC_ORE = REGISTRATE.block("deepslate_zinc_ore", Block::new)
		.initialProperties(() -> Blocks.DEEPSLATE_GOLD_ORE)
		.properties(p -> p.requiresCorrectToolForDrops()
			.sound(SoundType.DEEPSLATE))
		.transform(pickaxeOnly())
		.loot((lt, b) -> lt.add(b,
			RegistrateBlockLootTables.createSilkTouchDispatchTable(b,
				RegistrateBlockLootTables.applyExplosionDecay(b, LootItem.lootTableItem(AllItems.RAW_ZINC.get())
					.apply(ApplyBonusCount.addOreBonusCount(Enchantments.BLOCK_FORTUNE))))))
			.tag(BlockTags.NEEDS_IRON_TOOL)
			.tag(Tags.Blocks.ORES)
			.transform(tagBlockAndItem("ores/zinc"))
			.tag(Tags.Items.ORES)
			.build()
			.register();

	public static final BlockEntry<Block> RAW_ZINC_BLOCK = REGISTRATE.block("raw_zinc_block", Block::new)
		.initialProperties(() -> Blocks.RAW_GOLD_BLOCK)
		.properties(p -> p.requiresCorrectToolForDrops())
		.transform(pickaxeOnly())
		.tag(BlockTags.NEEDS_IRON_TOOL)
		.lang("Block of Raw Zinc")
		.simpleItem()
		.register();

	public static final BlockEntry<Block> ZINC_BLOCK = REGISTRATE.block("zinc_block", p -> new Block(p))
			.initialProperties(() -> Blocks.IRON_BLOCK)
			.properties(p -> p.requiresCorrectToolForDrops())
			.transform(pickaxeOnly())
			.tag(BlockTags.NEEDS_IRON_TOOL)
			.tag(Tags.Blocks.STORAGE_BLOCKS)
			.tag(BlockTags.BEACON_BASE_BLOCKS)
			.transform(tagBlockAndItem("blocks/zinc"))
			.tag(Tags.Items.STORAGE_BLOCKS)
			.build()
			.lang("Block of Zinc")
			.register();

	public static final BlockEntry<Block> BRASS_BLOCK = REGISTRATE.block("brass_block", p -> new Block(p))
			.initialProperties(() -> Blocks.IRON_BLOCK)
			.properties(p -> p.requiresCorrectToolForDrops())
			.transform(pickaxeOnly())
			.blockstate((c, p) -> p.simpleBlock(c.get(), p.models()
					.cubeAll(c.getName(), p.modLoc("block/brass_storage_block"))))
			.tag(BlockTags.NEEDS_IRON_TOOL)
			.tag(Tags.Blocks.STORAGE_BLOCKS)
			.tag(BlockTags.BEACON_BASE_BLOCKS)
			.transform(tagBlockAndItem("blocks/brass"))
			.tag(Tags.Items.STORAGE_BLOCKS)
			.build()
			.lang("Block of Brass")
			.register();

	public static final CopperBlockSet COPPER_SHINGLES = new CopperBlockSet(REGISTRATE, "copper_shingles",
		"copper_roof_top", CopperBlockSet.DEFAULT_VARIANTS, (c, p) -> {
			p.stonecutting(DataIngredient.tag(AllTags.forgeItemTag("plates/copper")), c::get, 2);
		});

	public static final CopperBlockSet COPPER_TILES =
		new CopperBlockSet(REGISTRATE, "copper_tiles", "copper_roof_top", CopperBlockSet.DEFAULT_VARIANTS, (c, p) -> {
			p.stonecutting(DataIngredient.tag(AllTags.forgeItemTag("plates/copper")), c::get, 2);
		});

	// Load this class

	public static void register() {}

}<|MERGE_RESOLUTION|>--- conflicted
+++ resolved
@@ -182,8 +182,6 @@
 import com.tterrag.registrate.util.DataIngredient;
 import com.tterrag.registrate.util.entry.BlockEntry;
 
-import me.alphamode.forgetags.DyeUtil;
-import me.alphamode.forgetags.Tags;
 import net.minecraft.client.renderer.RenderType;
 import net.minecraft.core.Direction.Axis;
 import net.minecraft.core.Direction.AxisDirection;
@@ -203,6 +201,7 @@
 import net.minecraft.world.level.material.MaterialColor;
 import net.minecraft.world.level.storage.loot.LootPool;
 import net.minecraft.world.level.storage.loot.LootTable;
+import net.minecraft.world.level.storage.loot.LootTable.Builder;
 import net.minecraft.world.level.storage.loot.entries.LootItem;
 import net.minecraft.world.level.storage.loot.functions.ApplyBonusCount;
 import net.minecraft.world.level.storage.loot.functions.CopyNameFunction;
@@ -213,11 +212,12 @@
 import net.minecraft.world.level.storage.loot.providers.number.ConstantValue;
 import net.minecraftforge.client.model.generators.ConfiguredModel;
 import net.minecraftforge.client.model.generators.ModelFile;
+import net.minecraftforge.common.Tags;
 
 public class AllBlocks {
 
 	private static final CreateRegistrate REGISTRATE = Create.registrate()
-			.creativeModeTab(() -> Create.BASE_CREATIVE_TAB);
+		.creativeModeTab(() -> Create.BASE_CREATIVE_TAB);
 
 	// Schematics
 
@@ -226,33 +226,33 @@
 	}
 
 	public static final BlockEntry<SchematicannonBlock> SCHEMATICANNON =
-			REGISTRATE.block("schematicannon", SchematicannonBlock::new)
-					.initialProperties(() -> Blocks.DISPENSER)
-					.transform(pickaxeOnly())
-					.blockstate((ctx, prov) -> prov.simpleBlock(ctx.getEntry(), AssetLookup.partialBaseModel(ctx, prov)))
-					.loot((lt, block) -> {
-						LootTable.Builder builder = LootTable.lootTable();
-						LootItemCondition.Builder survivesExplosion = ExplosionCondition.survivesExplosion();
-						lt.add(block, builder.withPool(LootPool.lootPool()
-								.when(survivesExplosion)
-								.setRolls(ConstantValue.exactly(1))
-								.add(LootItem.lootTableItem(AllBlocks.SCHEMATICANNON.get()
-												.asItem())
-										.apply(CopyNbtFunction.copyData(ContextNbtProvider.BLOCK_ENTITY)
-												.copy("Options", "BlockEntityTag.Options")))));
-					})
-					.item()
-					.transform(customItemModel())
-					.register();
+		REGISTRATE.block("schematicannon", SchematicannonBlock::new)
+			.initialProperties(() -> Blocks.DISPENSER)
+			.transform(pickaxeOnly())
+			.blockstate((ctx, prov) -> prov.simpleBlock(ctx.getEntry(), AssetLookup.partialBaseModel(ctx, prov)))
+			.loot((lt, block) -> {
+				Builder builder = LootTable.lootTable();
+				LootItemCondition.Builder survivesExplosion = ExplosionCondition.survivesExplosion();
+				lt.add(block, builder.withPool(LootPool.lootPool()
+					.when(survivesExplosion)
+					.setRolls(ConstantValue.exactly(1))
+					.add(LootItem.lootTableItem(AllBlocks.SCHEMATICANNON.get()
+						.asItem())
+						.apply(CopyNbtFunction.copyData(ContextNbtProvider.BLOCK_ENTITY)
+							.copy("Options", "BlockEntityTag.Options")))));
+			})
+			.item()
+			.transform(customItemModel())
+			.register();
 
 	public static final BlockEntry<SchematicTableBlock> SCHEMATIC_TABLE =
-			REGISTRATE.block("schematic_table", SchematicTableBlock::new)
-					.initialProperties(() -> Blocks.LECTERN)
-					.transform(axeOrPickaxe())
-					.blockstate((ctx, prov) -> prov.horizontalBlock(ctx.getEntry(), prov.models()
-							.getExistingFile(ctx.getId()), 0))
-					.simpleItem()
-					.register();
+		REGISTRATE.block("schematic_table", SchematicTableBlock::new)
+			.initialProperties(() -> Blocks.LECTERN)
+			.transform(axeOrPickaxe())
+			.blockstate((ctx, prov) -> prov.horizontalBlock(ctx.getEntry(), prov.models()
+				.getExistingFile(ctx.getId()), 0))
+			.simpleItem()
+			.register();
 
 	// Kinetics
 
@@ -261,93 +261,38 @@
 	}
 
 	public static final BlockEntry<ShaftBlock> SHAFT = REGISTRATE.block("shaft", ShaftBlock::new)
-			.initialProperties(SharedProperties::stone)
+		.initialProperties(SharedProperties::stone)
+		.transform(BlockStressDefaults.setNoImpact())
+		.transform(pickaxeOnly())
+		.blockstate(BlockStateGen.axisBlockProvider(false))
+		.onRegister(CreateRegistrate.blockModel(() -> BracketedKineticBlockModel::new))
+		.simpleItem()
+		.register();
+
+	public static final BlockEntry<CogWheelBlock> COGWHEEL = REGISTRATE.block("cogwheel", CogWheelBlock::small)
+		.initialProperties(SharedProperties::stone)
+		.properties(p -> p.sound(SoundType.WOOD))
+		.transform(BlockStressDefaults.setNoImpact())
+		.transform(axeOrPickaxe())
+		.blockstate(BlockStateGen.axisBlockProvider(false))
+		.onRegister(CreateRegistrate.blockModel(() -> BracketedKineticBlockModel::new))
+		.item(CogwheelBlockItem::new)
+		.build()
+		.register();
+
+	public static final BlockEntry<CogWheelBlock> LARGE_COGWHEEL =
+		REGISTRATE.block("large_cogwheel", CogWheelBlock::large)
+			.initialProperties(SharedProperties::stone)
+			.properties(p -> p.sound(SoundType.WOOD))
+			.transform(axeOrPickaxe())
 			.transform(BlockStressDefaults.setNoImpact())
-			.transform(pickaxeOnly())
-			.blockstate(BlockStateGen.axisBlockProvider(false))
-			.onRegister(CreateRegistrate.blockModel(() -> BracketedKineticBlockModel::new))
-			.simpleItem()
-			.register();
-
-	public static final BlockEntry<CogWheelBlock> COGWHEEL = REGISTRATE.block("cogwheel", CogWheelBlock::small)
-			.initialProperties(SharedProperties::stone)
-			.properties(p -> p.sound(SoundType.WOOD))
-			.transform(BlockStressDefaults.setNoImpact())
-			.transform(axeOrPickaxe())
 			.blockstate(BlockStateGen.axisBlockProvider(false))
 			.onRegister(CreateRegistrate.blockModel(() -> BracketedKineticBlockModel::new))
 			.item(CogwheelBlockItem::new)
 			.build()
 			.register();
 
-	public static final BlockEntry<CogWheelBlock> LARGE_COGWHEEL =
-			REGISTRATE.block("large_cogwheel", CogWheelBlock::large)
-					.initialProperties(SharedProperties::stone)
-					.properties(p -> p.sound(SoundType.WOOD))
-					.transform(axeOrPickaxe())
-					.transform(BlockStressDefaults.setNoImpact())
-					.blockstate(BlockStateGen.axisBlockProvider(false))
-					.onRegister(CreateRegistrate.blockModel(() -> BracketedKineticBlockModel::new))
-					.item(CogwheelBlockItem::new)
-					.build()
-					.register();
-
 	public static final BlockEntry<EncasedShaftBlock> ANDESITE_ENCASED_SHAFT =
-<<<<<<< HEAD
-			REGISTRATE.block("andesite_encased_shaft", EncasedShaftBlock::andesite)
-					.transform(BuilderTransformers.encasedShaft("andesite", AllSpriteShifts.ANDESITE_CASING))
-					.transform(axeOrPickaxe())
-					.register();
-
-	public static final BlockEntry<EncasedShaftBlock> BRASS_ENCASED_SHAFT =
-			REGISTRATE.block("brass_encased_shaft", EncasedShaftBlock::brass)
-					.transform(BuilderTransformers.encasedShaft("brass", AllSpriteShifts.BRASS_CASING))
-					.transform(axeOrPickaxe())
-					.register();
-
-	public static final BlockEntry<EncasedCogwheelBlock> ANDESITE_ENCASED_COGWHEEL =
-			REGISTRATE.block("andesite_encased_cogwheel", p -> EncasedCogwheelBlock.andesite(false, p))
-					.transform(BuilderTransformers.encasedCogwheel("andesite", AllSpriteShifts.ANDESITE_CASING))
-					.onRegister(CreateRegistrate.connectedTextures(new EncasedCogCTBehaviour(AllSpriteShifts.ANDESITE_CASING,
-							Couple.create(AllSpriteShifts.ANDESITE_ENCASED_COGWHEEL_SIDE,
-									AllSpriteShifts.ANDESITE_ENCASED_COGWHEEL_OTHERSIDE))))
-					.transform(axeOrPickaxe())
-					.register();
-
-	public static final BlockEntry<EncasedCogwheelBlock> BRASS_ENCASED_COGWHEEL =
-			REGISTRATE.block("brass_encased_cogwheel", p -> EncasedCogwheelBlock.brass(false, p))
-					.transform(BuilderTransformers.encasedCogwheel("brass", AllSpriteShifts.BRASS_CASING))
-					.onRegister(CreateRegistrate.connectedTextures(new EncasedCogCTBehaviour(AllSpriteShifts.BRASS_CASING,
-							Couple.create(AllSpriteShifts.BRASS_ENCASED_COGWHEEL_SIDE,
-									AllSpriteShifts.BRASS_ENCASED_COGWHEEL_OTHERSIDE))))
-					.transform(axeOrPickaxe())
-					.register();
-
-	public static final BlockEntry<EncasedCogwheelBlock> ANDESITE_ENCASED_LARGE_COGWHEEL =
-			REGISTRATE.block("andesite_encased_large_cogwheel", p -> EncasedCogwheelBlock.andesite(true, p))
-					.transform(BuilderTransformers.encasedLargeCogwheel("andesite", AllSpriteShifts.ANDESITE_CASING))
-					.transform(axeOrPickaxe())
-					.register();
-
-	public static final BlockEntry<EncasedCogwheelBlock> BRASS_ENCASED_LARGE_COGWHEEL =
-			REGISTRATE.block("brass_encased_large_cogwheel", p -> EncasedCogwheelBlock.brass(true, p))
-					.transform(BuilderTransformers.encasedLargeCogwheel("brass", AllSpriteShifts.BRASS_CASING))
-					.transform(axeOrPickaxe())
-					.register();
-
-	public static final BlockEntry<GearboxBlock> GEARBOX = REGISTRATE.block("gearbox", GearboxBlock::new)
-			.initialProperties(SharedProperties::stone)
-			.properties(BlockBehaviour.Properties::noOcclusion)
-			.transform(BlockStressDefaults.setNoImpact())
-			.transform(axeOrPickaxe())
-			.onRegister(CreateRegistrate.connectedTextures(new EncasedCTBehaviour(AllSpriteShifts.ANDESITE_CASING)))
-			.onRegister(CreateRegistrate.casingConnectivity((block, cc) -> cc.make(block, AllSpriteShifts.ANDESITE_CASING,
-					(s, f) -> f.getAxis() == s.getValue(GearboxBlock.AXIS))))
-			.blockstate((c, p) -> axisBlock(c, p, $ -> AssetLookup.partialBaseModel(c, p), true))
-			.item()
-			.transform(customItemModel())
-			.register();
-=======
 		REGISTRATE.block("andesite_encased_shaft", EncasedShaftBlock::andesite)
 			.transform(BuilderTransformers.encasedShaft("andesite", () -> AllSpriteShifts.ANDESITE_CASING))
 			.transform(axeOrPickaxe())
@@ -401,393 +346,383 @@
 		.item()
 		.transform(customItemModel())
 		.register();
->>>>>>> 5910ad5a
 
 	public static final BlockEntry<ClutchBlock> CLUTCH = REGISTRATE.block("clutch", ClutchBlock::new)
+		.initialProperties(SharedProperties::stone)
+		.properties(BlockBehaviour.Properties::noOcclusion)
+		.transform(BlockStressDefaults.setNoImpact())
+		.transform(axeOrPickaxe())
+		.blockstate((c, p) -> BlockStateGen.axisBlock(c, p, AssetLookup.forPowered(c, p)))
+		.item()
+		.transform(customItemModel())
+		.register();
+
+	public static final BlockEntry<GearshiftBlock> GEARSHIFT = REGISTRATE.block("gearshift", GearshiftBlock::new)
+		.initialProperties(SharedProperties::stone)
+		.properties(BlockBehaviour.Properties::noOcclusion)
+		.transform(BlockStressDefaults.setNoImpact())
+		.transform(axeOrPickaxe())
+		.blockstate((c, p) -> BlockStateGen.axisBlock(c, p, AssetLookup.forPowered(c, p)))
+		.item()
+		.transform(customItemModel())
+		.register();
+
+	public static final BlockEntry<EncasedBeltBlock> ENCASED_CHAIN_DRIVE =
+		REGISTRATE.block("encased_chain_drive", EncasedBeltBlock::new)
 			.initialProperties(SharedProperties::stone)
 			.properties(BlockBehaviour.Properties::noOcclusion)
 			.transform(BlockStressDefaults.setNoImpact())
 			.transform(axeOrPickaxe())
-			.blockstate((c, p) -> axisBlock(c, p, AssetLookup.forPowered(c, p)))
-			.item()
-			.transform(customItemModel())
-			.register();
-
-	public static final BlockEntry<GearshiftBlock> GEARSHIFT = REGISTRATE.block("gearshift", GearshiftBlock::new)
+			.blockstate((c, p) -> new EncasedBeltGenerator((state, suffix) -> p.models()
+				.getExistingFile(p.modLoc("block/" + c.getName() + "/" + suffix))).generate(c, p))
+			.item()
+			.transform(customItemModel())
+			.register();
+
+	public static final BlockEntry<AdjustablePulleyBlock> ADJUSTABLE_CHAIN_GEARSHIFT =
+		REGISTRATE.block("adjustable_chain_gearshift", AdjustablePulleyBlock::new)
 			.initialProperties(SharedProperties::stone)
 			.properties(BlockBehaviour.Properties::noOcclusion)
 			.transform(BlockStressDefaults.setNoImpact())
 			.transform(axeOrPickaxe())
-			.blockstate((c, p) -> axisBlock(c, p, AssetLookup.forPowered(c, p)))
-			.item()
-			.transform(customItemModel())
-			.register();
-
-	public static final BlockEntry<EncasedBeltBlock> ENCASED_CHAIN_DRIVE =
-			REGISTRATE.block("encased_chain_drive", EncasedBeltBlock::new)
-					.initialProperties(SharedProperties::stone)
-					.properties(BlockBehaviour.Properties::noOcclusion)
-					.transform(BlockStressDefaults.setNoImpact())
-					.transform(axeOrPickaxe())
-					.blockstate((c, p) -> new EncasedBeltGenerator((state, suffix) -> p.models()
-							.getExistingFile(p.modLoc("block/" + c.getName() + "/" + suffix))).generate(c, p))
-					.item()
-					.transform(customItemModel())
-					.register();
-
-	public static final BlockEntry<AdjustablePulleyBlock> ADJUSTABLE_CHAIN_GEARSHIFT =
-			REGISTRATE.block("adjustable_chain_gearshift", AdjustablePulleyBlock::new)
-					.initialProperties(SharedProperties::stone)
-					.properties(BlockBehaviour.Properties::noOcclusion)
-					.transform(BlockStressDefaults.setNoImpact())
-					.transform(axeOrPickaxe())
-					.blockstate((c, p) -> new EncasedBeltGenerator((state, suffix) -> {
-						String powered = state.getValue(AdjustablePulleyBlock.POWERED) ? "_powered" : "";
-						return p.models()
-								.withExistingParent(c.getName() + "_" + suffix + powered,
-										p.modLoc("block/encased_chain_drive/" + suffix))
-								.texture("side", p.modLoc("block/" + c.getName() + powered));
-					}).generate(c, p))
-					.item()
-					.model((c, p) -> p.withExistingParent(c.getName(), p.modLoc("block/encased_chain_drive/item"))
-							.texture("side", p.modLoc("block/" + c.getName())))
-					.build()
-					.register();
+			.blockstate((c, p) -> new EncasedBeltGenerator((state, suffix) -> {
+				String powered = state.getValue(AdjustablePulleyBlock.POWERED) ? "_powered" : "";
+				return p.models()
+					.withExistingParent(c.getName() + "_" + suffix + powered,
+						p.modLoc("block/encased_chain_drive/" + suffix))
+					.texture("side", p.modLoc("block/" + c.getName() + powered));
+			}).generate(c, p))
+			.item()
+			.model((c, p) -> p.withExistingParent(c.getName(), p.modLoc("block/encased_chain_drive/item"))
+				.texture("side", p.modLoc("block/" + c.getName())))
+			.build()
+			.register();
 
 	public static final BlockEntry<BeltBlock> BELT = REGISTRATE.block("belt", BeltBlock::new)
-			.initialProperties(SharedProperties.beltMaterial, MaterialColor.COLOR_GRAY)
-			.properties(p -> p.sound(SoundType.WOOL))
-			.properties(p -> p.strength(0.8F))
-			.transform(axeOrPickaxe())
-			.blockstate(new BeltGenerator()::generate)
-			.transform(BlockStressDefaults.setImpact(0))
-			.onRegister(CreateRegistrate.blockModel(() -> BeltModel::new))
-			.register();
+		.initialProperties(SharedProperties.beltMaterial, MaterialColor.COLOR_GRAY)
+		.properties(p -> p.sound(SoundType.WOOL))
+		.properties(p -> p.strength(0.8F))
+		.transform(axeOrPickaxe())
+		.blockstate(new BeltGenerator()::generate)
+		.transform(BlockStressDefaults.setImpact(0))
+		.onRegister(CreateRegistrate.blockModel(() -> BeltModel::new))
+		.register();
 
 	public static final BlockEntry<CreativeMotorBlock> CREATIVE_MOTOR =
-			REGISTRATE.block("creative_motor", CreativeMotorBlock::new)
-					.initialProperties(SharedProperties::stone)
-					.tag(AllBlockTags.SAFE_NBT.tag)
-					.transform(pickaxeOnly())
-					.blockstate(new CreativeMotorGenerator()::generate)
-					.transform(BlockStressDefaults.setCapacity(16384.0))
-					.item()
-					.properties(p -> p.rarity(Rarity.EPIC))
-					.transform(customItemModel())
-					.register();
+		REGISTRATE.block("creative_motor", CreativeMotorBlock::new)
+			.initialProperties(SharedProperties::stone)
+			.tag(AllBlockTags.SAFE_NBT.tag)
+			.transform(pickaxeOnly())
+			.blockstate(new CreativeMotorGenerator()::generate)
+			.transform(BlockStressDefaults.setCapacity(16384.0))
+			.item()
+			.properties(p -> p.rarity(Rarity.EPIC))
+			.transform(customItemModel())
+			.register();
 
 	public static final BlockEntry<WaterWheelBlock> WATER_WHEEL = REGISTRATE.block("water_wheel", WaterWheelBlock::new)
-			.initialProperties(SharedProperties::wooden)
+		.initialProperties(SharedProperties::wooden)
+		.properties(BlockBehaviour.Properties::noOcclusion)
+		.transform(axeOrPickaxe())
+		.blockstate(BlockStateGen.directionalBlockProviderIgnoresWaterlogged(false))
+		.addLayer(() -> RenderType::cutoutMipped)
+		.transform(BlockStressDefaults.setCapacity(16.0))
+		.simpleItem()
+		.register();
+
+	public static final BlockEntry<EncasedFanBlock> ENCASED_FAN = REGISTRATE.block("encased_fan", EncasedFanBlock::new)
+		.initialProperties(SharedProperties::stone)
+		.blockstate(BlockStateGen.directionalBlockProvider(true))
+		.addLayer(() -> RenderType::cutoutMipped)
+		.transform(axeOrPickaxe())
+		.transform(BlockStressDefaults.setCapacity(16.0))
+		.transform(BlockStressDefaults.setImpact(2.0))
+		.item()
+		.transform(customItemModel())
+		.register();
+
+	public static final BlockEntry<NozzleBlock> NOZZLE = REGISTRATE.block("nozzle", NozzleBlock::new)
+		.initialProperties(SharedProperties::stone)
+		.tag(AllBlockTags.BRITTLE.tag)
+		.transform(axeOrPickaxe())
+		.blockstate(BlockStateGen.directionalBlockProvider(true))
+		.addLayer(() -> RenderType::cutoutMipped)
+		.item()
+		.transform(customItemModel())
+		.register();
+
+	public static final BlockEntry<TurntableBlock> TURNTABLE = REGISTRATE.block("turntable", TurntableBlock::new)
+		.initialProperties(SharedProperties::wooden)
+		.transform(axeOrPickaxe())
+		.blockstate((c, p) -> p.simpleBlock(c.getEntry(), AssetLookup.standardModel(c, p)))
+		.transform(BlockStressDefaults.setImpact(4.0))
+		.simpleItem()
+		.register();
+
+	public static final BlockEntry<HandCrankBlock> HAND_CRANK = REGISTRATE.block("hand_crank", HandCrankBlock::new)
+		.initialProperties(SharedProperties::wooden)
+		.transform(axeOrPickaxe())
+		.blockstate(BlockStateGen.directionalBlockProvider(true))
+		.transform(BlockStressDefaults.setCapacity(8.0))
+		.tag(AllBlockTags.BRITTLE.tag)
+		.onRegister(ItemUseOverrides::addBlock)
+		.item()
+		.transform(customItemModel())
+		.register();
+
+	public static final BlockEntry<CuckooClockBlock> CUCKOO_CLOCK =
+		REGISTRATE.block("cuckoo_clock", CuckooClockBlock::regular)
+			.transform(axeOrPickaxe())
+			.transform(BuilderTransformers.cuckooClock())
+			.register();
+
+	public static final BlockEntry<CuckooClockBlock> MYSTERIOUS_CUCKOO_CLOCK =
+		REGISTRATE.block("mysterious_cuckoo_clock", CuckooClockBlock::mysterious)
+			.transform(axeOrPickaxe())
+			.transform(BuilderTransformers.cuckooClock())
+			.lang("Cuckoo Clock")
+			.onRegisterAfter(Item.class, c -> TooltipHelper.referTo(c, CUCKOO_CLOCK))
+			.register();
+
+	public static final BlockEntry<MillstoneBlock> MILLSTONE = REGISTRATE.block("millstone", MillstoneBlock::new)
+		.initialProperties(SharedProperties::stone)
+		.transform(pickaxeOnly())
+		.blockstate((c, p) -> p.simpleBlock(c.getEntry(), AssetLookup.partialBaseModel(c, p)))
+		.transform(BlockStressDefaults.setImpact(4.0))
+		.item()
+		.transform(customItemModel())
+		.register();
+
+	public static final BlockEntry<CrushingWheelBlock> CRUSHING_WHEEL =
+		REGISTRATE.block("crushing_wheel", CrushingWheelBlock::new)
+			.initialProperties(SharedProperties::stone)
 			.properties(BlockBehaviour.Properties::noOcclusion)
-			.transform(axeOrPickaxe())
-			.blockstate(BlockStateGen.directionalBlockProviderIgnoresWaterlogged(false))
+			.transform(pickaxeOnly())
+			.blockstate(BlockStateGen.axisBlockProvider(false))
 			.addLayer(() -> RenderType::cutoutMipped)
-			.transform(BlockStressDefaults.setCapacity(16.0))
+			.transform(BlockStressDefaults.setImpact(8.0))
 			.simpleItem()
 			.register();
 
-	public static final BlockEntry<EncasedFanBlock> ENCASED_FAN = REGISTRATE.block("encased_fan", EncasedFanBlock::new)
-			.initialProperties(SharedProperties::stone)
-			.blockstate(BlockStateGen.directionalBlockProvider(true))
+	public static final BlockEntry<CrushingWheelControllerBlock> CRUSHING_WHEEL_CONTROLLER =
+		REGISTRATE.block("crushing_wheel_controller", CrushingWheelControllerBlock::new)
+			.initialProperties(() -> Blocks.AIR)
+			.blockstate((c, p) -> p.getVariantBuilder(c.get())
+				.forAllStatesExcept(state -> ConfiguredModel.builder()
+					.modelFile(p.models()
+						.getExistingFile(p.mcLoc("block/air")))
+					.build(), CrushingWheelControllerBlock.FACING))
+			.register();
+
+	public static final BlockEntry<MechanicalPressBlock> MECHANICAL_PRESS =
+		REGISTRATE.block("mechanical_press", MechanicalPressBlock::new)
+			.initialProperties(SharedProperties::stone)
+			.properties(BlockBehaviour.Properties::noOcclusion)
+			.transform(axeOrPickaxe())
+			.blockstate(BlockStateGen.horizontalBlockProvider(true))
+			.transform(BlockStressDefaults.setImpact(8.0))
+			.item(AssemblyOperatorBlockItem::new)
+			.transform(customItemModel())
+			.register();
+
+	public static final BlockEntry<MechanicalMixerBlock> MECHANICAL_MIXER =
+		REGISTRATE.block("mechanical_mixer", MechanicalMixerBlock::new)
+			.initialProperties(SharedProperties::stone)
+			.properties(BlockBehaviour.Properties::noOcclusion)
+			.transform(axeOrPickaxe())
+			.blockstate((c, p) -> p.simpleBlock(c.getEntry(), AssetLookup.partialBaseModel(c, p)))
 			.addLayer(() -> RenderType::cutoutMipped)
-			.transform(axeOrPickaxe())
-			.transform(BlockStressDefaults.setCapacity(16.0))
-			.transform(BlockStressDefaults.setImpact(2.0))
-			.item()
-			.transform(customItemModel())
-			.register();
-
-	public static final BlockEntry<NozzleBlock> NOZZLE = REGISTRATE.block("nozzle", NozzleBlock::new)
-			.initialProperties(SharedProperties::stone)
-			.tag(AllBlockTags.BRITTLE.tag)
-			.transform(axeOrPickaxe())
-			.blockstate(BlockStateGen.directionalBlockProvider(true))
-			.addLayer(() -> RenderType::cutoutMipped)
-			.item()
-			.transform(customItemModel())
-			.register();
-
-	public static final BlockEntry<TurntableBlock> TURNTABLE = REGISTRATE.block("turntable", TurntableBlock::new)
-			.initialProperties(SharedProperties::wooden)
-			.transform(axeOrPickaxe())
-			.blockstate((c, p) -> p.simpleBlock(c.getEntry(), AssetLookup.standardModel(c, p)))
 			.transform(BlockStressDefaults.setImpact(4.0))
-			.simpleItem()
-			.register();
-
-	public static final BlockEntry<HandCrankBlock> HAND_CRANK = REGISTRATE.block("hand_crank", HandCrankBlock::new)
-			.initialProperties(SharedProperties::wooden)
-			.transform(axeOrPickaxe())
-			.blockstate(BlockStateGen.directionalBlockProvider(true))
-			.transform(BlockStressDefaults.setCapacity(8.0))
-			.tag(AllBlockTags.BRITTLE.tag)
-			.onRegister(ItemUseOverrides::addBlock)
-			.item()
-			.transform(customItemModel())
-			.register();
-
-	public static final BlockEntry<CuckooClockBlock> CUCKOO_CLOCK =
-			REGISTRATE.block("cuckoo_clock", CuckooClockBlock::regular)
-					.transform(axeOrPickaxe())
-					.transform(BuilderTransformers.cuckooClock())
-					.register();
-
-	public static final BlockEntry<CuckooClockBlock> MYSTERIOUS_CUCKOO_CLOCK =
-			REGISTRATE.block("mysterious_cuckoo_clock", CuckooClockBlock::mysterious)
-					.transform(axeOrPickaxe())
-					.transform(BuilderTransformers.cuckooClock())
-					.lang("Cuckoo Clock")
-					.onRegisterAfter(Item.class, c -> TooltipHelper.referTo(c, CUCKOO_CLOCK))
-					.register();
-
-	public static final BlockEntry<MillstoneBlock> MILLSTONE = REGISTRATE.block("millstone", MillstoneBlock::new)
-			.initialProperties(SharedProperties::stone)
-			.transform(pickaxeOnly())
-			.blockstate((c, p) -> p.simpleBlock(c.getEntry(), AssetLookup.partialBaseModel(c, p)))
-			.transform(BlockStressDefaults.setImpact(4.0))
-			.item()
-			.transform(customItemModel())
-			.register();
-
-	public static final BlockEntry<CrushingWheelBlock> CRUSHING_WHEEL =
-			REGISTRATE.block("crushing_wheel", CrushingWheelBlock::new)
-					.initialProperties(SharedProperties::stone)
-					.properties(BlockBehaviour.Properties::noOcclusion)
-					.transform(pickaxeOnly())
-					.blockstate(BlockStateGen.axisBlockProvider(false))
-					.addLayer(() -> RenderType::cutoutMipped)
-					.transform(BlockStressDefaults.setImpact(8.0))
-					.simpleItem()
-					.register();
-
-	public static final BlockEntry<CrushingWheelControllerBlock> CRUSHING_WHEEL_CONTROLLER =
-			REGISTRATE.block("crushing_wheel_controller", CrushingWheelControllerBlock::new)
-					.initialProperties(() -> Blocks.AIR)
-					.blockstate((c, p) -> p.getVariantBuilder(c.get())
-							.forAllStatesExcept(state -> ConfiguredModel.builder()
-									.modelFile(p.models()
-											.getExistingFile(p.mcLoc("block/air")))
-									.build(), CrushingWheelControllerBlock.FACING))
-					.register();
-
-	public static final BlockEntry<MechanicalPressBlock> MECHANICAL_PRESS =
-			REGISTRATE.block("mechanical_press", MechanicalPressBlock::new)
-					.initialProperties(SharedProperties::stone)
-					.properties(BlockBehaviour.Properties::noOcclusion)
-					.transform(axeOrPickaxe())
-					.blockstate(BlockStateGen.horizontalBlockProvider(true))
-					.transform(BlockStressDefaults.setImpact(8.0))
-					.item(AssemblyOperatorBlockItem::new)
-					.transform(customItemModel())
-					.register();
-
-	public static final BlockEntry<MechanicalMixerBlock> MECHANICAL_MIXER =
-			REGISTRATE.block("mechanical_mixer", MechanicalMixerBlock::new)
-					.initialProperties(SharedProperties::stone)
-					.properties(BlockBehaviour.Properties::noOcclusion)
-					.transform(axeOrPickaxe())
-					.blockstate((c, p) -> p.simpleBlock(c.getEntry(), AssetLookup.partialBaseModel(c, p)))
-					.addLayer(() -> RenderType::cutoutMipped)
-					.transform(BlockStressDefaults.setImpact(4.0))
-					.item(AssemblyOperatorBlockItem::new)
-					.transform(customItemModel())
-					.register();
+			.item(AssemblyOperatorBlockItem::new)
+			.transform(customItemModel())
+			.register();
 
 	public static final BlockEntry<BasinBlock> BASIN = REGISTRATE.block("basin", BasinBlock::new)
-			.initialProperties(SharedProperties::stone)
-			.properties(p -> p.sound(SoundType.NETHERITE_BLOCK))
-			.transform(pickaxeOnly())
-			.blockstate(new BasinGenerator()::generate)
-			.onRegister(addMovementBehaviour(new BasinMovementBehaviour()))
-			.item()
-			.transform(customItemModel("_", "block"))
-			.register();
+		.initialProperties(SharedProperties::stone)
+		.properties(p -> p.sound(SoundType.NETHERITE_BLOCK))
+		.transform(pickaxeOnly())
+		.blockstate(new BasinGenerator()::generate)
+		.onRegister(addMovementBehaviour(new BasinMovementBehaviour()))
+		.item()
+		.transform(customItemModel("_", "block"))
+		.register();
 
 	public static final BlockEntry<BlazeBurnerBlock> BLAZE_BURNER =
-			REGISTRATE.block("blaze_burner", BlazeBurnerBlock::new)
-					.initialProperties(SharedProperties::softMetal)
-					.properties(p -> p.lightLevel(BlazeBurnerBlock::getLight))
-					.transform(pickaxeOnly())
-					.addLayer(() -> RenderType::cutoutMipped)
-					.tag(AllBlockTags.FAN_TRANSPARENT.tag, AllBlockTags.FAN_HEATERS.tag)
-					.loot((lt, block) -> lt.add(block, BlazeBurnerBlock.buildLootTable()))
-					.blockstate((c, p) -> p.simpleBlock(c.getEntry(), AssetLookup.partialBaseModel(c, p)))
-					.item(BlazeBurnerBlockItem::withBlaze)
-					.model(AssetLookup.<BlazeBurnerBlockItem>customBlockItemModel("blaze_burner", "block_with_blaze"))
-					.build()
-					.register();
-
-	public static final BlockEntry<LitBlazeBurnerBlock> LIT_BLAZE_BURNER =
-			REGISTRATE.block("lit_blaze_burner", LitBlazeBurnerBlock::new)
-					.initialProperties(SharedProperties::softMetal)
-					.properties(p -> p.lightLevel(LitBlazeBurnerBlock::getLight))
-					.transform(pickaxeOnly())
-					.addLayer(() -> RenderType::cutoutMipped)
-					.tag(AllBlockTags.FAN_TRANSPARENT.tag, AllBlockTags.FAN_HEATERS.tag)
-					.loot((lt, block) -> lt.dropOther(block, AllItems.EMPTY_BLAZE_BURNER.get()))
-					.blockstate((c, p) -> p.getVariantBuilder(c.get())
-							.forAllStates(state -> ConfiguredModel.builder()
-									.modelFile(p.models()
-											.getExistingFile(p.modLoc("block/blaze_burner/"
-													+ (state.getValue(LitBlazeBurnerBlock.FLAME_TYPE) == LitBlazeBurnerBlock.FlameType.SOUL
-													? "block_with_soul_fire"
-													: "block_with_fire"))))
-									.build()))
-					.register();
-
-	public static final BlockEntry<DepotBlock> DEPOT = REGISTRATE.block("depot", DepotBlock::new)
-			.initialProperties(SharedProperties::stone)
-			.transform(axeOrPickaxe())
-			.blockstate((c, p) -> p.simpleBlock(c.getEntry(), AssetLookup.partialBaseModel(c, p)))
-			.item()
-			.transform(customItemModel("_", "block"))
-			.register();
-
-	public static final BlockEntry<EjectorBlock> WEIGHTED_EJECTOR =
-			REGISTRATE.block("weighted_ejector", EjectorBlock::new)
-					.initialProperties(SharedProperties::stone)
-					.properties(BlockBehaviour.Properties::noOcclusion)
-					.transform(axeOrPickaxe())
-					.blockstate((c, p) -> p.horizontalBlock(c.getEntry(), AssetLookup.partialBaseModel(c, p), 180))
-					.transform(BlockStressDefaults.setImpact(2.0))
-					.item(EjectorItem::new)
-					.transform(customItemModel())
-					.register();
-
-	public static final BlockEntry<ChuteBlock> CHUTE = REGISTRATE.block("chute", ChuteBlock::new)
+		REGISTRATE.block("blaze_burner", BlazeBurnerBlock::new)
 			.initialProperties(SharedProperties::softMetal)
-			.properties(p -> p.sound(SoundType.NETHERITE_BLOCK))
+			.properties(p -> p.lightLevel(BlazeBurnerBlock::getLight))
 			.transform(pickaxeOnly())
 			.addLayer(() -> RenderType::cutoutMipped)
-			.blockstate(new ChuteGenerator()::generate)
-			.item(ChuteItem::new)
-			.transform(customItemModel("_", "block"))
-			.register();
+			.tag(AllBlockTags.FAN_TRANSPARENT.tag, AllBlockTags.FAN_HEATERS.tag)
+			.loot((lt, block) -> lt.add(block, BlazeBurnerBlock.buildLootTable()))
+			.blockstate((c, p) -> p.simpleBlock(c.getEntry(), AssetLookup.partialBaseModel(c, p)))
+			.item(BlazeBurnerBlockItem::withBlaze)
+			.model(AssetLookup.<BlazeBurnerBlockItem>customBlockItemModel("blaze_burner", "block_with_blaze"))
+			.build()
+			.register();
+
+	public static final BlockEntry<LitBlazeBurnerBlock> LIT_BLAZE_BURNER =
+		REGISTRATE.block("lit_blaze_burner", LitBlazeBurnerBlock::new)
+			.initialProperties(SharedProperties::softMetal)
+			.properties(p -> p.lightLevel(LitBlazeBurnerBlock::getLight))
+			.transform(pickaxeOnly())
+			.addLayer(() -> RenderType::cutoutMipped)
+			.tag(AllBlockTags.FAN_TRANSPARENT.tag, AllBlockTags.FAN_HEATERS.tag)
+			.loot((lt, block) -> lt.dropOther(block, AllItems.EMPTY_BLAZE_BURNER.get()))
+			.blockstate((c, p) -> p.getVariantBuilder(c.get())
+				.forAllStates(state -> ConfiguredModel.builder()
+					.modelFile(p.models()
+						.getExistingFile(p.modLoc("block/blaze_burner/"
+							+ (state.getValue(LitBlazeBurnerBlock.FLAME_TYPE) == LitBlazeBurnerBlock.FlameType.SOUL
+								? "block_with_soul_fire"
+								: "block_with_fire"))))
+					.build()))
+			.register();
+
+	public static final BlockEntry<DepotBlock> DEPOT = REGISTRATE.block("depot", DepotBlock::new)
+		.initialProperties(SharedProperties::stone)
+		.transform(axeOrPickaxe())
+		.blockstate((c, p) -> p.simpleBlock(c.getEntry(), AssetLookup.partialBaseModel(c, p)))
+		.item()
+		.transform(customItemModel("_", "block"))
+		.register();
+
+	public static final BlockEntry<EjectorBlock> WEIGHTED_EJECTOR =
+		REGISTRATE.block("weighted_ejector", EjectorBlock::new)
+			.initialProperties(SharedProperties::stone)
+			.properties(BlockBehaviour.Properties::noOcclusion)
+			.transform(axeOrPickaxe())
+			.blockstate((c, p) -> p.horizontalBlock(c.getEntry(), AssetLookup.partialBaseModel(c, p), 180))
+			.transform(BlockStressDefaults.setImpact(2.0))
+			.item(EjectorItem::new)
+			.transform(customItemModel())
+			.register();
+
+	public static final BlockEntry<ChuteBlock> CHUTE = REGISTRATE.block("chute", ChuteBlock::new)
+		.initialProperties(SharedProperties::softMetal)
+		.properties(p -> p.sound(SoundType.NETHERITE_BLOCK))
+		.transform(pickaxeOnly())
+		.addLayer(() -> RenderType::cutoutMipped)
+		.blockstate(new ChuteGenerator()::generate)
+		.item(ChuteItem::new)
+		.transform(customItemModel("_", "block"))
+		.register();
 
 	public static final BlockEntry<SmartChuteBlock> SMART_CHUTE = REGISTRATE.block("smart_chute", SmartChuteBlock::new)
-			.initialProperties(SharedProperties::softMetal)
-			.properties(p -> p.sound(SoundType.NETHERITE_BLOCK))
-			.transform(pickaxeOnly())
-			.blockstate((c, p) -> BlockStateGen.simpleBlock(c, p, AssetLookup.forPowered(c, p)))
-			.item()
-			.transform(customItemModel("_", "block"))
-			.register();
+		.initialProperties(SharedProperties::softMetal)
+		.properties(p -> p.sound(SoundType.NETHERITE_BLOCK))
+		.transform(pickaxeOnly())
+		.blockstate((c, p) -> BlockStateGen.simpleBlock(c, p, AssetLookup.forPowered(c, p)))
+		.item()
+		.transform(customItemModel("_", "block"))
+		.register();
 
 	public static final BlockEntry<GaugeBlock> SPEEDOMETER = REGISTRATE.block("speedometer", GaugeBlock::speed)
-			.initialProperties(SharedProperties::wooden)
-			.transform(axeOrPickaxe())
-			.transform(BlockStressDefaults.setNoImpact())
-			.blockstate(new GaugeGenerator()::generate)
-			.item()
-			.transform(ModelGen.customItemModel("gauge", "_", "item"))
-			.register();
+		.initialProperties(SharedProperties::wooden)
+		.transform(axeOrPickaxe())
+		.transform(BlockStressDefaults.setNoImpact())
+		.blockstate(new GaugeGenerator()::generate)
+		.item()
+		.transform(ModelGen.customItemModel("gauge", "_", "item"))
+		.register();
 
 	public static final BlockEntry<GaugeBlock> STRESSOMETER = REGISTRATE.block("stressometer", GaugeBlock::stress)
-			.initialProperties(SharedProperties::wooden)
-			.transform(axeOrPickaxe())
-			.transform(BlockStressDefaults.setNoImpact())
-			.blockstate(new GaugeGenerator()::generate)
-			.item()
-			.transform(ModelGen.customItemModel("gauge", "_", "item"))
-			.register();
+		.initialProperties(SharedProperties::wooden)
+		.transform(axeOrPickaxe())
+		.transform(BlockStressDefaults.setNoImpact())
+		.blockstate(new GaugeGenerator()::generate)
+		.item()
+		.transform(ModelGen.customItemModel("gauge", "_", "item"))
+		.register();
 
 	public static final BlockEntry<BracketBlock> WOODEN_BRACKET = REGISTRATE.block("wooden_bracket", BracketBlock::new)
-			.blockstate(new BracketGenerator("wooden")::generate)
-			.properties(p -> p.sound(SoundType.SCAFFOLDING))
-			.transform(axeOrPickaxe())
-			.item(BracketBlockItem::new)
-			.transform(BracketGenerator.itemModel("wooden"))
-			.register();
+		.blockstate(new BracketGenerator("wooden")::generate)
+		.properties(p -> p.sound(SoundType.SCAFFOLDING))
+		.transform(axeOrPickaxe())
+		.item(BracketBlockItem::new)
+		.transform(BracketGenerator.itemModel("wooden"))
+		.register();
 
 	public static final BlockEntry<BracketBlock> METAL_BRACKET = REGISTRATE.block("metal_bracket", BracketBlock::new)
-			.blockstate(new BracketGenerator("metal")::generate)
-			.properties(p -> p.sound(SoundType.NETHERITE_BLOCK))
-			.transform(pickaxeOnly())
-			.item(BracketBlockItem::new)
-			.transform(BracketGenerator.itemModel("metal"))
-			.register();
+		.blockstate(new BracketGenerator("metal")::generate)
+		.properties(p -> p.sound(SoundType.NETHERITE_BLOCK))
+		.transform(pickaxeOnly())
+		.item(BracketBlockItem::new)
+		.transform(BracketGenerator.itemModel("metal"))
+		.register();
 
 	// Fluids
 
 	public static final BlockEntry<FluidPipeBlock> FLUID_PIPE = REGISTRATE.block("fluid_pipe", FluidPipeBlock::new)
+		.initialProperties(SharedProperties::copperMetal)
+		.transform(pickaxeOnly())
+		.blockstate(BlockStateGen.pipe())
+		.onRegister(CreateRegistrate.blockModel(() -> PipeAttachmentModel::new))
+		.item()
+		.transform(customItemModel())
+		.register();
+
+	public static final BlockEntry<EncasedPipeBlock> ENCASED_FLUID_PIPE =
+		REGISTRATE.block("encased_fluid_pipe", EncasedPipeBlock::new)
 			.initialProperties(SharedProperties::copperMetal)
-<<<<<<< HEAD
-			.transform(pickaxeOnly())
-			.blockstate(BlockStateGen.pipe())
-=======
 			.properties(BlockBehaviour.Properties::noOcclusion)
 			.transform(axeOrPickaxe())
 			.blockstate(BlockStateGen.encasedPipe())
 			.onRegister(CreateRegistrate.connectedTextures(() -> new EncasedCTBehaviour(AllSpriteShifts.COPPER_CASING)))
 			.onRegister(CreateRegistrate.casingConnectivity((block, cc) -> cc.make(block, AllSpriteShifts.COPPER_CASING,
 				(s, f) -> !s.getValue(EncasedPipeBlock.FACING_TO_PROPERTY_MAP.get(f)))))
->>>>>>> 5910ad5a
 			.onRegister(CreateRegistrate.blockModel(() -> PipeAttachmentModel::new))
-			.item()
-			.transform(customItemModel())
-			.register();
-
-	public static final BlockEntry<EncasedPipeBlock> ENCASED_FLUID_PIPE =
-			REGISTRATE.block("encased_fluid_pipe", EncasedPipeBlock::new)
-					.initialProperties(SharedProperties::copperMetal)
-					.properties(BlockBehaviour.Properties::noOcclusion)
-					.transform(axeOrPickaxe())
-					.blockstate(BlockStateGen.encasedPipe())
-					.onRegister(CreateRegistrate.connectedTextures(new EncasedCTBehaviour(AllSpriteShifts.COPPER_CASING)))
-					.onRegister(CreateRegistrate.casingConnectivity((block, cc) -> cc.make(block, AllSpriteShifts.COPPER_CASING,
-							(s, f) -> !s.getValue(EncasedPipeBlock.FACING_TO_PROPERTY_MAP.get(f)))))
-					.onRegister(CreateRegistrate.blockModel(() -> PipeAttachmentModel::new))
-					.loot((p, b) -> p.dropOther(b, FLUID_PIPE.get()))
-					.register();
+			.loot((p, b) -> p.dropOther(b, FLUID_PIPE.get()))
+			.register();
 
 	public static final BlockEntry<GlassFluidPipeBlock> GLASS_FLUID_PIPE =
-			REGISTRATE.block("glass_fluid_pipe", GlassFluidPipeBlock::new)
-					.initialProperties(SharedProperties::copperMetal)
-					.addLayer(() -> RenderType::cutoutMipped)
-					.transform(pickaxeOnly())
-					.blockstate((c, p) -> axisBlock(c, p, s -> p.models()
-							.getExistingFile(
-									p.modLoc("block/fluid_pipe/window" + (s.getValue(GlassFluidPipeBlock.ALT) ? "_alt" : "")))))
-					.onRegister(CreateRegistrate.blockModel(() -> PipeAttachmentModel::new))
-					.loot((p, b) -> p.dropOther(b, FLUID_PIPE.get()))
-					.register();
+		REGISTRATE.block("glass_fluid_pipe", GlassFluidPipeBlock::new)
+			.initialProperties(SharedProperties::copperMetal)
+			.addLayer(() -> RenderType::cutoutMipped)
+			.transform(pickaxeOnly())
+			.blockstate((c, p) -> BlockStateGen.axisBlock(c, p, s -> p.models()
+				.getExistingFile(
+					p.modLoc("block/fluid_pipe/window" + (s.getValue(GlassFluidPipeBlock.ALT) ? "_alt" : "")))))
+			.onRegister(CreateRegistrate.blockModel(() -> PipeAttachmentModel::new))
+			.loot((p, b) -> p.dropOther(b, FLUID_PIPE.get()))
+			.register();
 
 	public static final BlockEntry<PumpBlock> MECHANICAL_PUMP = REGISTRATE.block("mechanical_pump", PumpBlock::new)
+		.initialProperties(SharedProperties::copperMetal)
+		.transform(pickaxeOnly())
+		.blockstate(BlockStateGen.directionalBlockProviderIgnoresWaterlogged(true))
+		.onRegister(CreateRegistrate.blockModel(() -> PipeAttachmentModel::new))
+		.transform(BlockStressDefaults.setImpact(4.0))
+		.item()
+		.transform(customItemModel())
+		.register();
+
+	public static final BlockEntry<SmartFluidPipeBlock> SMART_FLUID_PIPE =
+		REGISTRATE.block("smart_fluid_pipe", SmartFluidPipeBlock::new)
 			.initialProperties(SharedProperties::copperMetal)
 			.transform(pickaxeOnly())
-			.blockstate(BlockStateGen.directionalBlockProviderIgnoresWaterlogged(true))
+			.blockstate(new SmartFluidPipeGenerator()::generate)
 			.onRegister(CreateRegistrate.blockModel(() -> PipeAttachmentModel::new))
-			.transform(BlockStressDefaults.setImpact(4.0))
-			.item()
-			.transform(customItemModel())
-			.register();
-
-	public static final BlockEntry<SmartFluidPipeBlock> SMART_FLUID_PIPE =
-			REGISTRATE.block("smart_fluid_pipe", SmartFluidPipeBlock::new)
-					.initialProperties(SharedProperties::copperMetal)
-					.transform(pickaxeOnly())
-					.blockstate(new SmartFluidPipeGenerator()::generate)
-					.onRegister(CreateRegistrate.blockModel(() -> PipeAttachmentModel::new))
-					.item()
-					.transform(customItemModel())
-					.register();
+			.item()
+			.transform(customItemModel())
+			.register();
 
 	public static final BlockEntry<FluidValveBlock> FLUID_VALVE = REGISTRATE.block("fluid_valve", FluidValveBlock::new)
-			.initialProperties(SharedProperties::copperMetal)
+		.initialProperties(SharedProperties::copperMetal)
+		.transform(pickaxeOnly())
+		.blockstate((c, p) -> BlockStateGen.directionalAxisBlock(c, p,
+			(state, vertical) -> AssetLookup.partialBaseModel(c, p, vertical ? "vertical" : "horizontal",
+				state.getValue(FluidValveBlock.ENABLED) ? "open" : "closed")))
+		.onRegister(CreateRegistrate.blockModel(() -> PipeAttachmentModel::new))
+		.item()
+		.transform(customItemModel())
+		.register();
+
+	public static final BlockEntry<ValveHandleBlock> COPPER_VALVE_HANDLE =
+		REGISTRATE.block("copper_valve_handle", ValveHandleBlock::copper)
 			.transform(pickaxeOnly())
-			.blockstate((c, p) -> BlockStateGen.directionalAxisBlock(c, p,
-					(state, vertical) -> AssetLookup.partialBaseModel(c, p, vertical ? "vertical" : "horizontal",
-							state.getValue(FluidValveBlock.ENABLED) ? "open" : "closed")))
-			.onRegister(CreateRegistrate.blockModel(() -> PipeAttachmentModel::new))
-			.item()
-			.transform(customItemModel())
-			.register();
-
-	public static final BlockEntry<ValveHandleBlock> COPPER_VALVE_HANDLE =
-			REGISTRATE.block("copper_valve_handle", ValveHandleBlock::copper)
-					.transform(pickaxeOnly())
-					.transform(BuilderTransformers.valveHandle(null))
-					.register();
+			.transform(BuilderTransformers.valveHandle(null))
+			.register();
 
 	public static final DyedBlockList<ValveHandleBlock> DYED_VALVE_HANDLES = new DyedBlockList<>(colour -> {
 		String colourName = colour.getSerializedName();
@@ -795,7 +730,7 @@
 			.transform(pickaxeOnly())
 			.transform(BuilderTransformers.valveHandle(colour))
 			.recipe((c, p) -> ShapelessRecipeBuilder.shapeless(c.get())
-				.requires(DyeUtil.getDyeTag(colour))
+				.requires(colour.getTag())
 				.requires(AllItemTags.VALVE_HANDLES.tag)
 				.unlockedBy("has_valve", RegistrateRecipeProvider.has(AllItemTags.VALVE_HANDLES.tag))
 				.save(p, Create.asResource("crafting/kinetics/" + c.getName() + "_from_other_valve_handle")))
@@ -803,246 +738,225 @@
 	});
 
 	public static final BlockEntry<FluidTankBlock> FLUID_TANK = REGISTRATE.block("fluid_tank", FluidTankBlock::regular)
+		.initialProperties(SharedProperties::copperMetal)
+		.properties(BlockBehaviour.Properties::noOcclusion)
+		.transform(pickaxeOnly())
+		.blockstate(new FluidTankGenerator()::generate)
+		.onRegister(CreateRegistrate.blockModel(() -> FluidTankModel::standard))
+		.addLayer(() -> RenderType::cutoutMipped)
+		.item(FluidTankItem::new)
+		.model(AssetLookup.<FluidTankItem>customBlockItemModel("_", "block_single_window"))
+		.build()
+		.register();
+
+	public static final BlockEntry<FluidTankBlock> CREATIVE_FLUID_TANK =
+		REGISTRATE.block("creative_fluid_tank", FluidTankBlock::creative)
 			.initialProperties(SharedProperties::copperMetal)
 			.properties(BlockBehaviour.Properties::noOcclusion)
 			.transform(pickaxeOnly())
-			.blockstate(new FluidTankGenerator()::generate)
-			.onRegister(CreateRegistrate.blockModel(() -> FluidTankModel::standard))
+			.tag(AllBlockTags.SAFE_NBT.tag)
+			.blockstate(new FluidTankGenerator("creative_")::generate)
+			.onRegister(CreateRegistrate.blockModel(() -> FluidTankModel::creative))
 			.addLayer(() -> RenderType::cutoutMipped)
 			.item(FluidTankItem::new)
-			.model(AssetLookup.<FluidTankItem>customBlockItemModel("_", "block_single_window"))
+			.properties(p -> p.rarity(Rarity.EPIC))
+			.model((c, p) -> p.withExistingParent(c.getName(), p.modLoc("block/fluid_tank/block_single_window"))
+				.texture("5", p.modLoc("block/creative_fluid_tank_window_single"))
+				.texture("1", p.modLoc("block/creative_fluid_tank"))
+				.texture("0", p.modLoc("block/creative_casing")))
 			.build()
 			.register();
 
-	public static final BlockEntry<FluidTankBlock> CREATIVE_FLUID_TANK =
-			REGISTRATE.block("creative_fluid_tank", FluidTankBlock::creative)
-					.initialProperties(SharedProperties::copperMetal)
-					.properties(BlockBehaviour.Properties::noOcclusion)
-					.transform(pickaxeOnly())
-					.tag(AllBlockTags.SAFE_NBT.tag)
-					.blockstate(new FluidTankGenerator("creative_")::generate)
-					.onRegister(CreateRegistrate.blockModel(() -> FluidTankModel::creative))
-					.addLayer(() -> RenderType::cutoutMipped)
-					.item(FluidTankItem::new)
-					.properties(p -> p.rarity(Rarity.EPIC))
-					.model((c, p) -> p.withExistingParent(c.getName(), p.modLoc("block/fluid_tank/block_single_window"))
-							.texture("5", p.modLoc("block/creative_fluid_tank_window_single"))
-							.texture("1", p.modLoc("block/creative_fluid_tank"))
-							.texture("0", p.modLoc("block/creative_casing")))
-					.build()
-					.register();
-
 	public static final BlockEntry<HosePulleyBlock> HOSE_PULLEY = REGISTRATE.block("hose_pulley", HosePulleyBlock::new)
+		.initialProperties(SharedProperties::copperMetal)
+		.transform(pickaxeOnly())
+		.blockstate(BlockStateGen.horizontalBlockProvider(true))
+		.transform(BlockStressDefaults.setImpact(4.0))
+		.item()
+		.transform(customItemModel())
+		.register();
+
+	public static final BlockEntry<ItemDrainBlock> ITEM_DRAIN = REGISTRATE.block("item_drain", ItemDrainBlock::new)
+		.initialProperties(SharedProperties::copperMetal)
+		.transform(pickaxeOnly())
+		.addLayer(() -> RenderType::cutoutMipped)
+		.blockstate((c, p) -> p.simpleBlock(c.get(), AssetLookup.standardModel(c, p)))
+		.simpleItem()
+		.register();
+
+	public static final BlockEntry<SpoutBlock> SPOUT = REGISTRATE.block("spout", SpoutBlock::new)
+		.initialProperties(SharedProperties::copperMetal)
+		.transform(pickaxeOnly())
+		.blockstate((ctx, prov) -> prov.simpleBlock(ctx.getEntry(), AssetLookup.partialBaseModel(ctx, prov)))
+		.addLayer(() -> RenderType::cutoutMipped)
+		.item(AssemblyOperatorBlockItem::new)
+		.transform(customItemModel())
+		.register();
+
+	public static final BlockEntry<PortableStorageInterfaceBlock> PORTABLE_FLUID_INTERFACE =
+		REGISTRATE.block("portable_fluid_interface", PortableStorageInterfaceBlock::forFluids)
 			.initialProperties(SharedProperties::copperMetal)
+			.transform(axeOrPickaxe())
+			.blockstate((c, p) -> p.directionalBlock(c.get(), AssetLookup.partialBaseModel(c, p)))
+			.onRegister(addMovementBehaviour(new PortableStorageInterfaceMovement()))
+			.item()
+			.transform(customItemModel())
+			.register();
+
+	// Contraptions
+
+	public static final BlockEntry<MechanicalPistonBlock> MECHANICAL_PISTON =
+		REGISTRATE.block("mechanical_piston", MechanicalPistonBlock::normal)
+			.transform(axeOrPickaxe())
+			.transform(BuilderTransformers.mechanicalPiston(PistonType.DEFAULT))
+			.tag(AllBlockTags.SAFE_NBT.tag)
+			.register();
+
+	public static final BlockEntry<MechanicalPistonBlock> STICKY_MECHANICAL_PISTON =
+		REGISTRATE.block("sticky_mechanical_piston", MechanicalPistonBlock::sticky)
+			.transform(axeOrPickaxe())
+			.transform(BuilderTransformers.mechanicalPiston(PistonType.STICKY))
+			.tag(AllBlockTags.SAFE_NBT.tag)
+			.register();
+
+	public static final BlockEntry<PistonExtensionPoleBlock> PISTON_EXTENSION_POLE =
+		REGISTRATE.block("piston_extension_pole", PistonExtensionPoleBlock::new)
+			.initialProperties(() -> Blocks.PISTON_HEAD)
+			.properties(p -> p.sound(SoundType.SCAFFOLDING))
+			.transform(axeOrPickaxe())
+			.blockstate(BlockStateGen.directionalBlockProviderIgnoresWaterlogged(false))
+			.simpleItem()
+			.register();
+
+	public static final BlockEntry<MechanicalPistonHeadBlock> MECHANICAL_PISTON_HEAD =
+		REGISTRATE.block("mechanical_piston_head", MechanicalPistonHeadBlock::new)
+			.initialProperties(() -> Blocks.PISTON_HEAD)
+			.transform(axeOrPickaxe())
+			.loot((p, b) -> p.dropOther(b, PISTON_EXTENSION_POLE.get()))
+			.blockstate((c, p) -> BlockStateGen.directionalBlockIgnoresWaterlogged(c, p, state -> p.models()
+				.getExistingFile(p.modLoc("block/mechanical_piston/" + state.getValue(MechanicalPistonHeadBlock.TYPE)
+					.getSerializedName() + "/head"))))
+			.register();
+
+	public static final BlockEntry<GantryCarriageBlock> GANTRY_CARRIAGE =
+		REGISTRATE.block("gantry_carriage", GantryCarriageBlock::new)
+			.initialProperties(SharedProperties::stone)
+			.properties(BlockBehaviour.Properties::noOcclusion)
+			.transform(axeOrPickaxe())
+			.blockstate(BlockStateGen.directionalAxisBlockProvider())
+			.item()
+			.transform(customItemModel())
+			.register();
+
+	public static final BlockEntry<GantryShaftBlock> GANTRY_SHAFT =
+		REGISTRATE.block("gantry_shaft", GantryShaftBlock::new)
+			.initialProperties(SharedProperties::stone)
+			.transform(axeOrPickaxe())
+			.blockstate((c, p) -> p.directionalBlock(c.get(), s -> {
+				boolean isPowered = s.getValue(GantryShaftBlock.POWERED);
+				boolean isFlipped = s.getValue(GantryShaftBlock.FACING)
+					.getAxisDirection() == AxisDirection.NEGATIVE;
+				String partName = s.getValue(GantryShaftBlock.PART)
+					.getSerializedName();
+				String flipped = isFlipped ? "_flipped" : "";
+				String powered = isPowered ? "_powered" : "";
+				ModelFile existing = AssetLookup.partialBaseModel(c, p, partName);
+				if (!isPowered && !isFlipped)
+					return existing;
+				return p.models()
+					.withExistingParent("block/" + c.getName() + "_" + partName + powered + flipped,
+						existing.getLocation())
+					.texture("2", p.modLoc("block/" + c.getName() + powered + flipped));
+			}))
+			.transform(BlockStressDefaults.setNoImpact())
+			.item()
+			.transform(customItemModel("_", "block_single"))
+			.register();
+
+	public static final BlockEntry<WindmillBearingBlock> WINDMILL_BEARING =
+		REGISTRATE.block("windmill_bearing", WindmillBearingBlock::new)
+			.transform(axeOrPickaxe())
+			.transform(BuilderTransformers.bearing("windmill", "gearbox", true))
+			.transform(BlockStressDefaults.setCapacity(512.0))
+			.tag(AllBlockTags.SAFE_NBT.tag)
+			.register();
+
+	public static final BlockEntry<MechanicalBearingBlock> MECHANICAL_BEARING =
+		REGISTRATE.block("mechanical_bearing", MechanicalBearingBlock::new)
+			.transform(axeOrPickaxe())
+			.transform(BuilderTransformers.bearing("mechanical", "gearbox", false))
+			.transform(BlockStressDefaults.setImpact(4.0))
+			.tag(AllBlockTags.SAFE_NBT.tag)
+			.onRegister(addMovementBehaviour(new StabilizedBearingMovementBehaviour()))
+			.register();
+
+	public static final BlockEntry<ClockworkBearingBlock> CLOCKWORK_BEARING =
+		REGISTRATE.block("clockwork_bearing", ClockworkBearingBlock::new)
+			.transform(axeOrPickaxe())
+			.transform(BuilderTransformers.bearing("clockwork", "brass_gearbox", false))
+			.transform(BlockStressDefaults.setImpact(4.0))
+			.tag(AllBlockTags.SAFE_NBT.tag)
+			.register();
+
+	public static final BlockEntry<PulleyBlock> ROPE_PULLEY = REGISTRATE.block("rope_pulley", PulleyBlock::new)
+		.initialProperties(SharedProperties::stone)
+		.transform(axeOrPickaxe())
+		.tag(AllBlockTags.SAFE_NBT.tag)
+		.blockstate(BlockStateGen.horizontalAxisBlockProvider(true))
+		.transform(BlockStressDefaults.setImpact(4.0))
+		.item()
+		.transform(customItemModel())
+		.register();
+
+	public static final BlockEntry<PulleyBlock.RopeBlock> ROPE = REGISTRATE.block("rope", PulleyBlock.RopeBlock::new)
+		.initialProperties(SharedProperties.beltMaterial, MaterialColor.COLOR_BROWN)
+		.tag(AllBlockTags.BRITTLE.tag)
+		.properties(p -> p.sound(SoundType.WOOL))
+		.blockstate((c, p) -> p.simpleBlock(c.get(), p.models()
+			.getExistingFile(p.modLoc("block/rope_pulley/" + c.getName()))))
+		.register();
+
+	public static final BlockEntry<PulleyBlock.MagnetBlock> PULLEY_MAGNET =
+		REGISTRATE.block("pulley_magnet", PulleyBlock.MagnetBlock::new)
+			.initialProperties(SharedProperties::stone)
+			.tag(AllBlockTags.BRITTLE.tag)
+			.blockstate((c, p) -> p.simpleBlock(c.get(), p.models()
+				.getExistingFile(p.modLoc("block/rope_pulley/" + c.getName()))))
+			.register();
+
+	public static final BlockEntry<CartAssemblerBlock> CART_ASSEMBLER =
+		REGISTRATE.block("cart_assembler", CartAssemblerBlock::new)
+			.initialProperties(SharedProperties::stone)
+			.properties(BlockBehaviour.Properties::noOcclusion)
+			.transform(axeOrPickaxe())
+			.blockstate(BlockStateGen.cartAssembler())
+			.addLayer(() -> RenderType::cutoutMipped)
+			.tag(BlockTags.RAILS, AllBlockTags.SAFE_NBT.tag)
+			.item(CartAssemblerBlockItem::new)
+			.transform(customItemModel())
+			.register();
+
+	public static final BlockEntry<ControllerRailBlock> CONTROLLER_RAIL =
+		REGISTRATE.block("controller_rail", ControllerRailBlock::new)
+			.initialProperties(() -> Blocks.POWERED_RAIL)
 			.transform(pickaxeOnly())
-			.blockstate(BlockStateGen.horizontalBlockProvider(true))
-			.transform(BlockStressDefaults.setImpact(4.0))
-			.item()
-			.transform(customItemModel())
-			.register();
-
-	public static final BlockEntry<ItemDrainBlock> ITEM_DRAIN = REGISTRATE.block("item_drain", ItemDrainBlock::new)
-			.initialProperties(SharedProperties::copperMetal)
-			.transform(pickaxeOnly())
+			.blockstate(new ControllerRailGenerator()::generate)
 			.addLayer(() -> RenderType::cutoutMipped)
-			.blockstate((c, p) -> p.simpleBlock(c.get(), AssetLookup.standardModel(c, p)))
-			.simpleItem()
-			.register();
-
-	public static final BlockEntry<SpoutBlock> SPOUT = REGISTRATE.block("spout", SpoutBlock::new)
-			.initialProperties(SharedProperties::copperMetal)
-			.transform(pickaxeOnly())
-			.blockstate((ctx, prov) -> prov.simpleBlock(ctx.getEntry(), AssetLookup.partialBaseModel(ctx, prov)))
-			.addLayer(() -> RenderType::cutoutMipped)
-			.item(AssemblyOperatorBlockItem::new)
-			.transform(customItemModel())
-			.register();
-
-	public static final BlockEntry<PortableStorageInterfaceBlock> PORTABLE_FLUID_INTERFACE =
-			REGISTRATE.block("portable_fluid_interface", PortableStorageInterfaceBlock::forFluids)
-					.initialProperties(SharedProperties::copperMetal)
-					.transform(axeOrPickaxe())
-					.blockstate((c, p) -> p.directionalBlock(c.get(), AssetLookup.partialBaseModel(c, p)))
-					.onRegister(addMovementBehaviour(new PortableStorageInterfaceMovement()))
-					.item()
-					.transform(customItemModel())
-					.register();
-
-	// Contraptions
-
-	public static final BlockEntry<MechanicalPistonBlock> MECHANICAL_PISTON =
-			REGISTRATE.block("mechanical_piston", MechanicalPistonBlock::normal)
-					.transform(axeOrPickaxe())
-					.transform(BuilderTransformers.mechanicalPiston(PistonType.DEFAULT))
-					.tag(AllBlockTags.SAFE_NBT.tag)
-					.register();
-
-	public static final BlockEntry<MechanicalPistonBlock> STICKY_MECHANICAL_PISTON =
-			REGISTRATE.block("sticky_mechanical_piston", MechanicalPistonBlock::sticky)
-					.transform(axeOrPickaxe())
-					.transform(BuilderTransformers.mechanicalPiston(PistonType.STICKY))
-					.tag(AllBlockTags.SAFE_NBT.tag)
-					.register();
-
-	public static final BlockEntry<PistonExtensionPoleBlock> PISTON_EXTENSION_POLE =
-			REGISTRATE.block("piston_extension_pole", PistonExtensionPoleBlock::new)
-					.initialProperties(() -> Blocks.PISTON_HEAD)
-					.properties(p -> p.sound(SoundType.SCAFFOLDING))
-			.transform(axeOrPickaxe())
-					.blockstate(BlockStateGen.directionalBlockProviderIgnoresWaterlogged(false))
-					.simpleItem()
-					.register();
-
-	public static final BlockEntry<MechanicalPistonHeadBlock> MECHANICAL_PISTON_HEAD =
-			REGISTRATE.block("mechanical_piston_head", MechanicalPistonHeadBlock::new)
-					.initialProperties(() -> Blocks.PISTON_HEAD)
-					.transform(axeOrPickaxe())
-					.loot((p, b) -> p.dropOther(b, PISTON_EXTENSION_POLE.get()))
-					.blockstate((c, p) -> BlockStateGen.directionalBlockIgnoresWaterlogged(c, p, state -> p.models()
-							.getExistingFile(p.modLoc("block/mechanical_piston/" + state.getValue(MechanicalPistonHeadBlock.TYPE)
-									.getSerializedName() + "/head"))))
-					.register();
-
-	public static final BlockEntry<GantryCarriageBlock> GANTRY_CARRIAGE =
-			REGISTRATE.block("gantry_carriage", GantryCarriageBlock::new)
-					.initialProperties(SharedProperties::stone)
-					.properties(BlockBehaviour.Properties::noOcclusion)
-					.transform(axeOrPickaxe())
-					.blockstate(BlockStateGen.directionalAxisBlockProvider())
-					.item()
-					.transform(customItemModel())
-					.register();
-
-	public static final BlockEntry<GantryShaftBlock> GANTRY_SHAFT =
-			REGISTRATE.block("gantry_shaft", GantryShaftBlock::new)
-					.initialProperties(SharedProperties::stone)
-					.transform(axeOrPickaxe())
-					.blockstate((c, p) -> p.directionalBlock(c.get(), s -> {
-						boolean isPowered = s.getValue(GantryShaftBlock.POWERED);
-						boolean isFlipped = s.getValue(GantryShaftBlock.FACING)
-								.getAxisDirection() == AxisDirection.NEGATIVE;
-						String partName = s.getValue(GantryShaftBlock.PART)
-								.getSerializedName();
-						String flipped = isFlipped ? "_flipped" : "";
-						String powered = isPowered ? "_powered" : "";
-						ModelFile existing = AssetLookup.partialBaseModel(c, p, partName);
-						if (!isPowered && !isFlipped)
-							return existing;
-						return p.models()
-								.withExistingParent("block/" + c.getName() + "_" + partName + powered + flipped,
-										existing.getLocation())
-								.texture("2", p.modLoc("block/" + c.getName() + powered + flipped));
-					}))
-					.transform(BlockStressDefaults.setNoImpact())
-			.item()
-					.transform(customItemModel("_", "block_single"))
-					.register();
-
-	public static final BlockEntry<WindmillBearingBlock> WINDMILL_BEARING =
-			REGISTRATE.block("windmill_bearing", WindmillBearingBlock::new)
-					.transform(axeOrPickaxe())
-					.transform(BuilderTransformers.bearing("windmill", "gearbox", true))
-					.transform(BlockStressDefaults.setCapacity(512.0))
-					.tag(AllBlockTags.SAFE_NBT.tag)
-					.register();
-
-	public static final BlockEntry<MechanicalBearingBlock> MECHANICAL_BEARING =
-			REGISTRATE.block("mechanical_bearing", MechanicalBearingBlock::new)
-					.transform(axeOrPickaxe())
-					.transform(BuilderTransformers.bearing("mechanical", "gearbox", false))
-					.transform(BlockStressDefaults.setImpact(4.0))
-					.tag(AllBlockTags.SAFE_NBT.tag)
-					.onRegister(addMovementBehaviour(new StabilizedBearingMovementBehaviour()))
-					.register();
-
-	public static final BlockEntry<ClockworkBearingBlock> CLOCKWORK_BEARING =
-			REGISTRATE.block("clockwork_bearing", ClockworkBearingBlock::new)
-					.transform(axeOrPickaxe())
-					.transform(BuilderTransformers.bearing("clockwork", "brass_gearbox", false))
-					.transform(BlockStressDefaults.setImpact(4.0))
-					.tag(AllBlockTags.SAFE_NBT.tag)
-					.register();
-
-	public static final BlockEntry<PulleyBlock> ROPE_PULLEY = REGISTRATE.block("rope_pulley", PulleyBlock::new)
-			.initialProperties(SharedProperties::stone)
-			.transform(axeOrPickaxe())
-			.tag(AllBlockTags.SAFE_NBT.tag)
-			.blockstate(BlockStateGen.horizontalAxisBlockProvider(true))
-			.transform(BlockStressDefaults.setImpact(4.0))
-			.item()
-			.transform(customItemModel())
-			.register();
-
-	public static final BlockEntry<PulleyBlock.RopeBlock> ROPE = REGISTRATE.block("rope", PulleyBlock.RopeBlock::new)
-			.initialProperties(SharedProperties.beltMaterial, MaterialColor.COLOR_BROWN)
-			.tag(AllBlockTags.BRITTLE.tag)
-			.properties(p -> p.sound(SoundType.WOOL))
+			.color(() -> ColorHandlers::getRedstonePower)
+			.tag(BlockTags.RAILS)
+			.item()
+			.model((c, p) -> p.generated(c, Create.asResource("block/" + c.getName())))
+			.build()
+			.register();
+
+	public static final BlockEntry<MinecartAnchorBlock> MINECART_ANCHOR =
+		REGISTRATE.block("minecart_anchor", MinecartAnchorBlock::new)
+			.initialProperties(SharedProperties::stone)
 			.blockstate((c, p) -> p.simpleBlock(c.get(), p.models()
-					.getExistingFile(p.modLoc("block/rope_pulley/" + c.getName()))))
-			.register();
-
-	public static final BlockEntry<PulleyBlock.MagnetBlock> PULLEY_MAGNET =
-			REGISTRATE.block("pulley_magnet", PulleyBlock.MagnetBlock::new)
-					.initialProperties(SharedProperties::stone)
-					.tag(AllBlockTags.BRITTLE.tag)
-					.blockstate((c, p) -> p.simpleBlock(c.get(), p.models()
-							.getExistingFile(p.modLoc("block/rope_pulley/" + c.getName()))))
-					.register();
-
-	public static final BlockEntry<CartAssemblerBlock> CART_ASSEMBLER =
-			REGISTRATE.block("cart_assembler", CartAssemblerBlock::new)
-					.initialProperties(SharedProperties::stone)
-					.properties(BlockBehaviour.Properties::noOcclusion)
-					.transform(axeOrPickaxe())
-					.blockstate(BlockStateGen.cartAssembler())
-					.addLayer(() -> RenderType::cutoutMipped)
-					.tag(BlockTags.RAILS, AllBlockTags.SAFE_NBT.tag)
-					.item(CartAssemblerBlockItem::new)
-					.transform(customItemModel())
-					.register();
-
-	public static final BlockEntry<ControllerRailBlock> CONTROLLER_RAIL =
-			REGISTRATE.block("controller_rail", ControllerRailBlock::new)
-					.initialProperties(() -> Blocks.POWERED_RAIL)
-					.transform(pickaxeOnly())
-					.blockstate(new ControllerRailGenerator()::generate)
-					.addLayer(() -> RenderType::cutoutMipped)
-					.color(() -> ColorHandlers::getRedstonePower)
-					.tag(BlockTags.RAILS)
-					.item()
-					.model((c, p) -> p.generated(c, Create.asResource("block/" + c.getName())))
-					.build()
-					.register();
-
-	public static final BlockEntry<MinecartAnchorBlock> MINECART_ANCHOR =
-			REGISTRATE.block("minecart_anchor", MinecartAnchorBlock::new)
-					.initialProperties(SharedProperties::stone)
-					.blockstate((c, p) -> p.simpleBlock(c.get(), p.models()
-							.getExistingFile(p.modLoc("block/cart_assembler/" + c.getName()))))
-					.register();
+				.getExistingFile(p.modLoc("block/cart_assembler/" + c.getName()))))
+			.register();
 
 	public static final BlockEntry<LinearChassisBlock> LINEAR_CHASSIS =
-<<<<<<< HEAD
-			REGISTRATE.block("linear_chassis", LinearChassisBlock::new)
-					.initialProperties(SharedProperties::wooden)
-					.transform(axeOrPickaxe())
-					.tag(AllBlockTags.SAFE_NBT.tag)
-					.blockstate(BlockStateGen.linearChassis())
-					.onRegister(connectedTextures(new ChassisCTBehaviour()))
-					.lang("Linear Chassis")
-					.simpleItem()
-					.register();
-
-	public static final BlockEntry<LinearChassisBlock> SECONDARY_LINEAR_CHASSIS =
-			REGISTRATE.block("secondary_linear_chassis", LinearChassisBlock::new)
-					.initialProperties(SharedProperties::wooden)
-					.transform(axeOrPickaxe())
-					.tag(AllBlockTags.SAFE_NBT.tag)
-					.blockstate(BlockStateGen.linearChassis())
-					.onRegister(connectedTextures(new ChassisCTBehaviour()))
-					.simpleItem()
-					.register();
-=======
 		REGISTRATE.block("linear_chassis", LinearChassisBlock::new)
 			.initialProperties(SharedProperties::wooden)
 			.transform(axeOrPickaxe())
@@ -1062,102 +976,101 @@
 			.onRegister(connectedTextures(ChassisCTBehaviour::new))
 			.simpleItem()
 			.register();
->>>>>>> 5910ad5a
 
 	public static final BlockEntry<RadialChassisBlock> RADIAL_CHASSIS =
-			REGISTRATE.block("radial_chassis", RadialChassisBlock::new)
-					.initialProperties(SharedProperties::wooden)
-					.transform(axeOrPickaxe())
-					.tag(AllBlockTags.SAFE_NBT.tag)
-					.blockstate(BlockStateGen.radialChassis())
-					.item()
-					.model((c, p) -> {
-						String path = "block/" + c.getName();
-						p.cubeColumn(c.getName(), p.modLoc(path + "_side"), p.modLoc(path + "_end"));
-					})
-					.build()
-					.register();
+		REGISTRATE.block("radial_chassis", RadialChassisBlock::new)
+			.initialProperties(SharedProperties::wooden)
+			.transform(axeOrPickaxe())
+			.tag(AllBlockTags.SAFE_NBT.tag)
+			.blockstate(BlockStateGen.radialChassis())
+			.item()
+			.model((c, p) -> {
+				String path = "block/" + c.getName();
+				p.cubeColumn(c.getName(), p.modLoc(path + "_side"), p.modLoc(path + "_end"));
+			})
+			.build()
+			.register();
 
 	public static final BlockEntry<StickerBlock> STICKER = REGISTRATE.block("sticker", StickerBlock::new)
-			.initialProperties(SharedProperties::stone)
-			.transform(pickaxeOnly())
-			.properties(BlockBehaviour.Properties::noOcclusion)
+		.initialProperties(SharedProperties::stone)
+		.transform(pickaxeOnly())
+		.properties(BlockBehaviour.Properties::noOcclusion)
+		.addLayer(() -> RenderType::cutoutMipped)
+		.blockstate((c, p) -> p.directionalBlock(c.get(), AssetLookup.forPowered(c, p)))
+		.item()
+		.transform(customItemModel())
+		.register();
+
+	public static final BlockEntry<DrillBlock> MECHANICAL_DRILL = REGISTRATE.block("mechanical_drill", DrillBlock::new)
+		.initialProperties(SharedProperties::stone)
+		.transform(axeOrPickaxe())
+		.blockstate(BlockStateGen.directionalBlockProvider(true))
+		.transform(BlockStressDefaults.setImpact(4.0))
+		.onRegister(addMovementBehaviour(new DrillMovementBehaviour()))
+		.item()
+		.transform(customItemModel())
+		.register();
+
+	public static final BlockEntry<SawBlock> MECHANICAL_SAW = REGISTRATE.block("mechanical_saw", SawBlock::new)
+		.initialProperties(SharedProperties::stone)
+		.transform(axeOrPickaxe())
+		.blockstate(new SawGenerator()::generate)
+		.transform(BlockStressDefaults.setImpact(4.0))
+		.onRegister(addMovementBehaviour(new SawMovementBehaviour()))
+		.addLayer(() -> RenderType::cutoutMipped)
+		.item()
+		.transform(customItemModel())
+		.register();
+
+	public static final BlockEntry<DeployerBlock> DEPLOYER = REGISTRATE.block("deployer", DeployerBlock::new)
+		.initialProperties(SharedProperties::stone)
+		.transform(axeOrPickaxe())
+		.blockstate(BlockStateGen.directionalAxisBlockProvider())
+		.transform(BlockStressDefaults.setImpact(4.0))
+		.onRegister(addMovementBehaviour(new DeployerMovementBehaviour()))
+		.item(AssemblyOperatorBlockItem::new)
+		.transform(customItemModel())
+		.register();
+
+	public static final BlockEntry<PortableStorageInterfaceBlock> PORTABLE_STORAGE_INTERFACE =
+		REGISTRATE.block("portable_storage_interface", PortableStorageInterfaceBlock::forItems)
+			.initialProperties(SharedProperties::stone)
+			.transform(axeOrPickaxe())
+			.blockstate((c, p) -> p.directionalBlock(c.get(), AssetLookup.partialBaseModel(c, p)))
+			.onRegister(addMovementBehaviour(new PortableStorageInterfaceMovement()))
+			.item()
+			.transform(customItemModel())
+			.register();
+
+	public static final BlockEntry<RedstoneContactBlock> REDSTONE_CONTACT =
+		REGISTRATE.block("redstone_contact", RedstoneContactBlock::new)
+			.initialProperties(SharedProperties::stone)
+			.transform(axeOrPickaxe())
+			.onRegister(addMovementBehaviour(new ContactMovementBehaviour()))
+			.blockstate((c, p) -> p.directionalBlock(c.get(), AssetLookup.forPowered(c, p)))
+			.item()
+			.transform(customItemModel("_", "block"))
+			.register();
+
+	public static final BlockEntry<HarvesterBlock> MECHANICAL_HARVESTER =
+		REGISTRATE.block("mechanical_harvester", HarvesterBlock::new)
+			.initialProperties(SharedProperties::stone)
+			.transform(axeOrPickaxe())
+			.onRegister(addMovementBehaviour(new HarvesterMovementBehaviour()))
+			.blockstate(BlockStateGen.horizontalBlockProvider(true))
 			.addLayer(() -> RenderType::cutoutMipped)
-			.blockstate((c, p) -> p.directionalBlock(c.get(), AssetLookup.forPowered(c, p)))
-			.item()
-			.transform(customItemModel())
-			.register();
-
-	public static final BlockEntry<DrillBlock> MECHANICAL_DRILL = REGISTRATE.block("mechanical_drill", DrillBlock::new)
-			.initialProperties(SharedProperties::stone)
-			.transform(axeOrPickaxe())
-			.blockstate(BlockStateGen.directionalBlockProvider(true))
-			.transform(BlockStressDefaults.setImpact(4.0))
-			.onRegister(addMovementBehaviour(new DrillMovementBehaviour()))
-			.item()
-			.transform(customItemModel())
-			.register();
-
-	public static final BlockEntry<SawBlock> MECHANICAL_SAW = REGISTRATE.block("mechanical_saw", SawBlock::new)
-			.initialProperties(SharedProperties::stone)
-			.transform(axeOrPickaxe())
-			.blockstate(new SawGenerator()::generate)
-			.transform(BlockStressDefaults.setImpact(4.0))
-			.onRegister(addMovementBehaviour(new SawMovementBehaviour()))
-			.addLayer(() -> RenderType::cutoutMipped)
-			.item()
-			.transform(customItemModel())
-			.register();
-
-	public static final BlockEntry<DeployerBlock> DEPLOYER = REGISTRATE.block("deployer", DeployerBlock::new)
-			.initialProperties(SharedProperties::stone)
-			.transform(axeOrPickaxe())
-			.blockstate(BlockStateGen.directionalAxisBlockProvider())
-			.transform(BlockStressDefaults.setImpact(4.0))
-			.onRegister(addMovementBehaviour(new DeployerMovementBehaviour()))
-			.item(AssemblyOperatorBlockItem::new)
-			.transform(customItemModel())
-			.register();
-
-	public static final BlockEntry<PortableStorageInterfaceBlock> PORTABLE_STORAGE_INTERFACE =
-			REGISTRATE.block("portable_storage_interface", PortableStorageInterfaceBlock::forItems)
-					.initialProperties(SharedProperties::stone)
-					.transform(axeOrPickaxe())
-					.blockstate((c, p) -> p.directionalBlock(c.get(), AssetLookup.partialBaseModel(c, p)))
-					.onRegister(addMovementBehaviour(new PortableStorageInterfaceMovement()))
-					.item()
-					.transform(customItemModel())
-					.register();
-
-	public static final BlockEntry<RedstoneContactBlock> REDSTONE_CONTACT =
-			REGISTRATE.block("redstone_contact", RedstoneContactBlock::new)
-					.initialProperties(SharedProperties::stone)
-					.transform(axeOrPickaxe())
-					.onRegister(addMovementBehaviour(new ContactMovementBehaviour()))
-					.blockstate((c, p) -> p.directionalBlock(c.get(), AssetLookup.forPowered(c, p)))
-					.item()
-					.transform(customItemModel("_", "block"))
-					.register();
-
-	public static final BlockEntry<HarvesterBlock> MECHANICAL_HARVESTER =
-			REGISTRATE.block("mechanical_harvester", HarvesterBlock::new)
-					.initialProperties(SharedProperties::stone)
-					.transform(axeOrPickaxe())
-					.onRegister(addMovementBehaviour(new HarvesterMovementBehaviour()))
-					.blockstate(BlockStateGen.horizontalBlockProvider(true))
-					.addLayer(() -> RenderType::cutoutMipped)
-					.item()
-					.transform(customItemModel())
-					.register();
+			.item()
+			.transform(customItemModel())
+			.register();
 
 	public static final BlockEntry<PloughBlock> MECHANICAL_PLOUGH =
-			REGISTRATE.block("mechanical_plough", PloughBlock::new)
-					.initialProperties(SharedProperties::stone)
-					.transform(axeOrPickaxe())
-					.onRegister(addMovementBehaviour(new PloughMovementBehaviour()))
-					.blockstate(BlockStateGen.horizontalBlockProvider(false))
-					.simpleItem()
-					.register();
+		REGISTRATE.block("mechanical_plough", PloughBlock::new)
+			.initialProperties(SharedProperties::stone)
+			.transform(axeOrPickaxe())
+			.onRegister(addMovementBehaviour(new PloughMovementBehaviour()))
+			.blockstate(BlockStateGen.horizontalBlockProvider(false))
+			.simpleItem()
+			.register();
 
 	public static final DyedBlockList<SeatBlock> SEATS = new DyedBlockList<>(colour -> {
 		String colourName = colour.getSerializedName();
@@ -1179,7 +1092,7 @@
 					.unlockedBy("has_wool", RegistrateRecipeProvider.has(ItemTags.WOOL))
 					.save(p, Create.asResource("crafting/kinetics/" + c.getName()));
 				ShapelessRecipeBuilder.shapeless(c.get())
-					.requires(DyeUtil.getDyeTag(colour))
+					.requires(colour.getTag())
 					.requires(AllItemTags.SEATS.tag)
 					.unlockedBy("has_seat", RegistrateRecipeProvider.has(AllItemTags.SEATS.tag))
 					.save(p, Create.asResource("crafting/kinetics/" + c.getName() + "_from_other_seat"));
@@ -1193,26 +1106,26 @@
 	});
 
 	public static final BlockEntry<SailBlock> SAIL_FRAME = REGISTRATE.block("sail_frame", p -> SailBlock.frame(p))
+		.initialProperties(SharedProperties::wooden)
+		.properties(p -> p.sound(SoundType.SCAFFOLDING)
+			.noOcclusion())
+		.transform(axeOnly())
+		.blockstate(BlockStateGen.directionalBlockProvider(false))
+		.tag(AllBlockTags.WINDMILL_SAILS.tag)
+		.tag(AllBlockTags.FAN_TRANSPARENT.tag)
+		.simpleItem()
+		.register();
+
+	public static final BlockEntry<SailBlock> SAIL =
+		REGISTRATE.block("white_sail", p -> SailBlock.withCanvas(p, DyeColor.WHITE))
 			.initialProperties(SharedProperties::wooden)
 			.properties(p -> p.sound(SoundType.SCAFFOLDING)
-			.noOcclusion())
+				.noOcclusion())
 			.transform(axeOnly())
 			.blockstate(BlockStateGen.directionalBlockProvider(false))
 			.tag(AllBlockTags.WINDMILL_SAILS.tag)
-			.tag(AllBlockTags.FAN_TRANSPARENT.tag)
 			.simpleItem()
 			.register();
-
-	public static final BlockEntry<SailBlock> SAIL =
-			REGISTRATE.block("white_sail", p -> SailBlock.withCanvas(p, DyeColor.WHITE))
-					.initialProperties(SharedProperties::wooden)
-					.properties(p -> p.sound(SoundType.SCAFFOLDING)
-				.noOcclusion())
-					.transform(axeOnly())
-					.blockstate(BlockStateGen.directionalBlockProvider(false))
-					.tag(AllBlockTags.WINDMILL_SAILS.tag)
-					.simpleItem()
-					.register();
 
 	public static final DyedBlockList<SailBlock> DYED_SAILS = new DyedBlockList<>(colour -> {
 		if (colour == DyeColor.WHITE) {
@@ -1220,58 +1133,19 @@
 		}
 		String colourName = colour.getSerializedName();
 		return REGISTRATE.block(colourName + "_sail", p -> SailBlock.withCanvas(p, colour))
-				.initialProperties(SharedProperties::wooden)
-				.properties(BlockBehaviour.Properties::noOcclusion)
-				.transform(axeOnly())
-				.blockstate((c, p) -> p.directionalBlock(c.get(), p.models()
-						.withExistingParent(colourName + "_sail", p.modLoc("block/white_sail"))
-						.texture("0", p.modLoc("block/sail/canvas_" + colourName))))
-				.tag(AllBlockTags.WINDMILL_SAILS.tag)
-				.tag(AllBlockTags.SAILS.tag)
-				.loot((p, b) -> p.dropOther(b, SAIL.get()))
-				.register();
+			.initialProperties(SharedProperties::wooden)
+			.properties(BlockBehaviour.Properties::noOcclusion)
+			.transform(axeOnly())
+			.blockstate((c, p) -> p.directionalBlock(c.get(), p.models()
+				.withExistingParent(colourName + "_sail", p.modLoc("block/white_sail"))
+				.texture("0", p.modLoc("block/sail/canvas_" + colourName))))
+			.tag(AllBlockTags.WINDMILL_SAILS.tag)
+			.tag(AllBlockTags.SAILS.tag)
+			.loot((p, b) -> p.dropOther(b, SAIL.get()))
+			.register();
 	});
 
 	public static final BlockEntry<CasingBlock> ANDESITE_CASING = REGISTRATE.block("andesite_casing", CasingBlock::new)
-<<<<<<< HEAD
-			.transform(BuilderTransformers.casing(AllSpriteShifts.ANDESITE_CASING))
-			.register();
-
-	public static final BlockEntry<CasingBlock> BRASS_CASING = REGISTRATE.block("brass_casing", CasingBlock::new)
-			.transform(BuilderTransformers.casing(AllSpriteShifts.BRASS_CASING))
-			.register();
-
-	public static final BlockEntry<CasingBlock> COPPER_CASING = REGISTRATE.block("copper_casing", CasingBlock::new)
-			.transform(BuilderTransformers.casing(AllSpriteShifts.COPPER_CASING))
-			.properties(p -> p.sound(SoundType.COPPER))
-		.register();
-
-	public static final BlockEntry<CasingBlock> SHADOW_STEEL_CASING =
-			REGISTRATE.block("shadow_steel_casing", CasingBlock::deprecated)
-					.transform(BuilderTransformers.casing(AllSpriteShifts.SHADOW_STEEL_CASING))
-					.lang("Shadow Casing")
-					.register();
-
-	public static final BlockEntry<CasingBlock> REFINED_RADIANCE_CASING =
-			REGISTRATE.block("refined_radiance_casing", CasingBlock::deprecated)
-					.transform(BuilderTransformers.casing(AllSpriteShifts.REFINED_RADIANCE_CASING))
-					.properties(p -> p.lightLevel($ -> 12))
-					.lang("Radiant Casing")
-					.register();
-
-	public static final BlockEntry<MechanicalCrafterBlock> MECHANICAL_CRAFTER =
-			REGISTRATE.block("mechanical_crafter", MechanicalCrafterBlock::new)
-					.initialProperties(SharedProperties::softMetal)
-					.properties(BlockBehaviour.Properties::noOcclusion)
-					.transform(axeOrPickaxe())
-					.blockstate(BlockStateGen.horizontalBlockProvider(true))
-					.transform(BlockStressDefaults.setImpact(2.0))
-					.onRegister(CreateRegistrate.connectedTextures(new CrafterCTBehaviour()))
-					.addLayer(() -> RenderType::cutoutMipped)
-					.item()
-					.transform(customItemModel())
-					.register();
-=======
 		.transform(BuilderTransformers.casing(() -> AllSpriteShifts.ANDESITE_CASING))
 		.register();
 
@@ -1309,51 +1183,50 @@
 			.item()
 			.transform(customItemModel())
 			.register();
->>>>>>> 5910ad5a
 
 	public static final BlockEntry<SequencedGearshiftBlock> SEQUENCED_GEARSHIFT =
-			REGISTRATE.block("sequenced_gearshift", SequencedGearshiftBlock::new)
-					.initialProperties(SharedProperties::stone)
-					.transform(axeOrPickaxe())
-					.tag(AllBlockTags.SAFE_NBT.tag)
-					.properties(BlockBehaviour.Properties::noOcclusion)
-					.transform(BlockStressDefaults.setNoImpact())
-					.blockstate(new SequencedGearshiftGenerator()::generate)
-					.item()
-					.transform(customItemModel())
-					.register();
+		REGISTRATE.block("sequenced_gearshift", SequencedGearshiftBlock::new)
+			.initialProperties(SharedProperties::stone)
+			.transform(axeOrPickaxe())
+			.tag(AllBlockTags.SAFE_NBT.tag)
+			.properties(BlockBehaviour.Properties::noOcclusion)
+			.transform(BlockStressDefaults.setNoImpact())
+			.blockstate(new SequencedGearshiftGenerator()::generate)
+			.item()
+			.transform(customItemModel())
+			.register();
 
 	public static final BlockEntry<FlywheelBlock> FLYWHEEL = REGISTRATE.block("flywheel", FlywheelBlock::new)
+		.initialProperties(SharedProperties::softMetal)
+		.properties(BlockBehaviour.Properties::noOcclusion)
+		.transform(axeOrPickaxe())
+		.transform(BlockStressDefaults.setNoImpact())
+		.blockstate(new FlywheelGenerator()::generate)
+		.item()
+		.transform(customItemModel())
+		.register();
+
+	public static final BlockEntry<FurnaceEngineBlock> FURNACE_ENGINE =
+		REGISTRATE.block("furnace_engine", FurnaceEngineBlock::new)
 			.initialProperties(SharedProperties::softMetal)
-			.properties(BlockBehaviour.Properties::noOcclusion)
-			.transform(axeOrPickaxe())
+			.transform(pickaxeOnly())
+			.tag(AllBlockTags.BRITTLE.tag)
+			.blockstate(BlockStateGen.horizontalBlockProvider(true))
+			.transform(BlockStressDefaults.setCapacity(1024.0))
+			.item()
+			.transform(customItemModel())
+			.register();
+
+	public static final BlockEntry<SpeedControllerBlock> ROTATION_SPEED_CONTROLLER =
+		REGISTRATE.block("rotation_speed_controller", SpeedControllerBlock::new)
+			.initialProperties(SharedProperties::softMetal)
+			.transform(axeOrPickaxe())
+			.tag(AllBlockTags.SAFE_NBT.tag)
 			.transform(BlockStressDefaults.setNoImpact())
-			.blockstate(new FlywheelGenerator()::generate)
-			.item()
-			.transform(customItemModel())
-			.register();
-
-	public static final BlockEntry<FurnaceEngineBlock> FURNACE_ENGINE =
-			REGISTRATE.block("furnace_engine", FurnaceEngineBlock::new)
-					.initialProperties(SharedProperties::softMetal)
-					.transform(pickaxeOnly())
-					.tag(AllBlockTags.BRITTLE.tag)
-					.blockstate(BlockStateGen.horizontalBlockProvider(true))
-					.transform(BlockStressDefaults.setCapacity(1024.0))
-					.item()
-					.transform(customItemModel())
-					.register();
-
-	public static final BlockEntry<SpeedControllerBlock> ROTATION_SPEED_CONTROLLER =
-			REGISTRATE.block("rotation_speed_controller", SpeedControllerBlock::new)
-					.initialProperties(SharedProperties::softMetal)
-					.transform(axeOrPickaxe())
-					.tag(AllBlockTags.SAFE_NBT.tag)
-					.transform(BlockStressDefaults.setNoImpact())
-					.blockstate(BlockStateGen.horizontalAxisBlockProvider(true))
-					.item()
-					.transform(customItemModel())
-					.register();
+			.blockstate(BlockStateGen.horizontalAxisBlockProvider(true))
+			.item()
+			.transform(customItemModel())
+			.register();
 
 	// Logistics
 
@@ -1362,32 +1235,24 @@
 	}
 
 	public static final BlockEntry<ArmBlock> MECHANICAL_ARM = REGISTRATE.block("mechanical_arm", ArmBlock::new)
-			.initialProperties(SharedProperties::softMetal)
-			.transform(axeOrPickaxe())
-			.blockstate((c, p) -> p.getVariantBuilder(c.get())
-					.forAllStates(s -> ConfiguredModel.builder()
-							.modelFile(AssetLookup.partialBaseModel(c, p))
-							.rotationX(s.getValue(ArmBlock.CEILING) ? 180 : 0)
-							.build()))
-			.transform(BlockStressDefaults.setImpact(2.0))
-			.item(ArmItem::new)
-			.transform(customItemModel())
-			.register();
+		.initialProperties(SharedProperties::softMetal)
+		.transform(axeOrPickaxe())
+		.blockstate((c, p) -> p.getVariantBuilder(c.get())
+			.forAllStates(s -> ConfiguredModel.builder()
+				.modelFile(AssetLookup.partialBaseModel(c, p))
+				.rotationX(s.getValue(ArmBlock.CEILING) ? 180 : 0)
+				.build()))
+		.transform(BlockStressDefaults.setImpact(2.0))
+		.item(ArmItem::new)
+		.transform(customItemModel())
+		.register();
 
 	public static final BlockEntry<ItemVaultBlock> ITEM_VAULT = REGISTRATE.block("item_vault", ItemVaultBlock::new)
-			.initialProperties(SharedProperties::softMetal)
-			.properties(p -> p.sound(SoundType.NETHERITE_BLOCK)
-				.explosionResistance(1200))
+		.initialProperties(SharedProperties::softMetal)
+		.properties(p -> p.sound(SoundType.NETHERITE_BLOCK)
+			.explosionResistance(1200))
 		.transform(pickaxeOnly())
 		.blockstate((c, p) -> p.getVariantBuilder(c.get())
-<<<<<<< HEAD
-					.forAllStates(s -> ConfiguredModel.builder()
-							.modelFile(AssetLookup.standardModel(c, p))
-							.rotationY(s.getValue(ItemVaultBlock.HORIZONTAL_AXIS) == Axis.X ? 90 : 0)
-							.build()))
-			.onRegister(connectedTextures(new ItemVaultCTBehaviour()))
-			.item(ItemVaultItem::new)
-=======
 			.forAllStates(s -> ConfiguredModel.builder()
 				.modelFile(AssetLookup.standardModel(c, p))
 				.rotationY(s.getValue(ItemVaultBlock.HORIZONTAL_AXIS) == Axis.X ? 90 : 0)
@@ -1406,190 +1271,168 @@
 			.blockstate(new FunnelGenerator("andesite", false)::generate)
 			.item(FunnelItem::new)
 			.model(FunnelGenerator.itemModel("andesite"))
->>>>>>> 5910ad5a
 			.build()
 			.register();
 
-	public static final BlockEntry<AndesiteFunnelBlock> ANDESITE_FUNNEL =
-			REGISTRATE.block("andesite_funnel", AndesiteFunnelBlock::new)
-					.initialProperties(SharedProperties::stone)
-					.transform(pickaxeOnly())
-					.tag(AllBlockTags.SAFE_NBT.tag)
-					.onRegister(addMovementBehaviour(FunnelMovementBehaviour.andesite()))
-					.blockstate(new FunnelGenerator("andesite", false)::generate)
-					.item(FunnelItem::new)
-					.model(FunnelGenerator.itemModel("andesite"))
-					.build()
-					.register();
-
 	public static final BlockEntry<BeltFunnelBlock> ANDESITE_BELT_FUNNEL =
-			REGISTRATE.block("andesite_belt_funnel", p -> new BeltFunnelBlock(AllBlocks.ANDESITE_FUNNEL, p))
-					.initialProperties(SharedProperties::stone)
-					.transform(pickaxeOnly())
-					.tag(AllBlockTags.SAFE_NBT.tag)
-					.blockstate(new BeltFunnelGenerator("andesite", new ResourceLocation("block/polished_andesite"))::generate)
-					.loot((p, b) -> p.dropOther(b, ANDESITE_FUNNEL.get()))
-					.register();
+		REGISTRATE.block("andesite_belt_funnel", p -> new BeltFunnelBlock(AllBlocks.ANDESITE_FUNNEL, p))
+			.initialProperties(SharedProperties::stone)
+			.transform(pickaxeOnly())
+			.tag(AllBlockTags.SAFE_NBT.tag)
+			.blockstate(new BeltFunnelGenerator("andesite", new ResourceLocation("block/polished_andesite"))::generate)
+			.loot((p, b) -> p.dropOther(b, ANDESITE_FUNNEL.get()))
+			.register();
 
 	public static final BlockEntry<BrassFunnelBlock> BRASS_FUNNEL =
-			REGISTRATE.block("brass_funnel", BrassFunnelBlock::new)
-					.initialProperties(SharedProperties::softMetal)
-					.transform(pickaxeOnly())
-					.tag(AllBlockTags.SAFE_NBT.tag)
-					.onRegister(addMovementBehaviour(FunnelMovementBehaviour.brass()))
-					.blockstate(new FunnelGenerator("brass", true)::generate)
-					.item(FunnelItem::new)
-					.model(FunnelGenerator.itemModel("brass"))
-					.build()
-					.register();
+		REGISTRATE.block("brass_funnel", BrassFunnelBlock::new)
+			.initialProperties(SharedProperties::softMetal)
+			.transform(pickaxeOnly())
+			.tag(AllBlockTags.SAFE_NBT.tag)
+			.onRegister(addMovementBehaviour(FunnelMovementBehaviour.brass()))
+			.blockstate(new FunnelGenerator("brass", true)::generate)
+			.item(FunnelItem::new)
+			.model(FunnelGenerator.itemModel("brass"))
+			.build()
+			.register();
 
 	public static final BlockEntry<BeltFunnelBlock> BRASS_BELT_FUNNEL =
-			REGISTRATE.block("brass_belt_funnel", p -> new BeltFunnelBlock(AllBlocks.BRASS_FUNNEL, p))
-					.initialProperties(SharedProperties::softMetal)
-					.transform(pickaxeOnly())
-					.tag(AllBlockTags.SAFE_NBT.tag)
-					.blockstate(new BeltFunnelGenerator("brass", Create.asResource("block/brass_block"))::generate)
-					.loot((p, b) -> p.dropOther(b, BRASS_FUNNEL.get()))
-					.register();
+		REGISTRATE.block("brass_belt_funnel", p -> new BeltFunnelBlock(AllBlocks.BRASS_FUNNEL, p))
+			.initialProperties(SharedProperties::softMetal)
+			.transform(pickaxeOnly())
+			.tag(AllBlockTags.SAFE_NBT.tag)
+			.blockstate(new BeltFunnelGenerator("brass", Create.asResource("block/brass_block"))::generate)
+			.loot((p, b) -> p.dropOther(b, BRASS_FUNNEL.get()))
+			.register();
 
 	public static final BlockEntry<BeltTunnelBlock> ANDESITE_TUNNEL =
-			REGISTRATE.block("andesite_tunnel", BeltTunnelBlock::new)
-					.transform(BuilderTransformers.beltTunnel("andesite", new ResourceLocation("block/polished_andesite")))
-					.register();
+		REGISTRATE.block("andesite_tunnel", BeltTunnelBlock::new)
+			.transform(BuilderTransformers.beltTunnel("andesite", new ResourceLocation("block/polished_andesite")))
+			.register();
 
 	public static final BlockEntry<BrassTunnelBlock> BRASS_TUNNEL =
-<<<<<<< HEAD
-			REGISTRATE.block("brass_tunnel", BrassTunnelBlock::new)
-					.transform(BuilderTransformers.beltTunnel("brass", Create.asResource("block/brass_block")))
-					.onRegister(connectedTextures(new BrassTunnelCTBehaviour()))
-					.register();
-=======
 		REGISTRATE.block("brass_tunnel", BrassTunnelBlock::new)
 			.transform(BuilderTransformers.beltTunnel("brass", Create.asResource("block/brass_block")))
 			.onRegister(connectedTextures(BrassTunnelCTBehaviour::new))
 			.register();
->>>>>>> 5910ad5a
 
 	public static final BlockEntry<ContentObserverBlock> CONTENT_OBSERVER =
-			REGISTRATE.block("content_observer", ContentObserverBlock::new)
-					.initialProperties(SharedProperties::stone)
-					.transform(axeOrPickaxe())
-					.blockstate((c, p) -> p.horizontalBlock(c.get(), AssetLookup.forPowered(c, p)))
-					.item()
-					.transform(customItemModel("_", "block"))
-					.register();
+		REGISTRATE.block("content_observer", ContentObserverBlock::new)
+			.initialProperties(SharedProperties::stone)
+			.transform(axeOrPickaxe())
+			.blockstate((c, p) -> p.horizontalBlock(c.get(), AssetLookup.forPowered(c, p)))
+			.item()
+			.transform(customItemModel("_", "block"))
+			.register();
 
 	public static final BlockEntry<StockpileSwitchBlock> STOCKPILE_SWITCH =
-			REGISTRATE.block("stockpile_switch", StockpileSwitchBlock::new)
-					.initialProperties(SharedProperties::stone)
-					.transform(axeOrPickaxe())
-					.blockstate((c, p) -> p.horizontalBlock(c.get(),
-							AssetLookup.withIndicator(c, p, $ -> AssetLookup.standardModel(c, p), StockpileSwitchBlock.INDICATOR)))
-					.simpleItem()
-					.register();
-
-
+		REGISTRATE.block("stockpile_switch", StockpileSwitchBlock::new)
+			.initialProperties(SharedProperties::stone)
+			.transform(axeOrPickaxe())
+			.blockstate((c, p) -> p.horizontalBlock(c.get(),
+				AssetLookup.withIndicator(c, p, $ -> AssetLookup.standardModel(c, p), StockpileSwitchBlock.INDICATOR)))
+			.simpleItem()
+			.register();
 
 	public static final BlockEntry<CreativeCrateBlock> CREATIVE_CRATE =
-			REGISTRATE.block("creative_crate", CreativeCrateBlock::new)
-					.transform(BuilderTransformers.crate("creative"))
-					.tag(AllBlockTags.SAFE_NBT.tag)
-					.register();
+		REGISTRATE.block("creative_crate", CreativeCrateBlock::new)
+			.transform(BuilderTransformers.crate("creative"))
+			.tag(AllBlockTags.SAFE_NBT.tag)
+			.register();
 
 	public static final BlockEntry<NixieTubeBlock> ORANGE_NIXIE_TUBE =
-			REGISTRATE.block("nixie_tube", p -> new NixieTubeBlock(p, DyeColor.ORANGE))
-					.initialProperties(SharedProperties::softMetal)
-					.properties(p -> p.lightLevel($ -> 5))
-					.transform(axeOrPickaxe())
-					.blockstate(new NixieTubeGenerator()::generate)
-					.addLayer(() -> RenderType::translucent)
-					.item()
-					.transform(customItemModel())
-					.register();
+		REGISTRATE.block("nixie_tube", p -> new NixieTubeBlock(p, DyeColor.ORANGE))
+			.initialProperties(SharedProperties::softMetal)
+			.properties(p -> p.lightLevel($ -> 5))
+			.transform(axeOrPickaxe())
+			.blockstate(new NixieTubeGenerator()::generate)
+			.addLayer(() -> RenderType::translucent)
+			.item()
+			.transform(customItemModel())
+			.register();
 
 	public static final DyedBlockList<NixieTubeBlock> NIXIE_TUBES = new DyedBlockList<>(colour -> {
 		if (colour == DyeColor.ORANGE)
 			return ORANGE_NIXIE_TUBE;
 		String colourName = colour.getSerializedName();
 		return REGISTRATE.block(colourName + "_nixie_tube", p -> new NixieTubeBlock(p, colour))
-				.initialProperties(SharedProperties::softMetal)
-				.properties(p -> p.lightLevel($ -> 5))
-				.transform(axeOrPickaxe())
-				.blockstate(new NixieTubeGenerator()::generate)
-				.loot((p, b) -> p.dropOther(b, ORANGE_NIXIE_TUBE.get()))
-				.addLayer(() -> RenderType::translucent)
-				.register();
+			.initialProperties(SharedProperties::softMetal)
+			.properties(p -> p.lightLevel($ -> 5))
+			.transform(axeOrPickaxe())
+			.blockstate(new NixieTubeGenerator()::generate)
+			.loot((p, b) -> p.dropOther(b, ORANGE_NIXIE_TUBE.get()))
+			.addLayer(() -> RenderType::translucent)
+			.register();
 	});
 
 	public static final BlockEntry<RedstoneLinkBlock> REDSTONE_LINK =
-			REGISTRATE.block("redstone_link", RedstoneLinkBlock::new)
-					.initialProperties(SharedProperties::wooden)
-					.transform(axeOrPickaxe())
-					.tag(AllBlockTags.BRITTLE.tag, AllBlockTags.SAFE_NBT.tag)
-					.blockstate(new RedstoneLinkGenerator()::generate)
-					.addLayer(() -> RenderType::cutoutMipped)
-					.item()
-					.transform(customItemModel("_", "transmitter"))
-					.register();
+		REGISTRATE.block("redstone_link", RedstoneLinkBlock::new)
+			.initialProperties(SharedProperties::wooden)
+			.transform(axeOrPickaxe())
+			.tag(AllBlockTags.BRITTLE.tag, AllBlockTags.SAFE_NBT.tag)
+			.blockstate(new RedstoneLinkGenerator()::generate)
+			.addLayer(() -> RenderType::cutoutMipped)
+			.item()
+			.transform(customItemModel("_", "transmitter"))
+			.register();
 
 	public static final BlockEntry<AnalogLeverBlock> ANALOG_LEVER =
-			REGISTRATE.block("analog_lever", AnalogLeverBlock::new)
-					.initialProperties(() -> Blocks.LEVER)
-					.transform(axeOrPickaxe())
-					.tag(AllBlockTags.SAFE_NBT.tag)
-					.blockstate((c, p) -> p.horizontalFaceBlock(c.get(), AssetLookup.partialBaseModel(c, p)))
-					.onRegister(ItemUseOverrides::addBlock)
-					.item()
-					.transform(customItemModel())
-					.register();
+		REGISTRATE.block("analog_lever", AnalogLeverBlock::new)
+			.initialProperties(() -> Blocks.LEVER)
+			.transform(axeOrPickaxe())
+			.tag(AllBlockTags.SAFE_NBT.tag)
+			.blockstate((c, p) -> p.horizontalFaceBlock(c.get(), AssetLookup.partialBaseModel(c, p)))
+			.onRegister(ItemUseOverrides::addBlock)
+			.item()
+			.transform(customItemModel())
+			.register();
 
 	public static final BlockEntry<BrassDiodeBlock> PULSE_REPEATER =
-			REGISTRATE.block("pulse_repeater", BrassDiodeBlock::new)
-					.initialProperties(() -> Blocks.REPEATER)
-					.tag(AllBlockTags.SAFE_NBT.tag)
-					.blockstate(new BrassDiodeGenerator()::generate)
-					.addLayer(() -> RenderType::cutoutMipped)
-					.item()
-					.model(AbstractDiodeGenerator::diodeItemModel)
-					.build()
-					.register();
+		REGISTRATE.block("pulse_repeater", BrassDiodeBlock::new)
+			.initialProperties(() -> Blocks.REPEATER)
+			.tag(AllBlockTags.SAFE_NBT.tag)
+			.blockstate(new BrassDiodeGenerator()::generate)
+			.addLayer(() -> RenderType::cutoutMipped)
+			.item()
+			.model(AbstractDiodeGenerator::diodeItemModel)
+			.build()
+			.register();
 
 	public static final BlockEntry<BrassDiodeBlock> PULSE_EXTENDER =
-			REGISTRATE.block("pulse_extender", BrassDiodeBlock::new)
-					.initialProperties(() -> Blocks.REPEATER)
-					.tag(AllBlockTags.SAFE_NBT.tag)
-					.blockstate(new BrassDiodeGenerator()::generate)
-					.addLayer(() -> RenderType::cutoutMipped)
-					.item()
-					.model(AbstractDiodeGenerator::diodeItemModel)
-					.build()
-					.register();
+		REGISTRATE.block("pulse_extender", BrassDiodeBlock::new)
+			.initialProperties(() -> Blocks.REPEATER)
+			.tag(AllBlockTags.SAFE_NBT.tag)
+			.blockstate(new BrassDiodeGenerator()::generate)
+			.addLayer(() -> RenderType::cutoutMipped)
+			.item()
+			.model(AbstractDiodeGenerator::diodeItemModel)
+			.build()
+			.register();
 
 	public static final BlockEntry<PoweredLatchBlock> POWERED_LATCH =
-			REGISTRATE.block("powered_latch", PoweredLatchBlock::new)
-					.initialProperties(() -> Blocks.REPEATER)
-					.blockstate(new PoweredLatchGenerator()::generate)
-					.addLayer(() -> RenderType::cutoutMipped)
-					.simpleItem()
-					.register();
+		REGISTRATE.block("powered_latch", PoweredLatchBlock::new)
+			.initialProperties(() -> Blocks.REPEATER)
+			.blockstate(new PoweredLatchGenerator()::generate)
+			.addLayer(() -> RenderType::cutoutMipped)
+			.simpleItem()
+			.register();
 
 	public static final BlockEntry<ToggleLatchBlock> POWERED_TOGGLE_LATCH =
-			REGISTRATE.block("powered_toggle_latch", ToggleLatchBlock::new)
-					.initialProperties(() -> Blocks.REPEATER)
-					.blockstate(new ToggleLatchGenerator()::generate)
-					.addLayer(() -> RenderType::cutoutMipped)
-					.item()
-					.transform(customItemModel("diodes", "latch_off"))
-					.register();
+		REGISTRATE.block("powered_toggle_latch", ToggleLatchBlock::new)
+			.initialProperties(() -> Blocks.REPEATER)
+			.blockstate(new ToggleLatchGenerator()::generate)
+			.addLayer(() -> RenderType::cutoutMipped)
+			.item()
+			.transform(customItemModel("diodes", "latch_off"))
+			.register();
 
 	public static final BlockEntry<LecternControllerBlock> LECTERN_CONTROLLER =
-			REGISTRATE.block("lectern_controller", LecternControllerBlock::new)
-					.initialProperties(() -> Blocks.LECTERN)
-					.transform(axeOnly())
-					.blockstate((c, p) -> p.horizontalBlock(c.get(), p.models()
-							.getExistingFile(p.mcLoc("block/lectern"))))
-					.loot((lt, block) -> lt.dropOther(block, Blocks.LECTERN))
-					.register();
+		REGISTRATE.block("lectern_controller", LecternControllerBlock::new)
+			.initialProperties(() -> Blocks.LECTERN)
+			.transform(axeOnly())
+			.blockstate((c, p) -> p.horizontalBlock(c.get(), p.models()
+				.getExistingFile(p.mcLoc("block/lectern"))))
+			.loot((lt, block) -> lt.dropOther(block, Blocks.LECTERN))
+			.register();
 
 	// Curiosities
 
@@ -1598,71 +1441,71 @@
 	}
 
 	public static final BlockEntry<CopperBacktankBlock> COPPER_BACKTANK =
-			REGISTRATE.block("copper_backtank", CopperBacktankBlock::new)
-					.initialProperties(SharedProperties::copperMetal)
-					.blockstate((c, p) -> p.horizontalBlock(c.getEntry(), AssetLookup.partialBaseModel(c, p)))
-					.transform(pickaxeOnly())
-					.addLayer(() -> RenderType::cutoutMipped)
-					.transform(BlockStressDefaults.setImpact(4.0))
-					.loot((lt, block) -> {
-						LootTable.Builder builder = LootTable.lootTable();
-						LootItemCondition.Builder survivesExplosion = ExplosionCondition.survivesExplosion();
-						lt.add(block, builder.withPool(LootPool.lootPool()
-								.when(survivesExplosion)
-								.setRolls(ConstantValue.exactly(1))
-								.add(LootItem.lootTableItem(AllItems.COPPER_BACKTANK.get())
-										.apply(CopyNameFunction.copyName(CopyNameFunction.NameSource.BLOCK_ENTITY))
-										.apply(CopyNbtFunction.copyData(ContextNbtProvider.BLOCK_ENTITY)
-												.copy("Air", "Air"))
-										.apply(CopyNbtFunction.copyData(ContextNbtProvider.BLOCK_ENTITY)
-												.copy("Enchantments", "Enchantments")))));
-					})
-					.register();
+		REGISTRATE.block("copper_backtank", CopperBacktankBlock::new)
+			.initialProperties(SharedProperties::copperMetal)
+			.blockstate((c, p) -> p.horizontalBlock(c.getEntry(), AssetLookup.partialBaseModel(c, p)))
+			.transform(pickaxeOnly())
+			.addLayer(() -> RenderType::cutoutMipped)
+			.transform(BlockStressDefaults.setImpact(4.0))
+			.loot((lt, block) -> {
+				Builder builder = LootTable.lootTable();
+				LootItemCondition.Builder survivesExplosion = ExplosionCondition.survivesExplosion();
+				lt.add(block, builder.withPool(LootPool.lootPool()
+					.when(survivesExplosion)
+					.setRolls(ConstantValue.exactly(1))
+					.add(LootItem.lootTableItem(AllItems.COPPER_BACKTANK.get())
+						.apply(CopyNameFunction.copyName(CopyNameFunction.NameSource.BLOCK_ENTITY))
+						.apply(CopyNbtFunction.copyData(ContextNbtProvider.BLOCK_ENTITY)
+							.copy("Air", "Air"))
+						.apply(CopyNbtFunction.copyData(ContextNbtProvider.BLOCK_ENTITY)
+							.copy("Enchantments", "Enchantments")))));
+			})
+			.register();
 
 	public static final BlockEntry<PeculiarBellBlock> PECULIAR_BELL =
-			REGISTRATE.block("peculiar_bell", PeculiarBellBlock::new)
-					.transform(BuilderTransformers.bell())
-					.onRegister(addMovementBehaviour(new BellMovementBehaviour()))
-					.register();
+		REGISTRATE.block("peculiar_bell", PeculiarBellBlock::new)
+			.transform(BuilderTransformers.bell())
+			.onRegister(addMovementBehaviour(new BellMovementBehaviour()))
+			.register();
 
 	public static final BlockEntry<HauntedBellBlock> HAUNTED_BELL =
-			REGISTRATE.block("haunted_bell", HauntedBellBlock::new)
-					.transform(BuilderTransformers.bell())
-					.onRegister(addMovementBehaviour(new HauntedBellMovementBehaviour()))
-					.register();
+		REGISTRATE.block("haunted_bell", HauntedBellBlock::new)
+			.transform(BuilderTransformers.bell())
+			.onRegister(addMovementBehaviour(new HauntedBellMovementBehaviour()))
+			.register();
 
 	public static final DyedBlockList<ToolboxBlock> TOOLBOXES = new DyedBlockList<>(colour -> {
 		String colourName = colour.getSerializedName();
 		return REGISTRATE.block(colourName + "_toolbox", p -> new ToolboxBlock(p, colour))
-				.initialProperties(SharedProperties::wooden)
-				.properties(p -> p.sound(SoundType.WOOD))
-				.addLayer(() -> RenderType::cutoutMipped)
-				.loot((lt, block) -> {
-					LootTable.Builder builder = LootTable.lootTable();
-					LootItemCondition.Builder survivesExplosion = ExplosionCondition.survivesExplosion();
-					lt.add(block, builder.withPool(LootPool.lootPool()
-							.when(survivesExplosion)
-							.setRolls(ConstantValue.exactly(1))
-							.add(LootItem.lootTableItem(block)
-									.apply(CopyNameFunction.copyName(CopyNameFunction.NameSource.BLOCK_ENTITY))
-									.apply(CopyNbtFunction.copyData(ContextNbtProvider.BLOCK_ENTITY)
-											.copy("UniqueId", "UniqueId"))
+			.initialProperties(SharedProperties::wooden)
+			.properties(p -> p.sound(SoundType.WOOD))
+			.addLayer(() -> RenderType::cutoutMipped)
+			.loot((lt, block) -> {
+				Builder builder = LootTable.lootTable();
+				LootItemCondition.Builder survivesExplosion = ExplosionCondition.survivesExplosion();
+				lt.add(block, builder.withPool(LootPool.lootPool()
+					.when(survivesExplosion)
+					.setRolls(ConstantValue.exactly(1))
+					.add(LootItem.lootTableItem(block)
+						.apply(CopyNameFunction.copyName(CopyNameFunction.NameSource.BLOCK_ENTITY))
+						.apply(CopyNbtFunction.copyData(ContextNbtProvider.BLOCK_ENTITY)
+							.copy("UniqueId", "UniqueId"))
 						.apply(CopyNbtFunction.copyData(ContextNbtProvider.BLOCK_ENTITY)
 							.copy("Inventory", "Inventory")))));
-				})
-				.blockstate((c, p) -> {
-					p.horizontalBlock(c.get(), p.models()
-							.withExistingParent(colourName + "_toolbox", p.modLoc("block/toolbox/block"))
-							.texture("0", p.modLoc("block/toolbox/" + colourName)));
-				})
-				.onRegisterAfter(Item.class, v -> TooltipHelper.referTo(v, "block.create.toolbox"))
-				.tag(AllBlockTags.TOOLBOXES.tag)
-				.item()
-				.model((c, p) -> p.withExistingParent(colourName + "_toolbox", p.modLoc("block/toolbox/item"))
-						.texture("0", p.modLoc("block/toolbox/" + colourName)))
-				.tag(AllItemTags.TOOLBOXES.tag)
-				.build()
-				.register();
+			})
+			.blockstate((c, p) -> {
+				p.horizontalBlock(c.get(), p.models()
+					.withExistingParent(colourName + "_toolbox", p.modLoc("block/toolbox/block"))
+					.texture("0", p.modLoc("block/toolbox/" + colourName)));
+			})
+			.onRegisterAfter(Item.class, v -> TooltipHelper.referTo(v, "block.create.toolbox"))
+			.tag(AllBlockTags.TOOLBOXES.tag)
+			.item()
+			.model((c, p) -> p.withExistingParent(colourName + "_toolbox", p.modLoc("block/toolbox/item"))
+				.texture("0", p.modLoc("block/toolbox/" + colourName)))
+			.tag(AllItemTags.TOOLBOXES.tag)
+			.build()
+			.register();
 	});
 
 	// Materials
@@ -1672,10 +1515,10 @@
 	}
 
 	public static final BlockEntry<Block> ZINC_ORE = REGISTRATE.block("zinc_ore", Block::new)
-			.initialProperties(() -> Blocks.GOLD_ORE)
-			.properties(p -> p.requiresCorrectToolForDrops()
-					.sound(SoundType.STONE))
-			.transform(pickaxeOnly())
+		.initialProperties(() -> Blocks.GOLD_ORE)
+		.properties(p -> p.requiresCorrectToolForDrops()
+			.sound(SoundType.STONE))
+		.transform(pickaxeOnly())
 		.loot((lt, b) -> lt.add(b,
 			RegistrateBlockLootTables.createSilkTouchDispatchTable(b,
 				RegistrateBlockLootTables.applyExplosionDecay(b, LootItem.lootTableItem(AllItems.RAW_ZINC.get())
@@ -1696,12 +1539,12 @@
 			RegistrateBlockLootTables.createSilkTouchDispatchTable(b,
 				RegistrateBlockLootTables.applyExplosionDecay(b, LootItem.lootTableItem(AllItems.RAW_ZINC.get())
 					.apply(ApplyBonusCount.addOreBonusCount(Enchantments.BLOCK_FORTUNE))))))
-			.tag(BlockTags.NEEDS_IRON_TOOL)
-			.tag(Tags.Blocks.ORES)
-			.transform(tagBlockAndItem("ores/zinc"))
-			.tag(Tags.Items.ORES)
-			.build()
-			.register();
+		.tag(BlockTags.NEEDS_IRON_TOOL)
+		.tag(Tags.Blocks.ORES)
+		.transform(tagBlockAndItem("ores/zinc"))
+		.tag(Tags.Items.ORES)
+		.build()
+		.register();
 
 	public static final BlockEntry<Block> RAW_ZINC_BLOCK = REGISTRATE.block("raw_zinc_block", Block::new)
 		.initialProperties(() -> Blocks.RAW_GOLD_BLOCK)
@@ -1713,32 +1556,32 @@
 		.register();
 
 	public static final BlockEntry<Block> ZINC_BLOCK = REGISTRATE.block("zinc_block", p -> new Block(p))
-			.initialProperties(() -> Blocks.IRON_BLOCK)
-			.properties(p -> p.requiresCorrectToolForDrops())
-			.transform(pickaxeOnly())
-			.tag(BlockTags.NEEDS_IRON_TOOL)
-			.tag(Tags.Blocks.STORAGE_BLOCKS)
-			.tag(BlockTags.BEACON_BASE_BLOCKS)
-			.transform(tagBlockAndItem("blocks/zinc"))
-			.tag(Tags.Items.STORAGE_BLOCKS)
-			.build()
-			.lang("Block of Zinc")
-			.register();
+		.initialProperties(() -> Blocks.IRON_BLOCK)
+		.properties(p -> p.requiresCorrectToolForDrops())
+		.transform(pickaxeOnly())
+		.tag(BlockTags.NEEDS_IRON_TOOL)
+		.tag(Tags.Blocks.STORAGE_BLOCKS)
+		.tag(BlockTags.BEACON_BASE_BLOCKS)
+		.transform(tagBlockAndItem("storage_blocks/zinc"))
+		.tag(Tags.Items.STORAGE_BLOCKS)
+		.build()
+		.lang("Block of Zinc")
+		.register();
 
 	public static final BlockEntry<Block> BRASS_BLOCK = REGISTRATE.block("brass_block", p -> new Block(p))
-			.initialProperties(() -> Blocks.IRON_BLOCK)
-			.properties(p -> p.requiresCorrectToolForDrops())
-			.transform(pickaxeOnly())
-			.blockstate((c, p) -> p.simpleBlock(c.get(), p.models()
-					.cubeAll(c.getName(), p.modLoc("block/brass_storage_block"))))
-			.tag(BlockTags.NEEDS_IRON_TOOL)
-			.tag(Tags.Blocks.STORAGE_BLOCKS)
-			.tag(BlockTags.BEACON_BASE_BLOCKS)
-			.transform(tagBlockAndItem("blocks/brass"))
-			.tag(Tags.Items.STORAGE_BLOCKS)
-			.build()
-			.lang("Block of Brass")
-			.register();
+		.initialProperties(() -> Blocks.IRON_BLOCK)
+		.properties(p -> p.requiresCorrectToolForDrops())
+		.transform(pickaxeOnly())
+		.blockstate((c, p) -> p.simpleBlock(c.get(), p.models()
+			.cubeAll(c.getName(), p.modLoc("block/brass_storage_block"))))
+		.tag(BlockTags.NEEDS_IRON_TOOL)
+		.tag(Tags.Blocks.STORAGE_BLOCKS)
+		.tag(BlockTags.BEACON_BASE_BLOCKS)
+		.transform(tagBlockAndItem("storage_blocks/brass"))
+		.tag(Tags.Items.STORAGE_BLOCKS)
+		.build()
+		.lang("Block of Brass")
+		.register();
 
 	public static final CopperBlockSet COPPER_SHINGLES = new CopperBlockSet(REGISTRATE, "copper_shingles",
 		"copper_roof_top", CopperBlockSet.DEFAULT_VARIANTS, (c, p) -> {
