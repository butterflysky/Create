package com.simibubi.create;

import static com.simibubi.create.AllMovementBehaviours.addMovementBehaviour;
import static com.simibubi.create.AllTags.axeOnly;
import static com.simibubi.create.AllTags.axeOrPickaxe;
import static com.simibubi.create.AllTags.pickaxeOnly;
import static com.simibubi.create.AllTags.tagBlockAndItem;
import static com.simibubi.create.content.AllSections.SCHEMATICS;
import static com.simibubi.create.foundation.data.BlockStateGen.axisBlock;
import static com.simibubi.create.foundation.data.BlockStateGen.oxidizedBlockstate;
import static com.simibubi.create.foundation.data.CreateRegistrate.connectedTextures;
import static com.simibubi.create.foundation.data.ModelGen.customItemModel;
import static com.simibubi.create.foundation.data.ModelGen.oxidizedItemModel;

import com.simibubi.create.AllTags.AllBlockTags;
import com.simibubi.create.AllTags.AllItemTags;
import com.simibubi.create.content.AllSections;
import com.simibubi.create.content.contraptions.base.CasingBlock;
import com.simibubi.create.content.contraptions.components.AssemblyOperatorBlockItem;
import com.simibubi.create.content.contraptions.components.actors.BellMovementBehaviour;
import com.simibubi.create.content.contraptions.components.actors.DrillBlock;
import com.simibubi.create.content.contraptions.components.actors.DrillMovementBehaviour;
import com.simibubi.create.content.contraptions.components.actors.HarvesterBlock;
import com.simibubi.create.content.contraptions.components.actors.HarvesterMovementBehaviour;
import com.simibubi.create.content.contraptions.components.actors.PloughBlock;
import com.simibubi.create.content.contraptions.components.actors.PloughMovementBehaviour;
import com.simibubi.create.content.contraptions.components.actors.PortableStorageInterfaceBlock;
import com.simibubi.create.content.contraptions.components.actors.PortableStorageInterfaceMovement;
import com.simibubi.create.content.contraptions.components.actors.SawMovementBehaviour;
import com.simibubi.create.content.contraptions.components.actors.SeatBlock;
import com.simibubi.create.content.contraptions.components.actors.SeatMovementBehaviour;
import com.simibubi.create.content.contraptions.components.clock.CuckooClockBlock;
import com.simibubi.create.content.contraptions.components.crafter.CrafterCTBehaviour;
import com.simibubi.create.content.contraptions.components.crafter.MechanicalCrafterBlock;
import com.simibubi.create.content.contraptions.components.crank.HandCrankBlock;
import com.simibubi.create.content.contraptions.components.crank.ValveHandleBlock;
import com.simibubi.create.content.contraptions.components.crusher.CrushingWheelBlock;
import com.simibubi.create.content.contraptions.components.crusher.CrushingWheelControllerBlock;
import com.simibubi.create.content.contraptions.components.deployer.DeployerBlock;
import com.simibubi.create.content.contraptions.components.deployer.DeployerMovementBehaviour;
import com.simibubi.create.content.contraptions.components.fan.EncasedFanBlock;
import com.simibubi.create.content.contraptions.components.fan.NozzleBlock;
import com.simibubi.create.content.contraptions.components.flywheel.FlywheelBlock;
import com.simibubi.create.content.contraptions.components.flywheel.FlywheelGenerator;
import com.simibubi.create.content.contraptions.components.flywheel.engine.FurnaceEngineBlock;
import com.simibubi.create.content.contraptions.components.millstone.MillstoneBlock;
import com.simibubi.create.content.contraptions.components.mixer.MechanicalMixerBlock;
import com.simibubi.create.content.contraptions.components.motor.CreativeMotorBlock;
import com.simibubi.create.content.contraptions.components.motor.CreativeMotorGenerator;
import com.simibubi.create.content.contraptions.components.press.MechanicalPressBlock;
import com.simibubi.create.content.contraptions.components.saw.SawBlock;
import com.simibubi.create.content.contraptions.components.saw.SawGenerator;
import com.simibubi.create.content.contraptions.components.structureMovement.bearing.ClockworkBearingBlock;
import com.simibubi.create.content.contraptions.components.structureMovement.bearing.MechanicalBearingBlock;
import com.simibubi.create.content.contraptions.components.structureMovement.bearing.SailBlock;
import com.simibubi.create.content.contraptions.components.structureMovement.bearing.StabilizedBearingMovementBehaviour;
import com.simibubi.create.content.contraptions.components.structureMovement.bearing.WindmillBearingBlock;
import com.simibubi.create.content.contraptions.components.structureMovement.chassis.LinearChassisBlock;
import com.simibubi.create.content.contraptions.components.structureMovement.chassis.LinearChassisBlock.ChassisCTBehaviour;
import com.simibubi.create.content.contraptions.components.structureMovement.chassis.RadialChassisBlock;
import com.simibubi.create.content.contraptions.components.structureMovement.chassis.StickerBlock;
import com.simibubi.create.content.contraptions.components.structureMovement.gantry.GantryCarriageBlock;
import com.simibubi.create.content.contraptions.components.structureMovement.mounted.CartAssemblerBlock;
import com.simibubi.create.content.contraptions.components.structureMovement.mounted.CartAssemblerBlock.MinecartAnchorBlock;
import com.simibubi.create.content.contraptions.components.structureMovement.mounted.CartAssemblerBlockItem;
import com.simibubi.create.content.contraptions.components.structureMovement.piston.MechanicalPistonBlock;
import com.simibubi.create.content.contraptions.components.structureMovement.piston.MechanicalPistonHeadBlock;
import com.simibubi.create.content.contraptions.components.structureMovement.piston.PistonExtensionPoleBlock;
import com.simibubi.create.content.contraptions.components.structureMovement.pulley.PulleyBlock;
import com.simibubi.create.content.contraptions.components.tracks.ControllerRailBlock;
import com.simibubi.create.content.contraptions.components.tracks.ControllerRailGenerator;
import com.simibubi.create.content.contraptions.components.turntable.TurntableBlock;
import com.simibubi.create.content.contraptions.components.waterwheel.WaterWheelBlock;
import com.simibubi.create.content.contraptions.fluids.PipeAttachmentModel;
import com.simibubi.create.content.contraptions.fluids.PumpBlock;
import com.simibubi.create.content.contraptions.fluids.actors.HosePulleyBlock;
import com.simibubi.create.content.contraptions.fluids.actors.ItemDrainBlock;
import com.simibubi.create.content.contraptions.fluids.actors.SpoutBlock;
import com.simibubi.create.content.contraptions.fluids.pipes.BracketBlock;
import com.simibubi.create.content.contraptions.fluids.pipes.BracketBlockItem;
import com.simibubi.create.content.contraptions.fluids.pipes.BracketGenerator;
import com.simibubi.create.content.contraptions.fluids.pipes.EncasedPipeBlock;
import com.simibubi.create.content.contraptions.fluids.pipes.FluidPipeBlock;
import com.simibubi.create.content.contraptions.fluids.pipes.FluidValveBlock;
import com.simibubi.create.content.contraptions.fluids.pipes.GlassFluidPipeBlock;
import com.simibubi.create.content.contraptions.fluids.pipes.SmartFluidPipeBlock;
import com.simibubi.create.content.contraptions.fluids.pipes.SmartFluidPipeGenerator;
import com.simibubi.create.content.contraptions.fluids.tank.FluidTankBlock;
import com.simibubi.create.content.contraptions.fluids.tank.FluidTankGenerator;
import com.simibubi.create.content.contraptions.fluids.tank.FluidTankItem;
import com.simibubi.create.content.contraptions.fluids.tank.FluidTankModel;
import com.simibubi.create.content.contraptions.processing.BasinBlock;
import com.simibubi.create.content.contraptions.processing.BasinGenerator;
import com.simibubi.create.content.contraptions.processing.BasinMovementBehaviour;
import com.simibubi.create.content.contraptions.processing.burner.BlazeBurnerBlock;
import com.simibubi.create.content.contraptions.processing.burner.BlazeBurnerBlockItem;
import com.simibubi.create.content.contraptions.processing.burner.LitBlazeBurnerBlock;
import com.simibubi.create.content.contraptions.relays.advanced.GantryShaftBlock;
import com.simibubi.create.content.contraptions.relays.advanced.SpeedControllerBlock;
import com.simibubi.create.content.contraptions.relays.advanced.sequencer.SequencedGearshiftBlock;
import com.simibubi.create.content.contraptions.relays.advanced.sequencer.SequencedGearshiftGenerator;
import com.simibubi.create.content.contraptions.relays.belt.BeltBlock;
import com.simibubi.create.content.contraptions.relays.belt.BeltGenerator;
import com.simibubi.create.content.contraptions.relays.belt.BeltModel;
import com.simibubi.create.content.contraptions.relays.elementary.BracketedKineticBlockModel;
import com.simibubi.create.content.contraptions.relays.elementary.CogWheelBlock;
import com.simibubi.create.content.contraptions.relays.elementary.CogwheelBlockItem;
import com.simibubi.create.content.contraptions.relays.elementary.ShaftBlock;
import com.simibubi.create.content.contraptions.relays.encased.AdjustablePulleyBlock;
import com.simibubi.create.content.contraptions.relays.encased.ClutchBlock;
import com.simibubi.create.content.contraptions.relays.encased.EncasedBeltBlock;
import com.simibubi.create.content.contraptions.relays.encased.EncasedBeltGenerator;
import com.simibubi.create.content.contraptions.relays.encased.EncasedCTBehaviour;
import com.simibubi.create.content.contraptions.relays.encased.EncasedCogCTBehaviour;
import com.simibubi.create.content.contraptions.relays.encased.EncasedCogwheelBlock;
import com.simibubi.create.content.contraptions.relays.encased.EncasedShaftBlock;
import com.simibubi.create.content.contraptions.relays.encased.GearshiftBlock;
import com.simibubi.create.content.contraptions.relays.gauge.GaugeBlock;
import com.simibubi.create.content.contraptions.relays.gauge.GaugeGenerator;
import com.simibubi.create.content.contraptions.relays.gearbox.GearboxBlock;
import com.simibubi.create.content.curiosities.armor.CopperBacktankBlock;
import com.simibubi.create.content.curiosities.bell.HauntedBellBlock;
import com.simibubi.create.content.curiosities.bell.HauntedBellMovementBehaviour;
import com.simibubi.create.content.curiosities.bell.PeculiarBellBlock;
import com.simibubi.create.content.curiosities.toolbox.ToolboxBlock;
import com.simibubi.create.content.logistics.block.belts.tunnel.BeltTunnelBlock;
import com.simibubi.create.content.logistics.block.belts.tunnel.BrassTunnelBlock;
import com.simibubi.create.content.logistics.block.belts.tunnel.BrassTunnelCTBehaviour;
import com.simibubi.create.content.logistics.block.chute.ChuteBlock;
import com.simibubi.create.content.logistics.block.chute.ChuteGenerator;
import com.simibubi.create.content.logistics.block.chute.ChuteItem;
import com.simibubi.create.content.logistics.block.chute.SmartChuteBlock;
import com.simibubi.create.content.logistics.block.depot.DepotBlock;
import com.simibubi.create.content.logistics.block.depot.EjectorBlock;
import com.simibubi.create.content.logistics.block.depot.EjectorItem;
import com.simibubi.create.content.logistics.block.diodes.AbstractDiodeGenerator;
import com.simibubi.create.content.logistics.block.diodes.BrassDiodeBlock;
import com.simibubi.create.content.logistics.block.diodes.BrassDiodeGenerator;
import com.simibubi.create.content.logistics.block.diodes.PoweredLatchBlock;
import com.simibubi.create.content.logistics.block.diodes.PoweredLatchGenerator;
import com.simibubi.create.content.logistics.block.diodes.ToggleLatchBlock;
import com.simibubi.create.content.logistics.block.diodes.ToggleLatchGenerator;
import com.simibubi.create.content.logistics.block.funnel.AndesiteFunnelBlock;
import com.simibubi.create.content.logistics.block.funnel.BeltFunnelBlock;
import com.simibubi.create.content.logistics.block.funnel.BeltFunnelGenerator;
import com.simibubi.create.content.logistics.block.funnel.BrassFunnelBlock;
import com.simibubi.create.content.logistics.block.funnel.FunnelGenerator;
import com.simibubi.create.content.logistics.block.funnel.FunnelItem;
import com.simibubi.create.content.logistics.block.funnel.FunnelMovementBehaviour;
import com.simibubi.create.content.logistics.block.inventories.AdjustableCrateBlock;
import com.simibubi.create.content.logistics.block.inventories.CreativeCrateBlock;
import com.simibubi.create.content.logistics.block.mechanicalArm.ArmBlock;
import com.simibubi.create.content.logistics.block.mechanicalArm.ArmItem;
import com.simibubi.create.content.logistics.block.redstone.AnalogLeverBlock;
import com.simibubi.create.content.logistics.block.redstone.ContactMovementBehaviour;
import com.simibubi.create.content.logistics.block.redstone.ContentObserverBlock;
import com.simibubi.create.content.logistics.block.redstone.NixieTubeBlock;
import com.simibubi.create.content.logistics.block.redstone.NixieTubeGenerator;
import com.simibubi.create.content.logistics.block.redstone.RedstoneContactBlock;
import com.simibubi.create.content.logistics.block.redstone.RedstoneLinkBlock;
import com.simibubi.create.content.logistics.block.redstone.RedstoneLinkGenerator;
import com.simibubi.create.content.logistics.block.redstone.StockpileSwitchBlock;
import com.simibubi.create.content.logistics.block.vault.VaultBlock;
import com.simibubi.create.content.logistics.block.vault.VaultCTBehaviour;
import com.simibubi.create.content.logistics.block.vault.VaultItem;
import com.simibubi.create.content.logistics.item.LecternControllerBlock;
import com.simibubi.create.content.schematics.block.SchematicTableBlock;
import com.simibubi.create.content.schematics.block.SchematicannonBlock;
import com.simibubi.create.foundation.block.BlockStressDefaults;
import com.simibubi.create.foundation.block.DyedBlockList;
import com.simibubi.create.foundation.block.ItemUseOverrides;
import com.simibubi.create.foundation.data.AssetLookup;
import com.simibubi.create.foundation.data.BlockStateGen;
import com.simibubi.create.foundation.data.BuilderTransformers;
import com.simibubi.create.foundation.data.CreateRegistrate;
import com.simibubi.create.foundation.data.ModelGen;
import com.simibubi.create.foundation.data.SharedProperties;
import com.simibubi.create.foundation.item.TooltipHelper;
import com.simibubi.create.foundation.utility.ColorHandlers;
import com.simibubi.create.foundation.utility.Couple;
import com.simibubi.create.foundation.utility.DyeHelper;
import com.simibubi.create.foundation.worldgen.OxidizingBlock;
import com.tterrag.registrate.providers.RegistrateRecipeProvider;
import com.tterrag.registrate.util.entry.BlockEntry;

import net.minecraft.client.renderer.RenderType;
<<<<<<< HEAD
import net.minecraft.core.Direction.Axis;
import net.minecraft.core.Direction.AxisDirection;
import net.minecraft.data.recipes.ShapedRecipeBuilder;
import net.minecraft.resources.ResourceLocation;
=======
import net.minecraft.data.ShapelessRecipeBuilder;
import net.minecraft.item.DyeColor;
import net.minecraft.item.Item;
import net.minecraft.item.Rarity;
import net.minecraft.loot.ConstantRange;
import net.minecraft.loot.ItemLootEntry;
import net.minecraft.loot.LootPool;
import net.minecraft.loot.LootTable;
import net.minecraft.loot.LootTable.Builder;
import net.minecraft.loot.conditions.ILootCondition.IBuilder;
import net.minecraft.loot.conditions.SurvivesExplosion;
import net.minecraft.loot.functions.CopyName;
import net.minecraft.loot.functions.CopyNbt;
import net.minecraft.state.properties.PistonType;
>>>>>>> dfe2f41b
import net.minecraft.tags.BlockTags;
import net.minecraft.tags.ItemTags;
import net.minecraft.world.item.DyeColor;
import net.minecraft.world.item.Item;
import net.minecraft.world.item.Rarity;
import net.minecraft.world.level.block.Block;
import net.minecraft.world.level.block.Blocks;
import net.minecraft.world.level.block.SoundType;
import net.minecraft.world.level.block.state.BlockBehaviour;
import net.minecraft.world.level.block.state.properties.PistonType;
import net.minecraft.world.level.material.MaterialColor;
import net.minecraft.world.level.storage.loot.LootPool;
import net.minecraft.world.level.storage.loot.LootTable;
import net.minecraft.world.level.storage.loot.LootTable.Builder;
import net.minecraft.world.level.storage.loot.entries.LootItem;
import net.minecraft.world.level.storage.loot.functions.CopyNameFunction;
import net.minecraft.world.level.storage.loot.functions.CopyNbtFunction;
import net.minecraft.world.level.storage.loot.predicates.ExplosionCondition;
import net.minecraft.world.level.storage.loot.predicates.LootItemCondition;
import net.minecraft.world.level.storage.loot.providers.nbt.ContextNbtProvider;
import net.minecraft.world.level.storage.loot.providers.number.ConstantValue;
import net.minecraftforge.client.model.generators.ConfiguredModel;
import net.minecraftforge.client.model.generators.ModelFile;
import net.minecraftforge.common.Tags;

public class AllBlocks {

	private static final CreateRegistrate REGISTRATE = Create.registrate()
		.itemGroup(() -> Create.BASE_CREATIVE_TAB);

	// Schematics

	static {
		REGISTRATE.startSection(SCHEMATICS);
	}

	public static final BlockEntry<SchematicannonBlock> SCHEMATICANNON =
		REGISTRATE.block("schematicannon", SchematicannonBlock::new)
			.initialProperties(() -> Blocks.DISPENSER)
			.transform(pickaxeOnly())
			.blockstate((ctx, prov) -> prov.simpleBlock(ctx.getEntry(), AssetLookup.partialBaseModel(ctx, prov)))
			.loot((lt, block) -> {
				Builder builder = LootTable.lootTable();
				LootItemCondition.Builder survivesExplosion = ExplosionCondition.survivesExplosion();
				lt.add(block, builder.withPool(LootPool.lootPool()
					.when(survivesExplosion)
					.setRolls(ConstantValue.exactly(1))
					.add(LootItem.lootTableItem(AllBlocks.SCHEMATICANNON.get()
						.asItem())
						.apply(CopyNbtFunction.copyData(ContextNbtProvider.BLOCK_ENTITY)
							.copy("Options", "BlockEntityTag.Options")))));
			})
			.item()
			.transform(customItemModel())
			.register();

	public static final BlockEntry<SchematicTableBlock> SCHEMATIC_TABLE =
		REGISTRATE.block("schematic_table", SchematicTableBlock::new)
			.initialProperties(() -> Blocks.LECTERN)
			.transform(axeOrPickaxe())
			.blockstate((ctx, prov) -> prov.horizontalBlock(ctx.getEntry(), prov.models()
				.getExistingFile(ctx.getId()), 0))
			.simpleItem()
			.register();

	// Kinetics

	static {
		REGISTRATE.startSection(AllSections.KINETICS);
	}

	public static final BlockEntry<ShaftBlock> SHAFT = REGISTRATE.block("shaft", ShaftBlock::new)
		.initialProperties(SharedProperties::stone)
		.transform(BlockStressDefaults.setNoImpact())
		.transform(pickaxeOnly())
		.blockstate(BlockStateGen.axisBlockProvider(false))
		.onRegister(CreateRegistrate.blockModel(() -> BracketedKineticBlockModel::new))
		.simpleItem()
		.register();

	public static final BlockEntry<CogWheelBlock> COGWHEEL = REGISTRATE.block("cogwheel", CogWheelBlock::small)
		.initialProperties(SharedProperties::stone)
		.properties(p -> p.sound(SoundType.WOOD))
		.transform(BlockStressDefaults.setNoImpact())
		.transform(axeOrPickaxe())
		.blockstate(BlockStateGen.axisBlockProvider(false))
		.onRegister(CreateRegistrate.blockModel(() -> BracketedKineticBlockModel::new))
		.item(CogwheelBlockItem::new)
		.build()
		.register();

	public static final BlockEntry<CogWheelBlock> LARGE_COGWHEEL =
		REGISTRATE.block("large_cogwheel", CogWheelBlock::large)
			.initialProperties(SharedProperties::stone)
			.properties(p -> p.sound(SoundType.WOOD))
			.transform(axeOrPickaxe())
			.transform(BlockStressDefaults.setNoImpact())
			.blockstate(BlockStateGen.axisBlockProvider(false))
			.onRegister(CreateRegistrate.blockModel(() -> BracketedKineticBlockModel::new))
			.item(CogwheelBlockItem::new)
			.build()
			.register();

	public static final BlockEntry<EncasedShaftBlock> ANDESITE_ENCASED_SHAFT =
		REGISTRATE.block("andesite_encased_shaft", EncasedShaftBlock::andesite)
			.transform(BuilderTransformers.encasedShaft("andesite", AllSpriteShifts.ANDESITE_CASING))
			.transform(axeOrPickaxe())
			.register();

	public static final BlockEntry<EncasedShaftBlock> BRASS_ENCASED_SHAFT =
		REGISTRATE.block("brass_encased_shaft", EncasedShaftBlock::brass)
			.transform(BuilderTransformers.encasedShaft("brass", AllSpriteShifts.BRASS_CASING))
			.transform(axeOrPickaxe())
			.register();

	public static final BlockEntry<EncasedCogwheelBlock> ANDESITE_ENCASED_COGWHEEL =
		REGISTRATE.block("andesite_encased_cogwheel", p -> EncasedCogwheelBlock.andesite(false, p))
			.transform(BuilderTransformers.encasedCogwheel("andesite", AllSpriteShifts.ANDESITE_CASING))
			.onRegister(CreateRegistrate.connectedTextures(new EncasedCogCTBehaviour(AllSpriteShifts.ANDESITE_CASING,
				Couple.create(AllSpriteShifts.ANDESITE_ENCASED_COGWHEEL_SIDE,
					AllSpriteShifts.ANDESITE_ENCASED_COGWHEEL_OTHERSIDE))))
			.transform(axeOrPickaxe())
			.register();

	public static final BlockEntry<EncasedCogwheelBlock> BRASS_ENCASED_COGWHEEL =
		REGISTRATE.block("brass_encased_cogwheel", p -> EncasedCogwheelBlock.brass(false, p))
			.transform(BuilderTransformers.encasedCogwheel("brass", AllSpriteShifts.BRASS_CASING))
			.onRegister(CreateRegistrate.connectedTextures(new EncasedCogCTBehaviour(AllSpriteShifts.BRASS_CASING,
				Couple.create(AllSpriteShifts.BRASS_ENCASED_COGWHEEL_SIDE,
					AllSpriteShifts.BRASS_ENCASED_COGWHEEL_OTHERSIDE))))
			.transform(axeOrPickaxe())
			.register();

	public static final BlockEntry<EncasedCogwheelBlock> ANDESITE_ENCASED_LARGE_COGWHEEL =
		REGISTRATE.block("andesite_encased_large_cogwheel", p -> EncasedCogwheelBlock.andesite(true, p))
			.transform(BuilderTransformers.encasedLargeCogwheel("andesite", AllSpriteShifts.ANDESITE_CASING))
			.transform(axeOrPickaxe())
			.register();

	public static final BlockEntry<EncasedCogwheelBlock> BRASS_ENCASED_LARGE_COGWHEEL =
		REGISTRATE.block("brass_encased_large_cogwheel", p -> EncasedCogwheelBlock.brass(true, p))
			.transform(BuilderTransformers.encasedLargeCogwheel("brass", AllSpriteShifts.BRASS_CASING))
			.transform(axeOrPickaxe())
			.register();

	public static final BlockEntry<GearboxBlock> GEARBOX = REGISTRATE.block("gearbox", GearboxBlock::new)
		.initialProperties(SharedProperties::stone)
		.properties(BlockBehaviour.Properties::noOcclusion)
		.transform(BlockStressDefaults.setNoImpact())
		.transform(axeOrPickaxe())
		.onRegister(CreateRegistrate.connectedTextures(new EncasedCTBehaviour(AllSpriteShifts.ANDESITE_CASING)))
		.onRegister(CreateRegistrate.casingConnectivity((block, cc) -> cc.make(block, AllSpriteShifts.ANDESITE_CASING,
			(s, f) -> f.getAxis() == s.getValue(GearboxBlock.AXIS))))
		.blockstate((c, p) -> axisBlock(c, p, $ -> AssetLookup.partialBaseModel(c, p), true))
		.item()
		.transform(customItemModel())
		.register();

	public static final BlockEntry<ClutchBlock> CLUTCH = REGISTRATE.block("clutch", ClutchBlock::new)
		.initialProperties(SharedProperties::stone)
		.properties(BlockBehaviour.Properties::noOcclusion)
		.transform(BlockStressDefaults.setNoImpact())
		.transform(axeOrPickaxe())
		.blockstate((c, p) -> BlockStateGen.axisBlock(c, p, AssetLookup.forPowered(c, p)))
		.item()
		.transform(customItemModel())
		.register();

	public static final BlockEntry<GearshiftBlock> GEARSHIFT = REGISTRATE.block("gearshift", GearshiftBlock::new)
		.initialProperties(SharedProperties::stone)
		.properties(BlockBehaviour.Properties::noOcclusion)
		.transform(BlockStressDefaults.setNoImpact())
		.transform(axeOrPickaxe())
		.blockstate((c, p) -> BlockStateGen.axisBlock(c, p, AssetLookup.forPowered(c, p)))
		.item()
		.transform(customItemModel())
		.register();

	public static final BlockEntry<EncasedBeltBlock> ENCASED_CHAIN_DRIVE =
		REGISTRATE.block("encased_chain_drive", EncasedBeltBlock::new)
			.initialProperties(SharedProperties::stone)
			.properties(BlockBehaviour.Properties::noOcclusion)
			.transform(BlockStressDefaults.setNoImpact())
			.transform(axeOrPickaxe())
			.blockstate((c, p) -> new EncasedBeltGenerator((state, suffix) -> p.models()
				.getExistingFile(p.modLoc("block/" + c.getName() + "/" + suffix))).generate(c, p))
			.item()
			.transform(customItemModel())
			.register();

	public static final BlockEntry<AdjustablePulleyBlock> ADJUSTABLE_CHAIN_GEARSHIFT =
		REGISTRATE.block("adjustable_chain_gearshift", AdjustablePulleyBlock::new)
			.initialProperties(SharedProperties::stone)
			.properties(BlockBehaviour.Properties::noOcclusion)
			.transform(BlockStressDefaults.setNoImpact())
			.transform(axeOrPickaxe())
			.blockstate((c, p) -> new EncasedBeltGenerator((state, suffix) -> {
				String powered = state.getValue(AdjustablePulleyBlock.POWERED) ? "_powered" : "";
				return p.models()
					.withExistingParent(c.getName() + "_" + suffix + powered,
						p.modLoc("block/encased_chain_drive/" + suffix))
					.texture("side", p.modLoc("block/" + c.getName() + powered));
			}).generate(c, p))
			.item()
			.model((c, p) -> p.withExistingParent(c.getName(), p.modLoc("block/encased_chain_drive/item"))
				.texture("side", p.modLoc("block/" + c.getName())))
			.build()
			.register();

	public static final BlockEntry<BeltBlock> BELT = REGISTRATE.block("belt", BeltBlock::new)
		.initialProperties(SharedProperties.beltMaterial, MaterialColor.COLOR_GRAY)
		.properties(p -> p.sound(SoundType.WOOL))
		.properties(p -> p.strength(0.8F))
		.transform(axeOrPickaxe())
		.blockstate(new BeltGenerator()::generate)
		.transform(BlockStressDefaults.setImpact(1.0))
		.onRegister(CreateRegistrate.blockModel(() -> BeltModel::new))
		.register();

	public static final BlockEntry<CreativeMotorBlock> CREATIVE_MOTOR =
		REGISTRATE.block("creative_motor", CreativeMotorBlock::new)
			.initialProperties(SharedProperties::stone)
			.tag(AllBlockTags.SAFE_NBT.tag)
			.transform(pickaxeOnly())
			.blockstate(new CreativeMotorGenerator()::generate)
			.transform(BlockStressDefaults.setCapacity(16384.0))
			.item()
			.properties(p -> p.rarity(Rarity.EPIC))
			.transform(customItemModel())
			.register();

	public static final BlockEntry<WaterWheelBlock> WATER_WHEEL = REGISTRATE.block("water_wheel", WaterWheelBlock::new)
		.initialProperties(SharedProperties::wooden)
		.properties(BlockBehaviour.Properties::noOcclusion)
		.transform(axeOrPickaxe())
		.blockstate(BlockStateGen.directionalBlockProviderIgnoresWaterlogged(false))
		.addLayer(() -> RenderType::cutoutMipped)
		.transform(BlockStressDefaults.setCapacity(16.0))
		.simpleItem()
		.register();

	public static final BlockEntry<EncasedFanBlock> ENCASED_FAN = REGISTRATE.block("encased_fan", EncasedFanBlock::new)
		.initialProperties(SharedProperties::stone)
		.blockstate(BlockStateGen.directionalBlockProvider(true))
		.addLayer(() -> RenderType::cutoutMipped)
		.transform(axeOrPickaxe())
		.transform(BlockStressDefaults.setCapacity(16.0))
		.transform(BlockStressDefaults.setImpact(2.0))
		.item()
		.transform(customItemModel())
		.register();

	public static final BlockEntry<NozzleBlock> NOZZLE = REGISTRATE.block("nozzle", NozzleBlock::new)
		.initialProperties(SharedProperties::stone)
		.tag(AllBlockTags.BRITTLE.tag)
		.transform(axeOrPickaxe())
		.blockstate(BlockStateGen.directionalBlockProvider(true))
		.addLayer(() -> RenderType::cutoutMipped)
		.item()
		.transform(customItemModel())
		.register();

	public static final BlockEntry<TurntableBlock> TURNTABLE = REGISTRATE.block("turntable", TurntableBlock::new)
		.initialProperties(SharedProperties::wooden)
		.transform(axeOrPickaxe())
		.blockstate((c, p) -> p.simpleBlock(c.getEntry(), AssetLookup.standardModel(c, p)))
		.transform(BlockStressDefaults.setImpact(4.0))
		.simpleItem()
		.register();

	public static final BlockEntry<HandCrankBlock> HAND_CRANK = REGISTRATE.block("hand_crank", HandCrankBlock::new)
		.initialProperties(SharedProperties::wooden)
		.transform(axeOrPickaxe())
		.blockstate(BlockStateGen.directionalBlockProvider(true))
		.transform(BlockStressDefaults.setCapacity(8.0))
		.tag(AllBlockTags.BRITTLE.tag)
		.onRegister(ItemUseOverrides::addBlock)
		.item()
		.transform(customItemModel())
		.register();

	public static final BlockEntry<CuckooClockBlock> CUCKOO_CLOCK =
		REGISTRATE.block("cuckoo_clock", CuckooClockBlock::regular)
			.transform(axeOrPickaxe())
			.transform(BuilderTransformers.cuckooClock())
			.register();

	public static final BlockEntry<CuckooClockBlock> MYSTERIOUS_CUCKOO_CLOCK =
		REGISTRATE.block("mysterious_cuckoo_clock", CuckooClockBlock::mysterious)
			.transform(axeOrPickaxe())
			.transform(BuilderTransformers.cuckooClock())
			.lang("Cuckoo Clock")
			.onRegisterAfter(Item.class, c -> TooltipHelper.referTo(c, CUCKOO_CLOCK))
			.register();

	public static final BlockEntry<MillstoneBlock> MILLSTONE = REGISTRATE.block("millstone", MillstoneBlock::new)
		.initialProperties(SharedProperties::stone)
		.transform(pickaxeOnly())
		.blockstate((c, p) -> p.simpleBlock(c.getEntry(), AssetLookup.partialBaseModel(c, p)))
		.transform(BlockStressDefaults.setImpact(4.0))
		.item()
		.transform(customItemModel())
		.register();

	public static final BlockEntry<CrushingWheelBlock> CRUSHING_WHEEL =
		REGISTRATE.block("crushing_wheel", CrushingWheelBlock::new)
			.initialProperties(SharedProperties::stone)
			.properties(BlockBehaviour.Properties::noOcclusion)
			.transform(pickaxeOnly())
			.blockstate(BlockStateGen.axisBlockProvider(false))
			.addLayer(() -> RenderType::cutoutMipped)
			.transform(BlockStressDefaults.setImpact(8.0))
			.simpleItem()
			.register();

	public static final BlockEntry<CrushingWheelControllerBlock> CRUSHING_WHEEL_CONTROLLER =
		REGISTRATE.block("crushing_wheel_controller", CrushingWheelControllerBlock::new)
			.initialProperties(() -> Blocks.AIR)
			.blockstate((c, p) -> p.getVariantBuilder(c.get())
				.forAllStatesExcept(state -> ConfiguredModel.builder()
					.modelFile(p.models()
						.getExistingFile(p.mcLoc("block/air")))
					.build(), CrushingWheelControllerBlock.FACING))
			.register();

	public static final BlockEntry<MechanicalPressBlock> MECHANICAL_PRESS =
		REGISTRATE.block("mechanical_press", MechanicalPressBlock::new)
			.initialProperties(SharedProperties::stone)
			.properties(BlockBehaviour.Properties::noOcclusion)
			.transform(axeOrPickaxe())
			.blockstate(BlockStateGen.horizontalBlockProvider(true))
			.transform(BlockStressDefaults.setImpact(8.0))
			.item(AssemblyOperatorBlockItem::new)
			.transform(customItemModel())
			.register();

	public static final BlockEntry<MechanicalMixerBlock> MECHANICAL_MIXER =
		REGISTRATE.block("mechanical_mixer", MechanicalMixerBlock::new)
			.initialProperties(SharedProperties::stone)
			.properties(BlockBehaviour.Properties::noOcclusion)
			.transform(axeOrPickaxe())
			.blockstate((c, p) -> p.simpleBlock(c.getEntry(), AssetLookup.partialBaseModel(c, p)))
			.addLayer(() -> RenderType::cutoutMipped)
			.transform(BlockStressDefaults.setImpact(4.0))
			.item(AssemblyOperatorBlockItem::new)
			.transform(customItemModel())
			.register();

	public static final BlockEntry<BasinBlock> BASIN = REGISTRATE.block("basin", BasinBlock::new)
		.initialProperties(SharedProperties::stone)
		.properties(p -> p.sound(SoundType.NETHERITE_BLOCK))
		.transform(pickaxeOnly())
		.blockstate(new BasinGenerator()::generate)
		.onRegister(addMovementBehaviour(new BasinMovementBehaviour()))
		.item()
		.transform(customItemModel("_", "block"))
		.register();

	public static final BlockEntry<BlazeBurnerBlock> BLAZE_BURNER =
		REGISTRATE.block("blaze_burner", BlazeBurnerBlock::new)
			.initialProperties(SharedProperties::softMetal)
			.properties(p -> p.lightLevel(BlazeBurnerBlock::getLight))
			.transform(pickaxeOnly())
			.addLayer(() -> RenderType::cutoutMipped)
			.tag(AllBlockTags.FAN_TRANSPARENT.tag, AllBlockTags.FAN_HEATERS.tag)
			.loot((lt, block) -> lt.add(block, BlazeBurnerBlock.buildLootTable()))
			.blockstate((c, p) -> p.simpleBlock(c.getEntry(), AssetLookup.partialBaseModel(c, p)))
			.item(BlazeBurnerBlockItem::withBlaze)
			.model(AssetLookup.<BlazeBurnerBlockItem>customBlockItemModel("blaze_burner", "block_with_blaze"))
			.build()
			.register();

	public static final BlockEntry<LitBlazeBurnerBlock> LIT_BLAZE_BURNER =
		REGISTRATE.block("lit_blaze_burner", LitBlazeBurnerBlock::new)
			.initialProperties(SharedProperties::softMetal)
			.properties(p -> p.lightLevel(LitBlazeBurnerBlock::getLight))
			.transform(pickaxeOnly())
			.addLayer(() -> RenderType::cutoutMipped)
			.tag(AllBlockTags.FAN_TRANSPARENT.tag, AllBlockTags.FAN_HEATERS.tag)
			.loot((lt, block) -> lt.dropOther(block, AllItems.EMPTY_BLAZE_BURNER.get()))
			.blockstate((c, p) -> p.getVariantBuilder(c.get())
				.forAllStates(state -> ConfiguredModel.builder()
					.modelFile(p.models()
						.getExistingFile(p.modLoc("block/blaze_burner/"
							+ (state.getValue(LitBlazeBurnerBlock.FLAME_TYPE) == LitBlazeBurnerBlock.FlameType.SOUL
								? "block_with_soul_fire"
								: "block_with_fire"))))
					.build()))
			.register();

	public static final BlockEntry<DepotBlock> DEPOT = REGISTRATE.block("depot", DepotBlock::new)
		.initialProperties(SharedProperties::stone)
		.transform(axeOrPickaxe())
		.blockstate((c, p) -> p.simpleBlock(c.getEntry(), AssetLookup.partialBaseModel(c, p)))
		.item()
		.transform(customItemModel("_", "block"))
		.register();

	public static final BlockEntry<EjectorBlock> WEIGHTED_EJECTOR =
		REGISTRATE.block("weighted_ejector", EjectorBlock::new)
			.initialProperties(SharedProperties::stone)
			.properties(BlockBehaviour.Properties::noOcclusion)
			.transform(axeOrPickaxe())
			.blockstate((c, p) -> p.horizontalBlock(c.getEntry(), AssetLookup.partialBaseModel(c, p), 180))
			.transform(BlockStressDefaults.setImpact(2.0))
			.item(EjectorItem::new)
			.transform(customItemModel())
			.register();

	public static final BlockEntry<ChuteBlock> CHUTE = REGISTRATE.block("chute", ChuteBlock::new)
		.initialProperties(SharedProperties::softMetal)
		.properties(p -> p.sound(SoundType.NETHERITE_BLOCK))
		.transform(pickaxeOnly())
		.addLayer(() -> RenderType::cutoutMipped)
		.blockstate(new ChuteGenerator()::generate)
		.item(ChuteItem::new)
		.transform(customItemModel("_", "block"))
		.register();

	public static final BlockEntry<SmartChuteBlock> SMART_CHUTE = REGISTRATE.block("smart_chute", SmartChuteBlock::new)
		.initialProperties(SharedProperties::softMetal)
		.properties(p -> p.sound(SoundType.NETHERITE_BLOCK))
		.transform(pickaxeOnly())
		.blockstate((c, p) -> BlockStateGen.simpleBlock(c, p, AssetLookup.forPowered(c, p)))
		.item()
		.transform(customItemModel("_", "block"))
		.register();

	public static final BlockEntry<GaugeBlock> SPEEDOMETER = REGISTRATE.block("speedometer", GaugeBlock::speed)
		.initialProperties(SharedProperties::wooden)
		.transform(axeOrPickaxe())
		.transform(BlockStressDefaults.setNoImpact())
		.blockstate(new GaugeGenerator()::generate)
		.item()
		.transform(ModelGen.customItemModel("gauge", "_", "item"))
		.register();

	public static final BlockEntry<GaugeBlock> STRESSOMETER = REGISTRATE.block("stressometer", GaugeBlock::stress)
		.initialProperties(SharedProperties::wooden)
		.transform(axeOrPickaxe())
		.transform(BlockStressDefaults.setNoImpact())
		.blockstate(new GaugeGenerator()::generate)
		.item()
		.transform(ModelGen.customItemModel("gauge", "_", "item"))
		.register();

	public static final BlockEntry<BracketBlock> WOODEN_BRACKET = REGISTRATE.block("wooden_bracket", BracketBlock::new)
		.blockstate(new BracketGenerator("wooden")::generate)
		.transform(axeOrPickaxe())
		.item(BracketBlockItem::new)
		.transform(BracketGenerator.itemModel("wooden"))
		.register();

	public static final BlockEntry<BracketBlock> METAL_BRACKET = REGISTRATE.block("metal_bracket", BracketBlock::new)
		.blockstate(new BracketGenerator("metal")::generate)
		.transform(pickaxeOnly())
		.item(BracketBlockItem::new)
		.transform(BracketGenerator.itemModel("metal"))
		.register();

	// Fluids

	public static final BlockEntry<FluidPipeBlock> FLUID_PIPE = REGISTRATE.block("fluid_pipe", FluidPipeBlock::new)
		.initialProperties(SharedProperties::softMetal)
		.transform(pickaxeOnly())
		.blockstate(BlockStateGen.pipe())
		.onRegister(CreateRegistrate.blockModel(() -> PipeAttachmentModel::new))
		.item()
		.transform(customItemModel())
		.register();

	public static final BlockEntry<EncasedPipeBlock> ENCASED_FLUID_PIPE =
		REGISTRATE.block("encased_fluid_pipe", EncasedPipeBlock::new)
			.initialProperties(SharedProperties::softMetal)
			.properties(BlockBehaviour.Properties::noOcclusion)
			.transform(axeOrPickaxe())
			.blockstate(BlockStateGen.encasedPipe())
			.onRegister(CreateRegistrate.connectedTextures(new EncasedCTBehaviour(AllSpriteShifts.COPPER_CASING)))
			.onRegister(CreateRegistrate.casingConnectivity((block, cc) -> cc.make(block, AllSpriteShifts.COPPER_CASING,
				(s, f) -> !s.getValue(EncasedPipeBlock.FACING_TO_PROPERTY_MAP.get(f)))))
			.onRegister(CreateRegistrate.blockModel(() -> PipeAttachmentModel::new))
			.loot((p, b) -> p.dropOther(b, FLUID_PIPE.get()))
			.register();

	public static final BlockEntry<GlassFluidPipeBlock> GLASS_FLUID_PIPE =
		REGISTRATE.block("glass_fluid_pipe", GlassFluidPipeBlock::new)
			.initialProperties(SharedProperties::softMetal)
			.addLayer(() -> RenderType::cutoutMipped)
			.transform(pickaxeOnly())
			.blockstate((c, p) -> BlockStateGen.axisBlock(c, p, s -> p.models()
				.getExistingFile(
					p.modLoc("block/fluid_pipe/window" + (s.getValue(GlassFluidPipeBlock.ALT) ? "_alt" : "")))))
			.onRegister(CreateRegistrate.blockModel(() -> PipeAttachmentModel::new))
			.loot((p, b) -> p.dropOther(b, FLUID_PIPE.get()))
			.register();

	public static final BlockEntry<PumpBlock> MECHANICAL_PUMP = REGISTRATE.block("mechanical_pump", PumpBlock::new)
		.initialProperties(SharedProperties::softMetal)
		.transform(pickaxeOnly())
		.blockstate(BlockStateGen.directionalBlockProviderIgnoresWaterlogged(true))
		.onRegister(CreateRegistrate.blockModel(() -> PipeAttachmentModel::new))
		.transform(BlockStressDefaults.setImpact(4.0))
		.item()
		.transform(customItemModel())
		.register();

	public static final BlockEntry<SmartFluidPipeBlock> SMART_FLUID_PIPE =
		REGISTRATE.block("smart_fluid_pipe", SmartFluidPipeBlock::new)
			.initialProperties(SharedProperties::softMetal)
			.transform(pickaxeOnly())
			.blockstate(new SmartFluidPipeGenerator()::generate)
			.onRegister(CreateRegistrate.blockModel(() -> PipeAttachmentModel::new))
			.item()
			.transform(customItemModel())
			.register();

	public static final BlockEntry<FluidValveBlock> FLUID_VALVE = REGISTRATE.block("fluid_valve", FluidValveBlock::new)
		.initialProperties(SharedProperties::softMetal)
		.transform(pickaxeOnly())
		.blockstate((c, p) -> BlockStateGen.directionalAxisBlock(c, p,
			(state, vertical) -> AssetLookup.partialBaseModel(c, p, vertical ? "vertical" : "horizontal",
				state.getValue(FluidValveBlock.ENABLED) ? "open" : "closed")))
		.onRegister(CreateRegistrate.blockModel(() -> PipeAttachmentModel::new))
		.item()
		.transform(customItemModel())
		.register();

	public static final BlockEntry<ValveHandleBlock> COPPER_VALVE_HANDLE =
		REGISTRATE.block("copper_valve_handle", ValveHandleBlock::copper)
			.transform(pickaxeOnly())
			.transform(BuilderTransformers.valveHandle(null))
			.register();

	public static final DyedBlockList<ValveHandleBlock> DYED_VALVE_HANDLES = new DyedBlockList<>(colour -> {
		String colourName = colour.getSerializedName();
		return REGISTRATE.block(colourName + "_valve_handle", p -> ValveHandleBlock.dyed(p, colour))
			.transform(pickaxeOnly())
			.transform(BuilderTransformers.valveHandle(colour))
<<<<<<< HEAD
			.recipe((c, p) -> ShapedRecipeBuilder.shaped(c.get())
				.pattern("#")
				.pattern("-")
				.define('#', colour.getTag())
				.define('-', AllItemTags.VALVE_HANDLES.tag)
				.unlockedBy("has_valve", RegistrateRecipeProvider.has(AllItemTags.VALVE_HANDLES.tag))
=======
			.recipe((c, p) -> ShapelessRecipeBuilder.shapeless(c.get())
				.requires(colour.getTag())
				.requires(AllItemTags.VALVE_HANDLES.tag)
				.unlockedBy("has_valve", RegistrateRecipeProvider.hasItem(AllItemTags.VALVE_HANDLES.tag))
>>>>>>> dfe2f41b
				.save(p, Create.asResource("crafting/kinetics/" + c.getName() + "_from_other_valve_handle")))
			.register();
	});

	public static final BlockEntry<FluidTankBlock> FLUID_TANK = REGISTRATE.block("fluid_tank", FluidTankBlock::regular)
		.initialProperties(SharedProperties::softMetal)
		.properties(BlockBehaviour.Properties::noOcclusion)
		.transform(pickaxeOnly())
		.blockstate(new FluidTankGenerator()::generate)
		.onRegister(CreateRegistrate.blockModel(() -> FluidTankModel::standard))
		.addLayer(() -> RenderType::cutoutMipped)
		.item(FluidTankItem::new)
		.model(AssetLookup.<FluidTankItem>customBlockItemModel("_", "block_single_window"))
		.build()
		.register();

	public static final BlockEntry<FluidTankBlock> CREATIVE_FLUID_TANK =
		REGISTRATE.block("creative_fluid_tank", FluidTankBlock::creative)
			.initialProperties(SharedProperties::softMetal)
			.properties(BlockBehaviour.Properties::noOcclusion)
			.transform(pickaxeOnly())
			.tag(AllBlockTags.SAFE_NBT.tag)
			.blockstate(new FluidTankGenerator("creative_")::generate)
			.onRegister(CreateRegistrate.blockModel(() -> FluidTankModel::creative))
			.addLayer(() -> RenderType::cutoutMipped)
			.item(FluidTankItem::new)
			.properties(p -> p.rarity(Rarity.EPIC))
			.model((c, p) -> p.withExistingParent(c.getName(), p.modLoc("block/fluid_tank/block_single_window"))
				.texture("5", p.modLoc("block/creative_fluid_tank_window_single"))
				.texture("1", p.modLoc("block/creative_fluid_tank"))
				.texture("0", p.modLoc("block/creative_casing")))
			.build()
			.register();

	public static final BlockEntry<HosePulleyBlock> HOSE_PULLEY = REGISTRATE.block("hose_pulley", HosePulleyBlock::new)
		.initialProperties(SharedProperties::softMetal)
		.transform(pickaxeOnly())
		.blockstate(BlockStateGen.horizontalBlockProvider(true))
		.transform(BlockStressDefaults.setImpact(4.0))
		.item()
		.transform(customItemModel())
		.register();

	public static final BlockEntry<ItemDrainBlock> ITEM_DRAIN = REGISTRATE.block("item_drain", ItemDrainBlock::new)
		.initialProperties(SharedProperties::softMetal)
		.transform(pickaxeOnly())
		.addLayer(() -> RenderType::cutoutMipped)
		.blockstate((c, p) -> p.simpleBlock(c.get(), AssetLookup.standardModel(c, p)))
		.simpleItem()
		.register();

	public static final BlockEntry<SpoutBlock> SPOUT = REGISTRATE.block("spout", SpoutBlock::new)
		.initialProperties(SharedProperties::softMetal)
		.transform(pickaxeOnly())
		.blockstate((ctx, prov) -> prov.simpleBlock(ctx.getEntry(), AssetLookup.partialBaseModel(ctx, prov)))
		.addLayer(() -> RenderType::cutoutMipped)
		.item(AssemblyOperatorBlockItem::new)
		.transform(customItemModel())
		.register();

	public static final BlockEntry<PortableStorageInterfaceBlock> PORTABLE_FLUID_INTERFACE =
		REGISTRATE.block("portable_fluid_interface", PortableStorageInterfaceBlock::forFluids)
			.initialProperties(SharedProperties::softMetal)
			.transform(axeOrPickaxe())
			.blockstate((c, p) -> p.directionalBlock(c.get(), AssetLookup.partialBaseModel(c, p)))
			.onRegister(addMovementBehaviour(new PortableStorageInterfaceMovement()))
			.item()
			.transform(customItemModel())
			.register();

	// Contraptions

	public static final BlockEntry<MechanicalPistonBlock> MECHANICAL_PISTON =
		REGISTRATE.block("mechanical_piston", MechanicalPistonBlock::normal)
			.transform(axeOrPickaxe())
			.transform(BuilderTransformers.mechanicalPiston(PistonType.DEFAULT))
			.tag(AllBlockTags.SAFE_NBT.tag)
			.register();

	public static final BlockEntry<MechanicalPistonBlock> STICKY_MECHANICAL_PISTON =
		REGISTRATE.block("sticky_mechanical_piston", MechanicalPistonBlock::sticky)
			.transform(axeOrPickaxe())
			.transform(BuilderTransformers.mechanicalPiston(PistonType.STICKY))
			.tag(AllBlockTags.SAFE_NBT.tag)
			.register();

	public static final BlockEntry<PistonExtensionPoleBlock> PISTON_EXTENSION_POLE =
		REGISTRATE.block("piston_extension_pole", PistonExtensionPoleBlock::new)
			.initialProperties(() -> Blocks.PISTON_HEAD)
			.transform(axeOrPickaxe())
			.blockstate(BlockStateGen.directionalBlockProviderIgnoresWaterlogged(false))
			.simpleItem()
			.register();

	public static final BlockEntry<MechanicalPistonHeadBlock> MECHANICAL_PISTON_HEAD =
		REGISTRATE.block("mechanical_piston_head", MechanicalPistonHeadBlock::new)
			.initialProperties(() -> Blocks.PISTON_HEAD)
			.transform(axeOrPickaxe())
			.loot((p, b) -> p.dropOther(b, PISTON_EXTENSION_POLE.get()))
			.blockstate((c, p) -> BlockStateGen.directionalBlockIgnoresWaterlogged(c, p, state -> p.models()
				.getExistingFile(p.modLoc("block/mechanical_piston/" + state.getValue(MechanicalPistonHeadBlock.TYPE)
					.getSerializedName() + "/head"))))
			.register();

	public static final BlockEntry<GantryCarriageBlock> GANTRY_CARRIAGE =
		REGISTRATE.block("gantry_carriage", GantryCarriageBlock::new)
			.initialProperties(SharedProperties::stone)
			.properties(BlockBehaviour.Properties::noOcclusion)
			.transform(axeOrPickaxe())
			.blockstate(BlockStateGen.directionalAxisBlockProvider())
			.item()
			.transform(customItemModel())
			.register();

	public static final BlockEntry<GantryShaftBlock> GANTRY_SHAFT =
		REGISTRATE.block("gantry_shaft", GantryShaftBlock::new)
			.initialProperties(SharedProperties::stone)
			.transform(axeOrPickaxe())
			.blockstate((c, p) -> p.directionalBlock(c.get(), s -> {
				boolean isPowered = s.getValue(GantryShaftBlock.POWERED);
				boolean isFlipped = s.getValue(GantryShaftBlock.FACING)
					.getAxisDirection() == AxisDirection.NEGATIVE;
				String partName = s.getValue(GantryShaftBlock.PART)
					.getSerializedName();
				String flipped = isFlipped ? "_flipped" : "";
				String powered = isPowered ? "_powered" : "";
				ModelFile existing = AssetLookup.partialBaseModel(c, p, partName);
				if (!isPowered && !isFlipped)
					return existing;
				return p.models()
					.withExistingParent("block/" + c.getName() + "_" + partName + powered + flipped,
						existing.getLocation())
					.texture("2", p.modLoc("block/" + c.getName() + powered + flipped));
			}))
			.transform(BlockStressDefaults.setNoImpact())
			.item()
			.transform(customItemModel("_", "block_single"))
			.register();

	public static final BlockEntry<WindmillBearingBlock> WINDMILL_BEARING =
		REGISTRATE.block("windmill_bearing", WindmillBearingBlock::new)
			.transform(axeOrPickaxe())
			.transform(BuilderTransformers.bearing("windmill", "gearbox", true))
			.transform(BlockStressDefaults.setCapacity(512.0))
			.tag(AllBlockTags.SAFE_NBT.tag)
			.register();

	public static final BlockEntry<MechanicalBearingBlock> MECHANICAL_BEARING =
		REGISTRATE.block("mechanical_bearing", MechanicalBearingBlock::new)
			.transform(axeOrPickaxe())
			.transform(BuilderTransformers.bearing("mechanical", "gearbox", false))
			.transform(BlockStressDefaults.setImpact(4.0))
			.tag(AllBlockTags.SAFE_NBT.tag)
			.onRegister(addMovementBehaviour(new StabilizedBearingMovementBehaviour()))
			.register();

	public static final BlockEntry<ClockworkBearingBlock> CLOCKWORK_BEARING =
		REGISTRATE.block("clockwork_bearing", ClockworkBearingBlock::new)
			.transform(axeOrPickaxe())
			.transform(BuilderTransformers.bearing("clockwork", "brass_gearbox", false))
			.transform(BlockStressDefaults.setImpact(4.0))
			.tag(AllBlockTags.SAFE_NBT.tag)
			.register();

	public static final BlockEntry<PulleyBlock> ROPE_PULLEY = REGISTRATE.block("rope_pulley", PulleyBlock::new)
		.initialProperties(SharedProperties::stone)
		.transform(axeOrPickaxe())
		.tag(AllBlockTags.SAFE_NBT.tag)
		.blockstate(BlockStateGen.horizontalAxisBlockProvider(true))
		.transform(BlockStressDefaults.setImpact(4.0))
		.item()
		.transform(customItemModel())
		.register();

	public static final BlockEntry<PulleyBlock.RopeBlock> ROPE = REGISTRATE.block("rope", PulleyBlock.RopeBlock::new)
		.initialProperties(SharedProperties.beltMaterial, MaterialColor.COLOR_BROWN)
		.tag(AllBlockTags.BRITTLE.tag)
		.properties(p -> p.sound(SoundType.WOOL))
		.blockstate((c, p) -> p.simpleBlock(c.get(), p.models()
			.getExistingFile(p.modLoc("block/rope_pulley/" + c.getName()))))
		.register();

	public static final BlockEntry<PulleyBlock.MagnetBlock> PULLEY_MAGNET =
		REGISTRATE.block("pulley_magnet", PulleyBlock.MagnetBlock::new)
			.initialProperties(SharedProperties::stone)
			.tag(AllBlockTags.BRITTLE.tag)
			.blockstate((c, p) -> p.simpleBlock(c.get(), p.models()
				.getExistingFile(p.modLoc("block/rope_pulley/" + c.getName()))))
			.register();

	public static final BlockEntry<CartAssemblerBlock> CART_ASSEMBLER =
		REGISTRATE.block("cart_assembler", CartAssemblerBlock::new)
			.initialProperties(SharedProperties::stone)
			.properties(BlockBehaviour.Properties::noOcclusion)
			.transform(axeOrPickaxe())
			.blockstate(BlockStateGen.cartAssembler())
			.addLayer(() -> RenderType::cutoutMipped)
			.tag(BlockTags.RAILS, AllBlockTags.SAFE_NBT.tag)
			.item(CartAssemblerBlockItem::new)
			.transform(customItemModel())
			.register();

	public static final BlockEntry<ControllerRailBlock> CONTROLLER_RAIL =
		REGISTRATE.block("controller_rail", ControllerRailBlock::new)
			.initialProperties(() -> Blocks.POWERED_RAIL)
			.transform(pickaxeOnly())
			.blockstate(new ControllerRailGenerator()::generate)
			.addLayer(() -> RenderType::cutoutMipped)
			.color(() -> ColorHandlers::getRedstonePower)
			.tag(BlockTags.RAILS)
			.item()
			.model((c, p) -> p.generated(c, Create.asResource("block/" + c.getName())))
			.build()
			.register();

	public static final BlockEntry<MinecartAnchorBlock> MINECART_ANCHOR =
		REGISTRATE.block("minecart_anchor", MinecartAnchorBlock::new)
			.initialProperties(SharedProperties::stone)
			.blockstate((c, p) -> p.simpleBlock(c.get(), p.models()
				.getExistingFile(p.modLoc("block/cart_assembler/" + c.getName()))))
			.register();

	public static final BlockEntry<LinearChassisBlock> LINEAR_CHASSIS =
		REGISTRATE.block("linear_chassis", LinearChassisBlock::new)
			.initialProperties(SharedProperties::wooden)
			.transform(axeOrPickaxe())
			.tag(AllBlockTags.SAFE_NBT.tag)
			.blockstate(BlockStateGen.linearChassis())
			.onRegister(connectedTextures(new ChassisCTBehaviour()))
			.lang("Linear Chassis")
			.simpleItem()
			.register();

	public static final BlockEntry<LinearChassisBlock> SECONDARY_LINEAR_CHASSIS =
		REGISTRATE.block("secondary_linear_chassis", LinearChassisBlock::new)
			.initialProperties(SharedProperties::wooden)
			.transform(axeOrPickaxe())
			.tag(AllBlockTags.SAFE_NBT.tag)
			.blockstate(BlockStateGen.linearChassis())
			.onRegister(connectedTextures(new ChassisCTBehaviour()))
			.simpleItem()
			.register();

	public static final BlockEntry<RadialChassisBlock> RADIAL_CHASSIS =
		REGISTRATE.block("radial_chassis", RadialChassisBlock::new)
			.initialProperties(SharedProperties::wooden)
			.transform(axeOrPickaxe())
			.tag(AllBlockTags.SAFE_NBT.tag)
			.blockstate(BlockStateGen.radialChassis())
			.item()
			.model((c, p) -> {
				String path = "block/" + c.getName();
				p.cubeColumn(c.getName(), p.modLoc(path + "_side"), p.modLoc(path + "_end"));
			})
			.build()
			.register();

	public static final BlockEntry<StickerBlock> STICKER = REGISTRATE.block("sticker", StickerBlock::new)
		.initialProperties(SharedProperties::stone)
		.transform(pickaxeOnly())
		.properties(BlockBehaviour.Properties::noOcclusion)
		.addLayer(() -> RenderType::cutoutMipped)
		.blockstate((c, p) -> p.directionalBlock(c.get(), AssetLookup.forPowered(c, p)))
		.item()
		.transform(customItemModel())
		.register();

	public static final BlockEntry<DrillBlock> MECHANICAL_DRILL = REGISTRATE.block("mechanical_drill", DrillBlock::new)
		.initialProperties(SharedProperties::stone)
		.transform(axeOrPickaxe())
		.blockstate(BlockStateGen.directionalBlockProvider(true))
		.transform(BlockStressDefaults.setImpact(4.0))
		.onRegister(addMovementBehaviour(new DrillMovementBehaviour()))
		.item()
		.transform(customItemModel())
		.register();

	public static final BlockEntry<SawBlock> MECHANICAL_SAW = REGISTRATE.block("mechanical_saw", SawBlock::new)
		.initialProperties(SharedProperties::stone)
		.transform(axeOrPickaxe())
		.blockstate(new SawGenerator()::generate)
		.transform(BlockStressDefaults.setImpact(4.0))
		.onRegister(addMovementBehaviour(new SawMovementBehaviour()))
		.addLayer(() -> RenderType::cutoutMipped)
		.item()
		.transform(customItemModel())
		.register();

	public static final BlockEntry<DeployerBlock> DEPLOYER = REGISTRATE.block("deployer", DeployerBlock::new)
		.initialProperties(SharedProperties::stone)
		.transform(axeOrPickaxe())
		.blockstate(BlockStateGen.directionalAxisBlockProvider())
		.transform(BlockStressDefaults.setImpact(4.0))
		.onRegister(addMovementBehaviour(new DeployerMovementBehaviour()))
		.item(AssemblyOperatorBlockItem::new)
		.transform(customItemModel())
		.register();

	public static final BlockEntry<PortableStorageInterfaceBlock> PORTABLE_STORAGE_INTERFACE =
		REGISTRATE.block("portable_storage_interface", PortableStorageInterfaceBlock::forItems)
			.initialProperties(SharedProperties::stone)
			.transform(axeOrPickaxe())
			.blockstate((c, p) -> p.directionalBlock(c.get(), AssetLookup.partialBaseModel(c, p)))
			.onRegister(addMovementBehaviour(new PortableStorageInterfaceMovement()))
			.item()
			.transform(customItemModel())
			.register();

	public static final BlockEntry<RedstoneContactBlock> REDSTONE_CONTACT =
		REGISTRATE.block("redstone_contact", RedstoneContactBlock::new)
			.initialProperties(SharedProperties::stone)
			.transform(axeOrPickaxe())
			.onRegister(addMovementBehaviour(new ContactMovementBehaviour()))
			.blockstate((c, p) -> p.directionalBlock(c.get(), AssetLookup.forPowered(c, p)))
			.item()
			.transform(customItemModel("_", "block"))
			.register();

	public static final BlockEntry<HarvesterBlock> MECHANICAL_HARVESTER =
		REGISTRATE.block("mechanical_harvester", HarvesterBlock::new)
			.initialProperties(SharedProperties::stone)
			.transform(axeOrPickaxe())
			.onRegister(addMovementBehaviour(new HarvesterMovementBehaviour()))
			.blockstate(BlockStateGen.horizontalBlockProvider(true))
			.addLayer(() -> RenderType::cutoutMipped)
			.item()
			.transform(customItemModel())
			.register();

	public static final BlockEntry<PloughBlock> MECHANICAL_PLOUGH =
		REGISTRATE.block("mechanical_plough", PloughBlock::new)
			.initialProperties(SharedProperties::stone)
			.transform(axeOrPickaxe())
			.onRegister(addMovementBehaviour(new PloughMovementBehaviour()))
			.blockstate(BlockStateGen.horizontalBlockProvider(false))
			.simpleItem()
			.register();

	public static final DyedBlockList<SeatBlock> SEATS = new DyedBlockList<>(colour -> {
		String colourName = colour.getSerializedName();
		SeatMovementBehaviour movementBehaviour = new SeatMovementBehaviour();
		return REGISTRATE.block(colourName + "_seat", p -> new SeatBlock(p, colour, colour == DyeColor.RED))
			.initialProperties(SharedProperties::wooden)
			.transform(axeOnly())
			.onRegister(addMovementBehaviour(movementBehaviour))
			.blockstate((c, p) -> {
				p.simpleBlock(c.get(), p.models()
					.withExistingParent(colourName + "_seat", p.modLoc("block/seat"))
					.texture("1", p.modLoc("block/seat/top_" + colourName))
					.texture("2", p.modLoc("block/seat/side_" + colourName)));
			})
			.recipe((c, p) -> {
<<<<<<< HEAD
				ShapedRecipeBuilder.shaped(c.get())
					.pattern("#")
					.pattern("-")
					.define('#', DyeHelper.getWoolOfDye(colour))
					.define('-', ItemTags.WOODEN_SLABS)
					.unlockedBy("has_wool", RegistrateRecipeProvider.has(ItemTags.WOOL))
					.save(p, Create.asResource("crafting/kinetics/" + c.getName()));
				ShapedRecipeBuilder.shaped(c.get())
					.pattern("#")
					.pattern("-")
					.define('#', colour.getTag())
					.define('-', AllItemTags.SEATS.tag)
					.unlockedBy("has_seat", RegistrateRecipeProvider.has(AllItemTags.SEATS.tag))
=======
				ShapelessRecipeBuilder.shapeless(c.get())
					.requires(DyeHelper.getWoolOfDye(colour))
					.requires(ItemTags.WOODEN_SLABS)
					.unlockedBy("has_wool", RegistrateRecipeProvider.hasItem(ItemTags.WOOL))
					.save(p, Create.asResource("crafting/kinetics/" + c.getName()));
				ShapelessRecipeBuilder.shapeless(c.get())
					.requires(colour.getTag())
					.requires(AllItemTags.SEATS.tag)
					.unlockedBy("has_seat", RegistrateRecipeProvider.hasItem(AllItemTags.SEATS.tag))
>>>>>>> dfe2f41b
					.save(p, Create.asResource("crafting/kinetics/" + c.getName() + "_from_other_seat"));
			})
			.onRegisterAfter(Item.class, v -> TooltipHelper.referTo(v, "block.create.brown_seat"))
			.tag(AllBlockTags.SEATS.tag)
			.item()
			.tag(AllItemTags.SEATS.tag)
			.build()
			.register();
	});

	public static final BlockEntry<SailBlock> SAIL_FRAME = REGISTRATE.block("sail_frame", p -> SailBlock.frame(p))
		.initialProperties(SharedProperties::wooden)
		.properties(BlockBehaviour.Properties::noOcclusion)
		.transform(axeOnly())
		.blockstate(BlockStateGen.directionalBlockProvider(false))
		.tag(AllBlockTags.WINDMILL_SAILS.tag)
		.tag(AllBlockTags.FAN_TRANSPARENT.tag)
		.simpleItem()
		.register();

	public static final BlockEntry<SailBlock> SAIL =
		REGISTRATE.block("white_sail", p -> SailBlock.withCanvas(p, DyeColor.WHITE))
			.initialProperties(SharedProperties::wooden)
<<<<<<< HEAD
			.properties(BlockBehaviour.Properties::noOcclusion)
			.transform(axeOnly())
=======
			.properties(AbstractBlock.Properties::noOcclusion)
>>>>>>> dfe2f41b
			.blockstate(BlockStateGen.directionalBlockProvider(false))
			.tag(AllBlockTags.WINDMILL_SAILS.tag)
			.simpleItem()
			.register();

	public static final DyedBlockList<SailBlock> DYED_SAILS = new DyedBlockList<>(colour -> {
		if (colour == DyeColor.WHITE) {
			return SAIL;
		}
		String colourName = colour.getSerializedName();
		return REGISTRATE.block(colourName + "_sail", p -> SailBlock.withCanvas(p, colour))
			.initialProperties(SharedProperties::wooden)
			.properties(BlockBehaviour.Properties::noOcclusion)
			.transform(axeOnly())
			.blockstate((c, p) -> p.directionalBlock(c.get(), p.models()
				.withExistingParent(colourName + "_sail", p.modLoc("block/white_sail"))
				.texture("0", p.modLoc("block/sail/canvas_" + colourName))))
			.tag(AllBlockTags.WINDMILL_SAILS.tag)
			.tag(AllBlockTags.SAILS.tag)
			.loot((p, b) -> p.dropOther(b, SAIL.get()))
			.register();
	});

	public static final BlockEntry<CasingBlock> ANDESITE_CASING = REGISTRATE.block("andesite_casing", CasingBlock::new)
		.transform(BuilderTransformers.casing(AllSpriteShifts.ANDESITE_CASING))
		.register();

	public static final BlockEntry<CasingBlock> BRASS_CASING = REGISTRATE.block("brass_casing", CasingBlock::new)
		.transform(BuilderTransformers.casing(AllSpriteShifts.BRASS_CASING))
		.register();

	public static final BlockEntry<CasingBlock> COPPER_CASING = REGISTRATE.block("copper_casing", CasingBlock::new)
		.transform(BuilderTransformers.casing(AllSpriteShifts.COPPER_CASING))
		.register();

	public static final BlockEntry<CasingBlock> SHADOW_STEEL_CASING =
		REGISTRATE.block("shadow_steel_casing", CasingBlock::new)
			.transform(BuilderTransformers.casing(AllSpriteShifts.SHADOW_STEEL_CASING))
			.lang("Shadow Casing")
			.register();

	public static final BlockEntry<CasingBlock> REFINED_RADIANCE_CASING =
		REGISTRATE.block("refined_radiance_casing", CasingBlock::new)
			.transform(BuilderTransformers.casing(AllSpriteShifts.REFINED_RADIANCE_CASING))
			.properties(p -> p.lightLevel($ -> 12))
			.lang("Radiant Casing")
			.register();

	public static final BlockEntry<MechanicalCrafterBlock> MECHANICAL_CRAFTER =
		REGISTRATE.block("mechanical_crafter", MechanicalCrafterBlock::new)
			.initialProperties(SharedProperties::softMetal)
			.properties(BlockBehaviour.Properties::noOcclusion)
			.transform(axeOrPickaxe())
			.blockstate(BlockStateGen.horizontalBlockProvider(true))
			.transform(BlockStressDefaults.setImpact(2.0))
			.onRegister(CreateRegistrate.connectedTextures(new CrafterCTBehaviour()))
			.addLayer(() -> RenderType::cutoutMipped)
			.item()
			.transform(customItemModel())
			.register();

	public static final BlockEntry<SequencedGearshiftBlock> SEQUENCED_GEARSHIFT =
		REGISTRATE.block("sequenced_gearshift", SequencedGearshiftBlock::new)
			.initialProperties(SharedProperties::stone)
			.transform(axeOrPickaxe())
			.tag(AllBlockTags.SAFE_NBT.tag)
			.properties(BlockBehaviour.Properties::noOcclusion)
			.transform(BlockStressDefaults.setNoImpact())
			.blockstate(new SequencedGearshiftGenerator()::generate)
			.item()
			.transform(customItemModel())
			.register();

	public static final BlockEntry<FlywheelBlock> FLYWHEEL = REGISTRATE.block("flywheel", FlywheelBlock::new)
		.initialProperties(SharedProperties::softMetal)
		.properties(BlockBehaviour.Properties::noOcclusion)
		.transform(axeOrPickaxe())
		.transform(BlockStressDefaults.setNoImpact())
		.blockstate(new FlywheelGenerator()::generate)
		.item()
		.transform(customItemModel())
		.register();

	public static final BlockEntry<FurnaceEngineBlock> FURNACE_ENGINE =
		REGISTRATE.block("furnace_engine", FurnaceEngineBlock::new)
			.initialProperties(SharedProperties::softMetal)
			.transform(pickaxeOnly())
			.tag(AllBlockTags.BRITTLE.tag)
			.blockstate(BlockStateGen.horizontalBlockProvider(true))
			.transform(BlockStressDefaults.setCapacity(1024.0))
			.item()
			.transform(customItemModel())
			.register();

	public static final BlockEntry<SpeedControllerBlock> ROTATION_SPEED_CONTROLLER =
		REGISTRATE.block("rotation_speed_controller", SpeedControllerBlock::new)
			.initialProperties(SharedProperties::softMetal)
			.transform(axeOrPickaxe())
			.tag(AllBlockTags.SAFE_NBT.tag)
			.transform(BlockStressDefaults.setNoImpact())
			.blockstate(BlockStateGen.horizontalAxisBlockProvider(true))
			.item()
			.transform(customItemModel())
			.register();

	// Logistics

	static {
		REGISTRATE.startSection(AllSections.LOGISTICS);
	}

	public static final BlockEntry<ArmBlock> MECHANICAL_ARM = REGISTRATE.block("mechanical_arm", ArmBlock::new)
		.initialProperties(SharedProperties::softMetal)
		.transform(axeOrPickaxe())
		.blockstate((c, p) -> p.getVariantBuilder(c.get())
			.forAllStates(s -> ConfiguredModel.builder()
				.modelFile(AssetLookup.partialBaseModel(c, p))
				.rotationX(s.getValue(ArmBlock.CEILING) ? 180 : 0)
				.build()))
		.transform(BlockStressDefaults.setImpact(2.0))
		.item(ArmItem::new)
		.transform(customItemModel())
		.register();

	public static final BlockEntry<VaultBlock> ITEM_VAULT = REGISTRATE.block("item_vault", VaultBlock::new)
		.initialProperties(SharedProperties::softMetal)
		.properties(p -> p.sound(SoundType.NETHERITE_BLOCK))
		.blockstate((c, p) -> p.getVariantBuilder(c.get())
			.forAllStates(s -> ConfiguredModel.builder()
				.modelFile(AssetLookup.standardModel(c, p))
				.rotationY(s.getValue(VaultBlock.HORIZONTAL_AXIS) == Axis.X ? 90 : 0)
				.build()))
		.onRegister(connectedTextures(new VaultCTBehaviour()))
		.item(VaultItem::new)
		.build()
		.register();

	public static final BlockEntry<AndesiteFunnelBlock> ANDESITE_FUNNEL =
		REGISTRATE.block("andesite_funnel", AndesiteFunnelBlock::new)
			.initialProperties(SharedProperties::stone)
			.transform(pickaxeOnly())
			.tag(AllBlockTags.SAFE_NBT.tag)
			.onRegister(addMovementBehaviour(FunnelMovementBehaviour.andesite()))
			.blockstate(new FunnelGenerator("andesite", false)::generate)
			.item(FunnelItem::new)
			.model(FunnelGenerator.itemModel("andesite"))
			.build()
			.register();

	public static final BlockEntry<BeltFunnelBlock> ANDESITE_BELT_FUNNEL =
		REGISTRATE.block("andesite_belt_funnel", p -> new BeltFunnelBlock(AllBlocks.ANDESITE_FUNNEL, p))
			.initialProperties(SharedProperties::stone)
			.transform(pickaxeOnly())
			.tag(AllBlockTags.SAFE_NBT.tag)
			.blockstate(new BeltFunnelGenerator("andesite", new ResourceLocation("block/polished_andesite"))::generate)
			.loot((p, b) -> p.dropOther(b, ANDESITE_FUNNEL.get()))
			.register();

	public static final BlockEntry<BrassFunnelBlock> BRASS_FUNNEL =
		REGISTRATE.block("brass_funnel", BrassFunnelBlock::new)
			.initialProperties(SharedProperties::softMetal)
			.transform(pickaxeOnly())
			.tag(AllBlockTags.SAFE_NBT.tag)
			.onRegister(addMovementBehaviour(FunnelMovementBehaviour.brass()))
			.blockstate(new FunnelGenerator("brass", true)::generate)
			.item(FunnelItem::new)
			.model(FunnelGenerator.itemModel("brass"))
			.build()
			.register();

	public static final BlockEntry<BeltFunnelBlock> BRASS_BELT_FUNNEL =
		REGISTRATE.block("brass_belt_funnel", p -> new BeltFunnelBlock(AllBlocks.BRASS_FUNNEL, p))
			.initialProperties(SharedProperties::softMetal)
			.transform(pickaxeOnly())
			.tag(AllBlockTags.SAFE_NBT.tag)
			.blockstate(new BeltFunnelGenerator("brass", Create.asResource("block/brass_block"))::generate)
			.loot((p, b) -> p.dropOther(b, BRASS_FUNNEL.get()))
			.register();

	public static final BlockEntry<BeltTunnelBlock> ANDESITE_TUNNEL =
		REGISTRATE.block("andesite_tunnel", BeltTunnelBlock::new)
			.transform(BuilderTransformers.beltTunnel("andesite", new ResourceLocation("block/polished_andesite")))
			.register();

	public static final BlockEntry<BrassTunnelBlock> BRASS_TUNNEL =
		REGISTRATE.block("brass_tunnel", BrassTunnelBlock::new)
			.transform(BuilderTransformers.beltTunnel("brass", Create.asResource("block/brass_block")))
			.onRegister(connectedTextures(new BrassTunnelCTBehaviour()))
			.register();

	public static final BlockEntry<ContentObserverBlock> CONTENT_OBSERVER =
		REGISTRATE.block("content_observer", ContentObserverBlock::new)
			.initialProperties(SharedProperties::stone)
			.transform(axeOrPickaxe())
			.blockstate((c, p) -> p.horizontalBlock(c.get(), AssetLookup.forPowered(c, p)))
			.item()
			.transform(customItemModel("_", "block"))
			.register();

	public static final BlockEntry<StockpileSwitchBlock> STOCKPILE_SWITCH =
		REGISTRATE.block("stockpile_switch", StockpileSwitchBlock::new)
			.initialProperties(SharedProperties::stone)
			.transform(axeOrPickaxe())
			.blockstate((c, p) -> p.horizontalBlock(c.get(),
				AssetLookup.withIndicator(c, p, $ -> AssetLookup.standardModel(c, p), StockpileSwitchBlock.INDICATOR)))
			.simpleItem()
			.register();

	public static final BlockEntry<AdjustableCrateBlock> ADJUSTABLE_CRATE =
		REGISTRATE.block("adjustable_crate", AdjustableCrateBlock::new)
			.transform(BuilderTransformers.crate("brass"))
			.register();

	public static final BlockEntry<CreativeCrateBlock> CREATIVE_CRATE =
		REGISTRATE.block("creative_crate", CreativeCrateBlock::new)
			.transform(BuilderTransformers.crate("creative"))
			.tag(AllBlockTags.SAFE_NBT.tag)
			.register();

	public static final BlockEntry<NixieTubeBlock> ORANGE_NIXIE_TUBE =
		REGISTRATE.block("nixie_tube", p -> new NixieTubeBlock(p, DyeColor.ORANGE))
			.initialProperties(SharedProperties::softMetal)
			.properties(p -> p.lightLevel($ -> 5))
			.transform(axeOrPickaxe())
			.blockstate(new NixieTubeGenerator()::generate)
			.addLayer(() -> RenderType::translucent)
			.item()
			.transform(customItemModel())
			.register();

	public static final DyedBlockList<NixieTubeBlock> NIXIE_TUBES = new DyedBlockList<>(colour -> {
		if (colour == DyeColor.ORANGE)
			return ORANGE_NIXIE_TUBE;
		String colourName = colour.getSerializedName();
		return REGISTRATE.block(colourName + "_nixie_tube", p -> new NixieTubeBlock(p, colour))
			.initialProperties(SharedProperties::softMetal)
			.properties(p -> p.lightLevel($ -> 5))
			.transform(axeOrPickaxe())
			.blockstate(new NixieTubeGenerator()::generate)
			.loot((p, b) -> p.dropOther(b, ORANGE_NIXIE_TUBE.get()))
			.addLayer(() -> RenderType::translucent)
			.register();
	});

	public static final BlockEntry<RedstoneLinkBlock> REDSTONE_LINK =
		REGISTRATE.block("redstone_link", RedstoneLinkBlock::new)
			.initialProperties(SharedProperties::wooden)
			.transform(axeOrPickaxe())
			.tag(AllBlockTags.BRITTLE.tag, AllBlockTags.SAFE_NBT.tag)
			.blockstate(new RedstoneLinkGenerator()::generate)
			.addLayer(() -> RenderType::cutoutMipped)
			.item()
			.transform(customItemModel("_", "transmitter"))
			.register();

	public static final BlockEntry<AnalogLeverBlock> ANALOG_LEVER =
		REGISTRATE.block("analog_lever", AnalogLeverBlock::new)
			.initialProperties(() -> Blocks.LEVER)
			.transform(axeOrPickaxe())
			.tag(AllBlockTags.SAFE_NBT.tag)
			.blockstate((c, p) -> p.horizontalFaceBlock(c.get(), AssetLookup.partialBaseModel(c, p)))
			.onRegister(ItemUseOverrides::addBlock)
			.item()
			.transform(customItemModel())
			.register();

	public static final BlockEntry<BrassDiodeBlock> PULSE_REPEATER =
		REGISTRATE.block("pulse_repeater", BrassDiodeBlock::new)
			.initialProperties(() -> Blocks.REPEATER)
			.tag(AllBlockTags.SAFE_NBT.tag)
			.blockstate(new BrassDiodeGenerator()::generate)
			.addLayer(() -> RenderType::cutoutMipped)
			.item()
			.model(AbstractDiodeGenerator::diodeItemModel)
			.build()
			.register();

	public static final BlockEntry<BrassDiodeBlock> PULSE_EXTENDER =
		REGISTRATE.block("pulse_extender", BrassDiodeBlock::new)
			.initialProperties(() -> Blocks.REPEATER)
			.tag(AllBlockTags.SAFE_NBT.tag)
			.blockstate(new BrassDiodeGenerator()::generate)
			.addLayer(() -> RenderType::cutoutMipped)
			.item()
			.model(AbstractDiodeGenerator::diodeItemModel)
			.build()
			.register();

	public static final BlockEntry<PoweredLatchBlock> POWERED_LATCH =
		REGISTRATE.block("powered_latch", PoweredLatchBlock::new)
			.initialProperties(() -> Blocks.REPEATER)
			.blockstate(new PoweredLatchGenerator()::generate)
			.addLayer(() -> RenderType::cutoutMipped)
			.simpleItem()
			.register();

	public static final BlockEntry<ToggleLatchBlock> POWERED_TOGGLE_LATCH =
		REGISTRATE.block("powered_toggle_latch", ToggleLatchBlock::new)
			.initialProperties(() -> Blocks.REPEATER)
			.blockstate(new ToggleLatchGenerator()::generate)
			.addLayer(() -> RenderType::cutoutMipped)
			.item()
			.transform(customItemModel("diodes", "latch_off"))
			.register();

	public static final BlockEntry<LecternControllerBlock> LECTERN_CONTROLLER =
		REGISTRATE.block("lectern_controller", LecternControllerBlock::new)
			.initialProperties(() -> Blocks.LECTERN)
			.transform(axeOnly())
			.blockstate((c, p) -> p.horizontalBlock(c.get(), p.models()
				.getExistingFile(p.mcLoc("block/lectern"))))
			.loot((lt, block) -> lt.dropOther(block, Blocks.LECTERN))
			.register();

	// Curiosities

	static {
		REGISTRATE.startSection(AllSections.CURIOSITIES);
	}

	public static final BlockEntry<CopperBacktankBlock> COPPER_BACKTANK =
		REGISTRATE.block("copper_backtank", CopperBacktankBlock::new)
			.initialProperties(SharedProperties::softMetal)
			.blockstate((c, p) -> p.horizontalBlock(c.getEntry(), AssetLookup.partialBaseModel(c, p)))
			.transform(pickaxeOnly())
			.addLayer(() -> RenderType::cutoutMipped)
			.transform(BlockStressDefaults.setImpact(4.0))
			.loot((lt, block) -> {
				Builder builder = LootTable.lootTable();
				LootItemCondition.Builder survivesExplosion = ExplosionCondition.survivesExplosion();
				lt.add(block, builder.withPool(LootPool.lootPool()
					.when(survivesExplosion)
					.setRolls(ConstantValue.exactly(1))
					.add(LootItem.lootTableItem(AllItems.COPPER_BACKTANK.get())
						.apply(CopyNameFunction.copyName(CopyNameFunction.NameSource.BLOCK_ENTITY))
						.apply(CopyNbtFunction.copyData(ContextNbtProvider.BLOCK_ENTITY)
							.copy("Air", "Air"))
						.apply(CopyNbtFunction.copyData(ContextNbtProvider.BLOCK_ENTITY)
							.copy("Enchantments", "Enchantments")))));
			})
			.register();

	public static final BlockEntry<PeculiarBellBlock> PECULIAR_BELL =
		REGISTRATE.block("peculiar_bell", PeculiarBellBlock::new)
			.transform(BuilderTransformers.bell())
			.onRegister(addMovementBehaviour(new BellMovementBehaviour()))
			.register();

	public static final BlockEntry<HauntedBellBlock> HAUNTED_BELL =
		REGISTRATE.block("haunted_bell", HauntedBellBlock::new)
			.transform(BuilderTransformers.bell())
			.onRegister(addMovementBehaviour(new HauntedBellMovementBehaviour()))
			.register();

	public static final DyedBlockList<ToolboxBlock> TOOLBOXES = new DyedBlockList<>(colour -> {
		String colourName = colour.getSerializedName();
		return REGISTRATE.block(colourName + "_toolbox", p -> new ToolboxBlock(p, colour))
			.initialProperties(SharedProperties::wooden)
			.properties(p -> p.sound(SoundType.WOOD))
			.addLayer(() -> RenderType::cutoutMipped)
			.loot((lt, block) -> {
				Builder builder = LootTable.lootTable();
				LootItemCondition.Builder survivesExplosion = ExplosionCondition.survivesExplosion();
				lt.add(block, builder.withPool(LootPool.lootPool()
					.when(survivesExplosion)
<<<<<<< HEAD
					.setRolls(ConstantValue.exactly(1))
					.add(LootItem.lootTableItem(block)
						.apply(CopyNameFunction.copyName(CopyNameFunction.NameSource.BLOCK_ENTITY))
						.apply(CopyNbtFunction.copyData(ContextNbtProvider.BLOCK_ENTITY)
=======
					.setRolls(ConstantRange.exactly(1))
					.add(ItemLootEntry.lootTableItem(block)
						.apply(CopyName.copyName(CopyName.Source.BLOCK_ENTITY))
						.apply(CopyNbt.copyData(CopyNbt.Source.BLOCK_ENTITY)
							.copy("UniqueId", "UniqueId"))
						.apply(CopyNbt.copyData(CopyNbt.Source.BLOCK_ENTITY)
>>>>>>> dfe2f41b
							.copy("Inventory", "Inventory")))));
			})
			.blockstate((c, p) -> {
				p.horizontalBlock(c.get(), p.models()
					.withExistingParent(colourName + "_toolbox", p.modLoc("block/toolbox/block"))
					.texture("0", p.modLoc("block/toolbox/" + colourName)));
			})
			.onRegisterAfter(Item.class, v -> TooltipHelper.referTo(v, "block.create.toolbox"))
			.tag(AllBlockTags.TOOLBOXES.tag)
			.item()
			.model((c, p) -> p.withExistingParent(colourName + "_toolbox", p.modLoc("block/toolbox/item"))
				.texture("0", p.modLoc("block/toolbox/" + colourName)))
			.tag(AllItemTags.TOOLBOXES.tag)
			.build()
			.register();
	});

	// Materials

	static {
		REGISTRATE.startSection(AllSections.MATERIALS);
	}

	public static final BlockEntry<Block> ZINC_ORE = REGISTRATE.block("zinc_ore", Block::new)
		.initialProperties(() -> Blocks.GOLD_BLOCK)
		.properties(p -> p.requiresCorrectToolForDrops()
			.sound(SoundType.STONE))
		.transform(pickaxeOnly())
		.tag(BlockTags.NEEDS_IRON_TOOL)
		.tag(Tags.Blocks.ORES)
		.transform(tagBlockAndItem("ores/zinc"))
		.tag(Tags.Items.ORES)
		.build()
		.register();

	public static final BlockEntry<OxidizingBlock> COPPER_PLATING =
		REGISTRATE.block("copper_block", p -> new OxidizingBlock(p))
			.initialProperties(() -> Blocks.COPPER_BLOCK)
			.properties(p -> p.requiresCorrectToolForDrops())
			.transform(pickaxeOnly())
			.item()
			.transform(oxidizedItemModel())
			.transform(oxidizedBlockstate())
			.lang("Copper Plating")
			.register();

	public static final BlockEntry<OxidizingBlock> COPPER_SHINGLES =
		REGISTRATE.block("copper_shingles", p -> new OxidizingBlock(p))
			.initialProperties(() -> Blocks.COPPER_BLOCK)
			.properties(p -> p.requiresCorrectToolForDrops())
			.transform(pickaxeOnly())
			.item()
			.transform(oxidizedItemModel())
			.transform(oxidizedBlockstate())
			.register();

	public static final BlockEntry<OxidizingBlock> COPPER_TILES =
		REGISTRATE.block("copper_tiles", p -> new OxidizingBlock(p))
			.initialProperties(() -> Blocks.COPPER_BLOCK)
			.properties(p -> p.requiresCorrectToolForDrops())
			.transform(pickaxeOnly())
			.item()
			.transform(oxidizedItemModel())
			.transform(oxidizedBlockstate())
			.register();

	public static final BlockEntry<Block> ZINC_BLOCK = REGISTRATE.block("zinc_block", p -> new Block(p))
		.initialProperties(() -> Blocks.IRON_BLOCK)
		.properties(p -> p.requiresCorrectToolForDrops())
		.transform(pickaxeOnly())
		.tag(BlockTags.NEEDS_IRON_TOOL)
		.tag(Tags.Blocks.STORAGE_BLOCKS)
		.tag(BlockTags.BEACON_BASE_BLOCKS)
		.transform(tagBlockAndItem("storage_blocks/zinc"))
		.tag(Tags.Items.STORAGE_BLOCKS)
		.build()
		.lang("Block of Zinc")
		.register();

	public static final BlockEntry<Block> BRASS_BLOCK = REGISTRATE.block("brass_block", p -> new Block(p))
		.initialProperties(() -> Blocks.IRON_BLOCK)
		.properties(p -> p.requiresCorrectToolForDrops())
		.transform(pickaxeOnly())
		.blockstate((c, p) -> p.simpleBlock(c.get(), p.models()
			.cubeAll(c.getName(), p.modLoc("block/brass_storage_block"))))
		.tag(BlockTags.NEEDS_IRON_TOOL)
		.tag(Tags.Blocks.STORAGE_BLOCKS)
		.tag(BlockTags.BEACON_BASE_BLOCKS)
		.transform(tagBlockAndItem("storage_blocks/brass"))
		.tag(Tags.Items.STORAGE_BLOCKS)
		.build()
		.lang("Block of Brass")
		.register();

	// Load this class

	public static void register() {}

}<|MERGE_RESOLUTION|>--- conflicted
+++ resolved
@@ -184,27 +184,10 @@
 import com.tterrag.registrate.util.entry.BlockEntry;
 
 import net.minecraft.client.renderer.RenderType;
-<<<<<<< HEAD
 import net.minecraft.core.Direction.Axis;
 import net.minecraft.core.Direction.AxisDirection;
-import net.minecraft.data.recipes.ShapedRecipeBuilder;
+import net.minecraft.data.recipes.ShapelessRecipeBuilder;
 import net.minecraft.resources.ResourceLocation;
-=======
-import net.minecraft.data.ShapelessRecipeBuilder;
-import net.minecraft.item.DyeColor;
-import net.minecraft.item.Item;
-import net.minecraft.item.Rarity;
-import net.minecraft.loot.ConstantRange;
-import net.minecraft.loot.ItemLootEntry;
-import net.minecraft.loot.LootPool;
-import net.minecraft.loot.LootTable;
-import net.minecraft.loot.LootTable.Builder;
-import net.minecraft.loot.conditions.ILootCondition.IBuilder;
-import net.minecraft.loot.conditions.SurvivesExplosion;
-import net.minecraft.loot.functions.CopyName;
-import net.minecraft.loot.functions.CopyNbt;
-import net.minecraft.state.properties.PistonType;
->>>>>>> dfe2f41b
 import net.minecraft.tags.BlockTags;
 import net.minecraft.tags.ItemTags;
 import net.minecraft.world.item.DyeColor;
@@ -743,19 +726,10 @@
 		return REGISTRATE.block(colourName + "_valve_handle", p -> ValveHandleBlock.dyed(p, colour))
 			.transform(pickaxeOnly())
 			.transform(BuilderTransformers.valveHandle(colour))
-<<<<<<< HEAD
-			.recipe((c, p) -> ShapedRecipeBuilder.shaped(c.get())
-				.pattern("#")
-				.pattern("-")
-				.define('#', colour.getTag())
-				.define('-', AllItemTags.VALVE_HANDLES.tag)
-				.unlockedBy("has_valve", RegistrateRecipeProvider.has(AllItemTags.VALVE_HANDLES.tag))
-=======
 			.recipe((c, p) -> ShapelessRecipeBuilder.shapeless(c.get())
 				.requires(colour.getTag())
 				.requires(AllItemTags.VALVE_HANDLES.tag)
-				.unlockedBy("has_valve", RegistrateRecipeProvider.hasItem(AllItemTags.VALVE_HANDLES.tag))
->>>>>>> dfe2f41b
+				.unlockedBy("has_valve", RegistrateRecipeProvider.has(AllItemTags.VALVE_HANDLES.tag))
 				.save(p, Create.asResource("crafting/kinetics/" + c.getName() + "_from_other_valve_handle")))
 			.register();
 	});
@@ -1108,31 +1082,15 @@
 					.texture("2", p.modLoc("block/seat/side_" + colourName)));
 			})
 			.recipe((c, p) -> {
-<<<<<<< HEAD
-				ShapedRecipeBuilder.shaped(c.get())
-					.pattern("#")
-					.pattern("-")
-					.define('#', DyeHelper.getWoolOfDye(colour))
-					.define('-', ItemTags.WOODEN_SLABS)
-					.unlockedBy("has_wool", RegistrateRecipeProvider.has(ItemTags.WOOL))
-					.save(p, Create.asResource("crafting/kinetics/" + c.getName()));
-				ShapedRecipeBuilder.shaped(c.get())
-					.pattern("#")
-					.pattern("-")
-					.define('#', colour.getTag())
-					.define('-', AllItemTags.SEATS.tag)
-					.unlockedBy("has_seat", RegistrateRecipeProvider.has(AllItemTags.SEATS.tag))
-=======
 				ShapelessRecipeBuilder.shapeless(c.get())
 					.requires(DyeHelper.getWoolOfDye(colour))
 					.requires(ItemTags.WOODEN_SLABS)
-					.unlockedBy("has_wool", RegistrateRecipeProvider.hasItem(ItemTags.WOOL))
+					.unlockedBy("has_wool", RegistrateRecipeProvider.has(ItemTags.WOOL))
 					.save(p, Create.asResource("crafting/kinetics/" + c.getName()));
 				ShapelessRecipeBuilder.shapeless(c.get())
 					.requires(colour.getTag())
 					.requires(AllItemTags.SEATS.tag)
-					.unlockedBy("has_seat", RegistrateRecipeProvider.hasItem(AllItemTags.SEATS.tag))
->>>>>>> dfe2f41b
+					.unlockedBy("has_seat", RegistrateRecipeProvider.has(AllItemTags.SEATS.tag))
 					.save(p, Create.asResource("crafting/kinetics/" + c.getName() + "_from_other_seat"));
 			})
 			.onRegisterAfter(Item.class, v -> TooltipHelper.referTo(v, "block.create.brown_seat"))
@@ -1156,12 +1114,8 @@
 	public static final BlockEntry<SailBlock> SAIL =
 		REGISTRATE.block("white_sail", p -> SailBlock.withCanvas(p, DyeColor.WHITE))
 			.initialProperties(SharedProperties::wooden)
-<<<<<<< HEAD
 			.properties(BlockBehaviour.Properties::noOcclusion)
 			.transform(axeOnly())
-=======
-			.properties(AbstractBlock.Properties::noOcclusion)
->>>>>>> dfe2f41b
 			.blockstate(BlockStateGen.directionalBlockProvider(false))
 			.tag(AllBlockTags.WINDMILL_SAILS.tag)
 			.simpleItem()
@@ -1527,19 +1481,12 @@
 				LootItemCondition.Builder survivesExplosion = ExplosionCondition.survivesExplosion();
 				lt.add(block, builder.withPool(LootPool.lootPool()
 					.when(survivesExplosion)
-<<<<<<< HEAD
 					.setRolls(ConstantValue.exactly(1))
 					.add(LootItem.lootTableItem(block)
 						.apply(CopyNameFunction.copyName(CopyNameFunction.NameSource.BLOCK_ENTITY))
 						.apply(CopyNbtFunction.copyData(ContextNbtProvider.BLOCK_ENTITY)
-=======
-					.setRolls(ConstantRange.exactly(1))
-					.add(ItemLootEntry.lootTableItem(block)
-						.apply(CopyName.copyName(CopyName.Source.BLOCK_ENTITY))
-						.apply(CopyNbt.copyData(CopyNbt.Source.BLOCK_ENTITY)
 							.copy("UniqueId", "UniqueId"))
-						.apply(CopyNbt.copyData(CopyNbt.Source.BLOCK_ENTITY)
->>>>>>> dfe2f41b
+						.apply(CopyNbtFunction.copyData(ContextNbtProvider.BLOCK_ENTITY)
 							.copy("Inventory", "Inventory")))));
 			})
 			.blockstate((c, p) -> {
