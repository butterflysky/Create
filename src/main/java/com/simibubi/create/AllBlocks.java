--- conflicted
+++ resolved
@@ -188,11 +188,7 @@
 public class AllBlocks {
 
 	private static final CreateRegistrate REGISTRATE = Create.registrate()
-<<<<<<< HEAD
-			.itemGroup(() -> Create.BASE_CREATIVE_TAB);
-=======
-		.creativeModeTab(() -> Create.BASE_CREATIVE_TAB);
->>>>>>> 858fbd5c
+			.creativeModeTab(() -> Create.BASE_CREATIVE_TAB);
 
 	// Schematics
 
