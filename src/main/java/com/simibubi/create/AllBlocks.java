package com.simibubi.create;

import static com.simibubi.create.AllInteractionBehaviours.interactionBehaviour;
import static com.simibubi.create.AllMovementBehaviours.movementBehaviour;
import static com.simibubi.create.Create.REGISTRATE;
import static com.simibubi.create.content.redstone.displayLink.AllDisplayBehaviours.assignDataBehaviour;
import static com.simibubi.create.foundation.data.BlockStateGen.axisBlock;
import static com.simibubi.create.foundation.data.BlockStateGen.simpleCubeAll;
import static com.simibubi.create.foundation.data.CreateRegistrate.connectedTextures;
import static com.simibubi.create.foundation.data.ModelGen.customItemModel;
import static com.simibubi.create.foundation.data.TagGen.axeOnly;
import static com.simibubi.create.foundation.data.TagGen.axeOrPickaxe;
import static com.simibubi.create.foundation.data.TagGen.pickaxeOnly;
import static com.simibubi.create.foundation.data.TagGen.tagBlockAndItem;

import com.simibubi.create.AllTags.AllBlockTags;
import com.simibubi.create.AllTags.AllItemTags;
import com.simibubi.create.content.contraptions.actors.contraptionControls.ContraptionControlsBlock;
import com.simibubi.create.content.contraptions.actors.contraptionControls.ContraptionControlsMovement;
import com.simibubi.create.content.contraptions.actors.contraptionControls.ContraptionControlsMovingInteraction;
import com.simibubi.create.content.contraptions.actors.harvester.HarvesterBlock;
import com.simibubi.create.content.contraptions.actors.harvester.HarvesterMovementBehaviour;
import com.simibubi.create.content.contraptions.actors.plough.PloughBlock;
import com.simibubi.create.content.contraptions.actors.plough.PloughMovementBehaviour;
import com.simibubi.create.content.contraptions.actors.psi.PortableStorageInterfaceBlock;
import com.simibubi.create.content.contraptions.actors.psi.PortableStorageInterfaceMovement;
import com.simibubi.create.content.contraptions.actors.roller.RollerBlock;
import com.simibubi.create.content.contraptions.actors.roller.RollerBlockItem;
import com.simibubi.create.content.contraptions.actors.roller.RollerMovementBehaviour;
import com.simibubi.create.content.contraptions.actors.seat.SeatBlock;
import com.simibubi.create.content.contraptions.actors.seat.SeatInteractionBehaviour;
import com.simibubi.create.content.contraptions.actors.seat.SeatMovementBehaviour;
import com.simibubi.create.content.contraptions.actors.trainControls.ControlsBlock;
import com.simibubi.create.content.contraptions.actors.trainControls.ControlsInteractionBehaviour;
import com.simibubi.create.content.contraptions.actors.trainControls.ControlsMovementBehaviour;
import com.simibubi.create.content.contraptions.bearing.BlankSailBlockItem;
import com.simibubi.create.content.contraptions.bearing.ClockworkBearingBlock;
import com.simibubi.create.content.contraptions.bearing.MechanicalBearingBlock;
import com.simibubi.create.content.contraptions.bearing.SailBlock;
import com.simibubi.create.content.contraptions.bearing.StabilizedBearingMovementBehaviour;
import com.simibubi.create.content.contraptions.bearing.WindmillBearingBlock;
import com.simibubi.create.content.contraptions.behaviour.BellMovementBehaviour;
import com.simibubi.create.content.contraptions.chassis.LinearChassisBlock;
import com.simibubi.create.content.contraptions.chassis.LinearChassisBlock.ChassisCTBehaviour;
import com.simibubi.create.content.contraptions.chassis.RadialChassisBlock;
import com.simibubi.create.content.contraptions.chassis.StickerBlock;
import com.simibubi.create.content.contraptions.elevator.ElevatorContactBlock;
import com.simibubi.create.content.contraptions.elevator.ElevatorPulleyBlock;
import com.simibubi.create.content.contraptions.gantry.GantryCarriageBlock;
import com.simibubi.create.content.contraptions.mounted.CartAssemblerBlock;
import com.simibubi.create.content.contraptions.mounted.CartAssemblerBlock.MinecartAnchorBlock;
import com.simibubi.create.content.contraptions.mounted.CartAssemblerBlockItem;
import com.simibubi.create.content.contraptions.piston.MechanicalPistonBlock;
import com.simibubi.create.content.contraptions.piston.MechanicalPistonHeadBlock;
import com.simibubi.create.content.contraptions.piston.PistonExtensionPoleBlock;
import com.simibubi.create.content.contraptions.pulley.PulleyBlock;
import com.simibubi.create.content.decoration.MetalLadderBlock;
import com.simibubi.create.content.decoration.MetalScaffoldingBlock;
import com.simibubi.create.content.decoration.TrainTrapdoorBlock;
import com.simibubi.create.content.decoration.TrapdoorCTBehaviour;
import com.simibubi.create.content.decoration.bracket.BracketBlock;
import com.simibubi.create.content.decoration.bracket.BracketBlockItem;
import com.simibubi.create.content.decoration.bracket.BracketGenerator;
import com.simibubi.create.content.decoration.copycat.CopycatBarsModel;
import com.simibubi.create.content.decoration.copycat.CopycatPanelBlock;
import com.simibubi.create.content.decoration.copycat.CopycatPanelModel;
import com.simibubi.create.content.decoration.copycat.CopycatStepBlock;
import com.simibubi.create.content.decoration.copycat.CopycatStepModel;
import com.simibubi.create.content.decoration.copycat.SpecialCopycatPanelBlockState;
import com.simibubi.create.content.decoration.encasing.CasingBlock;
import com.simibubi.create.content.decoration.encasing.EncasedCTBehaviour;
import com.simibubi.create.content.decoration.encasing.EncasingRegistry;
import com.simibubi.create.content.decoration.girder.ConnectedGirderModel;
import com.simibubi.create.content.decoration.girder.GirderBlock;
import com.simibubi.create.content.decoration.girder.GirderBlockStateGenerator;
import com.simibubi.create.content.decoration.girder.GirderEncasedShaftBlock;
import com.simibubi.create.content.decoration.placard.PlacardBlock;
import com.simibubi.create.content.decoration.slidingDoor.SlidingDoorBlock;
import com.simibubi.create.content.decoration.steamWhistle.WhistleBlock;
import com.simibubi.create.content.decoration.steamWhistle.WhistleExtenderBlock;
import com.simibubi.create.content.decoration.steamWhistle.WhistleGenerator;
import com.simibubi.create.content.equipment.armor.BacktankBlock;
import com.simibubi.create.content.equipment.bell.HauntedBellBlock;
import com.simibubi.create.content.equipment.bell.HauntedBellMovementBehaviour;
import com.simibubi.create.content.equipment.bell.PeculiarBellBlock;
import com.simibubi.create.content.equipment.clipboard.ClipboardBlock;
import com.simibubi.create.content.equipment.clipboard.ClipboardBlockItem;
import com.simibubi.create.content.equipment.clipboard.ClipboardOverrides;
import com.simibubi.create.content.equipment.toolbox.ToolboxBlock;
import com.simibubi.create.content.fluids.PipeAttachmentModel;
import com.simibubi.create.content.fluids.drain.ItemDrainBlock;
import com.simibubi.create.content.fluids.hosePulley.HosePulleyBlock;
import com.simibubi.create.content.fluids.pipes.EncasedPipeBlock;
import com.simibubi.create.content.fluids.pipes.FluidPipeBlock;
import com.simibubi.create.content.fluids.pipes.GlassFluidPipeBlock;
import com.simibubi.create.content.fluids.pipes.SmartFluidPipeBlock;
import com.simibubi.create.content.fluids.pipes.SmartFluidPipeGenerator;
import com.simibubi.create.content.fluids.pipes.valve.FluidValveBlock;
import com.simibubi.create.content.fluids.pump.PumpBlock;
import com.simibubi.create.content.fluids.spout.SpoutBlock;
import com.simibubi.create.content.fluids.tank.FluidTankBlock;
import com.simibubi.create.content.fluids.tank.FluidTankGenerator;
import com.simibubi.create.content.fluids.tank.FluidTankItem;
import com.simibubi.create.content.fluids.tank.FluidTankModel;
import com.simibubi.create.content.kinetics.BlockStressDefaults;
import com.simibubi.create.content.kinetics.belt.BeltBlock;
import com.simibubi.create.content.kinetics.belt.BeltGenerator;
import com.simibubi.create.content.kinetics.belt.BeltModel;
import com.simibubi.create.content.kinetics.chainDrive.ChainDriveBlock;
import com.simibubi.create.content.kinetics.chainDrive.ChainDriveGenerator;
import com.simibubi.create.content.kinetics.chainDrive.ChainGearshiftBlock;
import com.simibubi.create.content.kinetics.clock.CuckooClockBlock;
import com.simibubi.create.content.kinetics.crafter.CrafterCTBehaviour;
import com.simibubi.create.content.kinetics.crafter.MechanicalCrafterBlock;
import com.simibubi.create.content.kinetics.crank.HandCrankBlock;
import com.simibubi.create.content.kinetics.crank.ValveHandleBlock;
import com.simibubi.create.content.kinetics.crusher.CrushingWheelBlock;
import com.simibubi.create.content.kinetics.crusher.CrushingWheelControllerBlock;
import com.simibubi.create.content.kinetics.deployer.DeployerBlock;
import com.simibubi.create.content.kinetics.deployer.DeployerMovementBehaviour;
import com.simibubi.create.content.kinetics.deployer.DeployerMovingInteraction;
import com.simibubi.create.content.kinetics.drill.DrillBlock;
import com.simibubi.create.content.kinetics.drill.DrillMovementBehaviour;
import com.simibubi.create.content.kinetics.fan.EncasedFanBlock;
import com.simibubi.create.content.kinetics.fan.NozzleBlock;
import com.simibubi.create.content.kinetics.flywheel.FlywheelBlock;
import com.simibubi.create.content.kinetics.gantry.GantryShaftBlock;
import com.simibubi.create.content.kinetics.gauge.GaugeBlock;
import com.simibubi.create.content.kinetics.gauge.GaugeGenerator;
import com.simibubi.create.content.kinetics.gearbox.GearboxBlock;
import com.simibubi.create.content.kinetics.mechanicalArm.ArmBlock;
import com.simibubi.create.content.kinetics.mechanicalArm.ArmItem;
import com.simibubi.create.content.kinetics.millstone.MillstoneBlock;
import com.simibubi.create.content.kinetics.mixer.MechanicalMixerBlock;
import com.simibubi.create.content.kinetics.motor.CreativeMotorBlock;
import com.simibubi.create.content.kinetics.motor.CreativeMotorGenerator;
import com.simibubi.create.content.kinetics.press.MechanicalPressBlock;
import com.simibubi.create.content.kinetics.saw.SawBlock;
import com.simibubi.create.content.kinetics.saw.SawGenerator;
import com.simibubi.create.content.kinetics.saw.SawMovementBehaviour;
import com.simibubi.create.content.kinetics.simpleRelays.BracketedKineticBlockModel;
import com.simibubi.create.content.kinetics.simpleRelays.CogWheelBlock;
import com.simibubi.create.content.kinetics.simpleRelays.CogwheelBlockItem;
import com.simibubi.create.content.kinetics.simpleRelays.ShaftBlock;
import com.simibubi.create.content.kinetics.simpleRelays.encased.EncasedCogCTBehaviour;
import com.simibubi.create.content.kinetics.simpleRelays.encased.EncasedCogwheelBlock;
import com.simibubi.create.content.kinetics.simpleRelays.encased.EncasedShaftBlock;
import com.simibubi.create.content.kinetics.speedController.SpeedControllerBlock;
import com.simibubi.create.content.kinetics.steamEngine.PoweredShaftBlock;
import com.simibubi.create.content.kinetics.steamEngine.SteamEngineBlock;
import com.simibubi.create.content.kinetics.transmission.ClutchBlock;
import com.simibubi.create.content.kinetics.transmission.GearshiftBlock;
import com.simibubi.create.content.kinetics.transmission.sequencer.SequencedGearshiftBlock;
import com.simibubi.create.content.kinetics.transmission.sequencer.SequencedGearshiftGenerator;
import com.simibubi.create.content.kinetics.turntable.TurntableBlock;
import com.simibubi.create.content.kinetics.waterwheel.LargeWaterWheelBlock;
import com.simibubi.create.content.kinetics.waterwheel.LargeWaterWheelBlockItem;
import com.simibubi.create.content.kinetics.waterwheel.WaterWheelBlock;
import com.simibubi.create.content.kinetics.waterwheel.WaterWheelStructuralBlock;
import com.simibubi.create.content.logistics.chute.ChuteBlock;
import com.simibubi.create.content.logistics.chute.ChuteGenerator;
import com.simibubi.create.content.logistics.chute.ChuteItem;
import com.simibubi.create.content.logistics.chute.SmartChuteBlock;
import com.simibubi.create.content.logistics.crate.CreativeCrateBlock;
import com.simibubi.create.content.logistics.depot.DepotBlock;
import com.simibubi.create.content.logistics.depot.EjectorBlock;
import com.simibubi.create.content.logistics.depot.EjectorItem;
import com.simibubi.create.content.logistics.funnel.AndesiteFunnelBlock;
import com.simibubi.create.content.logistics.funnel.BeltFunnelBlock;
import com.simibubi.create.content.logistics.funnel.BeltFunnelGenerator;
import com.simibubi.create.content.logistics.funnel.BrassFunnelBlock;
import com.simibubi.create.content.logistics.funnel.FunnelGenerator;
import com.simibubi.create.content.logistics.funnel.FunnelItem;
import com.simibubi.create.content.logistics.funnel.FunnelMovementBehaviour;
import com.simibubi.create.content.logistics.tunnel.BeltTunnelBlock;
import com.simibubi.create.content.logistics.tunnel.BrassTunnelBlock;
import com.simibubi.create.content.logistics.tunnel.BrassTunnelCTBehaviour;
import com.simibubi.create.content.logistics.vault.ItemVaultBlock;
import com.simibubi.create.content.logistics.vault.ItemVaultCTBehaviour;
import com.simibubi.create.content.logistics.vault.ItemVaultItem;
import com.simibubi.create.content.materials.ExperienceBlock;
import com.simibubi.create.content.processing.AssemblyOperatorBlockItem;
import com.simibubi.create.content.processing.basin.BasinBlock;
import com.simibubi.create.content.processing.basin.BasinGenerator;
import com.simibubi.create.content.processing.basin.BasinMovementBehaviour;
import com.simibubi.create.content.processing.burner.BlazeBurnerBlock;
import com.simibubi.create.content.processing.burner.BlazeBurnerBlockItem;
import com.simibubi.create.content.processing.burner.BlazeBurnerInteractionBehaviour;
import com.simibubi.create.content.processing.burner.BlazeBurnerMovementBehaviour;
import com.simibubi.create.content.processing.burner.LitBlazeBurnerBlock;
import com.simibubi.create.content.redstone.RoseQuartzLampBlock;
import com.simibubi.create.content.redstone.analogLever.AnalogLeverBlock;
import com.simibubi.create.content.redstone.contact.ContactMovementBehaviour;
import com.simibubi.create.content.redstone.contact.RedstoneContactBlock;
import com.simibubi.create.content.redstone.contact.RedstoneContactItem;
import com.simibubi.create.content.redstone.diodes.AbstractDiodeGenerator;
import com.simibubi.create.content.redstone.diodes.BrassDiodeBlock;
import com.simibubi.create.content.redstone.diodes.BrassDiodeGenerator;
import com.simibubi.create.content.redstone.diodes.PoweredLatchBlock;
import com.simibubi.create.content.redstone.diodes.PoweredLatchGenerator;
import com.simibubi.create.content.redstone.diodes.ToggleLatchBlock;
import com.simibubi.create.content.redstone.diodes.ToggleLatchGenerator;
import com.simibubi.create.content.redstone.displayLink.DisplayLinkBlock;
import com.simibubi.create.content.redstone.displayLink.DisplayLinkBlockItem;
import com.simibubi.create.content.redstone.displayLink.source.AccumulatedItemCountDisplaySource;
import com.simibubi.create.content.redstone.displayLink.source.BoilerDisplaySource;
import com.simibubi.create.content.redstone.displayLink.source.CurrentFloorDisplaySource;
import com.simibubi.create.content.redstone.displayLink.source.EntityNameDisplaySource;
import com.simibubi.create.content.redstone.displayLink.source.FillLevelDisplaySource;
import com.simibubi.create.content.redstone.displayLink.source.FluidAmountDisplaySource;
import com.simibubi.create.content.redstone.displayLink.source.FluidListDisplaySource;
import com.simibubi.create.content.redstone.displayLink.source.ItemCountDisplaySource;
import com.simibubi.create.content.redstone.displayLink.source.ItemListDisplaySource;
import com.simibubi.create.content.redstone.displayLink.source.ItemNameDisplaySource;
import com.simibubi.create.content.redstone.displayLink.source.ItemThroughputDisplaySource;
import com.simibubi.create.content.redstone.displayLink.source.KineticSpeedDisplaySource;
import com.simibubi.create.content.redstone.displayLink.source.KineticStressDisplaySource;
import com.simibubi.create.content.redstone.displayLink.source.ObservedTrainNameSource;
import com.simibubi.create.content.redstone.displayLink.source.StationSummaryDisplaySource;
import com.simibubi.create.content.redstone.displayLink.source.StopWatchDisplaySource;
import com.simibubi.create.content.redstone.displayLink.source.TimeOfDayDisplaySource;
import com.simibubi.create.content.redstone.displayLink.source.TrainStatusDisplaySource;
import com.simibubi.create.content.redstone.displayLink.target.DisplayBoardTarget;
import com.simibubi.create.content.redstone.link.RedstoneLinkBlock;
import com.simibubi.create.content.redstone.link.RedstoneLinkGenerator;
import com.simibubi.create.content.redstone.link.controller.LecternControllerBlock;
import com.simibubi.create.content.redstone.nixieTube.NixieTubeBlock;
import com.simibubi.create.content.redstone.nixieTube.NixieTubeGenerator;
import com.simibubi.create.content.redstone.rail.ControllerRailBlock;
import com.simibubi.create.content.redstone.rail.ControllerRailGenerator;
import com.simibubi.create.content.redstone.smartObserver.SmartObserverBlock;
import com.simibubi.create.content.redstone.smartObserver.SmartObserverGenerator;
import com.simibubi.create.content.redstone.thresholdSwitch.ThresholdSwitchBlock;
import com.simibubi.create.content.redstone.thresholdSwitch.ThresholdSwitchGenerator;
import com.simibubi.create.content.schematics.cannon.SchematicannonBlock;
import com.simibubi.create.content.schematics.table.SchematicTableBlock;
import com.simibubi.create.content.trains.bogey.BogeySizes;
import com.simibubi.create.content.trains.bogey.StandardBogeyBlock;
import com.simibubi.create.content.trains.display.FlapDisplayBlock;
import com.simibubi.create.content.trains.graph.EdgePointType;
import com.simibubi.create.content.trains.observer.TrackObserverBlock;
import com.simibubi.create.content.trains.signal.SignalBlock;
import com.simibubi.create.content.trains.station.StationBlock;
import com.simibubi.create.content.trains.track.FakeTrackBlock;
import com.simibubi.create.content.trains.track.TrackBlock;
import com.simibubi.create.content.trains.track.TrackBlockItem;
import com.simibubi.create.content.trains.track.TrackBlockStateGenerator;
import com.simibubi.create.content.trains.track.TrackMaterial;
import com.simibubi.create.content.trains.track.TrackModel;
import com.simibubi.create.content.trains.track.TrackTargetingBlockItem;
import com.simibubi.create.foundation.block.CopperBlockSet;
import com.simibubi.create.foundation.block.DyedBlockList;
import com.simibubi.create.foundation.block.ItemUseOverrides;
import com.simibubi.create.foundation.block.WrenchableDirectionalBlock;
import com.simibubi.create.foundation.data.AssetLookup;
import com.simibubi.create.foundation.data.BlockStateGen;
import com.simibubi.create.foundation.data.BuilderTransformers;
import com.simibubi.create.foundation.data.CreateRegistrate;
import com.simibubi.create.foundation.data.MetalBarsGen;
import com.simibubi.create.foundation.data.ModelGen;
import com.simibubi.create.foundation.data.SharedProperties;
import com.simibubi.create.foundation.item.ItemDescription;
import com.simibubi.create.foundation.item.UncontainableBlockItem;
import com.simibubi.create.foundation.utility.ColorHandlers;
import com.simibubi.create.foundation.utility.Couple;
import com.simibubi.create.foundation.utility.DyeHelper;
import com.tterrag.registrate.providers.RegistrateRecipeProvider;
import com.tterrag.registrate.providers.loot.RegistrateBlockLootTables;
import com.tterrag.registrate.util.DataIngredient;
import com.tterrag.registrate.util.entry.BlockEntry;

import me.alphamode.forgetags.Tags;
import net.minecraft.client.renderer.RenderType;
import net.minecraft.core.Direction.Axis;
import net.minecraft.core.Direction.AxisDirection;
import net.minecraft.core.Registry;
import net.minecraft.data.loot.BlockLoot;
import net.minecraft.data.recipes.ShapelessRecipeBuilder;
import net.minecraft.resources.ResourceLocation;
import net.minecraft.sounds.SoundEvents;
import net.minecraft.tags.BlockTags;
import net.minecraft.tags.ItemTags;
import net.minecraft.world.item.DyeColor;
import net.minecraft.world.item.Rarity;
import net.minecraft.world.item.enchantment.Enchantments;
import net.minecraft.world.level.block.Block;
import net.minecraft.world.level.block.Blocks;
import net.minecraft.world.level.block.IronBarsBlock;
import net.minecraft.world.level.block.RotatedPillarBlock;
import net.minecraft.world.level.block.SoundType;
import net.minecraft.world.level.block.state.BlockBehaviour;
import net.minecraft.world.level.block.state.properties.BlockStateProperties;
import net.minecraft.world.level.block.state.properties.PistonType;
import net.minecraft.world.level.material.Material;
import net.minecraft.world.level.material.MaterialColor;
import net.minecraft.world.level.storage.loot.LootPool;
import net.minecraft.world.level.storage.loot.LootTable;
import net.minecraft.world.level.storage.loot.LootTable.Builder;
import net.minecraft.world.level.storage.loot.entries.LootItem;
import net.minecraft.world.level.storage.loot.functions.ApplyBonusCount;
import net.minecraft.world.level.storage.loot.functions.CopyNameFunction;
import net.minecraft.world.level.storage.loot.functions.CopyNbtFunction;
import net.minecraft.world.level.storage.loot.predicates.ExplosionCondition;
import net.minecraft.world.level.storage.loot.predicates.LootItemCondition;
import net.minecraft.world.level.storage.loot.providers.nbt.ContextNbtProvider;
import net.minecraft.world.level.storage.loot.providers.number.ConstantValue;
import net.minecraftforge.client.model.generators.ConfiguredModel;
import net.minecraftforge.client.model.generators.ModelFile;
<<<<<<< HEAD
=======
import net.minecraftforge.common.Tags;
import net.minecraftforge.common.util.ForgeSoundType;
>>>>>>> b4ebd54c

public class AllBlocks {

	static {
		REGISTRATE.creativeModeTab(() -> AllCreativeModeTabs.BASE_CREATIVE_TAB);
	}

	// Schematics

	public static final BlockEntry<SchematicannonBlock> SCHEMATICANNON =
		REGISTRATE.block("schematicannon", SchematicannonBlock::new)
			.initialProperties(() -> Blocks.DISPENSER)
			.properties(p -> p.color(MaterialColor.COLOR_GRAY))
			.transform(pickaxeOnly())
			.blockstate((ctx, prov) -> prov.simpleBlock(ctx.getEntry(), AssetLookup.partialBaseModel(ctx, prov)))
			.loot((lt, block) -> {
				Builder builder = LootTable.lootTable();
				LootItemCondition.Builder survivesExplosion = ExplosionCondition.survivesExplosion();
				lt.add(block, builder.withPool(LootPool.lootPool()
					.when(survivesExplosion)
					.setRolls(ConstantValue.exactly(1))
					.add(LootItem.lootTableItem(AllBlocks.SCHEMATICANNON.get()
						.asItem())
						.apply(CopyNbtFunction.copyData(ContextNbtProvider.BLOCK_ENTITY)
							.copy("Options", "BlockEntityTag.Options")))));
			})
			.item()
			.transform(customItemModel())
			.register();

	public static final BlockEntry<SchematicTableBlock> SCHEMATIC_TABLE =
		REGISTRATE.block("schematic_table", SchematicTableBlock::new)
			.initialProperties(() -> Blocks.LECTERN)
			.properties(p -> p.color(MaterialColor.PODZOL))
			.transform(axeOrPickaxe())
			.blockstate((ctx, prov) -> prov.horizontalBlock(ctx.getEntry(), prov.models()
				.getExistingFile(ctx.getId()), 0))
			.simpleItem()
			.register();

	// Kinetics

	public static final BlockEntry<ShaftBlock> SHAFT = REGISTRATE.block("shaft", ShaftBlock::new)
		.initialProperties(SharedProperties::stone)
		.properties(p -> p.color(MaterialColor.METAL))
		.transform(BlockStressDefaults.setNoImpact())
		.transform(pickaxeOnly())
		.blockstate(BlockStateGen.axisBlockProvider(false))
		.onRegister(CreateRegistrate.blockModel(() -> BracketedKineticBlockModel::new))
		.simpleItem()
		.register();

	public static final BlockEntry<CogWheelBlock> COGWHEEL = REGISTRATE.block("cogwheel", CogWheelBlock::small)
		.initialProperties(SharedProperties::stone)
		.properties(p -> p.sound(SoundType.WOOD))
		.properties(p -> p.color(MaterialColor.DIRT))
		.transform(BlockStressDefaults.setNoImpact())
		.transform(axeOrPickaxe())
		.blockstate(BlockStateGen.axisBlockProvider(false))
		.onRegister(CreateRegistrate.blockModel(() -> BracketedKineticBlockModel::new))
		.item(CogwheelBlockItem::new)
		.build()
		.register();

	public static final BlockEntry<CogWheelBlock> LARGE_COGWHEEL =
		REGISTRATE.block("large_cogwheel", CogWheelBlock::large)
			.initialProperties(SharedProperties::stone)
			.properties(p -> p.sound(SoundType.WOOD))
			.properties(p -> p.color(MaterialColor.DIRT))
			.transform(axeOrPickaxe())
			.transform(BlockStressDefaults.setNoImpact())
			.blockstate(BlockStateGen.axisBlockProvider(false))
			.onRegister(CreateRegistrate.blockModel(() -> BracketedKineticBlockModel::new))
			.item(CogwheelBlockItem::new)
			.build()
			.register();

	public static final BlockEntry<EncasedShaftBlock> ANDESITE_ENCASED_SHAFT =
		REGISTRATE.block("andesite_encased_shaft", p -> new EncasedShaftBlock(p, AllBlocks.ANDESITE_CASING::get))
			.properties(p -> p.color(MaterialColor.PODZOL))
			.transform(BuilderTransformers.encasedShaft("andesite", () -> AllSpriteShifts.ANDESITE_CASING))
			.transform(EncasingRegistry.addVariantTo(AllBlocks.SHAFT))
			.transform(axeOrPickaxe())
			.register();

	public static final BlockEntry<EncasedShaftBlock> BRASS_ENCASED_SHAFT =
		REGISTRATE.block("brass_encased_shaft", p -> new EncasedShaftBlock(p, AllBlocks.BRASS_CASING::get))
			.properties(p -> p.color(MaterialColor.TERRACOTTA_BROWN))
			.transform(BuilderTransformers.encasedShaft("brass", () -> AllSpriteShifts.BRASS_CASING))
			.transform(EncasingRegistry.addVariantTo(AllBlocks.SHAFT))
			.transform(axeOrPickaxe())
			.register();

	public static final BlockEntry<EncasedCogwheelBlock> ANDESITE_ENCASED_COGWHEEL = REGISTRATE
		.block("andesite_encased_cogwheel", p -> new EncasedCogwheelBlock(p, false, AllBlocks.ANDESITE_CASING::get))
		.properties(p -> p.color(MaterialColor.PODZOL))
		.transform(BuilderTransformers.encasedCogwheel("andesite", () -> AllSpriteShifts.ANDESITE_CASING))
		.transform(EncasingRegistry.addVariantTo(AllBlocks.COGWHEEL))
		.onRegister(CreateRegistrate.connectedTextures(() -> new EncasedCogCTBehaviour(AllSpriteShifts.ANDESITE_CASING,
			Couple.create(AllSpriteShifts.ANDESITE_ENCASED_COGWHEEL_SIDE,
				AllSpriteShifts.ANDESITE_ENCASED_COGWHEEL_OTHERSIDE))))
		.transform(axeOrPickaxe())
		.register();

	public static final BlockEntry<EncasedCogwheelBlock> BRASS_ENCASED_COGWHEEL =
		REGISTRATE.block("brass_encased_cogwheel", p -> new EncasedCogwheelBlock(p, false, AllBlocks.BRASS_CASING::get))
			.properties(p -> p.color(MaterialColor.TERRACOTTA_BROWN))
			.transform(BuilderTransformers.encasedCogwheel("brass", () -> AllSpriteShifts.BRASS_CASING))
			.transform(EncasingRegistry.addVariantTo(AllBlocks.COGWHEEL))
			.onRegister(CreateRegistrate.connectedTextures(() -> new EncasedCogCTBehaviour(AllSpriteShifts.BRASS_CASING,
				Couple.create(AllSpriteShifts.BRASS_ENCASED_COGWHEEL_SIDE,
					AllSpriteShifts.BRASS_ENCASED_COGWHEEL_OTHERSIDE))))
			.transform(axeOrPickaxe())
			.register();

	public static final BlockEntry<EncasedCogwheelBlock> ANDESITE_ENCASED_LARGE_COGWHEEL = REGISTRATE
		.block("andesite_encased_large_cogwheel",
			p -> new EncasedCogwheelBlock(p, true, AllBlocks.ANDESITE_CASING::get))
		.properties(p -> p.color(MaterialColor.PODZOL))
		.transform(BuilderTransformers.encasedLargeCogwheel("andesite", () -> AllSpriteShifts.ANDESITE_CASING))
		.transform(EncasingRegistry.addVariantTo(AllBlocks.LARGE_COGWHEEL))
		.transform(axeOrPickaxe())
		.register();

	public static final BlockEntry<EncasedCogwheelBlock> BRASS_ENCASED_LARGE_COGWHEEL = REGISTRATE
		.block("brass_encased_large_cogwheel", p -> new EncasedCogwheelBlock(p, true, AllBlocks.BRASS_CASING::get))
		.properties(p -> p.color(MaterialColor.TERRACOTTA_BROWN))
		.transform(BuilderTransformers.encasedLargeCogwheel("brass", () -> AllSpriteShifts.BRASS_CASING))
		.transform(EncasingRegistry.addVariantTo(AllBlocks.LARGE_COGWHEEL))
		.transform(axeOrPickaxe())
		.register();

	public static final BlockEntry<GearboxBlock> GEARBOX = REGISTRATE.block("gearbox", GearboxBlock::new)
		.initialProperties(SharedProperties::stone)
		.properties(BlockBehaviour.Properties::noOcclusion)
		.properties(p -> p.color(MaterialColor.PODZOL))
		.transform(BlockStressDefaults.setNoImpact())
		.transform(axeOrPickaxe())
		.onRegister(CreateRegistrate.connectedTextures(() -> new EncasedCTBehaviour(AllSpriteShifts.ANDESITE_CASING)))
		.onRegister(CreateRegistrate.casingConnectivity((block, cc) -> cc.make(block, AllSpriteShifts.ANDESITE_CASING,
			(s, f) -> f.getAxis() == s.getValue(GearboxBlock.AXIS))))
		.blockstate((c, p) -> axisBlock(c, p, $ -> AssetLookup.partialBaseModel(c, p), true))
		.item()
		.transform(customItemModel())
		.register();

	public static final BlockEntry<ClutchBlock> CLUTCH = REGISTRATE.block("clutch", ClutchBlock::new)
		.initialProperties(SharedProperties::stone)
		.properties(BlockBehaviour.Properties::noOcclusion)
		.properties(p -> p.color(MaterialColor.PODZOL).isRedstoneConductor((state, world, pos) -> false)) // fabric: the vanilla check takes precedence if true, proper behavior depends on WeakPowerCheckingBlock
		.addLayer(() -> RenderType::cutoutMipped)
		.transform(BlockStressDefaults.setNoImpact())
		.transform(axeOrPickaxe())
		.blockstate((c, p) -> BlockStateGen.axisBlock(c, p, AssetLookup.forPowered(c, p)))
		.item()
		.transform(customItemModel())
		.register();

	public static final BlockEntry<GearshiftBlock> GEARSHIFT = REGISTRATE.block("gearshift", GearshiftBlock::new)
		.initialProperties(SharedProperties::stone)
		.properties(BlockBehaviour.Properties::noOcclusion)
		.properties(p -> p.color(MaterialColor.PODZOL).isRedstoneConductor((state, world, pos) -> false)) // fabric: see clutch above
		.addLayer(() -> RenderType::cutoutMipped)
		.transform(BlockStressDefaults.setNoImpact())
		.transform(axeOrPickaxe())
		.blockstate((c, p) -> BlockStateGen.axisBlock(c, p, AssetLookup.forPowered(c, p)))
		.item()
		.transform(customItemModel())
		.register();

	public static final BlockEntry<ChainDriveBlock> ENCASED_CHAIN_DRIVE =
		REGISTRATE.block("encased_chain_drive", ChainDriveBlock::new)
			.initialProperties(SharedProperties::stone)
			.properties(BlockBehaviour.Properties::noOcclusion)
			.properties(p -> p.color(MaterialColor.PODZOL))
			.transform(BlockStressDefaults.setNoImpact())
			.transform(axeOrPickaxe())
			.blockstate((c, p) -> new ChainDriveGenerator((state, suffix) -> p.models()
				.getExistingFile(p.modLoc("block/" + c.getName() + "/" + suffix))).generate(c, p))
			.item()
			.transform(customItemModel())
			.register();

	public static final BlockEntry<ChainGearshiftBlock> ADJUSTABLE_CHAIN_GEARSHIFT =
		REGISTRATE.block("adjustable_chain_gearshift", ChainGearshiftBlock::new)
			.initialProperties(SharedProperties::stone)
			.properties(BlockBehaviour.Properties::noOcclusion)
			.properties(p -> p.color(MaterialColor.NETHER))
			.transform(BlockStressDefaults.setNoImpact())
			.transform(axeOrPickaxe())
			.blockstate((c, p) -> new ChainDriveGenerator((state, suffix) -> {
				String powered = state.getValue(ChainGearshiftBlock.POWERED) ? "_powered" : "";
				return p.models()
					.withExistingParent(c.getName() + "_" + suffix + powered,
						p.modLoc("block/encased_chain_drive/" + suffix))
					.texture("side", p.modLoc("block/" + c.getName() + powered));
			}).generate(c, p))
			.item()
			.model((c, p) -> p.withExistingParent(c.getName(), p.modLoc("block/encased_chain_drive/item"))
				.texture("side", p.modLoc("block/" + c.getName())))
			.build()
			.register();

	public static final BlockEntry<BeltBlock> BELT = REGISTRATE.block("belt", BeltBlock::new)
		.initialProperties(SharedProperties.BELT_MATERIAL, MaterialColor.COLOR_GRAY)
		.addLayer(() -> RenderType::cutoutMipped)
		.properties(p -> p.sound(SoundType.WOOL))
		.properties(p -> p.strength(0.8F))
		.properties(p -> p.color(MaterialColor.COLOR_GRAY))
		.transform(axeOrPickaxe())
		.blockstate(new BeltGenerator()::generate)
		.transform(BlockStressDefaults.setImpact(0))
		.onRegister(assignDataBehaviour(new ItemNameDisplaySource(), "combine_item_names"))
		.onRegister(CreateRegistrate.blockModel(() -> BeltModel::new))
		.register();

	public static final BlockEntry<CreativeMotorBlock> CREATIVE_MOTOR =
		REGISTRATE.block("creative_motor", CreativeMotorBlock::new)
			.initialProperties(SharedProperties::stone)
			.properties(p -> p.color(MaterialColor.COLOR_PURPLE))
			.tag(AllBlockTags.SAFE_NBT.tag)
			.transform(pickaxeOnly())
			.blockstate(new CreativeMotorGenerator()::generate)
			.transform(BlockStressDefaults.setCapacity(16384.0))
			.transform(BlockStressDefaults.setGeneratorSpeed(() -> Couple.create(0, 256)))
			.item()
			.properties(p -> p.rarity(Rarity.EPIC))
			.transform(customItemModel())
			.register();

	public static final BlockEntry<WaterWheelBlock> WATER_WHEEL = REGISTRATE.block("water_wheel", WaterWheelBlock::new)
		.initialProperties(SharedProperties::wooden)
		.properties(p -> p.color(MaterialColor.DIRT))
		.properties(BlockBehaviour.Properties::noOcclusion)
		.transform(axeOrPickaxe())
		.blockstate(
			(c, p) -> BlockStateGen.directionalBlockIgnoresWaterlogged(c, p, s -> AssetLookup.partialBaseModel(c, p)))
		.addLayer(() -> RenderType::cutoutMipped)
		.transform(BlockStressDefaults.setCapacity(32.0))
		.transform(BlockStressDefaults.setGeneratorSpeed(WaterWheelBlock::getSpeedRange))
		.item()
		.transform(customItemModel())
		.register();

	public static final BlockEntry<LargeWaterWheelBlock> LARGE_WATER_WHEEL =
		REGISTRATE.block("large_water_wheel", LargeWaterWheelBlock::new)
			.initialProperties(SharedProperties::wooden)
			.properties(p -> p.color(MaterialColor.DIRT))
			.properties(BlockBehaviour.Properties::noOcclusion)
			.transform(axeOrPickaxe())
			.blockstate((c, p) -> axisBlock(c, p,
				s -> s.getValue(LargeWaterWheelBlock.EXTENSION) ? AssetLookup.partialBaseModel(c, p, "extension")
					: AssetLookup.partialBaseModel(c, p)))
			.transform(BlockStressDefaults.setCapacity(128.0))
			.transform(BlockStressDefaults.setGeneratorSpeed(LargeWaterWheelBlock::getSpeedRange))
			.item(LargeWaterWheelBlockItem::new)
			.transform(customItemModel())
			.register();

	public static final BlockEntry<WaterWheelStructuralBlock> WATER_WHEEL_STRUCTURAL =
		REGISTRATE.block("water_wheel_structure", WaterWheelStructuralBlock::new)
			.initialProperties(SharedProperties::wooden)
			.blockstate((c, p) -> p.getVariantBuilder(c.get())
				.forAllStatesExcept(BlockStateGen.mapToAir(p), WaterWheelStructuralBlock.FACING))
			.properties(p -> p.color(MaterialColor.DIRT))
			.properties(BlockBehaviour.Properties::noOcclusion)
			.transform(axeOrPickaxe())
			.lang("Large Water Wheel")
			.register();

	public static final BlockEntry<EncasedFanBlock> ENCASED_FAN = REGISTRATE.block("encased_fan", EncasedFanBlock::new)
		.initialProperties(SharedProperties::stone)
		.properties(p -> p.color(MaterialColor.PODZOL))
		.blockstate(BlockStateGen.directionalBlockProvider(true))
		.addLayer(() -> RenderType::cutoutMipped)
		.transform(axeOrPickaxe())
		.transform(BlockStressDefaults.setImpact(2.0))
		.item()
		.transform(customItemModel())
		.register();

	public static final BlockEntry<NozzleBlock> NOZZLE = REGISTRATE.block("nozzle", NozzleBlock::new)
		.initialProperties(SharedProperties::stone)
		.properties(p -> p.color(MaterialColor.COLOR_LIGHT_GRAY))
		.tag(AllBlockTags.BRITTLE.tag)
		.transform(axeOrPickaxe())
		.blockstate(BlockStateGen.directionalBlockProvider(true))
		.addLayer(() -> RenderType::cutoutMipped)
		.item()
		.transform(customItemModel())
		.register();

	public static final BlockEntry<TurntableBlock> TURNTABLE = REGISTRATE.block("turntable", TurntableBlock::new)
		.initialProperties(SharedProperties::wooden)
		.properties(p -> p.color(MaterialColor.PODZOL))
		.transform(axeOrPickaxe())
		.blockstate((c, p) -> p.simpleBlock(c.getEntry(), AssetLookup.standardModel(c, p)))
		.transform(BlockStressDefaults.setImpact(4.0))
		.simpleItem()
		.register();

	public static final BlockEntry<HandCrankBlock> HAND_CRANK = REGISTRATE.block("hand_crank", HandCrankBlock::new)
		.initialProperties(SharedProperties::wooden)
		.properties(p -> p.color(MaterialColor.PODZOL))
		.transform(axeOrPickaxe())
		.blockstate(BlockStateGen.directionalBlockProvider(true))
		.transform(BlockStressDefaults.setCapacity(8.0))
		.transform(BlockStressDefaults.setGeneratorSpeed(HandCrankBlock::getSpeedRange))
		.tag(AllBlockTags.BRITTLE.tag)
		.onRegister(ItemUseOverrides::addBlock)
		.item()
		.transform(customItemModel())
		.register();

	public static final BlockEntry<CuckooClockBlock> CUCKOO_CLOCK =
		REGISTRATE.block("cuckoo_clock", CuckooClockBlock::regular)
			.properties(p -> p.color(MaterialColor.TERRACOTTA_YELLOW))
			.transform(axeOrPickaxe())
			.transform(BuilderTransformers.cuckooClock())
			.onRegister(assignDataBehaviour(new TimeOfDayDisplaySource(), "time_of_day"))
			.onRegister(assignDataBehaviour(new StopWatchDisplaySource(), "stop_watch"))
			.register();

	public static final BlockEntry<CuckooClockBlock> MYSTERIOUS_CUCKOO_CLOCK =
		REGISTRATE.block("mysterious_cuckoo_clock", CuckooClockBlock::mysterious)
			.properties(p -> p.color(MaterialColor.TERRACOTTA_YELLOW))
			.transform(axeOrPickaxe())
			.transform(BuilderTransformers.cuckooClock())
			.lang("Cuckoo Clock")
			.onRegisterAfter(Registry.ITEM_REGISTRY, c -> ItemDescription.referKey(c, CUCKOO_CLOCK))
			.register();

	public static final BlockEntry<MillstoneBlock> MILLSTONE = REGISTRATE.block("millstone", MillstoneBlock::new)
		.initialProperties(SharedProperties::stone)
		.properties(p -> p.color(MaterialColor.METAL))
		.transform(pickaxeOnly())
		.blockstate((c, p) -> p.simpleBlock(c.getEntry(), AssetLookup.partialBaseModel(c, p)))
		.transform(BlockStressDefaults.setImpact(4.0))
		.item()
		.transform(customItemModel())
		.register();

	public static final BlockEntry<CrushingWheelBlock> CRUSHING_WHEEL =
		REGISTRATE.block("crushing_wheel", CrushingWheelBlock::new)
			.properties(p -> p.color(MaterialColor.METAL))
			.initialProperties(SharedProperties::stone)
			.properties(BlockBehaviour.Properties::noOcclusion)
			.transform(pickaxeOnly())
			.blockstate((c, p) -> BlockStateGen.axisBlock(c, p, s -> AssetLookup.partialBaseModel(c, p)))
			.addLayer(() -> RenderType::cutoutMipped)
			.transform(BlockStressDefaults.setImpact(8.0))
			.item()
			.transform(customItemModel())
			.register();

	public static final BlockEntry<CrushingWheelControllerBlock> CRUSHING_WHEEL_CONTROLLER =
		REGISTRATE.block("crushing_wheel_controller", CrushingWheelControllerBlock::new)
			.initialProperties(SharedProperties.CRUSHING_WHEEL_CONTROLLER_MATERIAL)
			.properties(p -> p.color(MaterialColor.STONE))
			.properties(p -> p.noOcclusion()
				.noDrops()
				.air())
			.blockstate((c, p) -> p.getVariantBuilder(c.get())
				.forAllStatesExcept(BlockStateGen.mapToAir(p), CrushingWheelControllerBlock.FACING))
			.register();

	public static final BlockEntry<MechanicalPressBlock> MECHANICAL_PRESS =
		REGISTRATE.block("mechanical_press", MechanicalPressBlock::new)
			.initialProperties(SharedProperties::stone)
			.properties(p -> p.color(MaterialColor.PODZOL))
			.properties(BlockBehaviour.Properties::noOcclusion)
			.transform(axeOrPickaxe())
			.blockstate(BlockStateGen.horizontalBlockProvider(true))
			.transform(BlockStressDefaults.setImpact(8.0))
			.item(AssemblyOperatorBlockItem::new)
			.transform(customItemModel())
			.register();

	public static final BlockEntry<MechanicalMixerBlock> MECHANICAL_MIXER =
		REGISTRATE.block("mechanical_mixer", MechanicalMixerBlock::new)
			.initialProperties(SharedProperties::stone)
			.properties(p -> p.color(MaterialColor.STONE))
			.properties(BlockBehaviour.Properties::noOcclusion)
			.transform(axeOrPickaxe())
			.blockstate((c, p) -> p.simpleBlock(c.getEntry(), AssetLookup.partialBaseModel(c, p)))
			.addLayer(() -> RenderType::cutoutMipped)
			.transform(BlockStressDefaults.setImpact(4.0))
			.item(AssemblyOperatorBlockItem::new)
			.transform(customItemModel())
			.register();

	public static final BlockEntry<BasinBlock> BASIN = REGISTRATE.block("basin", BasinBlock::new)
		.initialProperties(SharedProperties::stone)
		.properties(p -> p.color(MaterialColor.COLOR_GRAY))
		.properties(p -> p.sound(SoundType.NETHERITE_BLOCK))
		.transform(pickaxeOnly())
		.blockstate(new BasinGenerator()::generate)
		.addLayer(() -> RenderType::cutoutMipped)
		.onRegister(movementBehaviour(new BasinMovementBehaviour()))
		.item()
		.transform(customItemModel("_", "block"))
		.register();

	public static final BlockEntry<BlazeBurnerBlock> BLAZE_BURNER =
		REGISTRATE.block("blaze_burner", BlazeBurnerBlock::new)
			.initialProperties(SharedProperties::softMetal)
			.properties(p -> p.color(MaterialColor.COLOR_GRAY))
			.properties(p -> p.lightLevel(BlazeBurnerBlock::getLight))
			.transform(pickaxeOnly())
			.addLayer(() -> RenderType::cutoutMipped)
			.tag(AllBlockTags.FAN_TRANSPARENT.tag, AllBlockTags.PASSIVE_BOILER_HEATERS.tag)
			.loot((lt, block) -> lt.add(block, BlazeBurnerBlock.buildLootTable()))
			.blockstate((c, p) -> p.simpleBlock(c.getEntry(), AssetLookup.partialBaseModel(c, p)))
			.onRegister(movementBehaviour(new BlazeBurnerMovementBehaviour()))
			.onRegister(interactionBehaviour(new BlazeBurnerInteractionBehaviour()))
			.item(BlazeBurnerBlockItem::withBlaze)
			.model(AssetLookup.customBlockItemModel("blaze_burner", "block_with_blaze"))
			.build()
			.register();

	public static final BlockEntry<LitBlazeBurnerBlock> LIT_BLAZE_BURNER =
		REGISTRATE.block("lit_blaze_burner", LitBlazeBurnerBlock::new)
			.initialProperties(SharedProperties::softMetal)
			.properties(p -> p.color(MaterialColor.COLOR_LIGHT_GRAY))
			.properties(p -> p.lightLevel(LitBlazeBurnerBlock::getLight))
			.transform(pickaxeOnly())
			.addLayer(() -> RenderType::cutoutMipped)
			.tag(AllBlockTags.FAN_TRANSPARENT.tag, AllBlockTags.PASSIVE_BOILER_HEATERS.tag)
			.loot((lt, block) -> lt.dropOther(block, AllItems.EMPTY_BLAZE_BURNER.get()))
			.blockstate((c, p) -> p.getVariantBuilder(c.get())
				.forAllStates(state -> ConfiguredModel.builder()
					.modelFile(p.models()
						.getExistingFile(p.modLoc("block/blaze_burner/"
							+ (state.getValue(LitBlazeBurnerBlock.FLAME_TYPE) == LitBlazeBurnerBlock.FlameType.SOUL
								? "block_with_soul_fire"
								: "block_with_fire"))))
					.build()))
			.register();

	public static final BlockEntry<DepotBlock> DEPOT = REGISTRATE.block("depot", DepotBlock::new)
		.initialProperties(SharedProperties::stone)
		.properties(p -> p.color(MaterialColor.COLOR_GRAY))
		.transform(axeOrPickaxe())
		.blockstate((c, p) -> p.simpleBlock(c.getEntry(), AssetLookup.partialBaseModel(c, p)))
		.onRegister(assignDataBehaviour(new ItemNameDisplaySource(), "combine_item_names"))
		.item()
		.transform(customItemModel("_", "block"))
		.register();

	public static final BlockEntry<EjectorBlock> WEIGHTED_EJECTOR =
		REGISTRATE.block("weighted_ejector", EjectorBlock::new)
			.initialProperties(SharedProperties::stone)
			.properties(p -> p.color(MaterialColor.COLOR_GRAY))
			.properties(BlockBehaviour.Properties::noOcclusion)
			.transform(axeOrPickaxe())
			.blockstate((c, p) -> p.horizontalBlock(c.getEntry(), AssetLookup.partialBaseModel(c, p), 180))
			.transform(BlockStressDefaults.setImpact(2.0))
			.onRegister(assignDataBehaviour(new ItemNameDisplaySource(), "combine_item_names"))
			.item(EjectorItem::new)
			.transform(customItemModel())
			.register();

	public static final BlockEntry<ChuteBlock> CHUTE = REGISTRATE.block("chute", ChuteBlock::new)
		.addLayer(() -> RenderType::cutoutMipped)
		.initialProperties(SharedProperties::softMetal)
		.properties(p -> p.color(MaterialColor.COLOR_GRAY))
		.properties(p -> p.sound(SoundType.NETHERITE_BLOCK))
		.transform(pickaxeOnly())
		.addLayer(() -> RenderType::cutoutMipped)
		.blockstate(new ChuteGenerator()::generate)
		.item(ChuteItem::new)
		.transform(customItemModel("_", "block"))
		.register();

	public static final BlockEntry<SmartChuteBlock> SMART_CHUTE = REGISTRATE.block("smart_chute", SmartChuteBlock::new)
		.addLayer(() -> RenderType::cutoutMipped)
		.initialProperties(SharedProperties::softMetal)
		.properties(p -> p.color(MaterialColor.COLOR_GRAY))
		.properties(p -> p.sound(SoundType.NETHERITE_BLOCK))
		.properties(p -> p.noOcclusion())
		.transform(pickaxeOnly())
		.blockstate((c, p) -> BlockStateGen.simpleBlock(c, p, AssetLookup.forPowered(c, p)))
		.item()
		.transform(customItemModel("_", "block"))
		.register();

	public static final BlockEntry<GaugeBlock> SPEEDOMETER = REGISTRATE.block("speedometer", GaugeBlock::speed)
		.initialProperties(SharedProperties::wooden)
		.properties(p -> p.color(MaterialColor.PODZOL))
		.transform(axeOrPickaxe())
		.transform(BlockStressDefaults.setNoImpact())
		.blockstate(new GaugeGenerator()::generate)
		.onRegister(assignDataBehaviour(new KineticSpeedDisplaySource(), "kinetic_speed"))
		.item()
		.transform(ModelGen.customItemModel("gauge", "_", "item"))
		.register();

	public static final BlockEntry<GaugeBlock> STRESSOMETER = REGISTRATE.block("stressometer", GaugeBlock::stress)
		.initialProperties(SharedProperties::wooden)
		.properties(p -> p.color(MaterialColor.PODZOL))
		.transform(axeOrPickaxe())
		.transform(BlockStressDefaults.setNoImpact())
		.blockstate(new GaugeGenerator()::generate)
		.onRegister(assignDataBehaviour(new KineticStressDisplaySource(), "kinetic_stress"))
		.item()
		.transform(ModelGen.customItemModel("gauge", "_", "item"))
		.register();

	public static final BlockEntry<BracketBlock> WOODEN_BRACKET = REGISTRATE.block("wooden_bracket", BracketBlock::new)
		.blockstate(new BracketGenerator("wooden")::generate)
		.properties(p -> p.sound(SoundType.SCAFFOLDING))
		.transform(axeOrPickaxe())
		.item(BracketBlockItem::new)
		.transform(BracketGenerator.itemModel("wooden"))
		.register();

	public static final BlockEntry<BracketBlock> METAL_BRACKET = REGISTRATE.block("metal_bracket", BracketBlock::new)
		.blockstate(new BracketGenerator("metal")::generate)
		.properties(p -> p.sound(SoundType.NETHERITE_BLOCK))
		.transform(pickaxeOnly())
		.item(BracketBlockItem::new)
		.transform(BracketGenerator.itemModel("metal"))
		.register();

	// Fluids

	public static final BlockEntry<FluidPipeBlock> FLUID_PIPE = REGISTRATE.block("fluid_pipe", FluidPipeBlock::new)
		.initialProperties(SharedProperties::copperMetal)
		.transform(pickaxeOnly())
		.blockstate(BlockStateGen.pipe())
		.onRegister(CreateRegistrate.blockModel(() -> PipeAttachmentModel::new))
		.item()
		.transform(customItemModel())
		.register();

	public static final BlockEntry<EncasedPipeBlock> ENCASED_FLUID_PIPE =
		REGISTRATE.block("encased_fluid_pipe", p -> new EncasedPipeBlock(p, AllBlocks.COPPER_CASING::get))
			.initialProperties(SharedProperties::copperMetal)
			.properties(p -> p.color(MaterialColor.TERRACOTTA_LIGHT_GRAY))
			.properties(BlockBehaviour.Properties::noOcclusion)
			.transform(axeOrPickaxe())
			.blockstate(BlockStateGen.encasedPipe())
			.onRegister(CreateRegistrate.connectedTextures(() -> new EncasedCTBehaviour(AllSpriteShifts.COPPER_CASING)))
			.onRegister(CreateRegistrate.casingConnectivity((block, cc) -> cc.make(block, AllSpriteShifts.COPPER_CASING,
				(s, f) -> !s.getValue(EncasedPipeBlock.FACING_TO_PROPERTY_MAP.get(f)))))
			.onRegister(CreateRegistrate.blockModel(() -> PipeAttachmentModel::new))
			.loot((p, b) -> p.dropOther(b, FLUID_PIPE.get()))
			.transform(EncasingRegistry.addVariantTo(AllBlocks.FLUID_PIPE))
			.register();

	public static final BlockEntry<GlassFluidPipeBlock> GLASS_FLUID_PIPE =
		REGISTRATE.block("glass_fluid_pipe", GlassFluidPipeBlock::new)
			.initialProperties(SharedProperties::copperMetal)
			.addLayer(() -> RenderType::cutoutMipped)
			.transform(pickaxeOnly())
			.blockstate((c, p) -> {
				p.getVariantBuilder(c.getEntry())
					.forAllStatesExcept(state -> {
						Axis axis = state.getValue(BlockStateProperties.AXIS);
						return ConfiguredModel.builder()
							.modelFile(p.models()
								.getExistingFile(p.modLoc("block/fluid_pipe/window")))
							.uvLock(false)
							.rotationX(axis == Axis.Y ? 0 : 90)
							.rotationY(axis == Axis.X ? 90 : 0)
							.build();
					}, BlockStateProperties.WATERLOGGED);
			})
			.onRegister(CreateRegistrate.blockModel(() -> PipeAttachmentModel::new))
			.loot((p, b) -> p.dropOther(b, FLUID_PIPE.get()))
			.register();

	public static final BlockEntry<PumpBlock> MECHANICAL_PUMP = REGISTRATE.block("mechanical_pump", PumpBlock::new)
		.initialProperties(SharedProperties::copperMetal)
		.properties(p -> p.color(MaterialColor.STONE))
		.transform(pickaxeOnly())
		.blockstate(BlockStateGen.directionalBlockProviderIgnoresWaterlogged(true))
		.onRegister(CreateRegistrate.blockModel(() -> PipeAttachmentModel::new))
		.transform(BlockStressDefaults.setImpact(4.0))
		.item()
		.transform(customItemModel())
		.register();

	public static final BlockEntry<SmartFluidPipeBlock> SMART_FLUID_PIPE =
		REGISTRATE.block("smart_fluid_pipe", SmartFluidPipeBlock::new)
			.initialProperties(SharedProperties::copperMetal)
			.properties(p -> p.color(MaterialColor.TERRACOTTA_YELLOW))
			.transform(pickaxeOnly())
			.blockstate(new SmartFluidPipeGenerator()::generate)
			.onRegister(CreateRegistrate.blockModel(() -> PipeAttachmentModel::new))
			.item()
			.transform(customItemModel())
			.register();

	public static final BlockEntry<FluidValveBlock> FLUID_VALVE = REGISTRATE.block("fluid_valve", FluidValveBlock::new)
		.initialProperties(SharedProperties::copperMetal)
		.transform(pickaxeOnly())
		.blockstate((c, p) -> BlockStateGen.directionalAxisBlock(c, p,
			(state, vertical) -> AssetLookup.partialBaseModel(c, p, vertical ? "vertical" : "horizontal",
				state.getValue(FluidValveBlock.ENABLED) ? "open" : "closed")))
		.onRegister(CreateRegistrate.blockModel(() -> PipeAttachmentModel::new))
		.item()
		.transform(customItemModel())
		.register();

	public static final BlockEntry<ValveHandleBlock> COPPER_VALVE_HANDLE =
		REGISTRATE.block("copper_valve_handle", ValveHandleBlock::copper)
			.transform(pickaxeOnly())
			.transform(BuilderTransformers.valveHandle(null))
			.transform(BlockStressDefaults.setCapacity(8.0))
			.register();

	public static final DyedBlockList<ValveHandleBlock> DYED_VALVE_HANDLES = new DyedBlockList<>(colour -> {
		String colourName = colour.getSerializedName();
		return REGISTRATE.block(colourName + "_valve_handle", p -> ValveHandleBlock.dyed(p, colour))
			.properties(p -> p.color(colour.getMaterialColor()))
			.transform(pickaxeOnly())
			.transform(BuilderTransformers.valveHandle(colour))
			.recipe((c, p) -> ShapelessRecipeBuilder.shapeless(c.get())
				.requires(colour.getTag())
				.requires(AllItemTags.VALVE_HANDLES.tag)
				.unlockedBy("has_valve", RegistrateRecipeProvider.has(AllItemTags.VALVE_HANDLES.tag))
				.save(p, Create.asResource("crafting/kinetics/" + c.getName() + "_from_other_valve_handle")))
			.register();
	});

	public static final BlockEntry<FluidTankBlock> FLUID_TANK = REGISTRATE.block("fluid_tank", FluidTankBlock::regular)
		.initialProperties(SharedProperties::copperMetal)
		.properties(BlockBehaviour.Properties::noOcclusion)
		.properties(p -> p.isRedstoneConductor((p1, p2, p3) -> true))
		.transform(pickaxeOnly())
		.blockstate(new FluidTankGenerator()::generate)
		.onRegister(CreateRegistrate.blockModel(() -> FluidTankModel::standard))
		.onRegister(assignDataBehaviour(new BoilerDisplaySource(), "boiler_status"))
		.addLayer(() -> RenderType::cutoutMipped)
		.item(FluidTankItem::new)
		.model(AssetLookup.customBlockItemModel("_", "block_single_window"))
		.build()
		.register();

	public static final BlockEntry<FluidTankBlock> CREATIVE_FLUID_TANK =
		REGISTRATE.block("creative_fluid_tank", FluidTankBlock::creative)
			.initialProperties(SharedProperties::copperMetal)
			.properties(BlockBehaviour.Properties::noOcclusion)
			.properties(p -> p.color(MaterialColor.COLOR_PURPLE))
			.transform(pickaxeOnly())
			.tag(AllBlockTags.SAFE_NBT.tag)
			.blockstate(new FluidTankGenerator("creative_")::generate)
			.onRegister(CreateRegistrate.blockModel(() -> FluidTankModel::creative))
			.addLayer(() -> RenderType::cutoutMipped)
			.item(FluidTankItem::new)
			.properties(p -> p.rarity(Rarity.EPIC))
			.model((c, p) -> p.withExistingParent(c.getName(), p.modLoc("block/fluid_tank/block_single_window"))
				.texture("5", p.modLoc("block/creative_fluid_tank_window_single"))
				.texture("1", p.modLoc("block/creative_fluid_tank"))
				.texture("particle", p.modLoc("block/creative_fluid_tank"))
				.texture("4", p.modLoc("block/creative_casing"))
				.texture("0", p.modLoc("block/creative_casing")))
			.build()
			.register();

	public static final BlockEntry<HosePulleyBlock> HOSE_PULLEY = REGISTRATE.block("hose_pulley", HosePulleyBlock::new)
		.initialProperties(SharedProperties::copperMetal)
		.properties(BlockBehaviour.Properties::noOcclusion)
		.transform(pickaxeOnly())
		.blockstate(BlockStateGen.horizontalBlockProvider(true))
		.transform(BlockStressDefaults.setImpact(4.0))
		.item()
		.transform(customItemModel())
		.register();

	public static final BlockEntry<ItemDrainBlock> ITEM_DRAIN = REGISTRATE.block("item_drain", ItemDrainBlock::new)
		.initialProperties(SharedProperties::copperMetal)
		.transform(pickaxeOnly())
		.addLayer(() -> RenderType::cutoutMipped)
		.blockstate((c, p) -> p.simpleBlock(c.get(), AssetLookup.standardModel(c, p)))
		.simpleItem()
		.register();

	public static final BlockEntry<SpoutBlock> SPOUT = REGISTRATE.block("spout", SpoutBlock::new)
		.initialProperties(SharedProperties::copperMetal)
		.transform(pickaxeOnly())
		.blockstate((ctx, prov) -> prov.simpleBlock(ctx.getEntry(), AssetLookup.partialBaseModel(ctx, prov)))
		.addLayer(() -> RenderType::cutoutMipped)
		.item(AssemblyOperatorBlockItem::new)
		.transform(customItemModel())
		.register();

	public static final BlockEntry<PortableStorageInterfaceBlock> PORTABLE_FLUID_INTERFACE =
		REGISTRATE.block("portable_fluid_interface", PortableStorageInterfaceBlock::forFluids)
			.initialProperties(SharedProperties::copperMetal)
			.properties(p -> p.color(MaterialColor.TERRACOTTA_LIGHT_GRAY))
			.transform(axeOrPickaxe())
			.blockstate((c, p) -> p.directionalBlock(c.get(), AssetLookup.partialBaseModel(c, p)))
			.onRegister(movementBehaviour(new PortableStorageInterfaceMovement()))
			.item()
			.tag(AllItemTags.CONTRAPTION_CONTROLLED.tag)
			.transform(customItemModel())
			.register();

	public static final BlockEntry<SteamEngineBlock> STEAM_ENGINE =
		REGISTRATE.block("steam_engine", SteamEngineBlock::new)
			.initialProperties(SharedProperties::copperMetal)
			.transform(pickaxeOnly())
			.blockstate((c, p) -> p.horizontalFaceBlock(c.get(), AssetLookup.partialBaseModel(c, p)))
			.transform(BlockStressDefaults.setCapacity(1024.0))
			.transform(BlockStressDefaults.setGeneratorSpeed(SteamEngineBlock::getSpeedRange))
			.item()
			.transform(customItemModel())
			.register();

	public static final BlockEntry<WhistleBlock> STEAM_WHISTLE = REGISTRATE.block("steam_whistle", WhistleBlock::new)
		.initialProperties(SharedProperties::copperMetal)
		.properties(p -> p.color(MaterialColor.GOLD))
		.transform(pickaxeOnly())
		.blockstate(new WhistleGenerator()::generate)
		.item()
		.transform(customItemModel())
		.register();

	public static final BlockEntry<WhistleExtenderBlock> STEAM_WHISTLE_EXTENSION =
		REGISTRATE.block("steam_whistle_extension", WhistleExtenderBlock::new)
			.initialProperties(SharedProperties::copperMetal)
			.properties(p -> p.color(MaterialColor.GOLD))
			.transform(pickaxeOnly())
			.blockstate(BlockStateGen.whistleExtender())
			.register();

	public static final BlockEntry<PoweredShaftBlock> POWERED_SHAFT =
		REGISTRATE.block("powered_shaft", PoweredShaftBlock::new)
			.initialProperties(SharedProperties::stone)
			.properties(p -> p.color(MaterialColor.METAL))
			.transform(pickaxeOnly())
			.blockstate(BlockStateGen.axisBlockProvider(false))
			.loot((lt, block) -> lt.dropOther(block, AllBlocks.SHAFT.get()))
			.register();

	// Contraptions

	public static final BlockEntry<MechanicalPistonBlock> MECHANICAL_PISTON =
		REGISTRATE.block("mechanical_piston", MechanicalPistonBlock::normal)
			.properties(p -> p.color(MaterialColor.PODZOL))
			.transform(axeOrPickaxe())
			.transform(BuilderTransformers.mechanicalPiston(PistonType.DEFAULT))
			.tag(AllBlockTags.SAFE_NBT.tag)
			.register();

	public static final BlockEntry<MechanicalPistonBlock> STICKY_MECHANICAL_PISTON =
		REGISTRATE.block("sticky_mechanical_piston", MechanicalPistonBlock::sticky)
			.properties(p -> p.color(MaterialColor.PODZOL))
			.transform(axeOrPickaxe())
			.transform(BuilderTransformers.mechanicalPiston(PistonType.STICKY))
			.tag(AllBlockTags.SAFE_NBT.tag)
			.register();

	public static final BlockEntry<PistonExtensionPoleBlock> PISTON_EXTENSION_POLE =
		REGISTRATE.block("piston_extension_pole", PistonExtensionPoleBlock::new)
			.initialProperties(() -> Blocks.PISTON_HEAD)
			.properties(p -> p.sound(SoundType.SCAFFOLDING))
			.properties(p -> p.color(MaterialColor.DIRT))
			.transform(axeOrPickaxe())
			.blockstate(BlockStateGen.directionalBlockProviderIgnoresWaterlogged(false))
			.simpleItem()
			.register();

	public static final BlockEntry<MechanicalPistonHeadBlock> MECHANICAL_PISTON_HEAD =
		REGISTRATE.block("mechanical_piston_head", MechanicalPistonHeadBlock::new)
			.initialProperties(() -> Blocks.PISTON_HEAD)
			.properties(p -> p.color(MaterialColor.DIRT))
			.transform(axeOrPickaxe())
			.loot((p, b) -> p.dropOther(b, PISTON_EXTENSION_POLE.get()))
			.blockstate((c, p) -> BlockStateGen.directionalBlockIgnoresWaterlogged(c, p, state -> p.models()
				.getExistingFile(p.modLoc("block/mechanical_piston/" + state.getValue(MechanicalPistonHeadBlock.TYPE)
					.getSerializedName() + "/head"))))
			.register();

	public static final BlockEntry<GantryCarriageBlock> GANTRY_CARRIAGE =
		REGISTRATE.block("gantry_carriage", GantryCarriageBlock::new)
			.initialProperties(SharedProperties::stone)
			.properties(p -> p.color(MaterialColor.PODZOL))
			.properties(BlockBehaviour.Properties::noOcclusion)
			.transform(axeOrPickaxe())
			.blockstate(BlockStateGen.directionalAxisBlockProvider())
			.item()
			.transform(customItemModel())
			.register();

	public static final BlockEntry<GantryShaftBlock> GANTRY_SHAFT =
		REGISTRATE.block("gantry_shaft", GantryShaftBlock::new)
			.initialProperties(SharedProperties::stone)
			.properties(p -> p.color(MaterialColor.NETHER))
			.transform(axeOrPickaxe())
			.blockstate((c, p) -> p.directionalBlock(c.get(), s -> {
				boolean isPowered = s.getValue(GantryShaftBlock.POWERED);
				boolean isFlipped = s.getValue(GantryShaftBlock.FACING)
					.getAxisDirection() == AxisDirection.NEGATIVE;
				String partName = s.getValue(GantryShaftBlock.PART)
					.getSerializedName();
				String flipped = isFlipped ? "_flipped" : "";
				String powered = isPowered ? "_powered" : "";
				ModelFile existing = AssetLookup.partialBaseModel(c, p, partName);
				if (!isPowered && !isFlipped)
					return existing;
				return p.models()
					.withExistingParent("block/" + c.getName() + "_" + partName + powered + flipped,
						existing.getLocation())
					.texture("2", p.modLoc("block/" + c.getName() + powered + flipped));
			}))
			.transform(BlockStressDefaults.setNoImpact())
			.item()
			.transform(customItemModel("_", "block_single"))
			.register();

	public static final BlockEntry<WindmillBearingBlock> WINDMILL_BEARING =
		REGISTRATE.block("windmill_bearing", WindmillBearingBlock::new)
			.transform(axeOrPickaxe())
			.properties(p -> p.color(MaterialColor.PODZOL))
			.transform(BuilderTransformers.bearing("windmill", "gearbox"))
			.transform(BlockStressDefaults.setCapacity(512.0))
			.transform(BlockStressDefaults.setGeneratorSpeed(WindmillBearingBlock::getSpeedRange))
			.tag(AllBlockTags.SAFE_NBT.tag)
			.register();

	public static final BlockEntry<MechanicalBearingBlock> MECHANICAL_BEARING =
		REGISTRATE.block("mechanical_bearing", MechanicalBearingBlock::new)
			.properties(p -> p.color(MaterialColor.PODZOL))
			.transform(axeOrPickaxe())
			.transform(BuilderTransformers.bearing("mechanical", "gearbox"))
			.transform(BlockStressDefaults.setImpact(4.0))
			.tag(AllBlockTags.SAFE_NBT.tag)
			.onRegister(movementBehaviour(new StabilizedBearingMovementBehaviour()))
			.register();

	public static final BlockEntry<ClockworkBearingBlock> CLOCKWORK_BEARING =
		REGISTRATE.block("clockwork_bearing", ClockworkBearingBlock::new)
			.properties(p -> p.color(MaterialColor.TERRACOTTA_BROWN))
			.transform(axeOrPickaxe())
			.transform(BuilderTransformers.bearing("clockwork", "brass_gearbox"))
			.transform(BlockStressDefaults.setImpact(4.0))
			.tag(AllBlockTags.SAFE_NBT.tag)
			.register();

	public static final BlockEntry<PulleyBlock> ROPE_PULLEY = REGISTRATE.block("rope_pulley", PulleyBlock::new)
		.initialProperties(SharedProperties::stone)
		.properties(p -> p.color(MaterialColor.PODZOL))
		.transform(axeOrPickaxe())
		.tag(AllBlockTags.SAFE_NBT.tag)
		.blockstate(BlockStateGen.horizontalAxisBlockProvider(true))
		.transform(BlockStressDefaults.setImpact(4.0))
		.item()
		.transform(customItemModel())
		.register();

	public static final BlockEntry<PulleyBlock.RopeBlock> ROPE = REGISTRATE.block("rope", PulleyBlock.RopeBlock::new)
		.initialProperties(SharedProperties.BELT_MATERIAL, MaterialColor.COLOR_BROWN)
		.tag(AllBlockTags.BRITTLE.tag)
		.tag(BlockTags.CLIMBABLE)
		.properties(p -> p.sound(SoundType.WOOL))
		.blockstate((c, p) -> p.simpleBlock(c.get(), p.models()
			.getExistingFile(p.modLoc("block/rope_pulley/" + c.getName()))))
		.register();

	public static final BlockEntry<PulleyBlock.MagnetBlock> PULLEY_MAGNET =
		REGISTRATE.block("pulley_magnet", PulleyBlock.MagnetBlock::new)
			.initialProperties(SharedProperties::stone)
			.tag(AllBlockTags.BRITTLE.tag)
			.tag(BlockTags.CLIMBABLE)
			.blockstate((c, p) -> p.simpleBlock(c.get(), p.models()
				.getExistingFile(p.modLoc("block/rope_pulley/" + c.getName()))))
			.register();

	public static final BlockEntry<ElevatorPulleyBlock> ELEVATOR_PULLEY =
		REGISTRATE.block("elevator_pulley", ElevatorPulleyBlock::new)
			.initialProperties(SharedProperties::softMetal)
			.properties(p -> p.color(MaterialColor.TERRACOTTA_BROWN))
			.transform(axeOrPickaxe())
			.blockstate(BlockStateGen.horizontalBlockProvider(true))
			.transform(BlockStressDefaults.setImpact(4.0))
			.item()
			.transform(customItemModel())
			.register();

	public static final BlockEntry<CartAssemblerBlock> CART_ASSEMBLER =
		REGISTRATE.block("cart_assembler", CartAssemblerBlock::new)
			.initialProperties(SharedProperties::stone)
			.properties(p -> p.color(MaterialColor.COLOR_GRAY))
			.properties(BlockBehaviour.Properties::noOcclusion)
			.transform(axeOrPickaxe())
			.blockstate(BlockStateGen.cartAssembler())
			.addLayer(() -> RenderType::cutoutMipped)
			.tag(BlockTags.RAILS, AllBlockTags.SAFE_NBT.tag)
			.item(CartAssemblerBlockItem::new)
			.transform(customItemModel())
			.register();

	public static final BlockEntry<ControllerRailBlock> CONTROLLER_RAIL =
		REGISTRATE.block("controller_rail", ControllerRailBlock::new)
			.initialProperties(() -> Blocks.POWERED_RAIL)
			.transform(pickaxeOnly())
			.blockstate(new ControllerRailGenerator()::generate)
			.addLayer(() -> RenderType::cutoutMipped)
			.color(() -> ColorHandlers::getRedstonePower)
			.tag(BlockTags.RAILS)
			.item()
			.model((c, p) -> p.generated(c, Create.asResource("block/" + c.getName())))
			.build()
			.register();

	public static final BlockEntry<MinecartAnchorBlock> MINECART_ANCHOR =
		REGISTRATE.block("minecart_anchor", MinecartAnchorBlock::new)
			.initialProperties(SharedProperties::stone)
			.blockstate((c, p) -> p.simpleBlock(c.get(), p.models()
				.getExistingFile(p.modLoc("block/cart_assembler/" + c.getName()))))
			.register();

	public static final BlockEntry<LinearChassisBlock> LINEAR_CHASSIS =
		REGISTRATE.block("linear_chassis", LinearChassisBlock::new)
			.initialProperties(SharedProperties::wooden)
			.properties(p -> p.color(MaterialColor.TERRACOTTA_BROWN))
			.transform(axeOrPickaxe())
			.tag(AllBlockTags.SAFE_NBT.tag)
			.blockstate(BlockStateGen.linearChassis())
			.onRegister(connectedTextures(ChassisCTBehaviour::new))
			.lang("Linear Chassis")
			.simpleItem()
			.register();

	public static final BlockEntry<LinearChassisBlock> SECONDARY_LINEAR_CHASSIS =
		REGISTRATE.block("secondary_linear_chassis", LinearChassisBlock::new)
			.initialProperties(SharedProperties::wooden)
			.properties(p -> p.color(MaterialColor.PODZOL))
			.transform(axeOrPickaxe())
			.tag(AllBlockTags.SAFE_NBT.tag)
			.blockstate(BlockStateGen.linearChassis())
			.onRegister(connectedTextures(ChassisCTBehaviour::new))
			.simpleItem()
			.register();

	public static final BlockEntry<RadialChassisBlock> RADIAL_CHASSIS =
		REGISTRATE.block("radial_chassis", RadialChassisBlock::new)
			.initialProperties(SharedProperties::wooden)
			.properties(p -> p.color(MaterialColor.DIRT))
			.transform(axeOrPickaxe())
			.tag(AllBlockTags.SAFE_NBT.tag)
			.blockstate(BlockStateGen.radialChassis())
			.item()
			.model((c, p) -> {
				String path = "block/" + c.getName();
				p.cubeColumn(c.getName(), p.modLoc(path + "_side"), p.modLoc(path + "_end"));
			})
			.build()
			.register();

	public static final BlockEntry<StickerBlock> STICKER = REGISTRATE.block("sticker", StickerBlock::new)
		.initialProperties(SharedProperties::stone)
		.transform(pickaxeOnly())
		.properties(BlockBehaviour.Properties::noOcclusion)
		.addLayer(() -> RenderType::cutoutMipped)
		.blockstate((c, p) -> p.directionalBlock(c.get(), AssetLookup.forPowered(c, p)))
		.item()
		.transform(customItemModel())
		.register();

	public static final BlockEntry<ContraptionControlsBlock> CONTRAPTION_CONTROLS =
		REGISTRATE.block("contraption_controls", ContraptionControlsBlock::new)
			.initialProperties(SharedProperties::stone)
			.properties(p -> p.color(MaterialColor.PODZOL))
			.addLayer(() -> RenderType::cutoutMipped)
			.transform(axeOrPickaxe())
			.blockstate((c, p) -> p.horizontalBlock(c.get(), s -> AssetLookup.partialBaseModel(c, p)))
			.onRegister(movementBehaviour(new ContraptionControlsMovement()))
			.onRegister(interactionBehaviour(new ContraptionControlsMovingInteraction()))
			.item()
			.transform(customItemModel())
			.register();

	public static final BlockEntry<DrillBlock> MECHANICAL_DRILL = REGISTRATE.block("mechanical_drill", DrillBlock::new)
		.initialProperties(SharedProperties::stone)
		.properties(p -> p.color(MaterialColor.PODZOL))
		.transform(axeOrPickaxe())
		.blockstate(BlockStateGen.directionalBlockProvider(true))
		.transform(BlockStressDefaults.setImpact(4.0))
		.onRegister(movementBehaviour(new DrillMovementBehaviour()))
		.item()
		.tag(AllItemTags.CONTRAPTION_CONTROLLED.tag)
		.transform(customItemModel())
		.register();

	public static final BlockEntry<SawBlock> MECHANICAL_SAW = REGISTRATE.block("mechanical_saw", SawBlock::new)
		.initialProperties(SharedProperties::stone)
		.addLayer(() -> RenderType::cutoutMipped)
		.properties(p -> p.color(MaterialColor.PODZOL))
		.transform(axeOrPickaxe())
		.blockstate(new SawGenerator()::generate)
		.transform(BlockStressDefaults.setImpact(4.0))
		.onRegister(movementBehaviour(new SawMovementBehaviour()))
		.addLayer(() -> RenderType::cutoutMipped)
		.item()
		.tag(AllItemTags.CONTRAPTION_CONTROLLED.tag)
		.transform(customItemModel())
		.register();

	public static final BlockEntry<DeployerBlock> DEPLOYER = REGISTRATE.block("deployer", DeployerBlock::new)
		.initialProperties(SharedProperties::stone)
		.properties(p -> p.color(MaterialColor.PODZOL))
		.transform(axeOrPickaxe())
		.blockstate(BlockStateGen.directionalAxisBlockProvider())
		.transform(BlockStressDefaults.setImpact(4.0))
		.onRegister(movementBehaviour(new DeployerMovementBehaviour()))
		.onRegister(interactionBehaviour(new DeployerMovingInteraction()))
		.item(AssemblyOperatorBlockItem::new)
		.tag(AllItemTags.CONTRAPTION_CONTROLLED.tag)
		.transform(customItemModel())
		.register();

	public static final BlockEntry<PortableStorageInterfaceBlock> PORTABLE_STORAGE_INTERFACE =
		REGISTRATE.block("portable_storage_interface", PortableStorageInterfaceBlock::forItems)
			.initialProperties(SharedProperties::stone)
			.properties(p -> p.color(MaterialColor.PODZOL))
			.transform(axeOrPickaxe())
			.blockstate((c, p) -> p.directionalBlock(c.get(), AssetLookup.partialBaseModel(c, p)))
			.onRegister(movementBehaviour(new PortableStorageInterfaceMovement()))
			.item()
			.tag(AllItemTags.CONTRAPTION_CONTROLLED.tag)
			.transform(customItemModel())
			.register();

	public static final BlockEntry<RedstoneContactBlock> REDSTONE_CONTACT =
		REGISTRATE.block("redstone_contact", RedstoneContactBlock::new)
			.initialProperties(SharedProperties::stone)
			.properties(p -> p.color(MaterialColor.COLOR_GRAY))
			.transform(axeOrPickaxe())
			.onRegister(movementBehaviour(new ContactMovementBehaviour()))
			.blockstate((c, p) -> p.directionalBlock(c.get(), AssetLookup.forPowered(c, p)))
			.item(RedstoneContactItem::new)
			.tag(AllItemTags.CONTRAPTION_CONTROLLED.tag)
			.transform(customItemModel("_", "block"))
			.register();

	public static final BlockEntry<ElevatorContactBlock> ELEVATOR_CONTACT =
		REGISTRATE.block("elevator_contact", ElevatorContactBlock::new)
			.initialProperties(SharedProperties::softMetal)
			.properties(p -> p.color(MaterialColor.TERRACOTTA_YELLOW))
			.properties(p -> p.lightLevel(ElevatorContactBlock::getLight))
			.transform(axeOrPickaxe())
			.blockstate((c, p) -> p.directionalBlock(c.get(), state -> {
				Boolean calling = state.getValue(ElevatorContactBlock.CALLING);
				Boolean powering = state.getValue(ElevatorContactBlock.POWERING);
				return powering ? AssetLookup.partialBaseModel(c, p, "powered")
					: calling ? AssetLookup.partialBaseModel(c, p, "dim") : AssetLookup.partialBaseModel(c, p);
			}))
			.loot((p, b) -> p.dropOther(b, REDSTONE_CONTACT.get()))
			.onRegister(assignDataBehaviour(new CurrentFloorDisplaySource(), "current_floor"))
			.item()
			.transform(customItemModel("_", "block"))
			.register();

	public static final BlockEntry<HarvesterBlock> MECHANICAL_HARVESTER =
		REGISTRATE.block("mechanical_harvester", HarvesterBlock::new)
			.initialProperties(SharedProperties::stone)
			.properties(p -> p.color(MaterialColor.METAL))
			.transform(axeOrPickaxe())
			.onRegister(movementBehaviour(new HarvesterMovementBehaviour()))
			.blockstate(BlockStateGen.horizontalBlockProvider(true))
			.addLayer(() -> RenderType::cutoutMipped)
			.item()
			.tag(AllItemTags.CONTRAPTION_CONTROLLED.tag)
			.transform(customItemModel())
			.register();

	public static final BlockEntry<PloughBlock> MECHANICAL_PLOUGH =
		REGISTRATE.block("mechanical_plough", PloughBlock::new)
			.initialProperties(SharedProperties::stone)
			.properties(p -> p.color(MaterialColor.COLOR_GRAY))
			.transform(axeOrPickaxe())
			.onRegister(movementBehaviour(new PloughMovementBehaviour()))
			.blockstate(BlockStateGen.horizontalBlockProvider(false))
			.item()
			.tag(AllItemTags.CONTRAPTION_CONTROLLED.tag)
			.build()
			.register();

	public static final BlockEntry<RollerBlock> MECHANICAL_ROLLER =
		REGISTRATE.block("mechanical_roller", RollerBlock::new)
			.initialProperties(SharedProperties::stone)
			.properties(p -> p.color(MaterialColor.COLOR_GRAY)
				.noOcclusion())
			.transform(axeOrPickaxe())
			.onRegister(movementBehaviour(new RollerMovementBehaviour()))
			.blockstate(BlockStateGen.horizontalBlockProvider(true))
			.addLayer(() -> RenderType::cutoutMipped)
			.item(RollerBlockItem::new)
			.tag(AllItemTags.CONTRAPTION_CONTROLLED.tag)
			.transform(customItemModel())
			.register();

	public static final BlockEntry<SailBlock> SAIL_FRAME = REGISTRATE.block("sail_frame", p -> SailBlock.frame(p))
		.initialProperties(SharedProperties::wooden)
		.properties(p -> p.color(MaterialColor.DIRT))
		.properties(p -> p.sound(SoundType.SCAFFOLDING)
			.noOcclusion())
		.transform(axeOnly())
		.blockstate(BlockStateGen.directionalBlockProvider(false))
		.lang("Windmill Sail Frame")
		.tag(AllBlockTags.WINDMILL_SAILS.tag)
		.tag(AllBlockTags.FAN_TRANSPARENT.tag)
		.simpleItem()
		.register();

	public static final BlockEntry<SailBlock> SAIL =
		REGISTRATE.block("white_sail", p -> SailBlock.withCanvas(p, DyeColor.WHITE))
			.initialProperties(SharedProperties::wooden)
			.properties(p -> p.color(MaterialColor.SNOW))
			.properties(p -> p.sound(SoundType.SCAFFOLDING)
				.noOcclusion())
			.transform(axeOnly())
			.blockstate(BlockStateGen.directionalBlockProvider(false))
			.lang("Windmill Sail")
			.tag(AllBlockTags.WINDMILL_SAILS.tag)
			.item(BlankSailBlockItem::new)
			.build()
			.register();

	public static final DyedBlockList<SailBlock> DYED_SAILS = new DyedBlockList<>(colour -> {
		if (colour == DyeColor.WHITE) {
			return SAIL;
		}
		String colourName = colour.getSerializedName();
		return REGISTRATE.block(colourName + "_sail", p -> SailBlock.withCanvas(p, colour))
			.initialProperties(SharedProperties::wooden)
			.properties(p -> p.color(colour.getMaterialColor()))
			.properties(p -> p.sound(SoundType.SCAFFOLDING)
				.noOcclusion())
			.transform(axeOnly())
			.blockstate((c, p) -> p.directionalBlock(c.get(), p.models()
				.withExistingParent(colourName + "_sail", p.modLoc("block/white_sail"))
				.texture("0", p.modLoc("block/sail/canvas_" + colourName))))
			.tag(AllBlockTags.WINDMILL_SAILS.tag)
			.loot((p, b) -> p.dropOther(b, SAIL.get()))
			.register();
	});

	public static final BlockEntry<CasingBlock> ANDESITE_CASING = REGISTRATE.block("andesite_casing", CasingBlock::new)
		.properties(p -> p.color(MaterialColor.PODZOL))
		.transform(BuilderTransformers.casing(() -> AllSpriteShifts.ANDESITE_CASING))
		.register();

	public static final BlockEntry<CasingBlock> BRASS_CASING = REGISTRATE.block("brass_casing", CasingBlock::new)
		.properties(p -> p.color(MaterialColor.TERRACOTTA_BROWN))
		.transform(BuilderTransformers.casing(() -> AllSpriteShifts.BRASS_CASING))
		.register();

	public static final BlockEntry<CasingBlock> COPPER_CASING = REGISTRATE.block("copper_casing", CasingBlock::new)
		.properties(p -> p.color(MaterialColor.TERRACOTTA_LIGHT_GRAY))
		.properties(p -> p.sound(SoundType.COPPER))
		.transform(BuilderTransformers.casing(() -> AllSpriteShifts.COPPER_CASING))
		.register();

	public static final BlockEntry<CasingBlock> SHADOW_STEEL_CASING =
		REGISTRATE.block("shadow_steel_casing", CasingBlock::deprecated)
			.properties(p -> p.color(MaterialColor.COLOR_BLACK))
			.transform(BuilderTransformers.casing(() -> AllSpriteShifts.SHADOW_STEEL_CASING))
			.lang("Shadow Casing")
			.register();

	public static final BlockEntry<CasingBlock> REFINED_RADIANCE_CASING =
		REGISTRATE.block("refined_radiance_casing", CasingBlock::deprecated)
			.properties(p -> p.color(MaterialColor.SNOW))
			.transform(BuilderTransformers.casing(() -> AllSpriteShifts.REFINED_RADIANCE_CASING))
			.properties(p -> p.lightLevel($ -> 12))
			.lang("Radiant Casing")
			.register();

	public static final BlockEntry<MechanicalCrafterBlock> MECHANICAL_CRAFTER =
		REGISTRATE.block("mechanical_crafter", MechanicalCrafterBlock::new)
			.initialProperties(SharedProperties::softMetal)
			.properties(p -> p.color(MaterialColor.TERRACOTTA_YELLOW))
			.properties(BlockBehaviour.Properties::noOcclusion)
			.transform(axeOrPickaxe())
			.blockstate(BlockStateGen.horizontalBlockProvider(true))
			.transform(BlockStressDefaults.setImpact(2.0))
			.onRegister(CreateRegistrate.connectedTextures(CrafterCTBehaviour::new))
			.addLayer(() -> RenderType::cutoutMipped)
			.item()
			.transform(customItemModel())
			.register();

	public static final BlockEntry<SequencedGearshiftBlock> SEQUENCED_GEARSHIFT =
		REGISTRATE.block("sequenced_gearshift", SequencedGearshiftBlock::new)
			.initialProperties(SharedProperties::stone)
			.properties(p -> p.color(MaterialColor.TERRACOTTA_BROWN))
			.transform(axeOrPickaxe())
			.tag(AllBlockTags.SAFE_NBT.tag)
			.properties(BlockBehaviour.Properties::noOcclusion)
			.transform(BlockStressDefaults.setNoImpact())
			.blockstate(new SequencedGearshiftGenerator()::generate)
			.item()
			.transform(customItemModel())
			.register();

	public static final BlockEntry<FlywheelBlock> FLYWHEEL = REGISTRATE.block("flywheel", FlywheelBlock::new)
		.initialProperties(SharedProperties::softMetal)
		.properties(p -> p.color(MaterialColor.TERRACOTTA_YELLOW))
		.properties(BlockBehaviour.Properties::noOcclusion)
		.transform(axeOrPickaxe())
		.transform(BlockStressDefaults.setNoImpact())
		.blockstate(BlockStateGen.axisBlockProvider(true))
		.item()
		.transform(customItemModel())
		.register();

	public static final BlockEntry<SpeedControllerBlock> ROTATION_SPEED_CONTROLLER =
		REGISTRATE.block("rotation_speed_controller", SpeedControllerBlock::new)
			.initialProperties(SharedProperties::softMetal)
			.properties(p -> p.color(MaterialColor.TERRACOTTA_YELLOW))
			.transform(axeOrPickaxe())
			.tag(AllBlockTags.SAFE_NBT.tag)
			.transform(BlockStressDefaults.setNoImpact())
			.blockstate(BlockStateGen.horizontalAxisBlockProvider(true))
			.item()
			.transform(customItemModel())
			.register();

	// Logistics

	public static final BlockEntry<ArmBlock> MECHANICAL_ARM = REGISTRATE.block("mechanical_arm", ArmBlock::new)
		.initialProperties(SharedProperties::softMetal)
		.properties(p -> p.color(MaterialColor.TERRACOTTA_YELLOW))
		.transform(axeOrPickaxe())
		.blockstate((c, p) -> p.getVariantBuilder(c.get())
			.forAllStates(s -> ConfiguredModel.builder()
				.modelFile(AssetLookup.partialBaseModel(c, p))
				.rotationX(s.getValue(ArmBlock.CEILING) ? 180 : 0)
				.build()))
		.transform(BlockStressDefaults.setImpact(2.0))
		.item(ArmItem::new)
		.transform(customItemModel())
		.register();

	public static final BlockEntry<TrackBlock> TRACK = REGISTRATE.block("track", TrackMaterial.ANDESITE::createBlock)
		.initialProperties(Material.STONE)
		.properties(p -> p.color(MaterialColor.METAL)
			.strength(0.8F)
			.sound(SoundType.METAL)
			.noOcclusion())
		.addLayer(() -> RenderType::cutoutMipped)
		.transform(pickaxeOnly())
		.onRegister(CreateRegistrate.blockModel(() -> TrackModel::new))
		.blockstate(new TrackBlockStateGenerator()::generate)
		.tag(AllBlockTags.RELOCATION_NOT_SUPPORTED.tag)
		.tag(AllBlockTags.TRACKS.tag)
		.tag(AllBlockTags.GIRDABLE_TRACKS.tag)
		.lang("Train Track")
		.item(TrackBlockItem::new)
		.model((c, p) -> p.generated(c, Create.asResource("item/" + c.getName())))
		.build()
		.register();

	public static final BlockEntry<FakeTrackBlock> FAKE_TRACK = REGISTRATE.block("fake_track", FakeTrackBlock::new)
		.initialProperties((new Material.Builder(MaterialColor.METAL)).noCollider()
			.nonSolid()
			.replaceable()
			.build())
		.blockstate((c, p) -> p.simpleBlock(c.get(), p.models()
			.withExistingParent(c.getName(), p.mcLoc("block/air"))))
		.lang("Track Marker for Maps")
		.register();

	public static final BlockEntry<CasingBlock> RAILWAY_CASING = REGISTRATE.block("railway_casing", CasingBlock::new)
		.transform(BuilderTransformers.layeredCasing(() -> AllSpriteShifts.RAILWAY_CASING_SIDE,
			() -> AllSpriteShifts.RAILWAY_CASING))
		.properties(p -> p.color(MaterialColor.TERRACOTTA_CYAN))
		.properties(p -> p.sound(SoundType.NETHERITE_BLOCK))
		.lang("Train Casing")
		.register();

	public static final BlockEntry<StationBlock> TRACK_STATION = REGISTRATE.block("track_station", StationBlock::new)
		.initialProperties(SharedProperties::softMetal)
		.properties(p -> p.color(MaterialColor.PODZOL))
		.properties(p -> p.sound(SoundType.NETHERITE_BLOCK))
		.transform(pickaxeOnly())
		.blockstate((c, p) -> p.simpleBlock(c.get(), AssetLookup.partialBaseModel(c, p)))
		.onRegister(assignDataBehaviour(new StationSummaryDisplaySource(), "station_summary"))
		.onRegister(assignDataBehaviour(new TrainStatusDisplaySource(), "train_status"))
		.lang("Train Station")
		.item(TrackTargetingBlockItem.ofType(EdgePointType.STATION))
		.transform(customItemModel())
		.register();

	public static final BlockEntry<SignalBlock> TRACK_SIGNAL = REGISTRATE.block("track_signal", SignalBlock::new)
		.initialProperties(SharedProperties::softMetal)
		.properties(p -> p.color(MaterialColor.PODZOL))
		.properties(p -> p.noOcclusion())
		.properties(p -> p.sound(SoundType.NETHERITE_BLOCK))
		.transform(pickaxeOnly())
		.blockstate((c, p) -> p.getVariantBuilder(c.get())
			.forAllStates(state -> ConfiguredModel.builder()
				.modelFile(AssetLookup.partialBaseModel(c, p, state.getValue(SignalBlock.TYPE)
					.getSerializedName()))
				.build()))
		.lang("Train Signal")
		.item(TrackTargetingBlockItem.ofType(EdgePointType.SIGNAL))
		.transform(customItemModel())
		.register();

	public static final BlockEntry<TrackObserverBlock> TRACK_OBSERVER =
		REGISTRATE.block("track_observer", TrackObserverBlock::new)
			.initialProperties(SharedProperties::softMetal)
			.properties(p -> p.color(MaterialColor.PODZOL))
			.properties(p -> p.noOcclusion())
			.properties(p -> p.sound(SoundType.NETHERITE_BLOCK))
			.blockstate((c, p) -> BlockStateGen.simpleBlock(c, p, AssetLookup.forPowered(c, p)))
			.transform(pickaxeOnly())
			.onRegister(assignDataBehaviour(new ObservedTrainNameSource(), "observed_train_name"))
			.lang("Train Observer")
			.item(TrackTargetingBlockItem.ofType(EdgePointType.OBSERVER))
			.transform(customItemModel("_", "block"))
			.register();

	public static final BlockEntry<StandardBogeyBlock> SMALL_BOGEY =
		REGISTRATE.block("small_bogey", p -> new StandardBogeyBlock(p, BogeySizes.SMALL))
			.properties(p -> p.color(MaterialColor.PODZOL))
			.transform(BuilderTransformers.bogey())
			.register();

	public static final BlockEntry<StandardBogeyBlock> LARGE_BOGEY =
		REGISTRATE.block("large_bogey", p -> new StandardBogeyBlock(p, BogeySizes.LARGE))
			.properties(p -> p.color(MaterialColor.PODZOL))
			.transform(BuilderTransformers.bogey())
			.register();

	public static final BlockEntry<ControlsBlock> TRAIN_CONTROLS = REGISTRATE.block("controls", ControlsBlock::new)
		.initialProperties(SharedProperties::softMetal)
		.properties(p -> p.color(MaterialColor.TERRACOTTA_BROWN))
		.properties(p -> p.sound(SoundType.NETHERITE_BLOCK))
		.addLayer(() -> RenderType::cutoutMipped)
		.transform(pickaxeOnly())
		.blockstate((c, p) -> p.horizontalBlock(c.get(),
			s -> AssetLookup.partialBaseModel(c, p,
				s.getValue(ControlsBlock.VIRTUAL) ? "virtual" : s.getValue(ControlsBlock.OPEN) ? "open" : "closed")))
		.onRegister(movementBehaviour(new ControlsMovementBehaviour()))
		.onRegister(interactionBehaviour(new ControlsInteractionBehaviour()))
		.lang("Train Controls")
		.item()
		.transform(customItemModel())
		.register();

	public static final BlockEntry<ItemVaultBlock> ITEM_VAULT = REGISTRATE.block("item_vault", ItemVaultBlock::new)
		.initialProperties(SharedProperties::softMetal)
		.properties(p -> p.color(MaterialColor.TERRACOTTA_BLUE))
		.properties(p -> p.sound(SoundType.NETHERITE_BLOCK)
			.explosionResistance(1200))
		.transform(pickaxeOnly())
		.blockstate((c, p) -> p.getVariantBuilder(c.get())
			.forAllStates(s -> ConfiguredModel.builder()
				.modelFile(AssetLookup.standardModel(c, p))
				.rotationY(s.getValue(ItemVaultBlock.HORIZONTAL_AXIS) == Axis.X ? 90 : 0)
				.build()))
		.onRegister(connectedTextures(ItemVaultCTBehaviour::new))
		.item(ItemVaultItem::new)
		.build()
		.register();

	public static final BlockEntry<AndesiteFunnelBlock> ANDESITE_FUNNEL =
		REGISTRATE.block("andesite_funnel", AndesiteFunnelBlock::new)
			.addLayer(() -> RenderType::cutoutMipped)
			.initialProperties(SharedProperties::stone)
			.properties(p -> p.color(MaterialColor.STONE))
			.transform(pickaxeOnly())
			.tag(AllBlockTags.SAFE_NBT.tag)
			.onRegister(movementBehaviour(FunnelMovementBehaviour.andesite()))
			.blockstate(new FunnelGenerator("andesite", false)::generate)
			.item(FunnelItem::new)
			.tag(AllItemTags.CONTRAPTION_CONTROLLED.tag)
			.model(FunnelGenerator.itemModel("andesite"))
			.build()
			.register();

	public static final BlockEntry<BeltFunnelBlock> ANDESITE_BELT_FUNNEL =
		REGISTRATE.block("andesite_belt_funnel", p -> new BeltFunnelBlock(AllBlocks.ANDESITE_FUNNEL, p))
			.addLayer(() -> RenderType::cutoutMipped)
			.initialProperties(SharedProperties::stone)
			.properties(p -> p.color(MaterialColor.STONE))
			.transform(pickaxeOnly())
			.tag(AllBlockTags.SAFE_NBT.tag)
			.blockstate(new BeltFunnelGenerator("andesite")::generate)
			.loot((p, b) -> p.dropOther(b, ANDESITE_FUNNEL.get()))
			.register();

	public static final BlockEntry<BrassFunnelBlock> BRASS_FUNNEL =
		REGISTRATE.block("brass_funnel", BrassFunnelBlock::new)
			.addLayer(() -> RenderType::cutoutMipped)
			.initialProperties(SharedProperties::softMetal)
			.properties(p -> p.color(MaterialColor.TERRACOTTA_YELLOW))
			.transform(pickaxeOnly())
			.tag(AllBlockTags.SAFE_NBT.tag)
			.onRegister(movementBehaviour(FunnelMovementBehaviour.brass()))
			.blockstate(new FunnelGenerator("brass", true)::generate)
			.item(FunnelItem::new)
			.tag(AllItemTags.CONTRAPTION_CONTROLLED.tag)
			.model(FunnelGenerator.itemModel("brass"))
			.build()
			.register();

	public static final BlockEntry<BeltFunnelBlock> BRASS_BELT_FUNNEL =
		REGISTRATE.block("brass_belt_funnel", p -> new BeltFunnelBlock(AllBlocks.BRASS_FUNNEL, p))
			.addLayer(() -> RenderType::cutoutMipped)
			.initialProperties(SharedProperties::softMetal)
			.properties(p -> p.color(MaterialColor.TERRACOTTA_YELLOW))
			.transform(pickaxeOnly())
			.tag(AllBlockTags.SAFE_NBT.tag)
			.blockstate(new BeltFunnelGenerator("brass")::generate)
			.loot((p, b) -> p.dropOther(b, BRASS_FUNNEL.get()))
			.register();

	public static final BlockEntry<BeltTunnelBlock> ANDESITE_TUNNEL =
		REGISTRATE.block("andesite_tunnel", BeltTunnelBlock::new)
			.properties(p -> p.color(MaterialColor.STONE))
			.transform(BuilderTransformers.beltTunnel("andesite", new ResourceLocation("block/polished_andesite")))
			.onRegister(assignDataBehaviour(new AccumulatedItemCountDisplaySource(), "accumulate_items"))
			.onRegister(assignDataBehaviour(new ItemThroughputDisplaySource(), "item_throughput"))
			.register();

	public static final BlockEntry<BrassTunnelBlock> BRASS_TUNNEL =
		REGISTRATE.block("brass_tunnel", BrassTunnelBlock::new)
			.properties(p -> p.color(MaterialColor.TERRACOTTA_YELLOW))
			.transform(BuilderTransformers.beltTunnel("brass", Create.asResource("block/brass_block")))
			.onRegister(assignDataBehaviour(new AccumulatedItemCountDisplaySource(), "accumulate_items"))
			.onRegister(assignDataBehaviour(new ItemThroughputDisplaySource(), "item_throughput"))
			.onRegister(connectedTextures(BrassTunnelCTBehaviour::new))
			.register();

	public static final BlockEntry<SmartObserverBlock> SMART_OBSERVER =
		REGISTRATE.block("content_observer", SmartObserverBlock::new)
			.initialProperties(SharedProperties::stone)
			.properties(p -> p.color(MaterialColor.TERRACOTTA_BROWN))
			.properties(p -> p.noOcclusion())
			.transform(axeOrPickaxe())
			.blockstate(new SmartObserverGenerator()::generate)
			.onRegister(assignDataBehaviour(new ItemCountDisplaySource(), "count_items"))
			.onRegister(assignDataBehaviour(new ItemListDisplaySource(), "list_items"))
			.onRegister(assignDataBehaviour(new FluidAmountDisplaySource(), "count_fluids"))
			.onRegister(assignDataBehaviour(new FluidListDisplaySource(), "list_fluids"))
			.lang("Smart Observer")
			.item()
			.transform(customItemModel("_", "block"))
			.register();

	public static final BlockEntry<ThresholdSwitchBlock> THRESHOLD_SWITCH =
		REGISTRATE.block("stockpile_switch", ThresholdSwitchBlock::new)
			.initialProperties(SharedProperties::stone)
			.properties(p -> p.color(MaterialColor.TERRACOTTA_BROWN))
			.properties(p -> p.noOcclusion())
			.transform(axeOrPickaxe())
			.blockstate(new ThresholdSwitchGenerator()::generate)
			.onRegister(assignDataBehaviour(new FillLevelDisplaySource(), "fill_level"))
			.lang("Threshold Switch")
			.item()
			.transform(customItemModel("threshold_switch", "block_wall"))
			.register();

	public static final BlockEntry<CreativeCrateBlock> CREATIVE_CRATE =
		REGISTRATE.block("creative_crate", CreativeCrateBlock::new)
			.transform(BuilderTransformers.crate("creative"))
			.properties(p -> p.color(MaterialColor.COLOR_PURPLE))
			.register();

	public static final BlockEntry<DisplayLinkBlock> DISPLAY_LINK =
		REGISTRATE.block("display_link", DisplayLinkBlock::new)
			.initialProperties(SharedProperties::softMetal)
			.properties(p -> p.color(MaterialColor.TERRACOTTA_BROWN))
			.addLayer(() -> RenderType::translucent)
			.transform(axeOrPickaxe())
			.blockstate((c, p) -> p.directionalBlock(c.get(), AssetLookup.forPowered(c, p)))
			.item(DisplayLinkBlockItem::new)
			.transform(customItemModel("_", "block"))
			.register();

	public static final BlockEntry<FlapDisplayBlock> DISPLAY_BOARD =
		REGISTRATE.block("display_board", FlapDisplayBlock::new)
			.initialProperties(SharedProperties::softMetal)
			.properties(p -> p.color(MaterialColor.COLOR_GRAY))
			.addLayer(() -> RenderType::cutoutMipped)
			.transform(pickaxeOnly())
			.transform(BlockStressDefaults.setImpact(0))
			.blockstate((c, p) -> p.horizontalBlock(c.get(), AssetLookup.partialBaseModel(c, p)))
			.onRegister(assignDataBehaviour(new DisplayBoardTarget()))
			.lang("Display Board")
			.item()
			.transform(customItemModel())
			.register();

	public static final BlockEntry<NixieTubeBlock> ORANGE_NIXIE_TUBE =
		REGISTRATE.block("nixie_tube", p -> new NixieTubeBlock(p, DyeColor.ORANGE))
			.initialProperties(SharedProperties::softMetal)
			.properties(p -> p.lightLevel($ -> 5))
			.properties(p -> p.color(DyeColor.ORANGE.getMaterialColor()))
			.transform(pickaxeOnly())
			.blockstate(new NixieTubeGenerator()::generate)
			.addLayer(() -> RenderType::translucent)
			.item()
			.transform(customItemModel())
			.register();

	public static final DyedBlockList<NixieTubeBlock> NIXIE_TUBES = new DyedBlockList<>(colour -> {
		if (colour == DyeColor.ORANGE)
			return ORANGE_NIXIE_TUBE;
		String colourName = colour.getSerializedName();
		return REGISTRATE.block(colourName + "_nixie_tube", p -> new NixieTubeBlock(p, colour))
			.initialProperties(SharedProperties::softMetal)
			.properties(p -> p.color(colour.getMaterialColor()))
			.properties(p -> p.lightLevel($ -> 5))
			.transform(pickaxeOnly())
			.blockstate(new NixieTubeGenerator()::generate)
			.loot((p, b) -> p.dropOther(b, ORANGE_NIXIE_TUBE.get()))
			.addLayer(() -> RenderType::translucent)
			.register();
	});

	public static final BlockEntry<RoseQuartzLampBlock> ROSE_QUARTZ_LAMP =
		REGISTRATE.block("rose_quartz_lamp", RoseQuartzLampBlock::new)
			.initialProperties(() -> Blocks.REDSTONE_LAMP)
			.properties(p -> p.color(MaterialColor.TERRACOTTA_PINK)
				.lightLevel(s -> s.getValue(RoseQuartzLampBlock.POWERING) ? 15 : 0))
			.blockstate((c, p) -> BlockStateGen.simpleBlock(c, p, s -> {
				boolean powered = s.getValue(RoseQuartzLampBlock.POWERING);
				String name = c.getName() + (powered ? "_powered" : "");
				return p.models()
					.cubeAll(name, p.modLoc("block/" + name));
			}))
			.transform(pickaxeOnly())
			.simpleItem()
			.register();

	public static final BlockEntry<RedstoneLinkBlock> REDSTONE_LINK =
		REGISTRATE.block("redstone_link", RedstoneLinkBlock::new)
			.initialProperties(SharedProperties::wooden)
			.properties(p -> p.color(MaterialColor.TERRACOTTA_BROWN))
			.transform(axeOrPickaxe())
			.tag(AllBlockTags.BRITTLE.tag, AllBlockTags.SAFE_NBT.tag)
			.blockstate(new RedstoneLinkGenerator()::generate)
			.addLayer(() -> RenderType::cutoutMipped)
			.item()
			.transform(customItemModel("_", "transmitter"))
			.register();

	public static final BlockEntry<AnalogLeverBlock> ANALOG_LEVER =
		REGISTRATE.block("analog_lever", AnalogLeverBlock::new)
			.initialProperties(() -> Blocks.LEVER)
			.transform(axeOrPickaxe())
			.tag(AllBlockTags.SAFE_NBT.tag)
			.blockstate((c, p) -> p.horizontalFaceBlock(c.get(), AssetLookup.partialBaseModel(c, p)))
			.onRegister(ItemUseOverrides::addBlock)
			.item()
			.transform(customItemModel())
			.register();

	public static final BlockEntry<PlacardBlock> PLACARD = REGISTRATE.block("placard", PlacardBlock::new)
		.initialProperties(SharedProperties::copperMetal)
		.transform(pickaxeOnly())
		.blockstate((c, p) -> p.horizontalFaceBlock(c.get(), AssetLookup.standardModel(c, p)))
		.simpleItem()
		.register();

	public static final BlockEntry<BrassDiodeBlock> PULSE_REPEATER =
		REGISTRATE.block("pulse_repeater", BrassDiodeBlock::new)
			.initialProperties(() -> Blocks.REPEATER)
			.tag(AllBlockTags.SAFE_NBT.tag)
			.blockstate(new BrassDiodeGenerator()::generate)
			.addLayer(() -> RenderType::cutoutMipped)
			.item()
			.model(AbstractDiodeGenerator::diodeItemModel)
			.build()
			.register();

	public static final BlockEntry<BrassDiodeBlock> PULSE_EXTENDER =
		REGISTRATE.block("pulse_extender", BrassDiodeBlock::new)
			.initialProperties(() -> Blocks.REPEATER)
			.tag(AllBlockTags.SAFE_NBT.tag)
			.blockstate(new BrassDiodeGenerator()::generate)
			.addLayer(() -> RenderType::cutoutMipped)
			.item()
			.model(AbstractDiodeGenerator::diodeItemModel)
			.build()
			.register();

	public static final BlockEntry<PoweredLatchBlock> POWERED_LATCH =
		REGISTRATE.block("powered_latch", PoweredLatchBlock::new)
			.initialProperties(() -> Blocks.REPEATER)
			.blockstate(new PoweredLatchGenerator()::generate)
			.addLayer(() -> RenderType::cutoutMipped)
			.simpleItem()
			.register();

	public static final BlockEntry<ToggleLatchBlock> POWERED_TOGGLE_LATCH =
		REGISTRATE.block("powered_toggle_latch", ToggleLatchBlock::new)
			.initialProperties(() -> Blocks.REPEATER)
			.blockstate(new ToggleLatchGenerator()::generate)
			.addLayer(() -> RenderType::cutoutMipped)
			.item()
			.transform(customItemModel("diodes", "latch_off"))
			.register();

	public static final BlockEntry<LecternControllerBlock> LECTERN_CONTROLLER =
		REGISTRATE.block("lectern_controller", LecternControllerBlock::new)
			.initialProperties(() -> Blocks.LECTERN)
			.transform(axeOnly())
			.blockstate((c, p) -> p.horizontalBlock(c.get(), p.models()
				.getExistingFile(p.mcLoc("block/lectern"))))
			.loot((lt, block) -> lt.dropOther(block, Blocks.LECTERN))
			.register();

	// Curiosities

	public static final BlockEntry<BacktankBlock> COPPER_BACKTANK =
		REGISTRATE.block("copper_backtank", BacktankBlock::new)
			.initialProperties(SharedProperties::copperMetal)
			.transform(BuilderTransformers.backtank(AllItems.COPPER_BACKTANK::get))
			.register();

	public static final BlockEntry<BacktankBlock> NETHERITE_BACKTANK =
		REGISTRATE.block("netherite_backtank", BacktankBlock::new)
			.initialProperties(SharedProperties::netheriteMetal)
			.transform(BuilderTransformers.backtank(AllItems.NETHERITE_BACKTANK::get))
			.register();

	public static final BlockEntry<PeculiarBellBlock> PECULIAR_BELL =
		REGISTRATE.block("peculiar_bell", PeculiarBellBlock::new)
			.properties(p -> p.color(MaterialColor.GOLD))
			.transform(BuilderTransformers.bell())
			.onRegister(movementBehaviour(new BellMovementBehaviour()))
			.register();

	public static final BlockEntry<HauntedBellBlock> HAUNTED_BELL =
		REGISTRATE.block("haunted_bell", HauntedBellBlock::new)
			.properties(p -> p.color(MaterialColor.SAND))
			.transform(BuilderTransformers.bell())
			.onRegister(movementBehaviour(new HauntedBellMovementBehaviour()))
			.register();

	public static final DyedBlockList<ToolboxBlock> TOOLBOXES = new DyedBlockList<>(colour -> {
		String colourName = colour.getSerializedName();
		return REGISTRATE.block(colourName + "_toolbox", p -> new ToolboxBlock(p, colour))
			.initialProperties(SharedProperties::wooden)
			.properties(p -> p.sound(SoundType.WOOD))
			.properties(p -> p.color(colour.getMaterialColor()))
			.addLayer(() -> RenderType::cutoutMipped)
			.loot((lt, block) -> {
				Builder builder = LootTable.lootTable();
				LootItemCondition.Builder survivesExplosion = ExplosionCondition.survivesExplosion();
				lt.add(block, builder.withPool(LootPool.lootPool()
					.when(survivesExplosion)
					.setRolls(ConstantValue.exactly(1))
					.add(LootItem.lootTableItem(block)
						.apply(CopyNameFunction.copyName(CopyNameFunction.NameSource.BLOCK_ENTITY))
						.apply(CopyNbtFunction.copyData(ContextNbtProvider.BLOCK_ENTITY)
							.copy("UniqueId", "UniqueId"))
						.apply(CopyNbtFunction.copyData(ContextNbtProvider.BLOCK_ENTITY)
							.copy("Inventory", "Inventory")))));
			})
			.blockstate((c, p) -> {
				p.horizontalBlock(c.get(), p.models()
					.withExistingParent(colourName + "_toolbox", p.modLoc("block/toolbox/block"))
					.texture("0", p.modLoc("block/toolbox/" + colourName)));
			})
			.onRegisterAfter(Registry.ITEM_REGISTRY, v -> ItemDescription.useKey(v, "block.create.toolbox"))
			.tag(AllBlockTags.TOOLBOXES.tag)
			.item(UncontainableBlockItem::new)
			.model((c, p) -> p.withExistingParent(colourName + "_toolbox", p.modLoc("block/toolbox/item"))
				.texture("0", p.modLoc("block/toolbox/" + colourName)))
			.tag(AllItemTags.TOOLBOXES.tag)
			.build()
			.register();
	});

	public static final BlockEntry<ClipboardBlock> CLIPBOARD = REGISTRATE.block("clipboard", ClipboardBlock::new)
		.initialProperties(SharedProperties::wooden)
		.transform(axeOrPickaxe())
		.tag(AllBlockTags.SAFE_NBT.tag)
		.blockstate((c, p) -> p.horizontalFaceBlock(c.get(),
			s -> AssetLookup.partialBaseModel(c, p, s.getValue(ClipboardBlock.WRITTEN) ? "written" : "empty")))
		.loot((lt, b) -> lt.add(b, BlockLoot.noDrop()))
		.item(ClipboardBlockItem::new)
		.onRegister(ClipboardBlockItem::registerModelOverrides)
		.model((c, p) -> ClipboardOverrides.addOverrideModels(c, p))
		.build()
		.register();

	// Materials

	static {
		REGISTRATE.creativeModeTab(() -> AllCreativeModeTabs.PALETTES_CREATIVE_TAB);
	}

	public static final BlockEntry<MetalLadderBlock> ANDESITE_LADDER =
		REGISTRATE.block("andesite_ladder", MetalLadderBlock::new)
			.transform(BuilderTransformers.ladder("andesite", () -> DataIngredient.items(AllItems.ANDESITE_ALLOY.get()),
				MaterialColor.STONE))
			.register();

	public static final BlockEntry<MetalLadderBlock> BRASS_LADDER =
		REGISTRATE.block("brass_ladder", MetalLadderBlock::new)
			.transform(BuilderTransformers.ladder("brass",
				() -> DataIngredient.tag(AllTags.forgeItemTag("ingots/brass")), MaterialColor.TERRACOTTA_YELLOW))
			.register();

	public static final BlockEntry<MetalLadderBlock> COPPER_LADDER =
		REGISTRATE.block("copper_ladder", MetalLadderBlock::new)
			.transform(BuilderTransformers.ladder("copper",
				() -> DataIngredient.tag(AllTags.forgeItemTag("ingots/copper")), MaterialColor.COLOR_ORANGE))
			.register();

	public static final BlockEntry<IronBarsBlock> ANDESITE_BARS = MetalBarsGen.createBars("andesite", true,
		() -> DataIngredient.items(AllItems.ANDESITE_ALLOY.get()), MaterialColor.STONE);
	public static final BlockEntry<IronBarsBlock> BRASS_BARS = MetalBarsGen.createBars("brass", true,
		() -> DataIngredient.tag(AllTags.forgeItemTag("ingots/brass")), MaterialColor.TERRACOTTA_YELLOW);
	public static final BlockEntry<IronBarsBlock> COPPER_BARS = MetalBarsGen.createBars("copper", true,
		() -> DataIngredient.tag(AllTags.forgeItemTag("ingots/copper")), MaterialColor.COLOR_ORANGE);

	public static final BlockEntry<MetalScaffoldingBlock> ANDESITE_SCAFFOLD = REGISTRATE
		.block("andesite_scaffolding", MetalScaffoldingBlock::new)
		.transform(BuilderTransformers.scaffold("andesite", () -> DataIngredient.items(AllItems.ANDESITE_ALLOY.get()),
			MaterialColor.STONE, AllSpriteShifts.ANDESITE_SCAFFOLD, AllSpriteShifts.ANDESITE_SCAFFOLD_INSIDE,
			AllSpriteShifts.ANDESITE_CASING))
		.register();

	public static final BlockEntry<MetalScaffoldingBlock> BRASS_SCAFFOLD =
		REGISTRATE.block("brass_scaffolding", MetalScaffoldingBlock::new)
			.transform(BuilderTransformers.scaffold("brass",
				() -> DataIngredient.tag(AllTags.forgeItemTag("ingots/brass")), MaterialColor.TERRACOTTA_YELLOW,
				AllSpriteShifts.BRASS_SCAFFOLD, AllSpriteShifts.BRASS_SCAFFOLD_INSIDE, AllSpriteShifts.BRASS_CASING))
			.register();

	public static final BlockEntry<MetalScaffoldingBlock> COPPER_SCAFFOLD =
		REGISTRATE.block("copper_scaffolding", MetalScaffoldingBlock::new)
			.transform(BuilderTransformers.scaffold("copper",
				() -> DataIngredient.tag(AllTags.forgeItemTag("ingots/copper")), MaterialColor.COLOR_ORANGE,
				AllSpriteShifts.COPPER_SCAFFOLD, AllSpriteShifts.COPPER_SCAFFOLD_INSIDE, AllSpriteShifts.COPPER_CASING))
			.register();

	public static final BlockEntry<GirderBlock> METAL_GIRDER = REGISTRATE.block("metal_girder", GirderBlock::new)
		.initialProperties(SharedProperties::softMetal)
		.blockstate(GirderBlockStateGenerator::blockState)
		.properties(p -> p.color(MaterialColor.COLOR_GRAY))
		.properties(p -> p.sound(SoundType.NETHERITE_BLOCK))
		.transform(pickaxeOnly())
		.onRegister(CreateRegistrate.blockModel(() -> ConnectedGirderModel::new))
		.item()
		.transform(customItemModel())
		.register();

	public static final BlockEntry<GirderEncasedShaftBlock> METAL_GIRDER_ENCASED_SHAFT =
		REGISTRATE.block("metal_girder_encased_shaft", GirderEncasedShaftBlock::new)
			.initialProperties(SharedProperties::softMetal)
			.blockstate(GirderBlockStateGenerator::blockStateWithShaft)
			.properties(p -> p.color(MaterialColor.COLOR_GRAY))
			.properties(p -> p.sound(SoundType.NETHERITE_BLOCK))
			.transform(pickaxeOnly())
			.loot((p, b) -> p.add(b, RegistrateBlockLootTables.createSingleItemTable(METAL_GIRDER.get())
				.withPool(RegistrateBlockLootTables.applyExplosionCondition(SHAFT.get(), LootPool.lootPool()
					.setRolls(ConstantValue.exactly(1.0F))
					.add(LootItem.lootTableItem(SHAFT.get()))))))
			.onRegister(CreateRegistrate.blockModel(() -> ConnectedGirderModel::new))
			.register();

	public static final BlockEntry<Block> COPYCAT_BASE = REGISTRATE.block("copycat_base", Block::new)
		.initialProperties(SharedProperties::softMetal)
		.properties(p -> p.color(MaterialColor.GLOW_LICHEN))
		.addLayer(() -> RenderType::cutoutMipped)
		.tag(AllBlockTags.FAN_TRANSPARENT.tag)
		.transform(pickaxeOnly())
		.blockstate((c, p) -> p.simpleBlock(c.get(), AssetLookup.partialBaseModel(c, p)))
		.register();

	public static final BlockEntry<CopycatStepBlock> COPYCAT_STEP =
		REGISTRATE.block("copycat_step", CopycatStepBlock::new)
			.transform(BuilderTransformers.copycat())
			.onRegister(CreateRegistrate.blockModel(() -> CopycatStepModel::new))
			.item()
			.recipe((c, p) -> p.stonecutting(DataIngredient.tag(AllTags.forgeItemTag("ingots/zinc")), c::get, 4))
			.transform(customItemModel("copycat_base", "step"))
			.register();

	public static final BlockEntry<CopycatPanelBlock> COPYCAT_PANEL =
		REGISTRATE.block("copycat_panel", CopycatPanelBlock::new)
			.transform(BuilderTransformers.copycat())
			.onRegister(CreateRegistrate.blockModel(() -> CopycatPanelModel::new))
			.item()
			.recipe((c, p) -> p.stonecutting(DataIngredient.tag(AllTags.forgeItemTag("ingots/zinc")), c::get, 4))
			.transform(customItemModel("copycat_base", "panel"))
			.register();

	public static final BlockEntry<WrenchableDirectionalBlock> COPYCAT_BARS =
		REGISTRATE.block("copycat_bars", WrenchableDirectionalBlock::new)
			.blockstate(new SpecialCopycatPanelBlockState("bars")::generate)
			.onRegister(CreateRegistrate.blockModel(() -> CopycatBarsModel::new))
			.register();

	public static final DyedBlockList<SeatBlock> SEATS = new DyedBlockList<>(colour -> {
		String colourName = colour.getSerializedName();
		SeatMovementBehaviour movementBehaviour = new SeatMovementBehaviour();
		SeatInteractionBehaviour interactionBehaviour = new SeatInteractionBehaviour();
		return REGISTRATE.block(colourName + "_seat", p -> new SeatBlock(p, colour, true))
			.initialProperties(SharedProperties::wooden)
			.properties(p -> p.color(colour.getMaterialColor()))
			.transform(axeOnly())
			.onRegister(movementBehaviour(movementBehaviour))
			.onRegister(interactionBehaviour(interactionBehaviour))
			.onRegister(assignDataBehaviour(new EntityNameDisplaySource(), "entity_name"))
			.blockstate((c, p) -> {
				p.simpleBlock(c.get(), p.models()
					.withExistingParent(colourName + "_seat", p.modLoc("block/seat"))
					.texture("1", p.modLoc("block/seat/top_" + colourName))
					.texture("2", p.modLoc("block/seat/side_" + colourName)));
			})
			.recipe((c, p) -> {
				ShapelessRecipeBuilder.shapeless(c.get())
					.requires(DyeHelper.getWoolOfDye(colour))
					.requires(ItemTags.WOODEN_SLABS)
					.unlockedBy("has_wool", RegistrateRecipeProvider.has(ItemTags.WOOL))
					.save(p, Create.asResource("crafting/kinetics/" + c.getName()));
				ShapelessRecipeBuilder.shapeless(c.get())
					.requires(colour.getTag())
					.requires(AllItemTags.SEATS.tag)
					.unlockedBy("has_seat", RegistrateRecipeProvider.has(AllItemTags.SEATS.tag))
					.save(p, Create.asResource("crafting/kinetics/" + c.getName() + "_from_other_seat"));
			})
			.onRegisterAfter(Registry.ITEM_REGISTRY, v -> ItemDescription.useKey(v, "block.create.seat"))
			.tag(AllBlockTags.SEATS.tag)
			.item()
			.tag(AllItemTags.SEATS.tag)
			.build()
			.register();
	});

	public static final BlockEntry<SlidingDoorBlock> ANDESITE_DOOR =
		REGISTRATE.block("andesite_door", p -> new SlidingDoorBlock(p, true))
			.transform(BuilderTransformers.slidingDoor("andesite"))
			.properties(p -> p.color(MaterialColor.STONE)
				.sound(SoundType.STONE)
				.noOcclusion())
			.register();

	public static final BlockEntry<SlidingDoorBlock> BRASS_DOOR =
		REGISTRATE.block("brass_door", p -> new SlidingDoorBlock(p, false))
			.transform(BuilderTransformers.slidingDoor("brass"))
			.properties(p -> p.color(MaterialColor.TERRACOTTA_YELLOW)
				.sound(SoundType.STONE)
				.noOcclusion())
			.register();

	public static final BlockEntry<SlidingDoorBlock> COPPER_DOOR =
		REGISTRATE.block("copper_door", p -> new SlidingDoorBlock(p, true))
			.transform(BuilderTransformers.slidingDoor("copper"))
			.properties(p -> p.color(MaterialColor.COLOR_ORANGE)
				.sound(SoundType.STONE)
				.noOcclusion())
			.register();

	public static final BlockEntry<SlidingDoorBlock> TRAIN_DOOR =
		REGISTRATE.block("train_door", p -> new SlidingDoorBlock(p, false))
			.transform(BuilderTransformers.slidingDoor("train"))
			.properties(p -> p.color(MaterialColor.TERRACOTTA_CYAN)
				.sound(SoundType.NETHERITE_BLOCK)
				.noOcclusion())
			.register();

	public static final BlockEntry<TrainTrapdoorBlock> TRAIN_TRAPDOOR =
		REGISTRATE.block("train_trapdoor", TrainTrapdoorBlock::new)
			.initialProperties(SharedProperties::softMetal)
			.properties(p -> p.color(MaterialColor.TERRACOTTA_CYAN)
				.sound(SoundType.NETHERITE_BLOCK))
			.transform(BuilderTransformers.trapdoor(true))
			.register();

	public static final BlockEntry<SlidingDoorBlock> FRAMED_GLASS_DOOR =
		REGISTRATE.block("framed_glass_door", p -> new SlidingDoorBlock(p, false))
			.transform(BuilderTransformers.slidingDoor("glass"))
			.properties(p -> p.color(MaterialColor.NONE)
				.sound(SoundType.GLASS)
				.noOcclusion())
			.register();

	public static final BlockEntry<TrainTrapdoorBlock> FRAMED_GLASS_TRAPDOOR =
		REGISTRATE.block("framed_glass_trapdoor", TrainTrapdoorBlock::new)
			.initialProperties(SharedProperties::softMetal)
			.transform(BuilderTransformers.trapdoor(false))
			.properties(p -> p.color(MaterialColor.NONE)
				.sound(SoundType.GLASS)
				.noOcclusion())
			.onRegister(connectedTextures(TrapdoorCTBehaviour::new))
			.addLayer(() -> RenderType::cutoutMipped)
			.register();

	public static final BlockEntry<Block> ZINC_ORE = REGISTRATE.block("zinc_ore", Block::new)
		.initialProperties(() -> Blocks.GOLD_ORE)
		.properties(p -> p.color(MaterialColor.METAL))
		.properties(p -> p.requiresCorrectToolForDrops()
			.sound(SoundType.STONE))
		.transform(pickaxeOnly())
		.loot((lt, b) -> lt.add(b,
			RegistrateBlockLootTables.createSilkTouchDispatchTable(b,
				RegistrateBlockLootTables.applyExplosionDecay(b, LootItem.lootTableItem(AllItems.RAW_ZINC.get())
					.apply(ApplyBonusCount.addOreBonusCount(Enchantments.BLOCK_FORTUNE))))))
		.tag(BlockTags.NEEDS_IRON_TOOL)
		.tag(Tags.Blocks.ORES)
		.transform(tagBlockAndItem("ores/zinc", "ores_in_ground/stone"))
		.tag(Tags.Items.ORES)
		.build()
		.register();

	public static final BlockEntry<Block> DEEPSLATE_ZINC_ORE = REGISTRATE.block("deepslate_zinc_ore", Block::new)
		.initialProperties(() -> Blocks.DEEPSLATE_GOLD_ORE)
		.properties(p -> p.color(MaterialColor.STONE))
		.properties(p -> p.requiresCorrectToolForDrops()
			.sound(SoundType.DEEPSLATE))
		.transform(pickaxeOnly())
		.loot((lt, b) -> lt.add(b,
			RegistrateBlockLootTables.createSilkTouchDispatchTable(b,
				RegistrateBlockLootTables.applyExplosionDecay(b, LootItem.lootTableItem(AllItems.RAW_ZINC.get())
					.apply(ApplyBonusCount.addOreBonusCount(Enchantments.BLOCK_FORTUNE))))))
		.tag(BlockTags.NEEDS_IRON_TOOL)
		.tag(Tags.Blocks.ORES)
		.transform(tagBlockAndItem("ores/zinc", "ores_in_ground/deepslate"))
		.tag(Tags.Items.ORES)
		.build()
		.register();

	public static final BlockEntry<Block> RAW_ZINC_BLOCK = REGISTRATE.block("raw_zinc_block", Block::new)
		.initialProperties(() -> Blocks.RAW_GOLD_BLOCK)
		.properties(p -> p.color(MaterialColor.GLOW_LICHEN))
		.properties(p -> p.requiresCorrectToolForDrops())
		.transform(pickaxeOnly())
		.tag(Tags.Blocks.STORAGE_BLOCKS)
		.tag(BlockTags.NEEDS_IRON_TOOL)
		.lang("Block of Raw Zinc")
		.transform(tagBlockAndItem("storage_blocks/raw_zinc"))
		.tag(Tags.Items.STORAGE_BLOCKS)
		.build()
		.register();

<<<<<<< HEAD
	public static final BlockEntry<Block> ZINC_BLOCK = REGISTRATE.block("zinc_block", p -> new Block(p))
			.initialProperties(() -> Blocks.IRON_BLOCK)
			.properties(p -> p.color(MaterialColor.GLOW_LICHEN))
=======
	public static final BlockEntry<Block> ZINC_BLOCK = REGISTRATE.block("zinc_block", Block::new)
		.initialProperties(() -> Blocks.IRON_BLOCK)
		.properties(p -> p.color(MaterialColor.GLOW_LICHEN))
>>>>>>> b4ebd54c
		.properties(p -> p.requiresCorrectToolForDrops())
			.transform(pickaxeOnly())
			.tag(BlockTags.NEEDS_IRON_TOOL)
			.tag(Tags.Blocks.STORAGE_BLOCKS)
			.tag(BlockTags.BEACON_BASE_BLOCKS)
			.transform(tagBlockAndItem("storage_blocks/zinc"))
			.tag(Tags.Items.STORAGE_BLOCKS)
			.build()
			.lang("Block of Zinc")
			.register();

	public static final BlockEntry<Block> ANDESITE_ALLOY_BLOCK = REGISTRATE.block("andesite_alloy_block", Block::new)
		.initialProperties(() -> Blocks.ANDESITE)
		.properties(p -> p.color(MaterialColor.STONE))
		.properties(p -> p.requiresCorrectToolForDrops())
		.transform(pickaxeOnly())
		.blockstate(simpleCubeAll("andesite_block"))
		.tag(Tags.Blocks.STORAGE_BLOCKS)
		.transform(tagBlockAndItem("storage_blocks/andesite_alloy"))
		.tag(Tags.Items.STORAGE_BLOCKS)
		.build()
		.lang("Block of Andesite Alloy")
		.register();

	public static final BlockEntry<Block> INDUSTRIAL_IRON_BLOCK = REGISTRATE.block("industrial_iron_block", Block::new)
		.initialProperties(SharedProperties::softMetal)
		.properties(p -> p.color(MaterialColor.COLOR_GRAY))
		.properties(p -> p.sound(SoundType.NETHERITE_BLOCK))
		.properties(p -> p.requiresCorrectToolForDrops())
		.transform(pickaxeOnly())
		.blockstate((c, p) -> p.simpleBlock(c.get(), p.models()
			.cubeColumn(c.getName(), p.modLoc("block/industrial_iron_block"),
				p.modLoc("block/industrial_iron_block_top"))))
		.tag(AllBlockTags.WRENCH_PICKUP.tag)
		.lang("Block of Industrial Iron")
		.recipe((c, p) -> p.stonecutting(DataIngredient.tag(Tags.Items.INGOTS_IRON), c::get, 2))
		.simpleItem()
		.register();

	public static final BlockEntry<Block> BRASS_BLOCK = REGISTRATE.block("brass_block", Block::new)
			.initialProperties(() -> Blocks.IRON_BLOCK)
			.properties(p -> p.color(MaterialColor.TERRACOTTA_YELLOW))
		.properties(p -> p.requiresCorrectToolForDrops())
<<<<<<< HEAD
			.transform(pickaxeOnly())
			.blockstate(simpleCubeAll("brass_block"))
			.tag(BlockTags.NEEDS_IRON_TOOL)
			.tag(Tags.Blocks.STORAGE_BLOCKS)
			.tag(BlockTags.BEACON_BASE_BLOCKS)
			.transform(tagBlockAndItem("storage_blocks/brass"))
			.tag(Tags.Items.STORAGE_BLOCKS)
			.build()
			.lang("Block of Brass")
			.register();public static final BlockEntry<RotatedPillarBlock> ROSE_QUARTZ_BLOCK =
=======
		.transform(pickaxeOnly())
		.blockstate(simpleCubeAll("brass_block"))
		.tag(BlockTags.NEEDS_IRON_TOOL)
		.tag(Tags.Blocks.STORAGE_BLOCKS)
		.tag(BlockTags.BEACON_BASE_BLOCKS)
		.transform(tagBlockAndItem("storage_blocks/brass"))
		.tag(Tags.Items.STORAGE_BLOCKS)
		.build()
		.lang("Block of Brass")
		.register();

	public static final BlockEntry<ExperienceBlock> EXPERIENCE_BLOCK =
		REGISTRATE.block("experience_block", ExperienceBlock::new)
			.initialProperties(SharedProperties::softMetal)
			.properties(p -> p.color(MaterialColor.PLANT))
			.properties(p -> p.sound(new ForgeSoundType(1, .5f, () -> SoundEvents.AMETHYST_BLOCK_BREAK,
				() -> SoundEvents.AMETHYST_BLOCK_STEP, () -> SoundEvents.AMETHYST_BLOCK_PLACE,
				() -> SoundEvents.AMETHYST_BLOCK_HIT, () -> SoundEvents.AMETHYST_BLOCK_FALL)))
			.properties(p -> p.requiresCorrectToolForDrops())
			.properties(p -> p.lightLevel(s -> 15))
			.blockstate((c, p) -> p.simpleBlock(c.get(), AssetLookup.standardModel(c, p)))
			.transform(pickaxeOnly())
			.lang("Block of Experience")
			.tag(Tags.Blocks.STORAGE_BLOCKS)
			.tag(BlockTags.BEACON_BASE_BLOCKS)
			.item()
			.properties(p -> p.rarity(Rarity.UNCOMMON))
			.tag(Tags.Items.STORAGE_BLOCKS)
			.build()
			.register();

	public static final BlockEntry<RotatedPillarBlock> ROSE_QUARTZ_BLOCK =
>>>>>>> b4ebd54c
		REGISTRATE.block("rose_quartz_block", RotatedPillarBlock::new)
			.initialProperties(() -> Blocks.AMETHYST_BLOCK)
			.properties(p -> p.color(MaterialColor.TERRACOTTA_PINK)
				.requiresCorrectToolForDrops()
				.sound(SoundType.DEEPSLATE))
			.transform(pickaxeOnly())
			.blockstate((c, p) -> p.axisBlock(c.get(), p.modLoc("block/palettes/rose_quartz_side"),
				p.modLoc("block/palettes/rose_quartz_top")))
			.recipe((c, p) -> p.stonecutting(DataIngredient.items(AllItems.ROSE_QUARTZ), c::get, 2))
			.simpleItem()
			.lang("Block of Rose Quartz")
			.register();

	public static final BlockEntry<Block> ROSE_QUARTZ_TILES = REGISTRATE.block("rose_quartz_tiles", Block::new)
		.initialProperties(() -> Blocks.DEEPSLATE)
		.properties(p -> p.color(MaterialColor.TERRACOTTA_PINK))
		.properties(p -> p.requiresCorrectToolForDrops())
		.transform(pickaxeOnly())
		.blockstate(simpleCubeAll("palettes/rose_quartz_tiles"))
		.recipe((c, p) -> p.stonecutting(DataIngredient.items(AllItems.POLISHED_ROSE_QUARTZ), c::get, 2))
		.simpleItem()
		.register();

	public static final BlockEntry<Block> SMALL_ROSE_QUARTZ_TILES =
		REGISTRATE.block("small_rose_quartz_tiles", Block::new)
			.initialProperties(() -> Blocks.DEEPSLATE)
			.properties(p -> p.color(MaterialColor.TERRACOTTA_PINK))
			.properties(p -> p.requiresCorrectToolForDrops())
			.transform(pickaxeOnly())
			.blockstate(simpleCubeAll("palettes/small_rose_quartz_tiles"))
			.recipe((c, p) -> p.stonecutting(DataIngredient.items(AllItems.POLISHED_ROSE_QUARTZ), c::get, 2))
			.simpleItem()
			.register();

	public static final CopperBlockSet COPPER_SHINGLES = new CopperBlockSet(REGISTRATE, "copper_shingles",
		"copper_roof_top", CopperBlockSet.DEFAULT_VARIANTS, (c, p) -> {
			p.stonecutting(DataIngredient.tag(AllTags.forgeItemTag("ingots/copper")), c::get, 2);
		});

	public static final CopperBlockSet COPPER_TILES =
		new CopperBlockSet(REGISTRATE, "copper_tiles", "copper_roof_top", CopperBlockSet.DEFAULT_VARIANTS, (c, p) -> {
			p.stonecutting(DataIngredient.tag(AllTags.forgeItemTag("ingots/copper")), c::get, 2);
		});

	// Load this class

	public static void register() {}

}<|MERGE_RESOLUTION|>--- conflicted
+++ resolved
@@ -306,11 +306,8 @@
 import net.minecraft.world.level.storage.loot.providers.number.ConstantValue;
 import net.minecraftforge.client.model.generators.ConfiguredModel;
 import net.minecraftforge.client.model.generators.ModelFile;
-<<<<<<< HEAD
-=======
 import net.minecraftforge.common.Tags;
 import net.minecraftforge.common.util.ForgeSoundType;
->>>>>>> b4ebd54c
 
 public class AllBlocks {
 
@@ -2252,15 +2249,9 @@
 		.build()
 		.register();
 
-<<<<<<< HEAD
-	public static final BlockEntry<Block> ZINC_BLOCK = REGISTRATE.block("zinc_block", p -> new Block(p))
+	public static final BlockEntry<Block> ZINC_BLOCK = REGISTRATE.block("zinc_block", Block::new)
 			.initialProperties(() -> Blocks.IRON_BLOCK)
 			.properties(p -> p.color(MaterialColor.GLOW_LICHEN))
-=======
-	public static final BlockEntry<Block> ZINC_BLOCK = REGISTRATE.block("zinc_block", Block::new)
-		.initialProperties(() -> Blocks.IRON_BLOCK)
-		.properties(p -> p.color(MaterialColor.GLOW_LICHEN))
->>>>>>> b4ebd54c
 		.properties(p -> p.requiresCorrectToolForDrops())
 			.transform(pickaxeOnly())
 			.tag(BlockTags.NEEDS_IRON_TOOL)
@@ -2304,7 +2295,6 @@
 			.initialProperties(() -> Blocks.IRON_BLOCK)
 			.properties(p -> p.color(MaterialColor.TERRACOTTA_YELLOW))
 		.properties(p -> p.requiresCorrectToolForDrops())
-<<<<<<< HEAD
 			.transform(pickaxeOnly())
 			.blockstate(simpleCubeAll("brass_block"))
 			.tag(BlockTags.NEEDS_IRON_TOOL)
@@ -2314,20 +2304,7 @@
 			.tag(Tags.Items.STORAGE_BLOCKS)
 			.build()
 			.lang("Block of Brass")
-			.register();public static final BlockEntry<RotatedPillarBlock> ROSE_QUARTZ_BLOCK =
-=======
-		.transform(pickaxeOnly())
-		.blockstate(simpleCubeAll("brass_block"))
-		.tag(BlockTags.NEEDS_IRON_TOOL)
-		.tag(Tags.Blocks.STORAGE_BLOCKS)
-		.tag(BlockTags.BEACON_BASE_BLOCKS)
-		.transform(tagBlockAndItem("storage_blocks/brass"))
-		.tag(Tags.Items.STORAGE_BLOCKS)
-		.build()
-		.lang("Block of Brass")
-		.register();
-
-	public static final BlockEntry<ExperienceBlock> EXPERIENCE_BLOCK =
+			.register();public static final BlockEntry<ExperienceBlock> EXPERIENCE_BLOCK =
 		REGISTRATE.block("experience_block", ExperienceBlock::new)
 			.initialProperties(SharedProperties::softMetal)
 			.properties(p -> p.color(MaterialColor.PLANT))
@@ -2348,7 +2325,6 @@
 			.register();
 
 	public static final BlockEntry<RotatedPillarBlock> ROSE_QUARTZ_BLOCK =
->>>>>>> b4ebd54c
 		REGISTRATE.block("rose_quartz_block", RotatedPillarBlock::new)
 			.initialProperties(() -> Blocks.AMETHYST_BLOCK)
 			.properties(p -> p.color(MaterialColor.TERRACOTTA_PINK)
