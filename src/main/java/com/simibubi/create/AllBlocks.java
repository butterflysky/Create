package com.simibubi.create;

import static com.simibubi.create.AllMovementBehaviours.addMovementBehaviour;
import static com.simibubi.create.AllTags.axeOnly;
import static com.simibubi.create.AllTags.axeOrPickaxe;
import static com.simibubi.create.AllTags.pickaxeOnly;
import static com.simibubi.create.AllTags.tagBlockAndItem;
import static com.simibubi.create.content.AllSections.SCHEMATICS;
import static com.simibubi.create.foundation.data.CreateRegistrate.connectedTextures;
import static com.simibubi.create.foundation.data.ModelGen.customItemModel;

import com.simibubi.create.AllTags.AllBlockTags;
import com.simibubi.create.AllTags.AllItemTags;
import com.simibubi.create.content.AllSections;
import com.simibubi.create.content.contraptions.base.CasingBlock;
import com.simibubi.create.content.contraptions.components.AssemblyOperatorBlockItem;
import com.simibubi.create.content.contraptions.components.actors.BellMovementBehaviour;
import com.simibubi.create.content.contraptions.components.actors.DrillBlock;
import com.simibubi.create.content.contraptions.components.actors.DrillMovementBehaviour;
import com.simibubi.create.content.contraptions.components.actors.HarvesterBlock;
import com.simibubi.create.content.contraptions.components.actors.HarvesterMovementBehaviour;
import com.simibubi.create.content.contraptions.components.actors.PloughBlock;
import com.simibubi.create.content.contraptions.components.actors.PloughMovementBehaviour;
import com.simibubi.create.content.contraptions.components.actors.PortableStorageInterfaceBlock;
import com.simibubi.create.content.contraptions.components.actors.PortableStorageInterfaceMovement;
import com.simibubi.create.content.contraptions.components.actors.SawMovementBehaviour;
import com.simibubi.create.content.contraptions.components.actors.SeatBlock;
import com.simibubi.create.content.contraptions.components.actors.SeatMovementBehaviour;
import com.simibubi.create.content.contraptions.components.clock.CuckooClockBlock;
import com.simibubi.create.content.contraptions.components.crafter.CrafterCTBehaviour;
import com.simibubi.create.content.contraptions.components.crafter.MechanicalCrafterBlock;
import com.simibubi.create.content.contraptions.components.crank.HandCrankBlock;
import com.simibubi.create.content.contraptions.components.crank.ValveHandleBlock;
import com.simibubi.create.content.contraptions.components.crusher.CrushingWheelBlock;
import com.simibubi.create.content.contraptions.components.crusher.CrushingWheelControllerBlock;
import com.simibubi.create.content.contraptions.components.deployer.DeployerBlock;
import com.simibubi.create.content.contraptions.components.deployer.DeployerMovementBehaviour;
import com.simibubi.create.content.contraptions.components.fan.EncasedFanBlock;
import com.simibubi.create.content.contraptions.components.fan.NozzleBlock;
import com.simibubi.create.content.contraptions.components.flywheel.FlywheelBlock;
import com.simibubi.create.content.contraptions.components.flywheel.engine.FurnaceEngineBlock;
import com.simibubi.create.content.contraptions.components.millstone.MillstoneBlock;
import com.simibubi.create.content.contraptions.components.mixer.MechanicalMixerBlock;
import com.simibubi.create.content.contraptions.components.motor.CreativeMotorBlock;
import com.simibubi.create.content.contraptions.components.press.MechanicalPressBlock;
import com.simibubi.create.content.contraptions.components.saw.SawBlock;
import com.simibubi.create.content.contraptions.components.structureMovement.bearing.ClockworkBearingBlock;
import com.simibubi.create.content.contraptions.components.structureMovement.bearing.MechanicalBearingBlock;
import com.simibubi.create.content.contraptions.components.structureMovement.bearing.SailBlock;
import com.simibubi.create.content.contraptions.components.structureMovement.bearing.StabilizedBearingMovementBehaviour;
import com.simibubi.create.content.contraptions.components.structureMovement.bearing.WindmillBearingBlock;
import com.simibubi.create.content.contraptions.components.structureMovement.chassis.LinearChassisBlock;
import com.simibubi.create.content.contraptions.components.structureMovement.chassis.LinearChassisBlock.ChassisCTBehaviour;
import com.simibubi.create.content.contraptions.components.structureMovement.chassis.RadialChassisBlock;
import com.simibubi.create.content.contraptions.components.structureMovement.chassis.StickerBlock;
import com.simibubi.create.content.contraptions.components.structureMovement.gantry.GantryCarriageBlock;
import com.simibubi.create.content.contraptions.components.structureMovement.mounted.CartAssemblerBlock;
import com.simibubi.create.content.contraptions.components.structureMovement.mounted.CartAssemblerBlock.MinecartAnchorBlock;
import com.simibubi.create.content.contraptions.components.structureMovement.mounted.CartAssemblerBlockItem;
import com.simibubi.create.content.contraptions.components.structureMovement.piston.MechanicalPistonBlock;
import com.simibubi.create.content.contraptions.components.structureMovement.piston.MechanicalPistonHeadBlock;
import com.simibubi.create.content.contraptions.components.structureMovement.piston.PistonExtensionPoleBlock;
import com.simibubi.create.content.contraptions.components.structureMovement.pulley.PulleyBlock;
import com.simibubi.create.content.contraptions.components.tracks.ControllerRailBlock;
import com.simibubi.create.content.contraptions.components.turntable.TurntableBlock;
import com.simibubi.create.content.contraptions.components.waterwheel.WaterWheelBlock;
import com.simibubi.create.content.contraptions.fluids.PipeAttachmentModel;
import com.simibubi.create.content.contraptions.fluids.PumpBlock;
import com.simibubi.create.content.contraptions.fluids.actors.HosePulleyBlock;
import com.simibubi.create.content.contraptions.fluids.actors.ItemDrainBlock;
import com.simibubi.create.content.contraptions.fluids.actors.SpoutBlock;
import com.simibubi.create.content.contraptions.fluids.pipes.BracketBlock;
import com.simibubi.create.content.contraptions.fluids.pipes.BracketBlockItem;
import com.simibubi.create.content.contraptions.fluids.pipes.EncasedPipeBlock;
import com.simibubi.create.content.contraptions.fluids.pipes.FluidPipeBlock;
import com.simibubi.create.content.contraptions.fluids.pipes.FluidValveBlock;
import com.simibubi.create.content.contraptions.fluids.pipes.GlassFluidPipeBlock;
import com.simibubi.create.content.contraptions.fluids.pipes.SmartFluidPipeBlock;
import com.simibubi.create.content.contraptions.fluids.tank.FluidTankBlock;
import com.simibubi.create.content.contraptions.fluids.tank.FluidTankItem;
import com.simibubi.create.content.contraptions.fluids.tank.FluidTankModel;
import com.simibubi.create.content.contraptions.processing.BasinBlock;
import com.simibubi.create.content.contraptions.processing.BasinMovementBehaviour;
import com.simibubi.create.content.contraptions.processing.burner.BlazeBurnerBlock;
import com.simibubi.create.content.contraptions.processing.burner.BlazeBurnerBlockItem;
import com.simibubi.create.content.contraptions.processing.burner.LitBlazeBurnerBlock;
import com.simibubi.create.content.contraptions.relays.advanced.GantryShaftBlock;
import com.simibubi.create.content.contraptions.relays.advanced.SpeedControllerBlock;
import com.simibubi.create.content.contraptions.relays.advanced.sequencer.SequencedGearshiftBlock;
import com.simibubi.create.content.contraptions.relays.belt.BeltBlock;
import com.simibubi.create.content.contraptions.relays.belt.BeltModel;
import com.simibubi.create.content.contraptions.relays.elementary.BracketedKineticBlockModel;
import com.simibubi.create.content.contraptions.relays.elementary.CogWheelBlock;
import com.simibubi.create.content.contraptions.relays.elementary.CogwheelBlockItem;
import com.simibubi.create.content.contraptions.relays.elementary.ShaftBlock;
import com.simibubi.create.content.contraptions.relays.encased.AdjustablePulleyBlock;
import com.simibubi.create.content.contraptions.relays.encased.ClutchBlock;
import com.simibubi.create.content.contraptions.relays.encased.EncasedBeltBlock;
import com.simibubi.create.content.contraptions.relays.encased.EncasedCTBehaviour;
import com.simibubi.create.content.contraptions.relays.encased.EncasedCogCTBehaviour;
import com.simibubi.create.content.contraptions.relays.encased.EncasedCogwheelBlock;
import com.simibubi.create.content.contraptions.relays.encased.EncasedShaftBlock;
import com.simibubi.create.content.contraptions.relays.encased.GearshiftBlock;
import com.simibubi.create.content.contraptions.relays.gauge.GaugeBlock;
import com.simibubi.create.content.contraptions.relays.gearbox.GearboxBlock;
import com.simibubi.create.content.curiosities.armor.CopperBacktankBlock;
import com.simibubi.create.content.curiosities.bell.HauntedBellBlock;
import com.simibubi.create.content.curiosities.bell.HauntedBellMovementBehaviour;
import com.simibubi.create.content.curiosities.bell.PeculiarBellBlock;
import com.simibubi.create.content.curiosities.toolbox.ToolboxBlock;
import com.simibubi.create.content.logistics.block.belts.tunnel.BeltTunnelBlock;
import com.simibubi.create.content.logistics.block.belts.tunnel.BrassTunnelBlock;
import com.simibubi.create.content.logistics.block.belts.tunnel.BrassTunnelCTBehaviour;
import com.simibubi.create.content.logistics.block.chute.ChuteBlock;
import com.simibubi.create.content.logistics.block.chute.ChuteItem;
import com.simibubi.create.content.logistics.block.chute.SmartChuteBlock;
import com.simibubi.create.content.logistics.block.depot.DepotBlock;
import com.simibubi.create.content.logistics.block.depot.EjectorBlock;
import com.simibubi.create.content.logistics.block.depot.EjectorItem;
import com.simibubi.create.content.logistics.block.diodes.BrassDiodeBlock;
import com.simibubi.create.content.logistics.block.diodes.PoweredLatchBlock;
import com.simibubi.create.content.logistics.block.diodes.ToggleLatchBlock;
import com.simibubi.create.content.logistics.block.funnel.AndesiteFunnelBlock;
import com.simibubi.create.content.logistics.block.funnel.BeltFunnelBlock;
import com.simibubi.create.content.logistics.block.funnel.BrassFunnelBlock;
import com.simibubi.create.content.logistics.block.funnel.FunnelItem;
import com.simibubi.create.content.logistics.block.funnel.FunnelMovementBehaviour;
import com.simibubi.create.content.logistics.block.inventories.AdjustableCrateBlock;
import com.simibubi.create.content.logistics.block.inventories.CreativeCrateBlock;
import com.simibubi.create.content.logistics.block.mechanicalArm.ArmBlock;
import com.simibubi.create.content.logistics.block.mechanicalArm.ArmItem;
import com.simibubi.create.content.logistics.block.redstone.AnalogLeverBlock;
import com.simibubi.create.content.logistics.block.redstone.ContactMovementBehaviour;
import com.simibubi.create.content.logistics.block.redstone.ContentObserverBlock;
import com.simibubi.create.content.logistics.block.redstone.NixieTubeBlock;
import com.simibubi.create.content.logistics.block.redstone.RedstoneContactBlock;
import com.simibubi.create.content.logistics.block.redstone.RedstoneLinkBlock;
import com.simibubi.create.content.logistics.block.redstone.StockpileSwitchBlock;
import com.simibubi.create.content.logistics.block.vault.VaultBlock;
import com.simibubi.create.content.logistics.block.vault.VaultCTBehaviour;
import com.simibubi.create.content.logistics.block.vault.VaultItem;
import com.simibubi.create.content.logistics.item.LecternControllerBlock;
import com.simibubi.create.content.schematics.block.SchematicTableBlock;
import com.simibubi.create.content.schematics.block.SchematicannonBlock;
import com.simibubi.create.foundation.block.BlockStressDefaults;
import com.simibubi.create.foundation.block.DyedBlockList;
import com.simibubi.create.foundation.block.ItemUseOverrides;
import com.simibubi.create.foundation.data.AssetLookup;
import com.simibubi.create.foundation.data.BuilderTransformers;
import com.simibubi.create.foundation.data.CreateRegistrate;
import com.simibubi.create.foundation.data.ModelGen;
import com.simibubi.create.foundation.data.SharedProperties;
import com.simibubi.create.foundation.item.TooltipHelper;
import com.simibubi.create.foundation.utility.ColorHandlers;
import com.simibubi.create.foundation.utility.Couple;
import com.simibubi.create.foundation.utility.DyeHelper;
import com.simibubi.create.foundation.worldgen.OxidizingBlock;
<<<<<<< HEAD
import com.simibubi.create.lib.data.Tags;
=======
import com.tterrag.registrate.providers.RegistrateRecipeProvider;
import com.tterrag.registrate.providers.loot.RegistrateBlockLootTables;
>>>>>>> b0ec966b
import com.tterrag.registrate.util.entry.BlockEntry;

import net.fabricmc.fabric.api.object.builder.v1.block.FabricBlockSettings;
import net.minecraft.client.renderer.RenderType;
import net.minecraft.core.Direction.Axis;
import net.minecraft.core.Direction.AxisDirection;
import net.minecraft.data.recipes.ShapelessRecipeBuilder;
import net.minecraft.resources.ResourceLocation;
import net.minecraft.tags.BlockTags;
import net.minecraft.tags.ItemTags;
import net.minecraft.world.item.DyeColor;
import net.minecraft.world.item.Item;
import net.minecraft.world.item.Rarity;
import net.minecraft.world.item.enchantment.Enchantments;
import net.minecraft.world.level.block.Block;
import net.minecraft.world.level.block.Blocks;
import net.minecraft.world.level.block.SoundType;
import net.minecraft.world.level.block.state.BlockBehaviour;
import net.minecraft.world.level.block.state.properties.PistonType;
import net.minecraft.world.level.material.MaterialColor;
import net.minecraft.world.level.storage.loot.LootPool;
import net.minecraft.world.level.storage.loot.LootTable;
import net.minecraft.world.level.storage.loot.entries.LootItem;
import net.minecraft.world.level.storage.loot.functions.ApplyBonusCount;
import net.minecraft.world.level.storage.loot.functions.CopyNameFunction;
import net.minecraft.world.level.storage.loot.functions.CopyNbtFunction;
import net.minecraft.world.level.storage.loot.predicates.ExplosionCondition;
import net.minecraft.world.level.storage.loot.predicates.LootItemCondition;
import net.minecraft.world.level.storage.loot.providers.nbt.ContextNbtProvider;
import net.minecraft.world.level.storage.loot.providers.number.ConstantValue;

public class AllBlocks {

	private static final CreateRegistrate REGISTRATE = Create.registrate()
			.itemGroup(() -> Create.BASE_CREATIVE_TAB);

	// Schematics

	static {
		REGISTRATE.startSection(SCHEMATICS);
	}

	public static final BlockEntry<SchematicannonBlock> SCHEMATICANNON =
			REGISTRATE.block("schematicannon", SchematicannonBlock::new)
					.initialProperties(() -> Blocks.DISPENSER)
					.transform(pickaxeOnly())
//					.blockstate((ctx, prov) -> prov.simpleBlock(ctx.getEntry(), AssetLookup.partialBaseModel(ctx, prov)))
//					.loot((lt, block) -> {
//						LootTable.Builder builder = LootTable.lootTable();
//						LootItemCondition.Builder survivesExplosion = ExplosionCondition.survivesExplosion();
//						lt.add(block, builder.withPool(LootPool.lootPool()
//								.when(survivesExplosion)
//								.setRolls(ConstantValue.exactly(1))
//								.add(LootItem.lootTableItem(AllBlocks.SCHEMATICANNON.get()
//												.asItem())
//										.apply(CopyNbtFunction.copyData(ContextNbtProvider.BLOCK_ENTITY)
//												.copy("Options", "BlockEntityTag.Options")))));
//					})
					.item()
					.transform(customItemModel())
					.register();

	public static final BlockEntry<SchematicTableBlock> SCHEMATIC_TABLE =
			REGISTRATE.block("schematic_table", SchematicTableBlock::new)
					.initialProperties(() -> Blocks.LECTERN)
					.transform(axeOrPickaxe())
//					.blockstate((ctx, prov) -> prov.horizontalBlock(ctx.getEntry(), prov.models()
//							.getExistingFile(ctx.getId()), 0))
					.simpleItem()
					.register();

	// Kinetics

	static {
		REGISTRATE.startSection(AllSections.KINETICS);
	}

	public static final BlockEntry<ShaftBlock> SHAFT = REGISTRATE.block("shaft", ShaftBlock::new)
			.initialProperties(SharedProperties::stone)
			.transform(BlockStressDefaults.setNoImpact())
			.transform(pickaxeOnly())
//			.blockstate(BlockStateGen.axisBlockProvider(false))
			.onRegister(CreateRegistrate.blockModel(() -> BracketedKineticBlockModel::new))
			.simpleItem()
			.register();

	public static final BlockEntry<CogWheelBlock> COGWHEEL = REGISTRATE.block("cogwheel", CogWheelBlock::small)
			.initialProperties(SharedProperties::stone)
			.properties(p -> p.sound(SoundType.WOOD))
			.transform(BlockStressDefaults.setNoImpact())
			.transform(axeOrPickaxe())
//			.blockstate(BlockStateGen.axisBlockProvider(false))
			.onRegister(CreateRegistrate.blockModel(() -> BracketedKineticBlockModel::new))
			.item(CogwheelBlockItem::new)
			.build()
			.register();

	public static final BlockEntry<CogWheelBlock> LARGE_COGWHEEL =
			REGISTRATE.block("large_cogwheel", CogWheelBlock::large)
					.initialProperties(SharedProperties::stone)
					.properties(p -> p.sound(SoundType.WOOD))
					.transform(axeOrPickaxe())
					.transform(BlockStressDefaults.setNoImpact())
//					.blockstate(BlockStateGen.axisBlockProvider(false))
					.onRegister(CreateRegistrate.blockModel(() -> BracketedKineticBlockModel::new))
					.item(CogwheelBlockItem::new)
					.build()
					.register();

	public static final BlockEntry<EncasedShaftBlock> ANDESITE_ENCASED_SHAFT =
			REGISTRATE.block("andesite_encased_shaft", EncasedShaftBlock::andesite)
					.transform(BuilderTransformers.encasedShaft("andesite", AllSpriteShifts.ANDESITE_CASING))
					.transform(axeOrPickaxe())
					.register();

	public static final BlockEntry<EncasedShaftBlock> BRASS_ENCASED_SHAFT =
			REGISTRATE.block("brass_encased_shaft", EncasedShaftBlock::brass)
					.transform(BuilderTransformers.encasedShaft("brass", AllSpriteShifts.BRASS_CASING))
					.transform(axeOrPickaxe())
					.register();

	public static final BlockEntry<EncasedCogwheelBlock> ANDESITE_ENCASED_COGWHEEL =
			REGISTRATE.block("andesite_encased_cogwheel", p -> EncasedCogwheelBlock.andesite(false, p))
					.transform(BuilderTransformers.encasedCogwheel("andesite", AllSpriteShifts.ANDESITE_CASING))
					.onRegister(CreateRegistrate.connectedTextures(new EncasedCogCTBehaviour(AllSpriteShifts.ANDESITE_CASING,
							Couple.create(AllSpriteShifts.ANDESITE_ENCASED_COGWHEEL_SIDE,
									AllSpriteShifts.ANDESITE_ENCASED_COGWHEEL_OTHERSIDE))))
					.transform(axeOrPickaxe())
					.register();

	public static final BlockEntry<EncasedCogwheelBlock> BRASS_ENCASED_COGWHEEL =
			REGISTRATE.block("brass_encased_cogwheel", p -> EncasedCogwheelBlock.brass(false, p))
					.transform(BuilderTransformers.encasedCogwheel("brass", AllSpriteShifts.BRASS_CASING))
					.onRegister(CreateRegistrate.connectedTextures(new EncasedCogCTBehaviour(AllSpriteShifts.BRASS_CASING,
							Couple.create(AllSpriteShifts.BRASS_ENCASED_COGWHEEL_SIDE,
									AllSpriteShifts.BRASS_ENCASED_COGWHEEL_OTHERSIDE))))
					.transform(axeOrPickaxe())
					.register();

	public static final BlockEntry<EncasedCogwheelBlock> ANDESITE_ENCASED_LARGE_COGWHEEL =
			REGISTRATE.block("andesite_encased_large_cogwheel", p -> EncasedCogwheelBlock.andesite(true, p))
					.transform(BuilderTransformers.encasedLargeCogwheel("andesite", AllSpriteShifts.ANDESITE_CASING))
					.transform(axeOrPickaxe())
					.register();

	public static final BlockEntry<EncasedCogwheelBlock> BRASS_ENCASED_LARGE_COGWHEEL =
			REGISTRATE.block("brass_encased_large_cogwheel", p -> EncasedCogwheelBlock.brass(true, p))
					.transform(BuilderTransformers.encasedLargeCogwheel("brass", AllSpriteShifts.BRASS_CASING))
					.transform(axeOrPickaxe())
					.register();

	public static final BlockEntry<GearboxBlock> GEARBOX = REGISTRATE.block("gearbox", GearboxBlock::new)
			.initialProperties(SharedProperties::stone)
			.properties(BlockBehaviour.Properties::noOcclusion)
			.transform(BlockStressDefaults.setNoImpact())
			.transform(axeOrPickaxe())
			.onRegister(CreateRegistrate.connectedTextures(new EncasedCTBehaviour(AllSpriteShifts.ANDESITE_CASING)))
			.onRegister(CreateRegistrate.casingConnectivity((block, cc) -> cc.make(block, AllSpriteShifts.ANDESITE_CASING,
					(s, f) -> f.getAxis() == s.getValue(GearboxBlock.AXIS))))
//			.blockstate((c, p) -> axisBlock(c, p, $ -> AssetLookup.partialBaseModel(c, p), true))
			.item()
			.transform(customItemModel())
			.register();

	public static final BlockEntry<ClutchBlock> CLUTCH = REGISTRATE.block("clutch", ClutchBlock::new)
			.initialProperties(SharedProperties::stone)
			.properties(BlockBehaviour.Properties::noOcclusion)
			.transform(BlockStressDefaults.setNoImpact())
			.transform(axeOrPickaxe())
//			.blockstate((c, p) -> BlockStateGen.axisBlock(c, p, AssetLookup.forPowered(c, p)))
			.item()
			.transform(customItemModel())
			.register();

	public static final BlockEntry<GearshiftBlock> GEARSHIFT = REGISTRATE.block("gearshift", GearshiftBlock::new)
			.initialProperties(SharedProperties::stone)
			.properties(BlockBehaviour.Properties::noOcclusion)
			.transform(BlockStressDefaults.setNoImpact())
			.transform(axeOrPickaxe())
//			.blockstate((c, p) -> BlockStateGen.axisBlock(c, p, AssetLookup.forPowered(c, p)))
			.item()
			.transform(customItemModel())
			.register();

	public static final BlockEntry<EncasedBeltBlock> ENCASED_CHAIN_DRIVE =
			REGISTRATE.block("encased_chain_drive", EncasedBeltBlock::new)
					.initialProperties(SharedProperties::stone)
					.properties(BlockBehaviour.Properties::noOcclusion)
					.transform(BlockStressDefaults.setNoImpact())
					.transform(axeOrPickaxe())
//					.blockstate((c, p) -> new EncasedBeltGenerator((state, suffix) -> p.models()
//							.getExistingFile(p.modLoc("block/" + c.getName() + "/" + suffix))).generate(c, p))
					.item()
					.transform(customItemModel())
					.register();

	public static final BlockEntry<AdjustablePulleyBlock> ADJUSTABLE_CHAIN_GEARSHIFT =
			REGISTRATE.block("adjustable_chain_gearshift", AdjustablePulleyBlock::new)
					.initialProperties(SharedProperties::stone)
					.properties(BlockBehaviour.Properties::noOcclusion)
					.transform(BlockStressDefaults.setNoImpact())
					.transform(axeOrPickaxe())
//					.blockstate((c, p) -> new EncasedBeltGenerator((state, suffix) -> {
//						String powered = state.getValue(AdjustablePulleyBlock.POWERED) ? "_powered" : "";
//						return p.models()
//								.withExistingParent(c.getName() + "_" + suffix + powered,
//										p.modLoc("block/encased_chain_drive/" + suffix))
//								.texture("side", p.modLoc("block/" + c.getName() + powered));
//					}).generate(c, p))
					.item()
//					.model((c, p) -> p.withExistingParent(c.getName(), p.modLoc("block/encased_chain_drive/item"))
//							.texture("side", p.modLoc("block/" + c.getName())))
					.build()
					.register();

	public static final BlockEntry<BeltBlock> BELT = REGISTRATE.block("belt", BeltBlock::new)
			.initialProperties(SharedProperties.beltMaterial, MaterialColor.COLOR_GRAY)
			.properties(p -> p.sound(SoundType.WOOL))
			.properties(p -> p.strength(0.8F))
			.transform(axeOrPickaxe())
//			.blockstate(new BeltGenerator()::generate)
			.transform(BlockStressDefaults.setImpact(1.0))
			.onRegister(CreateRegistrate.blockModel(() -> BeltModel::new))
			.register();

	public static final BlockEntry<CreativeMotorBlock> CREATIVE_MOTOR =
			REGISTRATE.block("creative_motor", CreativeMotorBlock::new)
					.initialProperties(SharedProperties::stone)
					.tag(AllBlockTags.SAFE_NBT.tag)
					.transform(pickaxeOnly())
//					.blockstate(new CreativeMotorGenerator()::generate)
					.transform(BlockStressDefaults.setCapacity(16384.0))
					.item()
					.properties(p -> p.rarity(Rarity.EPIC))
					.transform(customItemModel())
					.register();

	public static final BlockEntry<WaterWheelBlock> WATER_WHEEL = REGISTRATE.block("water_wheel", WaterWheelBlock::new)
			.initialProperties(SharedProperties::wooden)
			.properties(BlockBehaviour.Properties::noOcclusion)
			.transform(axeOrPickaxe())
//			.blockstate(BlockStateGen.directionalBlockProviderIgnoresWaterlogged(false))
			.addLayer(() -> RenderType::cutoutMipped)
			.transform(BlockStressDefaults.setCapacity(16.0))
			.simpleItem()
			.register();

	public static final BlockEntry<EncasedFanBlock> ENCASED_FAN = REGISTRATE.block("encased_fan", EncasedFanBlock::new)
			.initialProperties(SharedProperties::stone)
//			.blockstate(BlockStateGen.directionalBlockProvider(true))
			.addLayer(() -> RenderType::cutoutMipped)
			.transform(axeOrPickaxe())
			.transform(BlockStressDefaults.setCapacity(16.0))
			.transform(BlockStressDefaults.setImpact(2.0))
			.item()
			.transform(customItemModel())
			.register();

	public static final BlockEntry<NozzleBlock> NOZZLE = REGISTRATE.block("nozzle", NozzleBlock::new)
			.initialProperties(SharedProperties::stone)
			.tag(AllBlockTags.BRITTLE.tag)
			.transform(axeOrPickaxe())
//			.blockstate(BlockStateGen.directionalBlockProvider(true))
			.addLayer(() -> RenderType::cutoutMipped)
			.item()
			.transform(customItemModel())
			.register();

	public static final BlockEntry<TurntableBlock> TURNTABLE = REGISTRATE.block("turntable", TurntableBlock::new)
			.initialProperties(SharedProperties::wooden)
			.transform(axeOrPickaxe())
//			.blockstate((c, p) -> p.simpleBlock(c.getEntry(), AssetLookup.standardModel(c, p)))
			.transform(BlockStressDefaults.setImpact(4.0))
			.simpleItem()
			.register();

	public static final BlockEntry<HandCrankBlock> HAND_CRANK = REGISTRATE.block("hand_crank", HandCrankBlock::new)
			.initialProperties(SharedProperties::wooden)
			.transform(axeOrPickaxe())
//			.blockstate(BlockStateGen.directionalBlockProvider(true))
			.transform(BlockStressDefaults.setCapacity(8.0))
			.tag(AllBlockTags.BRITTLE.tag)
			.onRegister(ItemUseOverrides::addBlock)
			.item()
			.transform(customItemModel())
			.register();

	public static final BlockEntry<CuckooClockBlock> CUCKOO_CLOCK =
			REGISTRATE.block("cuckoo_clock", CuckooClockBlock::regular)
					.transform(axeOrPickaxe())
					.transform(BuilderTransformers.cuckooClock())
					.register();

	public static final BlockEntry<CuckooClockBlock> MYSTERIOUS_CUCKOO_CLOCK =
			REGISTRATE.block("mysterious_cuckoo_clock", CuckooClockBlock::mysterious)
					.transform(axeOrPickaxe())
					.transform(BuilderTransformers.cuckooClock())
					.lang("Cuckoo Clock")
					.onRegisterAfter(Item.class, c -> TooltipHelper.referTo(c, CUCKOO_CLOCK))
					.register();

	public static final BlockEntry<MillstoneBlock> MILLSTONE = REGISTRATE.block("millstone", MillstoneBlock::new)
			.initialProperties(SharedProperties::stone)
			.transform(pickaxeOnly())
//			.blockstate((c, p) -> p.simpleBlock(c.getEntry(), AssetLookup.partialBaseModel(c, p)))
			.transform(BlockStressDefaults.setImpact(4.0))
			.item()
			.transform(customItemModel())
			.register();

	public static final BlockEntry<CrushingWheelBlock> CRUSHING_WHEEL =
			REGISTRATE.block("crushing_wheel", CrushingWheelBlock::new)
					.initialProperties(SharedProperties::stone)
					.properties(BlockBehaviour.Properties::noOcclusion)
					.transform(pickaxeOnly())
//					.blockstate(BlockStateGen.axisBlockProvider(false))
					.addLayer(() -> RenderType::cutoutMipped)
					.transform(BlockStressDefaults.setImpact(8.0))
					.simpleItem()
					.register();

	public static final BlockEntry<CrushingWheelControllerBlock> CRUSHING_WHEEL_CONTROLLER =
			REGISTRATE.block("crushing_wheel_controller", CrushingWheelControllerBlock::new)
					.initialProperties(() -> Blocks.AIR)
//					.blockstate((c, p) -> p.getVariantBuilder(c.get())
//							.forAllStatesExcept(state -> ConfiguredModel.builder()
//									.modelFile(p.models()
//											.getExistingFile(p.mcLoc("block/air")))
//									.build(), CrushingWheelControllerBlock.FACING))
					.register();

	public static final BlockEntry<MechanicalPressBlock> MECHANICAL_PRESS =
			REGISTRATE.block("mechanical_press", MechanicalPressBlock::new)
					.initialProperties(SharedProperties::stone)
					.properties(BlockBehaviour.Properties::noOcclusion)
					.transform(axeOrPickaxe())
//					.blockstate(BlockStateGen.horizontalBlockProvider(true))
					.transform(BlockStressDefaults.setImpact(8.0))
					.item(AssemblyOperatorBlockItem::new)
					.transform(customItemModel())
					.register();

	public static final BlockEntry<MechanicalMixerBlock> MECHANICAL_MIXER =
			REGISTRATE.block("mechanical_mixer", MechanicalMixerBlock::new)
					.initialProperties(SharedProperties::stone)
					.properties(BlockBehaviour.Properties::noOcclusion)
					.transform(axeOrPickaxe())
//					.blockstate((c, p) -> p.simpleBlock(c.getEntry(), AssetLookup.partialBaseModel(c, p)))
					.addLayer(() -> RenderType::cutoutMipped)
					.transform(BlockStressDefaults.setImpact(4.0))
					.item(AssemblyOperatorBlockItem::new)
					.transform(customItemModel())
					.register();

	public static final BlockEntry<BasinBlock> BASIN = REGISTRATE.block("basin", BasinBlock::new)
			.initialProperties(SharedProperties::stone)
			.properties(p -> p.sound(SoundType.NETHERITE_BLOCK))
			.transform(pickaxeOnly())
//			.blockstate(new BasinGenerator()::generate)
			.onRegister(addMovementBehaviour(new BasinMovementBehaviour()))
			.item()
			.transform(customItemModel("_", "block"))
			.register();

	public static final BlockEntry<BlazeBurnerBlock> BLAZE_BURNER =
			REGISTRATE.block("blaze_burner", BlazeBurnerBlock::new)
					.initialProperties(SharedProperties::softMetal)
					.properties(p -> p.lightLevel(BlazeBurnerBlock::getLight))
					.transform(pickaxeOnly())
					.addLayer(() -> RenderType::cutoutMipped)
					.tag(AllBlockTags.FAN_TRANSPARENT.tag, AllBlockTags.FAN_HEATERS.tag)
//					.loot((lt, block) -> lt.add(block, BlazeBurnerBlock.buildLootTable()))
//					.blockstate((c, p) -> p.simpleBlock(c.getEntry(), AssetLookup.partialBaseModel(c, p)))
					.item(BlazeBurnerBlockItem::withBlaze)
//					.model(AssetLookup.<BlazeBurnerBlockItem>customBlockItemModel("blaze_burner", "block_with_blaze"))
					.build()
					.register();

	public static final BlockEntry<LitBlazeBurnerBlock> LIT_BLAZE_BURNER =
			REGISTRATE.block("lit_blaze_burner", LitBlazeBurnerBlock::new)
					.initialProperties(SharedProperties::softMetal)
					.properties(p -> p.lightLevel(LitBlazeBurnerBlock::getLight))
					.transform(pickaxeOnly())
					.addLayer(() -> RenderType::cutoutMipped)
					.tag(AllBlockTags.FAN_TRANSPARENT.tag, AllBlockTags.FAN_HEATERS.tag)
//					.loot((lt, block) -> lt.dropOther(block, AllItems.EMPTY_BLAZE_BURNER.get()))
//					.blockstate((c, p) -> p.getVariantBuilder(c.get())
//							.forAllStates(state -> ConfiguredModel.builder()
//									.modelFile(p.models()
//											.getExistingFile(p.modLoc("block/blaze_burner/"
//													+ (state.getValue(LitBlazeBurnerBlock.FLAME_TYPE) == LitBlazeBurnerBlock.FlameType.SOUL
//													? "block_with_soul_fire"
//													: "block_with_fire"))))
//									.build()))
					.register();

	public static final BlockEntry<DepotBlock> DEPOT = REGISTRATE.block("depot", DepotBlock::new)
			.initialProperties(SharedProperties::stone)
			.transform(axeOrPickaxe())
//			.blockstate((c, p) -> p.simpleBlock(c.getEntry(), AssetLookup.partialBaseModel(c, p)))
			.item()
			.transform(customItemModel("_", "block"))
			.register();

	public static final BlockEntry<EjectorBlock> WEIGHTED_EJECTOR =
			REGISTRATE.block("weighted_ejector", EjectorBlock::new)
					.initialProperties(SharedProperties::stone)
					.properties(BlockBehaviour.Properties::noOcclusion)
					.transform(axeOrPickaxe())
//					.blockstate((c, p) -> p.horizontalBlock(c.getEntry(), AssetLookup.partialBaseModel(c, p), 180))
					.transform(BlockStressDefaults.setImpact(2.0))
					.item(EjectorItem::new)
					.transform(customItemModel())
					.register();

	public static final BlockEntry<ChuteBlock> CHUTE = REGISTRATE.block("chute", ChuteBlock::new)
			.initialProperties(SharedProperties::softMetal)
			.properties(p -> p.sound(SoundType.NETHERITE_BLOCK))
			.transform(pickaxeOnly())
			.addLayer(() -> RenderType::cutoutMipped)
//			.blockstate(new ChuteGenerator()::generate)
			.item(ChuteItem::new)
			.transform(customItemModel("_", "block"))
			.register();

	public static final BlockEntry<SmartChuteBlock> SMART_CHUTE = REGISTRATE.block("smart_chute", SmartChuteBlock::new)
			.initialProperties(SharedProperties::softMetal)
			.properties(p -> p.sound(SoundType.NETHERITE_BLOCK))
			.transform(pickaxeOnly())
//			.blockstate((c, p) -> BlockStateGen.simpleBlock(c, p, AssetLookup.forPowered(c, p)))
			.item()
			.transform(customItemModel("_", "block"))
			.register();

	public static final BlockEntry<GaugeBlock> SPEEDOMETER = REGISTRATE.block("speedometer", GaugeBlock::speed)
			.initialProperties(SharedProperties::wooden)
			.transform(axeOrPickaxe())
			.transform(BlockStressDefaults.setNoImpact())
//			.blockstate(new GaugeGenerator()::generate)
			.item()
			.transform(ModelGen.customItemModel("gauge", "_", "item"))
			.register();

	public static final BlockEntry<GaugeBlock> STRESSOMETER = REGISTRATE.block("stressometer", GaugeBlock::stress)
			.initialProperties(SharedProperties::wooden)
			.transform(axeOrPickaxe())
			.transform(BlockStressDefaults.setNoImpact())
//			.blockstate(new GaugeGenerator()::generate)
			.item()
			.transform(ModelGen.customItemModel("gauge", "_", "item"))
			.register();

	public static final BlockEntry<BracketBlock> WOODEN_BRACKET = REGISTRATE.block("wooden_bracket", BracketBlock::new)
//			.blockstate(new BracketGenerator("wooden")::generate)
			.transform(axeOrPickaxe())
			.item(BracketBlockItem::new)
			//.transform(BracketGenerator.itemModel("wooden"))
			.build().register();

	public static final BlockEntry<BracketBlock> METAL_BRACKET = REGISTRATE.block("metal_bracket", BracketBlock::new)
//			.blockstate(new BracketGenerator("metal")::generate)
			.transform(pickaxeOnly())
			.item(BracketBlockItem::new)
//			.transform(BracketGenerator.itemModel("metal"))
			.build().register();

	// Fluids

	public static final BlockEntry<FluidPipeBlock> FLUID_PIPE = REGISTRATE.block("fluid_pipe", FluidPipeBlock::new)
			.initialProperties(SharedProperties::softMetal)
			.transform(pickaxeOnly())
//			.blockstate(BlockStateGen.pipe())
			.onRegister(CreateRegistrate.blockModel(() -> PipeAttachmentModel::new))
			.item()
			.transform(customItemModel())
			.register();

	public static final BlockEntry<EncasedPipeBlock> ENCASED_FLUID_PIPE =
			REGISTRATE.block("encased_fluid_pipe", EncasedPipeBlock::new)
					.initialProperties(SharedProperties::softMetal)
					.properties(BlockBehaviour.Properties::noOcclusion)
					.transform(axeOrPickaxe())
//					.blockstate(BlockStateGen.encasedPipe())
					.onRegister(CreateRegistrate.connectedTextures(new EncasedCTBehaviour(AllSpriteShifts.COPPER_CASING)))
					.onRegister(CreateRegistrate.casingConnectivity((block, cc) -> cc.make(block, AllSpriteShifts.COPPER_CASING,
							(s, f) -> !s.getValue(EncasedPipeBlock.FACING_TO_PROPERTY_MAP.get(f)))))
					.onRegister(CreateRegistrate.blockModel(() -> PipeAttachmentModel::new))
//					.loot((p, b) -> p.dropOther(b, FLUID_PIPE.get()))
					.register();

	public static final BlockEntry<GlassFluidPipeBlock> GLASS_FLUID_PIPE =
			REGISTRATE.block("glass_fluid_pipe", GlassFluidPipeBlock::new)
					.initialProperties(SharedProperties::softMetal)
					.addLayer(() -> RenderType::cutoutMipped)
					.transform(pickaxeOnly())
//					.blockstate((c, p) -> BlockStateGen.axisBlock(c, p, s -> p.models()
//							.getExistingFile(
//									p.modLoc("block/fluid_pipe/window" + (s.getValue(GlassFluidPipeBlock.ALT) ? "_alt" : "")))))
					.onRegister(CreateRegistrate.blockModel(() -> PipeAttachmentModel::new))
//					.loot((p, b) -> p.dropOther(b, FLUID_PIPE.get()))
					.register();

	public static final BlockEntry<PumpBlock> MECHANICAL_PUMP = REGISTRATE.block("mechanical_pump", PumpBlock::new)
			.initialProperties(SharedProperties::softMetal)
			.transform(pickaxeOnly())
//			.blockstate(BlockStateGen.directionalBlockProviderIgnoresWaterlogged(true))
			.onRegister(CreateRegistrate.blockModel(() -> PipeAttachmentModel::new))
			.transform(BlockStressDefaults.setImpact(4.0))
			.item()
			.transform(customItemModel())
			.register();

	public static final BlockEntry<SmartFluidPipeBlock> SMART_FLUID_PIPE =
			REGISTRATE.block("smart_fluid_pipe", SmartFluidPipeBlock::new)
					.initialProperties(SharedProperties::softMetal)
					.transform(pickaxeOnly())
//					.blockstate(new SmartFluidPipeGenerator()::generate)
					.onRegister(CreateRegistrate.blockModel(() -> PipeAttachmentModel::new))
					.item()
					.transform(customItemModel())
					.register();

	public static final BlockEntry<FluidValveBlock> FLUID_VALVE = REGISTRATE.block("fluid_valve", FluidValveBlock::new)
			.initialProperties(SharedProperties::softMetal)
			.transform(pickaxeOnly())
//			.blockstate((c, p) -> BlockStateGen.directionalAxisBlock(c, p,
//					(state, vertical) -> AssetLookup.partialBaseModel(c, p, vertical ? "vertical" : "horizontal",
//							state.getValue(FluidValveBlock.ENABLED) ? "open" : "closed")))
			.onRegister(CreateRegistrate.blockModel(() -> PipeAttachmentModel::new))
			.item()
			.transform(customItemModel())
			.register();

	public static final BlockEntry<ValveHandleBlock> COPPER_VALVE_HANDLE =
			REGISTRATE.block("copper_valve_handle", ValveHandleBlock::copper)
					.transform(pickaxeOnly())
					.transform(BuilderTransformers.valveHandle(null))
					.register();

	public static final DyedBlockList<ValveHandleBlock> DYED_VALVE_HANDLES = new DyedBlockList<>(colour -> {
		String colourName = colour.getSerializedName();
		return REGISTRATE.block(colourName + "_valve_handle", p -> ValveHandleBlock.dyed(p, colour))
			.transform(pickaxeOnly())
			.transform(BuilderTransformers.valveHandle(colour))
//			.recipe((c, p) -> ShapelessRecipeBuilder.shapeless(c.get())
//				.requires(colour.getTag())
//				.requires(AllItemTags.VALVE_HANDLES.tag)
//				.unlockedBy("has_valve", RegistrateRecipeProvider.has(AllItemTags.VALVE_HANDLES.tag))
//				.save(p, Create.asResource("crafting/kinetics/" + c.getName() + "_from_other_valve_handle")))
			.register();
	});

	public static final BlockEntry<FluidTankBlock> FLUID_TANK = REGISTRATE.block("fluid_tank", FluidTankBlock::regular)
			.initialProperties(SharedProperties::softMetal)
			.properties(BlockBehaviour.Properties::noOcclusion)
			.transform(pickaxeOnly())
//			.blockstate(new FluidTankGenerator()::generate)
			.onRegister(CreateRegistrate.blockModel(() -> FluidTankModel::standard))
			.addLayer(() -> RenderType::cutoutMipped)
			.item(FluidTankItem::new)
			//.model(AssetLookup.<FluidTankItem>customBlockItemModel("_", "block_single_window"))
			.build()
			.register();

	public static final BlockEntry<FluidTankBlock> CREATIVE_FLUID_TANK =
			REGISTRATE.block("creative_fluid_tank", FluidTankBlock::creative)
					.initialProperties(SharedProperties::softMetal)
					.properties(BlockBehaviour.Properties::noOcclusion)
					.transform(pickaxeOnly())
					.tag(AllBlockTags.SAFE_NBT.tag)
//					.blockstate(new FluidTankGenerator("creative_")::generate)
					.onRegister(CreateRegistrate.blockModel(() -> FluidTankModel::creative))
					.addLayer(() -> RenderType::cutoutMipped)
					.item(FluidTankItem::new)
					.properties(p -> p.rarity(Rarity.EPIC))
//					.model((c, p) -> p.withExistingParent(c.getName(), p.modLoc("block/fluid_tank/block_single_window"))
//							.texture("5", p.modLoc("block/creative_fluid_tank_window_single"))
//							.texture("1", p.modLoc("block/creative_fluid_tank"))
//							.texture("0", p.modLoc("block/creative_casing")))
					.build()
					.register();

	public static final BlockEntry<HosePulleyBlock> HOSE_PULLEY = REGISTRATE.block("hose_pulley", HosePulleyBlock::new)
			.initialProperties(SharedProperties::softMetal)
			.transform(pickaxeOnly())
//			.blockstate(BlockStateGen.horizontalBlockProvider(true))
			.transform(BlockStressDefaults.setImpact(4.0))
			.item()
			.transform(customItemModel())
			.register();

	public static final BlockEntry<ItemDrainBlock> ITEM_DRAIN = REGISTRATE.block("item_drain", ItemDrainBlock::new)
			.initialProperties(SharedProperties::softMetal)
			.transform(pickaxeOnly())
			.addLayer(() -> RenderType::cutoutMipped)
//			.blockstate((c, p) -> p.simpleBlock(c.get(), AssetLookup.standardModel(c, p)))
			.simpleItem()
			.register();

	public static final BlockEntry<SpoutBlock> SPOUT = REGISTRATE.block("spout", SpoutBlock::new)
			.initialProperties(SharedProperties::softMetal)
			.transform(pickaxeOnly())
//			.blockstate((ctx, prov) -> prov.simpleBlock(ctx.getEntry(), AssetLookup.partialBaseModel(ctx, prov)))
			.addLayer(() -> RenderType::cutoutMipped)
			.item(AssemblyOperatorBlockItem::new)
			.transform(customItemModel())
			.register();

	public static final BlockEntry<PortableStorageInterfaceBlock> PORTABLE_FLUID_INTERFACE =
			REGISTRATE.block("portable_fluid_interface", PortableStorageInterfaceBlock::forFluids)
					.initialProperties(SharedProperties::softMetal)
					.transform(axeOrPickaxe())
//					.blockstate((c, p) -> p.directionalBlock(c.get(), AssetLookup.partialBaseModel(c, p)))
					.onRegister(addMovementBehaviour(new PortableStorageInterfaceMovement()))
					.item()
					.transform(customItemModel())
					.register();

	// Contraptions

	public static final BlockEntry<MechanicalPistonBlock> MECHANICAL_PISTON =
			REGISTRATE.block("mechanical_piston", MechanicalPistonBlock::normal)
					.transform(axeOrPickaxe())
					.transform(BuilderTransformers.mechanicalPiston(PistonType.DEFAULT))
					.tag(AllBlockTags.SAFE_NBT.tag)
					.register();

	public static final BlockEntry<MechanicalPistonBlock> STICKY_MECHANICAL_PISTON =
			REGISTRATE.block("sticky_mechanical_piston", MechanicalPistonBlock::sticky)
					.transform(axeOrPickaxe())
					.transform(BuilderTransformers.mechanicalPiston(PistonType.STICKY))
					.tag(AllBlockTags.SAFE_NBT.tag)
					.register();

	public static final BlockEntry<PistonExtensionPoleBlock> PISTON_EXTENSION_POLE =
			REGISTRATE.block("piston_extension_pole", PistonExtensionPoleBlock::new)
					.initialProperties(() -> Blocks.PISTON_HEAD)
					.transform(axeOrPickaxe())
//					.blockstate(BlockStateGen.directionalBlockProviderIgnoresWaterlogged(false))
					.simpleItem()
					.register();

	public static final BlockEntry<MechanicalPistonHeadBlock> MECHANICAL_PISTON_HEAD =
			REGISTRATE.block("mechanical_piston_head", MechanicalPistonHeadBlock::new)
					.initialProperties(() -> Blocks.PISTON_HEAD)
					.transform(axeOrPickaxe())
//					.loot((p, b) -> p.dropOther(b, PISTON_EXTENSION_POLE.get()))
//					.blockstate((c, p) -> BlockStateGen.directionalBlockIgnoresWaterlogged(c, p, state -> p.models()
//							.getExistingFile(p.modLoc("block/mechanical_piston/" + state.getValue(MechanicalPistonHeadBlock.TYPE)
//									.getSerializedName() + "/head"))))
					.register();

	public static final BlockEntry<GantryCarriageBlock> GANTRY_CARRIAGE =
			REGISTRATE.block("gantry_carriage", GantryCarriageBlock::new)
					.initialProperties(SharedProperties::stone)
					.properties(BlockBehaviour.Properties::noOcclusion)
					.transform(axeOrPickaxe())
//					.blockstate(BlockStateGen.directionalAxisBlockProvider())
					.item()
					.transform(customItemModel())
					.register();

	public static final BlockEntry<GantryShaftBlock> GANTRY_SHAFT =
			REGISTRATE.block("gantry_shaft", GantryShaftBlock::new)
					.initialProperties(SharedProperties::stone)
					.transform(axeOrPickaxe())
//					.blockstate((c, p) -> p.directionalBlock(c.get(), s -> {
//						boolean isPowered = s.getValue(GantryShaftBlock.POWERED);
//						boolean isFlipped = s.getValue(GantryShaftBlock.FACING)
//								.getAxisDirection() == AxisDirection.NEGATIVE;
//						String partName = s.getValue(GantryShaftBlock.PART)
//								.getSerializedName();
//						String flipped = isFlipped ? "_flipped" : "";
//						String powered = isPowered ? "_powered" : "";
//						ModelFile existing = AssetLookup.partialBaseModel(c, p, partName);
//						if (!isPowered && !isFlipped)
//							return existing;
//						return p.models()
//								.withExistingParent("block/" + c.getName() + "_" + partName + powered + flipped,
//										existing.getLocation())
//								.texture("2", p.modLoc("block/" + c.getName() + powered + flipped));
//					}))
					.transform(BlockStressDefaults.setNoImpact())
			.item()
					.transform(customItemModel("_", "block_single"))
					.register();

	public static final BlockEntry<WindmillBearingBlock> WINDMILL_BEARING =
			REGISTRATE.block("windmill_bearing", WindmillBearingBlock::new)
					.transform(axeOrPickaxe())
					.transform(BuilderTransformers.bearing("windmill", "gearbox", true))
					.transform(BlockStressDefaults.setCapacity(512.0))
					.tag(AllBlockTags.SAFE_NBT.tag)
					.register();

	public static final BlockEntry<MechanicalBearingBlock> MECHANICAL_BEARING =
			REGISTRATE.block("mechanical_bearing", MechanicalBearingBlock::new)
					.transform(axeOrPickaxe())
					.transform(BuilderTransformers.bearing("mechanical", "gearbox", false))
					.transform(BlockStressDefaults.setImpact(4.0))
					.tag(AllBlockTags.SAFE_NBT.tag)
					.onRegister(addMovementBehaviour(new StabilizedBearingMovementBehaviour()))
					.register();

	public static final BlockEntry<ClockworkBearingBlock> CLOCKWORK_BEARING =
			REGISTRATE.block("clockwork_bearing", ClockworkBearingBlock::new)
					.transform(axeOrPickaxe())
					.transform(BuilderTransformers.bearing("clockwork", "brass_gearbox", false))
					.transform(BlockStressDefaults.setImpact(4.0))
					.tag(AllBlockTags.SAFE_NBT.tag)
					.register();

	public static final BlockEntry<PulleyBlock> ROPE_PULLEY = REGISTRATE.block("rope_pulley", PulleyBlock::new)
			.initialProperties(SharedProperties::stone)
			.transform(axeOrPickaxe())
			.tag(AllBlockTags.SAFE_NBT.tag)
//			.blockstate(BlockStateGen.horizontalAxisBlockProvider(true))
			.transform(BlockStressDefaults.setImpact(4.0))
			.item()
			.transform(customItemModel())
			.register();

	public static final BlockEntry<PulleyBlock.RopeBlock> ROPE = REGISTRATE.block("rope", PulleyBlock.RopeBlock::new)
			.initialProperties(SharedProperties.beltMaterial, MaterialColor.COLOR_BROWN)
			.tag(AllBlockTags.BRITTLE.tag)
			.properties(p -> p.sound(SoundType.WOOL))
//			.blockstate((c, p) -> p.simpleBlock(c.get(), p.models()
//					.getExistingFile(p.modLoc("block/rope_pulley/" + c.getName()))))
			.register();

	public static final BlockEntry<PulleyBlock.MagnetBlock> PULLEY_MAGNET =
			REGISTRATE.block("pulley_magnet", PulleyBlock.MagnetBlock::new)
					.initialProperties(SharedProperties::stone)
					.tag(AllBlockTags.BRITTLE.tag)
//					.blockstate((c, p) -> p.simpleBlock(c.get(), p.models()
//							.getExistingFile(p.modLoc("block/rope_pulley/" + c.getName()))))
					.register();

	public static final BlockEntry<CartAssemblerBlock> CART_ASSEMBLER =
			REGISTRATE.block("cart_assembler", CartAssemblerBlock::new)
					.initialProperties(SharedProperties::stone)
					.properties(BlockBehaviour.Properties::noOcclusion)
					.transform(axeOrPickaxe())
//					.blockstate(BlockStateGen.cartAssembler())
					.addLayer(() -> RenderType::cutoutMipped)
					.tag(BlockTags.RAILS, AllBlockTags.SAFE_NBT.tag)
					.item(CartAssemblerBlockItem::new)
					.transform(customItemModel())
					.register();

	public static final BlockEntry<ControllerRailBlock> CONTROLLER_RAIL =
			REGISTRATE.block("controller_rail", ControllerRailBlock::new)
					.initialProperties(() -> Blocks.POWERED_RAIL)
					.transform(pickaxeOnly())
//					.blockstate(new ControllerRailGenerator()::generate)
					.addLayer(() -> RenderType::cutoutMipped)
					.color(() -> ColorHandlers::getRedstonePower)
					.tag(BlockTags.RAILS)
					.item()
//					.model((c, p) -> p.generated(c, Create.asResource("block/" + c.getName())))
					.build()
					.register();

	public static final BlockEntry<MinecartAnchorBlock> MINECART_ANCHOR =
			REGISTRATE.block("minecart_anchor", MinecartAnchorBlock::new)
					.initialProperties(SharedProperties::stone)
//					.blockstate((c, p) -> p.simpleBlock(c.get(), p.models()
//							.getExistingFile(p.modLoc("block/cart_assembler/" + c.getName()))))
					.register();

	public static final BlockEntry<LinearChassisBlock> LINEAR_CHASSIS =
			REGISTRATE.block("linear_chassis", LinearChassisBlock::new)
					.initialProperties(SharedProperties::wooden)
					.transform(axeOrPickaxe())
					.tag(AllBlockTags.SAFE_NBT.tag)
//					.blockstate(BlockStateGen.linearChassis())
					.onRegister(connectedTextures(new ChassisCTBehaviour()))
					.lang("Linear Chassis")
					.simpleItem()
					.register();

	public static final BlockEntry<LinearChassisBlock> SECONDARY_LINEAR_CHASSIS =
			REGISTRATE.block("secondary_linear_chassis", LinearChassisBlock::new)
					.initialProperties(SharedProperties::wooden)
					.transform(axeOrPickaxe())
					.tag(AllBlockTags.SAFE_NBT.tag)
//					.blockstate(BlockStateGen.linearChassis())
					.onRegister(connectedTextures(new ChassisCTBehaviour()))
					.simpleItem()
					.register();

	public static final BlockEntry<RadialChassisBlock> RADIAL_CHASSIS =
			REGISTRATE.block("radial_chassis", RadialChassisBlock::new)
					.initialProperties(SharedProperties::wooden)
					.transform(axeOrPickaxe())
					.tag(AllBlockTags.SAFE_NBT.tag)
//					.blockstate(BlockStateGen.radialChassis())
					.item()
//					.model((c, p) -> {
//						String path = "block/" + c.getName();
//						p.cubeColumn(c.getName(), p.modLoc(path + "_side"), p.modLoc(path + "_end"));
//					})
					.build()
					.register();

	public static final BlockEntry<StickerBlock> STICKER = REGISTRATE.block("sticker", StickerBlock::new)
			.initialProperties(SharedProperties::stone)
			.transform(pickaxeOnly())
			.properties(BlockBehaviour.Properties::noOcclusion)
			.addLayer(() -> RenderType::cutoutMipped)
//			.blockstate((c, p) -> p.directionalBlock(c.get(), AssetLookup.forPowered(c, p)))
			.item()
			.transform(customItemModel())
			.register();

	public static final BlockEntry<DrillBlock> MECHANICAL_DRILL = REGISTRATE.block("mechanical_drill", DrillBlock::new)
			.initialProperties(SharedProperties::stone)
			.transform(axeOrPickaxe())
//			.blockstate(BlockStateGen.directionalBlockProvider(true))
			.transform(BlockStressDefaults.setImpact(4.0))
			.onRegister(addMovementBehaviour(new DrillMovementBehaviour()))
			.item()
			.transform(customItemModel())
			.register();

	public static final BlockEntry<SawBlock> MECHANICAL_SAW = REGISTRATE.block("mechanical_saw", SawBlock::new)
			.initialProperties(SharedProperties::stone)
			.transform(axeOrPickaxe())
//			.blockstate(new SawGenerator()::generate)
			.transform(BlockStressDefaults.setImpact(4.0))
			.onRegister(addMovementBehaviour(new SawMovementBehaviour()))
			.addLayer(() -> RenderType::cutoutMipped)
			.item()
			.transform(customItemModel())
			.register();

	public static final BlockEntry<DeployerBlock> DEPLOYER = REGISTRATE.block("deployer", DeployerBlock::new)
			.initialProperties(SharedProperties::stone)
			.transform(axeOrPickaxe())
//			.blockstate(BlockStateGen.directionalAxisBlockProvider())
			.transform(BlockStressDefaults.setImpact(4.0))
			.onRegister(addMovementBehaviour(new DeployerMovementBehaviour()))
			.item(AssemblyOperatorBlockItem::new)
			.transform(customItemModel())
			.register();

	public static final BlockEntry<PortableStorageInterfaceBlock> PORTABLE_STORAGE_INTERFACE =
			REGISTRATE.block("portable_storage_interface", PortableStorageInterfaceBlock::forItems)
					.initialProperties(SharedProperties::stone)
					.transform(axeOrPickaxe())
//					.blockstate((c, p) -> p.directionalBlock(c.get(), AssetLookup.partialBaseModel(c, p)))
					.onRegister(addMovementBehaviour(new PortableStorageInterfaceMovement()))
					.item()
					.transform(customItemModel())
					.register();

	public static final BlockEntry<RedstoneContactBlock> REDSTONE_CONTACT =
			REGISTRATE.block("redstone_contact", RedstoneContactBlock::new)
					.initialProperties(SharedProperties::stone)
					.transform(axeOrPickaxe())
					.onRegister(addMovementBehaviour(new ContactMovementBehaviour()))
//					.blockstate((c, p) -> p.directionalBlock(c.get(), AssetLookup.forPowered(c, p)))
					.item()
					.transform(customItemModel("_", "block"))
					.register();

	public static final BlockEntry<HarvesterBlock> MECHANICAL_HARVESTER =
			REGISTRATE.block("mechanical_harvester", HarvesterBlock::new)
					.initialProperties(SharedProperties::stone)
					.transform(axeOrPickaxe())
					.onRegister(addMovementBehaviour(new HarvesterMovementBehaviour()))
//					.blockstate(BlockStateGen.horizontalBlockProvider(true))
					.addLayer(() -> RenderType::cutoutMipped)
					.item()
					.transform(customItemModel())
					.register();

	public static final BlockEntry<PloughBlock> MECHANICAL_PLOUGH =
			REGISTRATE.block("mechanical_plough", PloughBlock::new)
					.initialProperties(SharedProperties::stone)
					.transform(axeOrPickaxe())
					.onRegister(addMovementBehaviour(new PloughMovementBehaviour()))
//					.blockstate(BlockStateGen.horizontalBlockProvider(false))
					.simpleItem()
					.register();

	public static final DyedBlockList<SeatBlock> SEATS = new DyedBlockList<>(colour -> {
		String colourName = colour.getSerializedName();
		SeatMovementBehaviour movementBehaviour = new SeatMovementBehaviour();
		return REGISTRATE.block(colourName + "_seat", p -> new SeatBlock(p, colour, colour == DyeColor.RED))
			.initialProperties(SharedProperties::wooden)
			.transform(axeOnly())
			.onRegister(addMovementBehaviour(movementBehaviour))
//			.blockstate((c, p) -> {
//				p.simpleBlock(c.get(), p.models()
//					.withExistingParent(colourName + "_seat", p.modLoc("block/seat"))
//					.texture("1", p.modLoc("block/seat/top_" + colourName))
//					.texture("2", p.modLoc("block/seat/side_" + colourName)));
//			})
//			.recipe((c, p) -> {
//				ShapelessRecipeBuilder.shapeless(c.get())
//					.requires(DyeHelper.getWoolOfDye(colour))
//					.requires(ItemTags.WOODEN_SLABS)
//					.unlockedBy("has_wool", RegistrateRecipeProvider.has(ItemTags.WOOL))
//					.save(p, Create.asResource("crafting/kinetics/" + c.getName()));
//				ShapelessRecipeBuilder.shapeless(c.get())
//					.requires(colour.getTag())
//					.requires(AllItemTags.SEATS.tag)
//					.unlockedBy("has_seat", RegistrateRecipeProvider.has(AllItemTags.SEATS.tag))
//					.save(p, Create.asResource("crafting/kinetics/" + c.getName() + "_from_other_seat"));
//			})
			.onRegisterAfter(Item.class, v -> TooltipHelper.referTo(v, "block.create.brown_seat"))
			.tag(AllBlockTags.SEATS.tag)
			.item()
			.tag(AllItemTags.SEATS.tag)
			.build()
			.register();
	});

	public static final BlockEntry<SailBlock> SAIL_FRAME = REGISTRATE.block("sail_frame", p -> SailBlock.frame(p))
			.initialProperties(SharedProperties::wooden)
			.properties(BlockBehaviour.Properties::noOcclusion)
			.transform(axeOnly())
//			.blockstate(BlockStateGen.directionalBlockProvider(false))
			.tag(AllBlockTags.WINDMILL_SAILS.tag)
			.tag(AllBlockTags.FAN_TRANSPARENT.tag)
			.simpleItem()
			.register();

	public static final BlockEntry<SailBlock> SAIL =
			REGISTRATE.block("white_sail", p -> SailBlock.withCanvas(p, DyeColor.WHITE))
					.initialProperties(SharedProperties::wooden)
					.properties(BlockBehaviour.Properties::noOcclusion)
					.transform(axeOnly())
//					.blockstate(BlockStateGen.directionalBlockProvider(false))
					.tag(AllBlockTags.WINDMILL_SAILS.tag)
					.simpleItem()
					.register();

	public static final DyedBlockList<SailBlock> DYED_SAILS = new DyedBlockList<>(colour -> {
		if (colour == DyeColor.WHITE) {
			return SAIL;
		}
		String colourName = colour.getSerializedName();
		return REGISTRATE.block(colourName + "_sail", p -> SailBlock.withCanvas(p, colour))
				.initialProperties(SharedProperties::wooden)
				.properties(BlockBehaviour.Properties::noOcclusion)
				.transform(axeOnly())
//				.blockstate((c, p) -> p.directionalBlock(c.get(), p.models()
//						.withExistingParent(colourName + "_sail", p.modLoc("block/white_sail"))
//						.texture("0", p.modLoc("block/sail/canvas_" + colourName))))
				.tag(AllBlockTags.WINDMILL_SAILS.tag)
				.tag(AllBlockTags.SAILS.tag)
//				.loot((p, b) -> p.dropOther(b, SAIL.get()))
				.register();
	});

	public static final BlockEntry<CasingBlock> ANDESITE_CASING = REGISTRATE.block("andesite_casing", CasingBlock::new)
			.transform(BuilderTransformers.casing(AllSpriteShifts.ANDESITE_CASING))
			.register();

	public static final BlockEntry<CasingBlock> BRASS_CASING = REGISTRATE.block("brass_casing", CasingBlock::new)
			.transform(BuilderTransformers.casing(AllSpriteShifts.BRASS_CASING))
			.register();

	public static final BlockEntry<CasingBlock> COPPER_CASING = REGISTRATE.block("copper_casing", CasingBlock::new)
			.transform(BuilderTransformers.casing(AllSpriteShifts.COPPER_CASING))
			.register();

	public static final BlockEntry<CasingBlock> SHADOW_STEEL_CASING =
			REGISTRATE.block("shadow_steel_casing", CasingBlock::new)
					.transform(BuilderTransformers.casing(AllSpriteShifts.SHADOW_STEEL_CASING))
					.lang("Shadow Casing")
					.register();

	public static final BlockEntry<CasingBlock> REFINED_RADIANCE_CASING =
			REGISTRATE.block("refined_radiance_casing", CasingBlock::new)
					.transform(BuilderTransformers.casing(AllSpriteShifts.REFINED_RADIANCE_CASING))
					.properties(p -> p.lightLevel($ -> 12))
					.lang("Radiant Casing")
					.register();

	public static final BlockEntry<MechanicalCrafterBlock> MECHANICAL_CRAFTER =
			REGISTRATE.block("mechanical_crafter", MechanicalCrafterBlock::new)
					.initialProperties(SharedProperties::softMetal)
					.properties(BlockBehaviour.Properties::noOcclusion)
					.transform(axeOrPickaxe())
//					.blockstate(BlockStateGen.horizontalBlockProvider(true))
					.transform(BlockStressDefaults.setImpact(2.0))
					.onRegister(CreateRegistrate.connectedTextures(new CrafterCTBehaviour()))
					.addLayer(() -> RenderType::cutoutMipped)
					.item()
					.transform(customItemModel())
					.register();

	public static final BlockEntry<SequencedGearshiftBlock> SEQUENCED_GEARSHIFT =
			REGISTRATE.block("sequenced_gearshift", SequencedGearshiftBlock::new)
					.initialProperties(SharedProperties::stone)
					.transform(axeOrPickaxe())
					.tag(AllBlockTags.SAFE_NBT.tag)
					.properties(BlockBehaviour.Properties::noOcclusion)
					.transform(BlockStressDefaults.setNoImpact())
//					.blockstate(new SequencedGearshiftGenerator()::generate)
					.item()
					.transform(customItemModel())
					.register();

	public static final BlockEntry<FlywheelBlock> FLYWHEEL = REGISTRATE.block("flywheel", FlywheelBlock::new)
			.initialProperties(SharedProperties::softMetal)
			.properties(BlockBehaviour.Properties::noOcclusion)
			.transform(axeOrPickaxe())
			.transform(BlockStressDefaults.setNoImpact())
//			.blockstate(new FlywheelGenerator()::generate)
			.item()
			.transform(customItemModel())
			.register();

	public static final BlockEntry<FurnaceEngineBlock> FURNACE_ENGINE =
			REGISTRATE.block("furnace_engine", FurnaceEngineBlock::new)
					.initialProperties(SharedProperties::softMetal)
					.transform(pickaxeOnly())
					.tag(AllBlockTags.BRITTLE.tag)
//					.blockstate(BlockStateGen.horizontalBlockProvider(true))
					.transform(BlockStressDefaults.setCapacity(1024.0))
					.item()
					.transform(customItemModel())
					.register();

	public static final BlockEntry<SpeedControllerBlock> ROTATION_SPEED_CONTROLLER =
			REGISTRATE.block("rotation_speed_controller", SpeedControllerBlock::new)
					.initialProperties(SharedProperties::softMetal)
					.transform(axeOrPickaxe())
					.tag(AllBlockTags.SAFE_NBT.tag)
					.transform(BlockStressDefaults.setNoImpact())
//					.blockstate(BlockStateGen.horizontalAxisBlockProvider(true))
					.item()
					.transform(customItemModel())
					.register();

	// Logistics

	static {
		REGISTRATE.startSection(AllSections.LOGISTICS);
	}

	public static final BlockEntry<ArmBlock> MECHANICAL_ARM = REGISTRATE.block("mechanical_arm", ArmBlock::new)
			.initialProperties(SharedProperties::softMetal)
			.transform(axeOrPickaxe())
//			.blockstate((c, p) -> p.getVariantBuilder(c.get())
//					.forAllStates(s -> ConfiguredModel.builder()
//							.modelFile(AssetLookup.partialBaseModel(c, p))
//							.rotationX(s.getValue(ArmBlock.CEILING) ? 180 : 0)
//							.build()))
			.transform(BlockStressDefaults.setImpact(2.0))
			.item(ArmItem::new)
			.transform(customItemModel())
			.register();

	public static final BlockEntry<VaultBlock> ITEM_VAULT = REGISTRATE.block("item_vault", VaultBlock::new)
			.initialProperties(SharedProperties::softMetal)
			.properties(p -> p.sound(SoundType.NETHERITE_BLOCK))
//			.blockstate((c, p) -> p.getVariantBuilder(c.get())
//					.forAllStates(s -> ConfiguredModel.builder()
//							.modelFile(AssetLookup.standardModel(c, p))
//							.rotationY(s.getValue(VaultBlock.HORIZONTAL_AXIS) == Axis.X ? 90 : 0)
//							.build()))
			.onRegister(connectedTextures(new VaultCTBehaviour()))
			.item(VaultItem::new)
			.build()
			.register();

	public static final BlockEntry<AndesiteFunnelBlock> ANDESITE_FUNNEL =
			REGISTRATE.block("andesite_funnel", AndesiteFunnelBlock::new)
					.initialProperties(SharedProperties::stone)
					.transform(pickaxeOnly())
					.tag(AllBlockTags.SAFE_NBT.tag)
					.onRegister(addMovementBehaviour(FunnelMovementBehaviour.andesite()))
//					.blockstate(new FunnelGenerator("andesite", false)::generate)
					.item(FunnelItem::new)
//					.model(FunnelGenerator.itemModel("andesite"))
					.build()
					.register();

	public static final BlockEntry<BeltFunnelBlock> ANDESITE_BELT_FUNNEL =
			REGISTRATE.block("andesite_belt_funnel", p -> new BeltFunnelBlock(AllBlocks.ANDESITE_FUNNEL, p))
					.initialProperties(SharedProperties::stone)
					.transform(pickaxeOnly())
					.tag(AllBlockTags.SAFE_NBT.tag)
//					.blockstate(new BeltFunnelGenerator("andesite", new ResourceLocation("block/polished_andesite"))::generate)
//					.loot((p, b) -> p.dropOther(b, ANDESITE_FUNNEL.get()))
					.register();

	public static final BlockEntry<BrassFunnelBlock> BRASS_FUNNEL =
			REGISTRATE.block("brass_funnel", BrassFunnelBlock::new)
					.initialProperties(SharedProperties::softMetal)
					.transform(pickaxeOnly())
					.tag(AllBlockTags.SAFE_NBT.tag)
					.onRegister(addMovementBehaviour(FunnelMovementBehaviour.brass()))
//					.blockstate(new FunnelGenerator("brass", true)::generate)
					.item(FunnelItem::new)
//					.model(FunnelGenerator.itemModel("brass"))
					.build()
					.register();

	public static final BlockEntry<BeltFunnelBlock> BRASS_BELT_FUNNEL =
			REGISTRATE.block("brass_belt_funnel", p -> new BeltFunnelBlock(AllBlocks.BRASS_FUNNEL, p))
					.initialProperties(SharedProperties::softMetal)
					.transform(pickaxeOnly())
					.tag(AllBlockTags.SAFE_NBT.tag)
//					.blockstate(new BeltFunnelGenerator("brass", Create.asResource("block/brass_block"))::generate)
//					.loot((p, b) -> p.dropOther(b, BRASS_FUNNEL.get()))
					.register();

	public static final BlockEntry<BeltTunnelBlock> ANDESITE_TUNNEL =
			REGISTRATE.block("andesite_tunnel", BeltTunnelBlock::new)
					.transform(BuilderTransformers.beltTunnel("andesite", new ResourceLocation("block/polished_andesite")))
					.register();

	public static final BlockEntry<BrassTunnelBlock> BRASS_TUNNEL =
			REGISTRATE.block("brass_tunnel", BrassTunnelBlock::new)
					.transform(BuilderTransformers.beltTunnel("brass", Create.asResource("block/brass_block")))
					.onRegister(connectedTextures(new BrassTunnelCTBehaviour()))
					.register();

	public static final BlockEntry<ContentObserverBlock> CONTENT_OBSERVER =
			REGISTRATE.block("content_observer", ContentObserverBlock::new)
					.initialProperties(SharedProperties::stone)
					.transform(axeOrPickaxe())
//					.blockstate((c, p) -> p.horizontalBlock(c.get(), AssetLookup.forPowered(c, p)))
					.item()
					.transform(customItemModel("_", "block"))
					.register();

	public static final BlockEntry<StockpileSwitchBlock> STOCKPILE_SWITCH =
			REGISTRATE.block("stockpile_switch", StockpileSwitchBlock::new)
					.initialProperties(SharedProperties::stone)
					.transform(axeOrPickaxe())
//					.blockstate((c, p) -> p.horizontalBlock(c.get(),
//							AssetLookup.withIndicator(c, p, $ -> AssetLookup.standardModel(c, p), StockpileSwitchBlock.INDICATOR)))
					.simpleItem()
					.register();

	public static final BlockEntry<AdjustableCrateBlock> ADJUSTABLE_CRATE =
			REGISTRATE.block("adjustable_crate", AdjustableCrateBlock::new)
					.transform(BuilderTransformers.crate("brass"))
					.register();

	public static final BlockEntry<CreativeCrateBlock> CREATIVE_CRATE =
			REGISTRATE.block("creative_crate", CreativeCrateBlock::new)
					.transform(BuilderTransformers.crate("creative"))
					.tag(AllBlockTags.SAFE_NBT.tag)
					.register();

	public static final BlockEntry<NixieTubeBlock> ORANGE_NIXIE_TUBE =
			REGISTRATE.block("nixie_tube", p -> new NixieTubeBlock(p, DyeColor.ORANGE))
					.initialProperties(SharedProperties::softMetal)
					.properties(p -> p.lightLevel($ -> 5))
					.transform(axeOrPickaxe())
//					.blockstate(new NixieTubeGenerator()::generate)
					.addLayer(() -> RenderType::translucent)
					.item()
					.transform(customItemModel())
					.register();

	public static final DyedBlockList<NixieTubeBlock> NIXIE_TUBES = new DyedBlockList<>(colour -> {
		if (colour == DyeColor.ORANGE)
			return ORANGE_NIXIE_TUBE;
		String colourName = colour.getSerializedName();
		return REGISTRATE.block(colourName + "_nixie_tube", p -> new NixieTubeBlock(p, colour))
				.initialProperties(SharedProperties::softMetal)
				.properties(p -> p.lightLevel($ -> 5))
				.transform(axeOrPickaxe())
//				.blockstate(new NixieTubeGenerator()::generate)
//				.loot((p, b) -> p.dropOther(b, ORANGE_NIXIE_TUBE.get()))
				.addLayer(() -> RenderType::translucent)
				.register();
	});

	public static final BlockEntry<RedstoneLinkBlock> REDSTONE_LINK =
			REGISTRATE.block("redstone_link", RedstoneLinkBlock::new)
					.initialProperties(SharedProperties::wooden)
					.transform(axeOrPickaxe())
					.tag(AllBlockTags.BRITTLE.tag, AllBlockTags.SAFE_NBT.tag)
//					.blockstate(new RedstoneLinkGenerator()::generate)
					.addLayer(() -> RenderType::cutoutMipped)
					.item()
					.transform(customItemModel("_", "transmitter"))
					.register();

	public static final BlockEntry<AnalogLeverBlock> ANALOG_LEVER =
			REGISTRATE.block("analog_lever", AnalogLeverBlock::new)
					.initialProperties(() -> Blocks.LEVER)
					.transform(axeOrPickaxe())
					.tag(AllBlockTags.SAFE_NBT.tag)
//					.blockstate((c, p) -> p.horizontalFaceBlock(c.get(), AssetLookup.partialBaseModel(c, p)))
					.onRegister(ItemUseOverrides::addBlock)
					.item()
					.transform(customItemModel())
					.register();

	public static final BlockEntry<BrassDiodeBlock> PULSE_REPEATER =
			REGISTRATE.block("pulse_repeater", BrassDiodeBlock::new)
					.initialProperties(() -> Blocks.REPEATER)
					.tag(AllBlockTags.SAFE_NBT.tag)
//					.blockstate(new BrassDiodeGenerator()::generate)
					.addLayer(() -> RenderType::cutoutMipped)
					.item()
//					.model(AbstractDiodeGenerator::diodeItemModel)
					.build()
					.register();

	public static final BlockEntry<BrassDiodeBlock> PULSE_EXTENDER =
			REGISTRATE.block("pulse_extender", BrassDiodeBlock::new)
					.initialProperties(() -> Blocks.REPEATER)
					.tag(AllBlockTags.SAFE_NBT.tag)
//					.blockstate(new BrassDiodeGenerator()::generate)
					.addLayer(() -> RenderType::cutoutMipped)
					.item()
//					.model(AbstractDiodeGenerator::diodeItemModel)
					.build()
					.register();

	public static final BlockEntry<PoweredLatchBlock> POWERED_LATCH =
			REGISTRATE.block("powered_latch", PoweredLatchBlock::new)
					.initialProperties(() -> Blocks.REPEATER)
//					.blockstate(new PoweredLatchGenerator()::generate)
					.addLayer(() -> RenderType::cutoutMipped)
					.simpleItem()
					.register();

	public static final BlockEntry<ToggleLatchBlock> POWERED_TOGGLE_LATCH =
			REGISTRATE.block("powered_toggle_latch", ToggleLatchBlock::new)
					.initialProperties(() -> Blocks.REPEATER)
//					.blockstate(new ToggleLatchGenerator()::generate)
					.addLayer(() -> RenderType::cutoutMipped)
					.item()
					.transform(customItemModel("diodes", "latch_off"))
					.register();

	public static final BlockEntry<LecternControllerBlock> LECTERN_CONTROLLER =
			REGISTRATE.block("lectern_controller", LecternControllerBlock::new)
					.initialProperties(() -> Blocks.LECTERN)
					.transform(axeOnly())
//					.blockstate((c, p) -> p.horizontalBlock(c.get(), p.models()
//							.getExistingFile(p.mcLoc("block/lectern"))))
//					.loot((lt, block) -> lt.dropOther(block, Blocks.LECTERN))
					.register();

	// Curiosities

	static {
		REGISTRATE.startSection(AllSections.CURIOSITIES);
	}

	public static final BlockEntry<CopperBacktankBlock> COPPER_BACKTANK =
			REGISTRATE.block("copper_backtank", CopperBacktankBlock::new)
					.initialProperties(SharedProperties::softMetal)
//					.blockstate((c, p) -> p.horizontalBlock(c.getEntry(), AssetLookup.partialBaseModel(c, p)))
					.transform(pickaxeOnly())
					.addLayer(() -> RenderType::cutoutMipped)
					.transform(BlockStressDefaults.setImpact(4.0))
//					.loot((lt, block) -> {
//						LootTable.Builder builder = LootTable.lootTable();
//						LootItemCondition.Builder survivesExplosion = ExplosionCondition.survivesExplosion();
//						lt.add(block, builder.withPool(LootPool.lootPool()
//								.when(survivesExplosion)
//								.setRolls(ConstantValue.exactly(1))
//								.add(LootItem.lootTableItem(AllItems.COPPER_BACKTANK.get())
//										.apply(CopyNameFunction.copyName(CopyNameFunction.NameSource.BLOCK_ENTITY))
//										.apply(CopyNbtFunction.copyData(ContextNbtProvider.BLOCK_ENTITY)
//												.copy("Air", "Air"))
//										.apply(CopyNbtFunction.copyData(ContextNbtProvider.BLOCK_ENTITY)
//												.copy("Enchantments", "Enchantments")))));
//					})
					.register();

	public static final BlockEntry<PeculiarBellBlock> PECULIAR_BELL =
			REGISTRATE.block("peculiar_bell", PeculiarBellBlock::new)
					.transform(BuilderTransformers.bell())
					.onRegister(addMovementBehaviour(new BellMovementBehaviour()))
					.register();

	public static final BlockEntry<HauntedBellBlock> HAUNTED_BELL =
			REGISTRATE.block("haunted_bell", HauntedBellBlock::new)
					.transform(BuilderTransformers.bell())
					.onRegister(addMovementBehaviour(new HauntedBellMovementBehaviour()))
					.register();

	public static final DyedBlockList<ToolboxBlock> TOOLBOXES = new DyedBlockList<>(colour -> {
		String colourName = colour.getSerializedName();
		return REGISTRATE.block(colourName + "_toolbox", p -> new ToolboxBlock(p, colour))
				.initialProperties(SharedProperties::wooden)
				.properties(p -> p.sound(SoundType.WOOD))
				.addLayer(() -> RenderType::cutoutMipped)
//				.loot((lt, block) -> {
//					LootTable.Builder builder = LootTable.lootTable();
//					LootItemCondition.Builder survivesExplosion = ExplosionCondition.survivesExplosion();
//					lt.add(block, builder.withPool(LootPool.lootPool()
//							.when(survivesExplosion)
//							.setRolls(ConstantValue.exactly(1))
//							.add(LootItem.lootTableItem(block)
//									.apply(CopyNameFunction.copyName(CopyNameFunction.NameSource.BLOCK_ENTITY))
//									.apply(CopyNbtFunction.copyData(ContextNbtProvider.BLOCK_ENTITY)
//											.copy("UniqueId", "UniqueId"))
//						.apply(CopyNbtFunction.copyData(ContextNbtProvider.BLOCK_ENTITY)
//							.copy("Inventory", "Inventory")))));
//				})
////				.blockstate((c, p) -> {
//					p.horizontalBlock(c.get(), p.models()
//							.withExistingParent(colourName + "_toolbox", p.modLoc("block/toolbox/block"))
//							.texture("0", p.modLoc("block/toolbox/" + colourName)));
//				})
				.onRegisterAfter(Item.class, v -> TooltipHelper.referTo(v, "block.create.toolbox"))
				.tag(AllBlockTags.TOOLBOXES.tag)
				.item()
//				.model((c, p) -> p.withExistingParent(colourName + "_toolbox", p.modLoc("block/toolbox/item"))
//						.texture("0", p.modLoc("block/toolbox/" + colourName)))
				.tag(AllItemTags.TOOLBOXES.tag)
				.build()
				.register();
	});

	// Materials

	static {
		REGISTRATE.startSection(AllSections.PALETTES);
	}

	public static final BlockEntry<Block> ZINC_ORE = REGISTRATE.block("zinc_ore", Block::new)
<<<<<<< HEAD
			.initialProperties(() -> Blocks.GOLD_BLOCK)
			.properties(p -> p.requiresCorrectToolForDrops()
					.sound(SoundType.STONE))
=======
		.initialProperties(() -> Blocks.GOLD_ORE)
		.properties(p -> p.requiresCorrectToolForDrops()
			.sound(SoundType.STONE))
		.transform(pickaxeOnly())
		.loot((lt, b) -> lt.add(b,
			RegistrateBlockLootTables.createSilkTouchDispatchTable(b,
				RegistrateBlockLootTables.applyExplosionDecay(b, LootItem.lootTableItem(AllItems.RAW_ZINC.get())
					.apply(ApplyBonusCount.addOreBonusCount(Enchantments.BLOCK_FORTUNE))))))
		.tag(BlockTags.NEEDS_IRON_TOOL)
		.tag(Tags.Blocks.ORES)
		.transform(tagBlockAndItem("ores/zinc"))
		.tag(Tags.Items.ORES)
		.build()
		.register();

	public static final BlockEntry<Block> DEEPSLATE_ZINC_ORE = REGISTRATE.block("deepslate_zinc_ore", Block::new)
		.initialProperties(() -> Blocks.DEEPSLATE_GOLD_ORE)
		.properties(p -> p.requiresCorrectToolForDrops()
			.sound(SoundType.DEEPSLATE))
		.transform(pickaxeOnly())
		.loot((lt, b) -> lt.add(b,
			RegistrateBlockLootTables.createSilkTouchDispatchTable(b,
				RegistrateBlockLootTables.applyExplosionDecay(b, LootItem.lootTableItem(AllItems.RAW_ZINC.get())
					.apply(ApplyBonusCount.addOreBonusCount(Enchantments.BLOCK_FORTUNE))))))
		.tag(BlockTags.NEEDS_IRON_TOOL)
		.tag(Tags.Blocks.ORES)
		.transform(tagBlockAndItem("ores/zinc"))
		.tag(Tags.Items.ORES)
		.build()
		.register();

	public static final BlockEntry<Block> RAW_ZINC_BLOCK = REGISTRATE.block("raw_zinc_block", Block::new)
		.initialProperties(() -> Blocks.RAW_GOLD_BLOCK)
		.properties(p -> p.requiresCorrectToolForDrops())
		.transform(pickaxeOnly())
		.tag(BlockTags.NEEDS_IRON_TOOL)
		.lang("Block of Raw Zinc")
		.simpleItem()
		.register();

	public static final BlockEntry<OxidizingBlock> COPPER_PLATING =
		REGISTRATE.block("copper_block", p -> new OxidizingBlock(p))
			.initialProperties(() -> Blocks.COPPER_BLOCK)
			.properties(p -> p.requiresCorrectToolForDrops())
>>>>>>> b0ec966b
			.transform(pickaxeOnly())
			.tag(BlockTags.NEEDS_IRON_TOOL)
//			.tag(Tags.Blocks.ORES)
			.transform(tagBlockAndItem("ores/zinc"))
//			.tag(Tags.Items.ORES)
			.build()
			.register();

	public static final BlockEntry<OxidizingBlock> COPPER_PLATING =
			REGISTRATE.block("copper_block", p -> new OxidizingBlock(p))
					.initialProperties(() -> Blocks.COPPER_BLOCK)
					.properties(p -> p.requiresCorrectToolForDrops())
					.transform(pickaxeOnly())
					.item()
//					.transform(oxidizedItemModel())
//					.transform(oxidizedBlockstate())
					.lang("Copper Plating")
					.build()
					.register();

	public static final BlockEntry<OxidizingBlock> COPPER_SHINGLES =
			REGISTRATE.block("copper_shingles", p -> new OxidizingBlock(p))
					.initialProperties(() -> Blocks.COPPER_BLOCK)
					.properties(p -> p.requiresCorrectToolForDrops())
					.transform(pickaxeOnly())
					.item()
//					.transform(oxidizedItemModel())
//					.transform(oxidizedBlockstate())
					.build()
					.register();

	public static final BlockEntry<OxidizingBlock> COPPER_TILES =
			REGISTRATE.block("copper_tiles", p -> new OxidizingBlock(p))
					.initialProperties(() -> Blocks.COPPER_BLOCK)
					.properties(p -> p.requiresCorrectToolForDrops())
					.transform(pickaxeOnly())
					.item()
//					.transform(oxidizedItemModel())
//					.transform(oxidizedBlockstate())
					.build()
					.register();

	public static final BlockEntry<Block> ZINC_BLOCK = REGISTRATE.block("zinc_block", p -> new Block(p))
			.initialProperties(() -> Blocks.IRON_BLOCK)
			.properties(p -> p.requiresCorrectToolForDrops())
			.transform(pickaxeOnly())
			.tag(BlockTags.NEEDS_IRON_TOOL)
//			.tag(Tags.Blocks.STORAGE_BLOCKS)
			.tag(BlockTags.BEACON_BASE_BLOCKS)
			.transform(tagBlockAndItem("storage_blocks/zinc"))
//			.tag(Tags.Items.STORAGE_BLOCKS)
			.build()
			.lang("Block of Zinc")
			.register();

	public static final BlockEntry<Block> BRASS_BLOCK = REGISTRATE.block("brass_block", p -> new Block(p))
			.initialProperties(() -> Blocks.IRON_BLOCK)
			.properties(p -> p.requiresCorrectToolForDrops())
			.transform(pickaxeOnly())
//			.blockstate((c, p) -> p.simpleBlock(c.get(), p.models()
//					.cubeAll(c.getName(), p.modLoc("block/brass_storage_block"))))
			.tag(BlockTags.NEEDS_IRON_TOOL)
//			.tag(Tags.Blocks.STORAGE_BLOCKS)
			.tag(BlockTags.BEACON_BASE_BLOCKS)
			.transform(tagBlockAndItem("storage_blocks/brass"))
//			.tag(Tags.Items.STORAGE_BLOCKS)
			.build()
			.lang("Block of Brass")
			.register();

	// Load this class

	public static void register() {}

}<|MERGE_RESOLUTION|>--- conflicted
+++ resolved
@@ -155,12 +155,8 @@
 import com.simibubi.create.foundation.utility.Couple;
 import com.simibubi.create.foundation.utility.DyeHelper;
 import com.simibubi.create.foundation.worldgen.OxidizingBlock;
-<<<<<<< HEAD
 import com.simibubi.create.lib.data.Tags;
-=======
-import com.tterrag.registrate.providers.RegistrateRecipeProvider;
 import com.tterrag.registrate.providers.loot.RegistrateBlockLootTables;
->>>>>>> b0ec966b
 import com.tterrag.registrate.util.entry.BlockEntry;
 
 import net.fabricmc.fabric.api.object.builder.v1.block.FabricBlockSettings;
@@ -1490,15 +1486,10 @@
 	}
 
 	public static final BlockEntry<Block> ZINC_ORE = REGISTRATE.block("zinc_ore", Block::new)
-<<<<<<< HEAD
-			.initialProperties(() -> Blocks.GOLD_BLOCK)
+			.initialProperties(() -> Blocks.GOLD_ORE)
 			.properties(p -> p.requiresCorrectToolForDrops()
 					.sound(SoundType.STONE))
-=======
-		.initialProperties(() -> Blocks.GOLD_ORE)
-		.properties(p -> p.requiresCorrectToolForDrops()
-			.sound(SoundType.STONE))
-		.transform(pickaxeOnly())
+			.transform(pickaxeOnly())
 		.loot((lt, b) -> lt.add(b,
 			RegistrateBlockLootTables.createSilkTouchDispatchTable(b,
 				RegistrateBlockLootTables.applyExplosionDecay(b, LootItem.lootTableItem(AllItems.RAW_ZINC.get())
@@ -1519,12 +1510,12 @@
 			RegistrateBlockLootTables.createSilkTouchDispatchTable(b,
 				RegistrateBlockLootTables.applyExplosionDecay(b, LootItem.lootTableItem(AllItems.RAW_ZINC.get())
 					.apply(ApplyBonusCount.addOreBonusCount(Enchantments.BLOCK_FORTUNE))))))
-		.tag(BlockTags.NEEDS_IRON_TOOL)
-		.tag(Tags.Blocks.ORES)
-		.transform(tagBlockAndItem("ores/zinc"))
-		.tag(Tags.Items.ORES)
-		.build()
-		.register();
+			.tag(BlockTags.NEEDS_IRON_TOOL)
+//			.tag(Tags.Blocks.ORES)
+			.transform(tagBlockAndItem("ores/zinc"))
+//			.tag(Tags.Items.ORES)
+			.build()
+			.register();
 
 	public static final BlockEntry<Block> RAW_ZINC_BLOCK = REGISTRATE.block("raw_zinc_block", Block::new)
 		.initialProperties(() -> Blocks.RAW_GOLD_BLOCK)
@@ -1534,19 +1525,6 @@
 		.lang("Block of Raw Zinc")
 		.simpleItem()
 		.register();
-
-	public static final BlockEntry<OxidizingBlock> COPPER_PLATING =
-		REGISTRATE.block("copper_block", p -> new OxidizingBlock(p))
-			.initialProperties(() -> Blocks.COPPER_BLOCK)
-			.properties(p -> p.requiresCorrectToolForDrops())
->>>>>>> b0ec966b
-			.transform(pickaxeOnly())
-			.tag(BlockTags.NEEDS_IRON_TOOL)
-//			.tag(Tags.Blocks.ORES)
-			.transform(tagBlockAndItem("ores/zinc"))
-//			.tag(Tags.Items.ORES)
-			.build()
-			.register();
 
 	public static final BlockEntry<OxidizingBlock> COPPER_PLATING =
 			REGISTRATE.block("copper_block", p -> new OxidizingBlock(p))
