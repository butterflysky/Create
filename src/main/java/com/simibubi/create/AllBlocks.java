--- conflicted
+++ resolved
@@ -696,27 +696,14 @@
 	public static final DyedBlockList<ValveHandleBlock> DYED_VALVE_HANDLES = new DyedBlockList<>(colour -> {
 		String colourName = colour.getSerializedName();
 		return REGISTRATE.block(colourName + "_valve_handle", p -> ValveHandleBlock.dyed(p, colour))
-<<<<<<< HEAD
-				.transform(pickaxeOnly())
-				.transform(BuilderTransformers.valveHandle(colour))
-//				.recipe((c, p) -> ShapedRecipeBuilder.shaped(c.get())
-//						.pattern("#")
-//						.pattern("-")
-//						.define('#', colour.getTag())
-//						.define('-', AllItemTags.VALVE_HANDLES.tag)
-//						.unlockedBy("has_valve", RegistrateRecipeProvider.has(AllItemTags.VALVE_HANDLES.tag))
-//						.save(p, Create.asResource("crafting/kinetics/" + c.getName() + "_from_other_valve_handle")))
-				.register();
-=======
 			.transform(pickaxeOnly())
 			.transform(BuilderTransformers.valveHandle(colour))
-			.recipe((c, p) -> ShapelessRecipeBuilder.shapeless(c.get())
-				.requires(colour.getTag())
-				.requires(AllItemTags.VALVE_HANDLES.tag)
-				.unlockedBy("has_valve", RegistrateRecipeProvider.has(AllItemTags.VALVE_HANDLES.tag))
-				.save(p, Create.asResource("crafting/kinetics/" + c.getName() + "_from_other_valve_handle")))
-			.register();
->>>>>>> 569975bc
+//			.recipe((c, p) -> ShapelessRecipeBuilder.shapeless(c.get())
+//				.requires(colour.getTag())
+//				.requires(AllItemTags.VALVE_HANDLES.tag)
+//				.unlockedBy("has_valve", RegistrateRecipeProvider.has(AllItemTags.VALVE_HANDLES.tag))
+//				.save(p, Create.asResource("crafting/kinetics/" + c.getName() + "_from_other_valve_handle")))
+			.register();
 	});
 
 	public static final BlockEntry<FluidTankBlock> FLUID_TANK = REGISTRATE.block("fluid_tank", FluidTankBlock::regular)
@@ -830,7 +817,6 @@
 					.register();
 
 	public static final BlockEntry<GantryShaftBlock> GANTRY_SHAFT =
-<<<<<<< HEAD
 			REGISTRATE.block("gantry_shaft", GantryShaftBlock::new)
 					.initialProperties(SharedProperties::stone)
 					.transform(axeOrPickaxe())
@@ -850,34 +836,10 @@
 //										existing.getLocation())
 //								.texture("2", p.modLoc("block/" + c.getName() + powered + flipped));
 //					}))
-					.item()
+					.transform(BlockStressDefaults.setNoImpact())
+			.item()
 					.transform(customItemModel("_", "block_single"))
 					.register();
-=======
-		REGISTRATE.block("gantry_shaft", GantryShaftBlock::new)
-			.initialProperties(SharedProperties::stone)
-			.transform(axeOrPickaxe())
-			.blockstate((c, p) -> p.directionalBlock(c.get(), s -> {
-				boolean isPowered = s.getValue(GantryShaftBlock.POWERED);
-				boolean isFlipped = s.getValue(GantryShaftBlock.FACING)
-					.getAxisDirection() == AxisDirection.NEGATIVE;
-				String partName = s.getValue(GantryShaftBlock.PART)
-					.getSerializedName();
-				String flipped = isFlipped ? "_flipped" : "";
-				String powered = isPowered ? "_powered" : "";
-				ModelFile existing = AssetLookup.partialBaseModel(c, p, partName);
-				if (!isPowered && !isFlipped)
-					return existing;
-				return p.models()
-					.withExistingParent("block/" + c.getName() + "_" + partName + powered + flipped,
-						existing.getLocation())
-					.texture("2", p.modLoc("block/" + c.getName() + powered + flipped));
-			}))
-			.transform(BlockStressDefaults.setNoImpact())
-			.item()
-			.transform(customItemModel("_", "block_single"))
-			.register();
->>>>>>> 569975bc
 
 	public static final BlockEntry<WindmillBearingBlock> WINDMILL_BEARING =
 			REGISTRATE.block("windmill_bearing", WindmillBearingBlock::new)
@@ -1082,67 +1044,33 @@
 		String colourName = colour.getSerializedName();
 		SeatMovementBehaviour movementBehaviour = new SeatMovementBehaviour();
 		return REGISTRATE.block(colourName + "_seat", p -> new SeatBlock(p, colour, colour == DyeColor.RED))
-<<<<<<< HEAD
-				.initialProperties(SharedProperties::wooden)
-				.transform(axeOnly())
-				.onRegister(addMovementBehaviour(movementBehaviour))
-//				.blockstate((c, p) -> {
-//					p.simpleBlock(c.get(), p.models()
-//							.withExistingParent(colourName + "_seat", p.modLoc("block/seat"))
-//							.texture("1", p.modLoc("block/seat/top_" + colourName))
-//							.texture("2", p.modLoc("block/seat/side_" + colourName)));
-//				})
-//				.recipe((c, p) -> {
-//					ShapedRecipeBuilder.shaped(c.get())
-//							.pattern("#")
-//							.pattern("-")
-//							.define('#', DyeHelper.getWoolOfDye(colour))
-//							.define('-', ItemTags.WOODEN_SLABS)
-//							.unlockedBy("has_wool", RegistrateRecipeProvider.has(ItemTags.WOOL))
-//							.save(p, Create.asResource("crafting/kinetics/" + c.getName()));
-//					ShapedRecipeBuilder.shaped(c.get())
-//							.pattern("#")
-//							.pattern("-")
-//							.define('#', colour.getTag())
-//							.define('-', AllItemTags.SEATS.tag)
-//							.unlockedBy("has_seat", RegistrateRecipeProvider.has(AllItemTags.SEATS.tag))
-//							.save(p, Create.asResource("crafting/kinetics/" + c.getName() + "_from_other_seat"));
-//				})
-				.onRegisterAfter(Item.class, v -> TooltipHelper.referTo(v, "block.create.brown_seat"))
-				.tag(AllBlockTags.SEATS.tag)
-				.item()
-				.tag(AllItemTags.SEATS.tag)
-				.build()
-				.register();
-=======
 			.initialProperties(SharedProperties::wooden)
 			.transform(axeOnly())
 			.onRegister(addMovementBehaviour(movementBehaviour))
-			.blockstate((c, p) -> {
-				p.simpleBlock(c.get(), p.models()
-					.withExistingParent(colourName + "_seat", p.modLoc("block/seat"))
-					.texture("1", p.modLoc("block/seat/top_" + colourName))
-					.texture("2", p.modLoc("block/seat/side_" + colourName)));
-			})
-			.recipe((c, p) -> {
-				ShapelessRecipeBuilder.shapeless(c.get())
-					.requires(DyeHelper.getWoolOfDye(colour))
-					.requires(ItemTags.WOODEN_SLABS)
-					.unlockedBy("has_wool", RegistrateRecipeProvider.has(ItemTags.WOOL))
-					.save(p, Create.asResource("crafting/kinetics/" + c.getName()));
-				ShapelessRecipeBuilder.shapeless(c.get())
-					.requires(colour.getTag())
-					.requires(AllItemTags.SEATS.tag)
-					.unlockedBy("has_seat", RegistrateRecipeProvider.has(AllItemTags.SEATS.tag))
-					.save(p, Create.asResource("crafting/kinetics/" + c.getName() + "_from_other_seat"));
-			})
+//			.blockstate((c, p) -> {
+//				p.simpleBlock(c.get(), p.models()
+//					.withExistingParent(colourName + "_seat", p.modLoc("block/seat"))
+//					.texture("1", p.modLoc("block/seat/top_" + colourName))
+//					.texture("2", p.modLoc("block/seat/side_" + colourName)));
+//			})
+//			.recipe((c, p) -> {
+//				ShapelessRecipeBuilder.shapeless(c.get())
+//					.requires(DyeHelper.getWoolOfDye(colour))
+//					.requires(ItemTags.WOODEN_SLABS)
+//					.unlockedBy("has_wool", RegistrateRecipeProvider.has(ItemTags.WOOL))
+//					.save(p, Create.asResource("crafting/kinetics/" + c.getName()));
+//				ShapelessRecipeBuilder.shapeless(c.get())
+//					.requires(colour.getTag())
+//					.requires(AllItemTags.SEATS.tag)
+//					.unlockedBy("has_seat", RegistrateRecipeProvider.has(AllItemTags.SEATS.tag))
+//					.save(p, Create.asResource("crafting/kinetics/" + c.getName() + "_from_other_seat"));
+//			})
 			.onRegisterAfter(Item.class, v -> TooltipHelper.referTo(v, "block.create.brown_seat"))
 			.tag(AllBlockTags.SEATS.tag)
 			.item()
 			.tag(AllItemTags.SEATS.tag)
 			.build()
 			.register();
->>>>>>> 569975bc
 	});
 
 	public static final BlockEntry<SailBlock> SAIL_FRAME = REGISTRATE.block("sail_frame", p -> SailBlock.frame(p))
@@ -1517,7 +1445,6 @@
 	public static final DyedBlockList<ToolboxBlock> TOOLBOXES = new DyedBlockList<>(colour -> {
 		String colourName = colour.getSerializedName();
 		return REGISTRATE.block(colourName + "_toolbox", p -> new ToolboxBlock(p, colour))
-<<<<<<< HEAD
 				.initialProperties(SharedProperties::wooden)
 				.properties(p -> p.sound(SoundType.WOOD))
 				.addLayer(() -> RenderType::cutoutMipped)
@@ -1530,7 +1457,9 @@
 //							.add(LootItem.lootTableItem(block)
 //									.apply(CopyNameFunction.copyName(CopyNameFunction.NameSource.BLOCK_ENTITY))
 //									.apply(CopyNbtFunction.copyData(ContextNbtProvider.BLOCK_ENTITY)
-//											.copy("Inventory", "Inventory")))));
+//											.copy("UniqueId", "UniqueId"))
+						.apply(CopyNbtFunction.copyData(ContextNbtProvider.BLOCK_ENTITY)
+							.copy("Inventory", "Inventory")))));
 //				})
 ////				.blockstate((c, p) -> {
 //					p.horizontalBlock(c.get(), p.models()
@@ -1545,37 +1474,6 @@
 				.tag(AllItemTags.TOOLBOXES.tag)
 				.build()
 				.register();
-=======
-			.initialProperties(SharedProperties::wooden)
-			.properties(p -> p.sound(SoundType.WOOD))
-			.addLayer(() -> RenderType::cutoutMipped)
-			.loot((lt, block) -> {
-				Builder builder = LootTable.lootTable();
-				LootItemCondition.Builder survivesExplosion = ExplosionCondition.survivesExplosion();
-				lt.add(block, builder.withPool(LootPool.lootPool()
-					.when(survivesExplosion)
-					.setRolls(ConstantValue.exactly(1))
-					.add(LootItem.lootTableItem(block)
-						.apply(CopyNameFunction.copyName(CopyNameFunction.NameSource.BLOCK_ENTITY))
-						.apply(CopyNbtFunction.copyData(ContextNbtProvider.BLOCK_ENTITY)
-							.copy("UniqueId", "UniqueId"))
-						.apply(CopyNbtFunction.copyData(ContextNbtProvider.BLOCK_ENTITY)
-							.copy("Inventory", "Inventory")))));
-			})
-			.blockstate((c, p) -> {
-				p.horizontalBlock(c.get(), p.models()
-					.withExistingParent(colourName + "_toolbox", p.modLoc("block/toolbox/block"))
-					.texture("0", p.modLoc("block/toolbox/" + colourName)));
-			})
-			.onRegisterAfter(Item.class, v -> TooltipHelper.referTo(v, "block.create.toolbox"))
-			.tag(AllBlockTags.TOOLBOXES.tag)
-			.item()
-			.model((c, p) -> p.withExistingParent(colourName + "_toolbox", p.modLoc("block/toolbox/item"))
-				.texture("0", p.modLoc("block/toolbox/" + colourName)))
-			.tag(AllItemTags.TOOLBOXES.tag)
-			.build()
-			.register();
->>>>>>> 569975bc
 	});
 
 	// Materials
