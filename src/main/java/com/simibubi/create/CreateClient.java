package com.simibubi.create;

import java.util.ArrayList;
import java.util.List;
import java.util.Map;
import java.util.function.Function;

import com.simibubi.create.content.contraptions.KineticDebugger;
import com.simibubi.create.content.contraptions.base.KineticTileEntityRenderer;
import com.simibubi.create.content.contraptions.components.structureMovement.ChassisRangeDisplay;
import com.simibubi.create.content.contraptions.components.structureMovement.ContraptionRenderer;
import com.simibubi.create.content.contraptions.relays.belt.item.BeltConnectorHandler;
import com.simibubi.create.content.curiosities.tools.ExtendoGripRenderHandler;
import com.simibubi.create.content.curiosities.zapper.ZapperRenderHandler;
import com.simibubi.create.content.curiosities.zapper.blockzapper.BlockzapperRenderHandler;
import com.simibubi.create.content.curiosities.zapper.terrainzapper.WorldshaperRenderHandler;
import com.simibubi.create.content.logistics.block.mechanicalArm.ArmInteractionPointHandler;
import com.simibubi.create.content.schematics.ClientSchematicLoader;
import com.simibubi.create.content.schematics.client.SchematicAndQuillHandler;
import com.simibubi.create.content.schematics.client.SchematicHandler;
import com.simibubi.create.foundation.ResourceReloadHandler;
import com.simibubi.create.foundation.block.render.CustomBlockModels;
import com.simibubi.create.foundation.block.render.SpriteShifter;
import com.simibubi.create.foundation.item.CustomItemModels;
import com.simibubi.create.foundation.item.CustomRenderedItems;
import com.simibubi.create.foundation.tileEntity.behaviour.edgeInteraction.EdgeInteractionRenderer;
import com.simibubi.create.foundation.tileEntity.behaviour.filtering.FilteringRenderer;
import com.simibubi.create.foundation.tileEntity.behaviour.linked.LinkRenderer;
import com.simibubi.create.foundation.tileEntity.behaviour.scrollvalue.ScrollValueRenderer;
import com.simibubi.create.foundation.utility.SuperByteBufferCache;
import com.simibubi.create.foundation.utility.outliner.Outliner;

import net.minecraft.block.Block;
import net.minecraft.client.Minecraft;
import net.minecraft.client.renderer.BlockModelShapes;
import net.minecraft.client.renderer.model.IBakedModel;
import net.minecraft.client.renderer.model.ModelResourceLocation;
import net.minecraft.inventory.container.PlayerContainer;
import net.minecraft.item.Item;
import net.minecraft.resources.IReloadableResourceManager;
import net.minecraft.resources.IResourceManager;
import net.minecraft.util.ResourceLocation;
import net.minecraftforge.api.distmarker.Dist;
import net.minecraftforge.api.distmarker.OnlyIn;
import net.minecraftforge.client.event.ModelBakeEvent;
import net.minecraftforge.client.event.ModelRegistryEvent;
import net.minecraftforge.client.event.TextureStitchEvent;
import net.minecraftforge.client.model.ModelLoader;
import net.minecraftforge.eventbus.api.IEventBus;
import net.minecraftforge.fml.DistExecutor;
import net.minecraftforge.fml.event.lifecycle.FMLClientSetupEvent;

public class CreateClient {

	public static ClientSchematicLoader schematicSender;
	public static SchematicHandler schematicHandler;
	public static SchematicAndQuillHandler schematicAndQuillHandler;
	public static SuperByteBufferCache bufferCache;
	public static Outliner outliner;

	private static CustomBlockModels customBlockModels;
	private static CustomItemModels customItemModels;
	private static CustomRenderedItems customRenderedItems;
	private static AllColorHandlers colorHandlers;

	public static void addClientListeners(IEventBus modEventBus) {
		DistExecutor.runWhenOn(Dist.CLIENT, () -> () -> {
			modEventBus.addListener(CreateClient::clientInit);
			modEventBus.addListener(CreateClient::onModelBake);
			modEventBus.addListener(CreateClient::onModelRegistry);
			modEventBus.addListener(CreateClient::onTextureStitch);
			modEventBus.addListener(AllParticleTypes::registerFactories);
		});
	}

	public static void clientInit(FMLClientSetupEvent event) {
		schematicSender = new ClientSchematicLoader();
		schematicHandler = new SchematicHandler();
		schematicAndQuillHandler = new SchematicAndQuillHandler();
		outliner = new Outliner();

		bufferCache = new SuperByteBufferCache();
		bufferCache.registerCompartment(KineticTileEntityRenderer.KINETIC_TILE);
		bufferCache.registerCompartment(ContraptionRenderer.CONTRAPTION, 20);

		AllKeys.register();
		AllContainerTypes.registerScreenFactories();
		AllTileEntities.registerRenderers();
		AllEntityTypes.registerRenderers();
		getColorHandler().init();

		IResourceManager resourceManager = Minecraft.getInstance()
			.getResourceManager();
		if (resourceManager instanceof IReloadableResourceManager)
			((IReloadableResourceManager) resourceManager).addReloadListener(new ResourceReloadHandler());
	}

	public static void gameTick() {
		schematicSender.tick();
		schematicAndQuillHandler.tick();
		schematicHandler.tick();
		BeltConnectorHandler.tick();
		FilteringRenderer.tick();
		LinkRenderer.tick();
		ScrollValueRenderer.tick();
		ChassisRangeDisplay.tick();
		EdgeInteractionRenderer.tick();
		WorldshaperRenderHandler.tick();
		BlockzapperRenderHandler.tick();
		KineticDebugger.tick();
		ZapperRenderHandler.tick();
		ExtendoGripRenderHandler.tick();
<<<<<<< HEAD
//		CollisionDebugger.tick();
=======
		ArmInteractionPointHandler.tick();
>>>>>>> 367296e6
		outliner.tickOutlines();
	}

	@OnlyIn(Dist.CLIENT)
	public static void onTextureStitch(TextureStitchEvent.Pre event) {
		if (!event.getMap()
			.getId()
			.equals(PlayerContainer.BLOCK_ATLAS_TEXTURE))
			return;
		SpriteShifter.getAllTargetSprites()
			.forEach(event::addSprite);
	}

	@OnlyIn(Dist.CLIENT)
	public static void onModelBake(ModelBakeEvent event) {
		Map<ResourceLocation, IBakedModel> modelRegistry = event.getModelRegistry();
		AllBlockPartials.onModelBake(event);

		getCustomBlockModels()
			.foreach((block, modelFunc) -> swapModels(modelRegistry, getAllBlockStateModelLocations(block), modelFunc));
		getCustomItemModels()
			.foreach((item, modelFunc) -> swapModels(modelRegistry, getItemModelLocation(item), modelFunc));
		getCustomRenderedItems().foreach((item, modelFunc) -> {
			swapModels(modelRegistry, getItemModelLocation(item), m -> modelFunc.apply(m)
				.loadPartials(event));
		});
	}

	@OnlyIn(Dist.CLIENT)
	public static void onModelRegistry(ModelRegistryEvent event) {
		AllBlockPartials.onModelRegistry(event);

		getCustomRenderedItems().foreach((item, modelFunc) -> modelFunc.apply(null)
			.getModelLocations()
			.forEach(ModelLoader::addSpecialModel));
	}

	@OnlyIn(Dist.CLIENT)
	protected static ModelResourceLocation getItemModelLocation(Item item) {
		return new ModelResourceLocation(item.getRegistryName(), "inventory");
	}

	@OnlyIn(Dist.CLIENT)
	protected static List<ModelResourceLocation> getAllBlockStateModelLocations(Block block) {
		List<ModelResourceLocation> models = new ArrayList<>();
		block.getStateContainer()
			.getValidStates()
			.forEach(state -> {
				models.add(getBlockModelLocation(block, BlockModelShapes.getPropertyMapString(state.getValues())));
			});
		return models;
	}

	@OnlyIn(Dist.CLIENT)
	protected static ModelResourceLocation getBlockModelLocation(Block block, String suffix) {
		return new ModelResourceLocation(block.getRegistryName(), suffix);
	}

	@OnlyIn(Dist.CLIENT)
	protected static <T extends IBakedModel> void swapModels(Map<ResourceLocation, IBakedModel> modelRegistry,
		List<ModelResourceLocation> locations, Function<IBakedModel, T> factory) {
		locations.forEach(location -> {
			swapModels(modelRegistry, location, factory);
		});
	}

	@OnlyIn(Dist.CLIENT)
	protected static <T extends IBakedModel> void swapModels(Map<ResourceLocation, IBakedModel> modelRegistry,
		ModelResourceLocation location, Function<IBakedModel, T> factory) {
		modelRegistry.put(location, factory.apply(modelRegistry.get(location)));
	}

	public static CustomItemModels getCustomItemModels() {
		if (customItemModels == null)
			customItemModels = new CustomItemModels();
		return customItemModels;
	}

	public static CustomRenderedItems getCustomRenderedItems() {
		if (customRenderedItems == null)
			customRenderedItems = new CustomRenderedItems();
		return customRenderedItems;
	}

	public static CustomBlockModels getCustomBlockModels() {
		if (customBlockModels == null)
			customBlockModels = new CustomBlockModels();
		return customBlockModels;
	}

	public static AllColorHandlers getColorHandler() {
		if (colorHandlers == null)
			colorHandlers = new AllColorHandlers();
		return colorHandlers;
	}

}<|MERGE_RESOLUTION|>--- conflicted
+++ resolved
@@ -110,11 +110,8 @@
 		KineticDebugger.tick();
 		ZapperRenderHandler.tick();
 		ExtendoGripRenderHandler.tick();
-<<<<<<< HEAD
 //		CollisionDebugger.tick();
-=======
 		ArmInteractionPointHandler.tick();
->>>>>>> 367296e6
 		outliner.tickOutlines();
 	}
 
