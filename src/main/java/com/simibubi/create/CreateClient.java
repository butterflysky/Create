package com.simibubi.create;

import com.jozufozu.flywheel.fabric.event.FlywheelEvents;
import com.simibubi.create.compat.Mods;
import com.simibubi.create.compat.sodium.SodiumCompat;
import com.simibubi.create.compat.trinkets.Trinkets;
import com.simibubi.create.content.contraptions.base.KineticTileEntityRenderer;
import com.simibubi.create.content.contraptions.components.structureMovement.glue.SuperGlueSelectionHandler;
import com.simibubi.create.content.contraptions.components.structureMovement.render.ContraptionRenderDispatcher;
import com.simibubi.create.content.contraptions.components.structureMovement.render.SBBContraptionManager;
import com.simibubi.create.content.contraptions.relays.encased.CasingConnectivity;
import com.simibubi.create.content.curiosities.armor.AllArmorMaterials;
import com.simibubi.create.content.curiosities.armor.CopperArmorItem;
import com.simibubi.create.content.curiosities.bell.SoulPulseEffectHandler;
import com.simibubi.create.content.curiosities.weapons.PotatoCannonRenderHandler;
import com.simibubi.create.content.curiosities.zapper.ZapperRenderHandler;
import com.simibubi.create.content.logistics.trains.GlobalRailwayManager;
import com.simibubi.create.content.schematics.ClientSchematicLoader;
import com.simibubi.create.content.schematics.client.SchematicAndQuillHandler;
import com.simibubi.create.content.schematics.client.SchematicHandler;
import com.simibubi.create.events.ClientEvents;
import com.simibubi.create.events.InputEvents;
import com.simibubi.create.foundation.ClientResourceReloadListener;
import com.simibubi.create.foundation.config.AllConfigs;
import com.simibubi.create.foundation.gui.UIRenderHelper;
import com.simibubi.create.foundation.networking.AllPackets;
import com.simibubi.create.foundation.ponder.content.PonderIndex;
import com.simibubi.create.foundation.ponder.element.WorldSectionElement;
import com.simibubi.create.foundation.render.CachedBufferer;
import com.simibubi.create.foundation.render.CreateContexts;
import com.simibubi.create.foundation.render.RenderTypes;
import com.simibubi.create.foundation.render.SuperByteBufferCache;
import com.simibubi.create.foundation.utility.Components;
import com.simibubi.create.foundation.utility.ModelSwapper;
import com.simibubi.create.foundation.utility.ghost.GhostBlocks;
import com.simibubi.create.foundation.utility.outliner.Outliner;

import io.github.fabricators_of_create.porting_lib.event.client.OverlayRenderCallback;
import io.github.fabricators_of_create.porting_lib.util.ArmorTextureRegistry;
import net.fabricmc.api.ClientModInitializer;
import net.minecraft.ChatFormatting;
import net.minecraft.client.GraphicsStatus;
import net.minecraft.client.Minecraft;
import net.minecraft.network.chat.ClickEvent;
import net.minecraft.network.chat.ComponentUtils;
import net.minecraft.network.chat.HoverEvent;
import net.minecraft.network.chat.MutableComponent;

public class CreateClient implements ClientModInitializer {

	public static final SuperByteBufferCache BUFFER_CACHE = new SuperByteBufferCache();
	public static final Outliner OUTLINER = new Outliner();
	public static final GhostBlocks GHOST_BLOCKS = new GhostBlocks();
	public static final ModelSwapper MODEL_SWAPPER = new ModelSwapper();
	public static final CasingConnectivity CASING_CONNECTIVITY = new CasingConnectivity();

	public static final ClientSchematicLoader SCHEMATIC_SENDER = new ClientSchematicLoader();
	public static final SchematicHandler SCHEMATIC_HANDLER = new SchematicHandler();
	public static final SchematicAndQuillHandler SCHEMATIC_AND_QUILL_HANDLER = new SchematicAndQuillHandler();
	public static final SuperGlueSelectionHandler GLUE_HANDLER = new SuperGlueSelectionHandler();

	public static final ZapperRenderHandler ZAPPER_RENDER_HANDLER = new ZapperRenderHandler();
	public static final PotatoCannonRenderHandler POTATO_CANNON_RENDER_HANDLER = new PotatoCannonRenderHandler();
	public static final SoulPulseEffectHandler SOUL_PULSE_EFFECT_HANDLER = new SoulPulseEffectHandler();
	public static final GlobalRailwayManager RAILWAYS = new GlobalRailwayManager();

	public static final ClientResourceReloadListener RESOURCE_RELOAD_LISTENER = new ClientResourceReloadListener();

	@Override
	public void onInitializeClient() { // onCtorClient and clientInit merged
//		modEventBus.addListener(CreateClient::clientInit); // merged together
//		modEventBus.addListener(AllParticleTypes::registerFactories); // ParticleManagerRegistrationCallback in ClientEvents
		FlywheelEvents.GATHER_CONTEXT.register(CreateContexts::flwInit);
		FlywheelEvents.GATHER_CONTEXT.register(ContraptionRenderDispatcher::gatherContext);

		MODEL_SWAPPER.registerListeners();

		ZAPPER_RENDER_HANDLER.registerListeners();
		POTATO_CANNON_RENDER_HANDLER.registerListeners();

		// clientInit start

		BUFFER_CACHE.registerCompartment(CachedBufferer.GENERIC_TILE);
		BUFFER_CACHE.registerCompartment(CachedBufferer.PARTIAL);
		BUFFER_CACHE.registerCompartment(CachedBufferer.DIRECTIONAL_PARTIAL);
		BUFFER_CACHE.registerCompartment(KineticTileEntityRenderer.KINETIC_TILE);
		BUFFER_CACHE.registerCompartment(SBBContraptionManager.CONTRAPTION, 20);
		BUFFER_CACHE.registerCompartment(WorldSectionElement.DOC_WORLD_SECTION, 20);

		AllKeys.register();
		AllBlockPartials.init();
		AllStitchedTextures.init();

		PonderIndex.register();
		PonderIndex.registerTags();

		OverlayRenderCallback.EVENT.register(ClientEvents.ModBusEvents::registerGuiOverlays);
		UIRenderHelper.init();

		// fabric exclusive
		ClientEvents.register();
		InputEvents.register();
		AllPackets.channel.initClientListener();
		RenderTypes.init();
		ArmorTextureRegistry.register(AllArmorMaterials.COPPER, CopperArmorItem.TEXTURE);
<<<<<<< HEAD
		AllFluids.initRendering();
		// causes class loading issues or something
		// noinspection Convert2MethodRef
=======
		initCompat();
	}

	@SuppressWarnings("Convert2MethodRef") // may cause class loading issues if changed
	private static void initCompat() {
>>>>>>> def4c8c1
		Mods.TRINKETS.executeIfInstalled(() -> () -> Trinkets.clientInit());
		Mods.SODIUM.executeIfInstalled(() -> () -> SodiumCompat.init());
	}

	public static void invalidateRenderers() {
		BUFFER_CACHE.invalidate();

		SCHEMATIC_HANDLER.updateRenderers();
		ContraptionRenderDispatcher.reset();
	}

	public static void checkGraphicsFanciness() {
		Minecraft mc = Minecraft.getInstance();
		if (mc.player == null)
			return;

		if (mc.options.graphicsMode().get() != GraphicsStatus.FABULOUS)
			return;

		if (AllConfigs.CLIENT.ignoreFabulousWarning.get())
			return;

		MutableComponent text = ComponentUtils.wrapInSquareBrackets(Components.literal("WARN"))
			.withStyle(ChatFormatting.GOLD)
			.append(Components.literal(
				" Some of Create's visual features will not be available while Fabulous graphics are enabled!"))
			.withStyle(style -> style
				.withClickEvent(new ClickEvent(ClickEvent.Action.RUN_COMMAND, "/create dismissFabulousWarning"))
				.withHoverEvent(new HoverEvent(HoverEvent.Action.SHOW_TEXT,
					Components.literal("Click here to disable this warning"))));

		mc.player.displayClientMessage(text, false);
	}

}<|MERGE_RESOLUTION|>--- conflicted
+++ resolved
@@ -103,17 +103,12 @@
 		AllPackets.channel.initClientListener();
 		RenderTypes.init();
 		ArmorTextureRegistry.register(AllArmorMaterials.COPPER, CopperArmorItem.TEXTURE);
-<<<<<<< HEAD
 		AllFluids.initRendering();
-		// causes class loading issues or something
-		// noinspection Convert2MethodRef
-=======
 		initCompat();
 	}
 
 	@SuppressWarnings("Convert2MethodRef") // may cause class loading issues if changed
 	private static void initCompat() {
->>>>>>> def4c8c1
 		Mods.TRINKETS.executeIfInstalled(() -> () -> Trinkets.clientInit());
 		Mods.SODIUM.executeIfInstalled(() -> () -> SodiumCompat.init());
 	}
