--- conflicted
+++ resolved
@@ -1,5 +1,6 @@
 package com.simibubi.create.lib.transfer.fluid;
 
+import java.util.Objects;
 import java.util.Optional;
 
 import org.jetbrains.annotations.Nullable;
@@ -122,27 +123,15 @@
 		FluidVariant theirs = other.getType();
 		boolean fluidsEqual = mine.isOf(theirs.getFluid());
 
-
 		CompoundTag myTag = mine.getNbt();
 		CompoundTag theirTag = theirs.getNbt();
-
-<<<<<<< HEAD
-		if (myTag == null) {
-			return theirTag == null && fluidsEqual;
-		} else if (theirTag == null) {
-			return false;
-		}
-
-		boolean tagsEqual = myTag.equals(theirTag);
-
-		return fluidsEqual && tagsEqual;
-=======
+		boolean tagsEqual = Objects.equals(myTag, theirTag);
+
 		return fluidsEqual && tagsEqual;
 	}
 
 	public boolean canFill(FluidVariant var) {
 		return isEmpty() || var.isOf(getFluid()) && Objects.equals(var.getNbt(), getType().getNbt());
->>>>>>> 1be2ae64
 	}
 
 	public CompoundTag writeToNBT(CompoundTag nbt) {
@@ -209,19 +198,19 @@
 	}
 
 	public String getTranslationKey() {
-		if (translationKey != null) return translationKey;
-
-		if (getFluid() == Fluids.EMPTY) {
-			translationKey = "";
-		} else if (getFluid() == Fluids.WATER) {
-			translationKey = "block.minecraft.water";
-		} else if (getFluid() == Fluids.LAVA) {
-			translationKey = "block.minecraft.lava";
-		} else {
-			ResourceLocation id = Registry.FLUID.getKey(getFluid());
-			String key = Util.makeDescriptionId("block", id);
-			String translated = I18n.get(key);
-			translationKey = translated.equals(key) ? Util.makeDescriptionId("fluid", id) : key;
+		if (translationKey == null) {
+			if (getFluid() == Fluids.EMPTY) {
+				translationKey = "";
+			} else if (getFluid() == Fluids.WATER) {
+				translationKey = "block.minecraft.water";
+			} else if (getFluid() == Fluids.LAVA) {
+				translationKey = "block.minecraft.lava";
+			} else {
+				ResourceLocation id = Registry.FLUID.getKey(getFluid());
+				String key = Util.makeDescriptionId("block", id);
+				String translated = I18n.get(key);
+				translationKey = translated.equals(key) ? Util.makeDescriptionId("fluid", id) : key;
+			}
 		}
 		return translationKey;
 	}
