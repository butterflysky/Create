--- conflicted
+++ resolved
@@ -67,12 +67,8 @@
 	BLOCKZAPPER_UPGRADE_RECIPE("recipes2.png", 144, 66),
 	PRESSER_RECIPE("recipes2.png", 0, 108, 177, 109),
 	WASHING_RECIPE("recipes3.png", 177, 109),
-<<<<<<< HEAD
-
-=======
 	PROCESSING_RECIPE_SLOT("recipes3.png", 177, 0, 20, 20),
 	
->>>>>>> f2eba6b8
 	// Widgets
 	PALETTE_BUTTON("palette_picker.png", 0, 236, 20, 20),
 	TEXT_INPUT("widgets.png", 0, 28, 194, 47),
