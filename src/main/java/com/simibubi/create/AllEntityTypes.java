--- conflicted
+++ resolved
@@ -35,18 +35,13 @@
 					10, 40, false);
 
 	public static final EntityEntry<SuperGlueEntity> SUPER_GLUE =
-<<<<<<< HEAD
 			register("super_glue", SuperGlueEntity::new, () -> SuperGlueRenderer::new,
 					EntityClassification.MISC, 10, Integer.MAX_VALUE, false, true, SuperGlueEntity::build);
-=======
-		register("super_glue", SuperGlueEntity::new, () -> SuperGlueRenderer::new,
-			EntityClassification.MISC, 10, Integer.MAX_VALUE, false, true, SuperGlueEntity::build);
-	
+
 	public static final EntityEntry<BlueprintEntity> CRAFTING_BLUEPRINT =
-		register("crafting_blueprint", BlueprintEntity::new, () -> BlueprintRenderer::new,
-			EntityClassification.MISC, 10, Integer.MAX_VALUE, false, true, BlueprintEntity::build);
-	
->>>>>>> 5bd0c73f
+			register("crafting_blueprint", BlueprintEntity::new, () -> BlueprintRenderer::new,
+					EntityClassification.MISC, 10, Integer.MAX_VALUE, false, true, BlueprintEntity::build);
+
 	public static final EntityEntry<SeatEntity> SEAT =
 			register("seat", SeatEntity::new, () -> SeatEntity.Render::new,
 					EntityClassification.MISC, 0, Integer.MAX_VALUE, false, true, SeatEntity::build);
