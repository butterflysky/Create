package com.simibubi.create;

import com.simibubi.create.content.contraptions.components.actors.SeatEntity;
import com.simibubi.create.content.contraptions.components.structureMovement.AbstractContraptionEntity;
import com.simibubi.create.content.contraptions.components.structureMovement.ControlledContraptionEntity;
import com.simibubi.create.content.contraptions.components.structureMovement.OrientedContraptionEntity;
import com.simibubi.create.content.contraptions.components.structureMovement.OrientedContraptionEntityRenderer;
import com.simibubi.create.content.contraptions.components.structureMovement.gantry.GantryContraptionEntity;
import com.simibubi.create.content.contraptions.components.structureMovement.glue.SuperGlueEntity;
import com.simibubi.create.content.contraptions.components.structureMovement.glue.SuperGlueRenderer;
import com.simibubi.create.content.contraptions.components.structureMovement.render.ContraptionEntityRenderer;
import com.simibubi.create.content.curiosities.tools.BlueprintEntity;
import com.simibubi.create.content.curiosities.tools.BlueprintRenderer;
import com.simibubi.create.content.curiosities.weapons.PotatoProjectileEntity;
import com.simibubi.create.content.curiosities.weapons.PotatoProjectileRenderer;
import com.simibubi.create.content.logistics.trains.entity.CarriageContraptionEntity;
import com.simibubi.create.content.logistics.trains.entity.CarriageContraptionEntityRenderer;
import com.simibubi.create.content.logistics.trains.entity.CarriageContraptionInstance;
import com.simibubi.create.foundation.data.CreateEntityBuilder;
import com.simibubi.create.foundation.utility.Lang;
import com.tterrag.registrate.util.entry.EntityEntry;
import com.tterrag.registrate.util.nullness.NonNullConsumer;
import com.tterrag.registrate.util.nullness.NonNullFunction;
import com.tterrag.registrate.util.nullness.NonNullSupplier;

import net.fabricmc.fabric.api.object.builder.v1.entity.FabricEntityTypeBuilder;
import net.minecraft.client.renderer.entity.EntityRenderer;
import net.minecraft.client.renderer.entity.EntityRendererProvider;
import net.minecraft.world.entity.Entity;
import net.minecraft.world.entity.EntityType.EntityFactory;
import net.minecraft.world.entity.MobCategory;

public class AllEntityTypes {

	public static final EntityEntry<OrientedContraptionEntity> ORIENTED_CONTRAPTION = contraption("contraption",
		OrientedContraptionEntity::new, () -> OrientedContraptionEntityRenderer::new, 5, 3, true).register();
	public static final EntityEntry<ControlledContraptionEntity> CONTROLLED_CONTRAPTION =
		contraption("stationary_contraption", ControlledContraptionEntity::new, () -> ContraptionEntityRenderer::new,
			20, 40, false).register();
	public static final EntityEntry<GantryContraptionEntity> GANTRY_CONTRAPTION = contraption("gantry_contraption",
		GantryContraptionEntity::new, () -> ContraptionEntityRenderer::new, 10, 40, false).register();
	public static final EntityEntry<CarriageContraptionEntity> CARRIAGE_CONTRAPTION =
		contraption("carriage_contraption", CarriageContraptionEntity::new,
			() -> CarriageContraptionEntityRenderer::new, 15, 3, true).instance(() -> CarriageContraptionInstance::new)
				.register();

	public static final EntityEntry<SuperGlueEntity> SUPER_GLUE =
		register("super_glue", SuperGlueEntity::new, () -> SuperGlueRenderer::new, MobCategory.MISC, 10,
			Integer.MAX_VALUE, false, true, SuperGlueEntity::build).register();

	public static final EntityEntry<BlueprintEntity> CRAFTING_BLUEPRINT =
		register("crafting_blueprint", BlueprintEntity::new, () -> BlueprintRenderer::new, MobCategory.MISC, 10,
			Integer.MAX_VALUE, false, true, BlueprintEntity::build).register();

	public static final EntityEntry<PotatoProjectileEntity> POTATO_PROJECTILE =
		register("potato_projectile", PotatoProjectileEntity::new, () -> PotatoProjectileRenderer::new,
			MobCategory.MISC, 4, 20, true, false, PotatoProjectileEntity::build).register();

	public static final EntityEntry<SeatEntity> SEAT = register("seat", SeatEntity::new, () -> SeatEntity.Render::new,
		MobCategory.MISC, 5, Integer.MAX_VALUE, false, true, SeatEntity::build).register();

	//

	private static <T extends Entity> CreateEntityBuilder<T, ?> contraption(String name, EntityFactory<T> factory,
		NonNullSupplier<NonNullFunction<EntityRendererProvider.Context, EntityRenderer<? super T>>> renderer, int range,
		int updateFrequency, boolean sendVelocity) {
		return register(name, factory, renderer, MobCategory.MISC, range, updateFrequency, sendVelocity, true,
			AbstractContraptionEntity::build);
	}

	private static <T extends Entity> CreateEntityBuilder<T, ?> register(String name, EntityFactory<T> factory,
		NonNullSupplier<NonNullFunction<EntityRendererProvider.Context, EntityRenderer<? super T>>> renderer,
		MobCategory group, int range, int updateFrequency, boolean sendVelocity, boolean immuneToFire,
<<<<<<< HEAD
		NonNullConsumer<FabricEntityTypeBuilder<T>> propertyBuilder) {
=======
		NonNullConsumer<EntityType.Builder<T>> propertyBuilder) {
>>>>>>> 0399bc51
		String id = Lang.asId(name);
		return (CreateEntityBuilder<T, ?>) Create.registrate()
			.entity(id, factory, group)
			.properties(b -> b.trackRangeChunks(range)
				.trackedUpdateRate(updateFrequency)
				.forceTrackedVelocityUpdates(sendVelocity))
			.properties(propertyBuilder)
			.properties(b -> {
				if (immuneToFire)
					b.fireImmune();
			})
			.renderer(renderer);
	}

	public static void register() {}
}<|MERGE_RESOLUTION|>--- conflicted
+++ resolved
@@ -71,11 +71,7 @@
 	private static <T extends Entity> CreateEntityBuilder<T, ?> register(String name, EntityFactory<T> factory,
 		NonNullSupplier<NonNullFunction<EntityRendererProvider.Context, EntityRenderer<? super T>>> renderer,
 		MobCategory group, int range, int updateFrequency, boolean sendVelocity, boolean immuneToFire,
-<<<<<<< HEAD
 		NonNullConsumer<FabricEntityTypeBuilder<T>> propertyBuilder) {
-=======
-		NonNullConsumer<EntityType.Builder<T>> propertyBuilder) {
->>>>>>> 0399bc51
 		String id = Lang.asId(name);
 		return (CreateEntityBuilder<T, ?>) Create.registrate()
 			.entity(id, factory, group)
