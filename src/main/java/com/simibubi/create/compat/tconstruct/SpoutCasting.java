package com.simibubi.create.compat.tconstruct;

import com.simibubi.create.api.behaviour.BlockSpoutingBehaviour;
import com.simibubi.create.compat.Mods;
import com.simibubi.create.content.fluids.spout.SpoutBlockEntity;
import com.simibubi.create.foundation.utility.RegisteredObjects;
import com.simibubi.create.infrastructure.config.AllConfigs;

import io.github.fabricators_of_create.porting_lib.transfer.TransferUtil;
import io.github.fabricators_of_create.porting_lib.util.FluidStack;
import net.fabricmc.fabric.api.transfer.v1.fluid.FluidConstants;
import net.fabricmc.fabric.api.transfer.v1.fluid.FluidStorage;
import net.fabricmc.fabric.api.transfer.v1.fluid.FluidVariant;
import net.fabricmc.fabric.api.transfer.v1.storage.Storage;
import net.fabricmc.fabric.api.transfer.v1.transaction.Transaction;
import net.minecraft.core.BlockPos;
import net.minecraft.core.Direction;
import net.minecraft.resources.ResourceLocation;
import net.minecraft.world.level.Level;
import net.minecraft.world.level.block.entity.BlockEntity;

public class SpoutCasting extends BlockSpoutingBehaviour {

	static Boolean TICON_PRESENT = null;

	ResourceLocation TABLE = new ResourceLocation("tconstruct", "table");
	ResourceLocation BASIN = new ResourceLocation("tconstruct", "basin");

	@Override
	public long fillBlock(Level level, BlockPos pos, SpoutBlockEntity spout, FluidStack availableFluid,
		boolean simulate) {
		if (!enabled())
			return 0;

		BlockEntity blockEntity = level.getBlockEntity(pos);
		if (blockEntity == null)
			return 0;

		ResourceLocation registryName = RegisteredObjects.getKeyOrThrow(blockEntity.getType());
		if (!registryName.equals(TABLE) && !registryName.equals(BASIN))
			return 0;

<<<<<<< HEAD
		Storage<FluidVariant> handler = FluidStorage.SIDED.find(level, pos, null, te, Direction.UP);
=======
		Storage<FluidVariant> handler = TransferUtil.getFluidStorage(level, pos, blockEntity, Direction.UP);
>>>>>>> 7f16cea1
		if (handler == null)
			return 0;

		// Do not fill if it would only partially fill the table (unless > 1000mb)
		long amount = availableFluid.getAmount();
		try (Transaction t = TransferUtil.getTransaction()) {
			long inserted = handler.insert(availableFluid.getType(), amount, t);
			if (amount < FluidConstants.BUCKET) {
				try (Transaction nested = t.openNested()) {
					if (handler.insert(availableFluid.getType(), 1, nested) == 1)
						return 0;
				}
			}

			if (!simulate) t.commit();
			return inserted;
		}
	}

	private boolean enabled() {
		if (TICON_PRESENT == null)
			TICON_PRESENT = Mods.TCONSTRUCT.isLoaded();
		if (!TICON_PRESENT)
			return false;
		return AllConfigs.server().recipes.allowCastingBySpout.get();
	}

}<|MERGE_RESOLUTION|>--- conflicted
+++ resolved
@@ -40,11 +40,7 @@
 		if (!registryName.equals(TABLE) && !registryName.equals(BASIN))
 			return 0;
 
-<<<<<<< HEAD
-		Storage<FluidVariant> handler = FluidStorage.SIDED.find(level, pos, null, te, Direction.UP);
-=======
 		Storage<FluidVariant> handler = TransferUtil.getFluidStorage(level, pos, blockEntity, Direction.UP);
->>>>>>> 7f16cea1
 		if (handler == null)
 			return 0;
 
