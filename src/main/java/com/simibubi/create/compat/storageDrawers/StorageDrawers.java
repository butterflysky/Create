//package com.simibubi.create.compat.storageDrawers;
//
//import com.simibubi.create.compat.Mods;
//import com.simibubi.create.foundation.blockEntity.behaviour.filtering.FilteringBehaviour;
//import com.simibubi.create.foundation.utility.RegisteredObjects;
//
//import net.minecraft.world.item.ItemStack;
//import net.minecraft.world.level.block.entity.BlockEntity;
//import net.minecraftforge.items.IItemHandler;
//
//public class StorageDrawers {
//
//	public static boolean isDrawer(BlockEntity be) {
//		return be != null && Mods.STORAGEDRAWERS.id()
<<<<<<< HEAD
//				.equals(BlockEntityType.getKey(be.getType())
//						.getNamespace());
=======
//			.equals(RegisteredObjects.getKeyOrThrow(be.getType())
//				.getNamespace());
>>>>>>> 502bd5e7
//	}
//
//	public static float getTrueFillLevel(IItemHandler inv, FilteringBehaviour filtering) {
//		float occupied = 0;
//		float totalSpace = 0;
//
//		for (int slot = 1; slot < inv.getSlotCount(); slot++) {
//			ItemStack stackInSlot = inv.getStackInSlot(slot);
//			int space = inv.getSlotLimit(slot);
//			int count = stackInSlot.getCount();
//			if (space == 0)
//				continue;
//
//			totalSpace += 1;
//			if (filtering.test(stackInSlot))
//				occupied += count * (1f / space);
//		}
//
//		if (totalSpace == 0)
//			return 0;
//
//		return occupied / totalSpace;
//	}
//
//}<|MERGE_RESOLUTION|>--- conflicted
+++ resolved
@@ -12,13 +12,8 @@
 //
 //	public static boolean isDrawer(BlockEntity be) {
 //		return be != null && Mods.STORAGEDRAWERS.id()
-<<<<<<< HEAD
-//				.equals(BlockEntityType.getKey(be.getType())
-//						.getNamespace());
-=======
 //			.equals(RegisteredObjects.getKeyOrThrow(be.getType())
 //				.getNamespace());
->>>>>>> 502bd5e7
 //	}
 //
 //	public static float getTrueFillLevel(IItemHandler inv, FilteringBehaviour filtering) {
