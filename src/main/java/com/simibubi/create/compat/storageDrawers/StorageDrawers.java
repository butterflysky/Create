--- conflicted
+++ resolved
@@ -1,48 +1,41 @@
-//package com.simibubi.create.compat.storageDrawers;
-//
-//import com.simibubi.create.compat.Mods;
-//import com.simibubi.create.foundation.blockEntity.behaviour.filtering.FilteringBehaviour;
-//
-//import net.minecraft.world.item.ItemStack;
-//import net.minecraft.world.level.block.entity.BlockEntity;
-//import net.minecraft.world.level.block.entity.BlockEntityType;
-//import net.minecraftforge.items.IItemHandler;
-//
-//public class StorageDrawers {
-//
-<<<<<<< HEAD
-//	public static boolean isDrawer(BlockEntity tile) {
-//		return tile != null && Mods.STORAGEDRAWERS.asId()
-//			.equals(BlockEntityType.getKey(tile.getType())
-=======
-//	public static boolean isDrawer(BlockEntity be) {
-//		return be != null && Mods.STORAGEDRAWERS.asId()
-//			.equals(be.getType()
-//				.getRegistryName()
->>>>>>> 7f16cea1
-//				.getNamespace());
-//	}
-//
-//	public static float getTrueFillLevel(IItemHandler inv, FilteringBehaviour filtering) {
-//		float occupied = 0;
-//		float totalSpace = 0;
-//
-//		for (int slot = 1; slot < inv.getSlots(); slot++) {
-//			ItemStack stackInSlot = inv.getStackInSlot(slot);
-//			int space = inv.getSlotLimit(slot);
-//			int count = stackInSlot.getCount();
-//			if (space == 0)
-//				continue;
-//
-//			totalSpace += 1;
-//			if (filtering.test(stackInSlot))
-//				occupied += count * (1f / space);
-//		}
-//
-//		if (totalSpace == 0)
-//			return 0;
-//
-//		return occupied / totalSpace;
-//	}
-//
-//}+package com.simibubi.create.compat.storageDrawers;
+
+import com.simibubi.create.compat.Mods;
+import com.simibubi.create.foundation.blockEntity.behaviour.filtering.FilteringBehaviour;
+
+import net.minecraft.world.item.ItemStack;
+import net.minecraft.world.level.block.entity.BlockEntity;
+import net.minecraft.world.level.block.entity.BlockEntityType;
+import net.minecraftforge.items.IItemHandler;
+
+public class StorageDrawers {
+
+	public static boolean isDrawer(BlockEntity be) {
+		return be != null && Mods.STORAGEDRAWERS.asId()
+				.equals(BlockEntityType.getKey(be.getType())
+						.getNamespace());
+	}
+
+	public static float getTrueFillLevel(IItemHandler inv, FilteringBehaviour filtering) {
+		float occupied = 0;
+		float totalSpace = 0;
+
+		for (int slot = 1; slot < inv.getSlots(); slot++) {
+			ItemStack stackInSlot = inv.getStackInSlot(slot);
+			int space = inv.getSlotLimit(slot);
+			int count = stackInSlot.getCount();
+			if (space == 0)
+				continue;
+
+			totalSpace += 1;
+			if (filtering.test(stackInSlot))
+				occupied += count * (1f / space);
+		}
+
+		if (totalSpace == 0)
+			return 0;
+
+		return occupied / totalSpace;
+	}
+
+}