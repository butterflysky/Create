<<<<<<< HEAD
//package com.simibubi.create.compat.storageDrawers;
//
//import com.simibubi.create.compat.Mods;
//import com.simibubi.create.foundation.tileEntity.behaviour.filtering.FilteringBehaviour;
//
//import net.minecraft.world.item.ItemStack;
//import net.minecraft.world.level.block.entity.BlockEntity;
//import net.minecraftforge.items.IItemHandler;
//
//public class StorageDrawers {
//
//	public static boolean isDrawer(BlockEntity tile) {
//		return tile != null && Mods.STORAGEDRAWERS.asId()
//			.equals(tile.getType()
//				.getRegistryName()
//				.getNamespace());
//	}
//
//	public static float getTrueFillLevel(IItemHandler inv, FilteringBehaviour filtering) {
//		float occupied = 0;
//		float totalSpace = 0;
//
//		for (int slot = 1; slot < inv.getSlots(); slot++) {
//			ItemStack stackInSlot = inv.getStackInSlot(slot);
//			int space = inv.getSlotLimit(slot);
//			int count = stackInSlot.getCount();
//			if (space == 0)
//				continue;
//
//			totalSpace += 1;
//			if (filtering.test(stackInSlot))
//				occupied += count * (1f / space);
//		}
//
//		if (totalSpace == 0)
//			return 0;
//
//		return occupied / totalSpace;
//	}
//
//}
=======
package com.simibubi.create.compat.storageDrawers;

import com.simibubi.create.compat.Mods;
import com.simibubi.create.foundation.blockEntity.behaviour.filtering.FilteringBehaviour;

import net.minecraft.world.item.ItemStack;
import net.minecraft.world.level.block.entity.BlockEntity;
import net.minecraftforge.items.IItemHandler;

public class StorageDrawers {

	public static boolean isDrawer(BlockEntity be) {
		return be != null && Mods.STORAGEDRAWERS.asId()
			.equals(be.getType()
				.getRegistryName()
				.getNamespace());
	}

	public static float getTrueFillLevel(IItemHandler inv, FilteringBehaviour filtering) {
		float occupied = 0;
		float totalSpace = 0;
		
		for (int slot = 1; slot < inv.getSlots(); slot++) {
			ItemStack stackInSlot = inv.getStackInSlot(slot);
			int space = inv.getSlotLimit(slot);
			int count = stackInSlot.getCount();
			if (space == 0)
				continue;

			totalSpace += 1;
			if (filtering.test(stackInSlot))
				occupied += count * (1f / space);
		}
		
		if (totalSpace == 0)
			return 0;

		return occupied / totalSpace;
	}
	
}
>>>>>>> 03feeb71
<|MERGE_RESOLUTION|>--- conflicted
+++ resolved
@@ -1,8 +1,7 @@
-<<<<<<< HEAD
 //package com.simibubi.create.compat.storageDrawers;
 //
 //import com.simibubi.create.compat.Mods;
-//import com.simibubi.create.foundation.tileEntity.behaviour.filtering.FilteringBehaviour;
+//import com.simibubi.create.foundation.blockEntity.behaviour.filtering.FilteringBehaviour;
 //
 //import net.minecraft.world.item.ItemStack;
 //import net.minecraft.world.level.block.entity.BlockEntity;
@@ -10,9 +9,9 @@
 //
 //public class StorageDrawers {
 //
-//	public static boolean isDrawer(BlockEntity tile) {
-//		return tile != null && Mods.STORAGEDRAWERS.asId()
-//			.equals(tile.getType()
+//	public static boolean isDrawer(BlockEntity be) {
+//		return be != null && Mods.STORAGEDRAWERS.asId()
+//			.equals(be.getType()
 //				.getRegistryName()
 //				.getNamespace());
 //	}
@@ -39,47 +38,4 @@
 //		return occupied / totalSpace;
 //	}
 //
-//}
-=======
-package com.simibubi.create.compat.storageDrawers;
-
-import com.simibubi.create.compat.Mods;
-import com.simibubi.create.foundation.blockEntity.behaviour.filtering.FilteringBehaviour;
-
-import net.minecraft.world.item.ItemStack;
-import net.minecraft.world.level.block.entity.BlockEntity;
-import net.minecraftforge.items.IItemHandler;
-
-public class StorageDrawers {
-
-	public static boolean isDrawer(BlockEntity be) {
-		return be != null && Mods.STORAGEDRAWERS.asId()
-			.equals(be.getType()
-				.getRegistryName()
-				.getNamespace());
-	}
-
-	public static float getTrueFillLevel(IItemHandler inv, FilteringBehaviour filtering) {
-		float occupied = 0;
-		float totalSpace = 0;
-		
-		for (int slot = 1; slot < inv.getSlots(); slot++) {
-			ItemStack stackInSlot = inv.getStackInSlot(slot);
-			int space = inv.getSlotLimit(slot);
-			int count = stackInSlot.getCount();
-			if (space == 0)
-				continue;
-
-			totalSpace += 1;
-			if (filtering.test(stackInSlot))
-				occupied += count * (1f / space);
-		}
-		
-		if (totalSpace == 0)
-			return 0;
-
-		return occupied / totalSpace;
-	}
-	
-}
->>>>>>> 03feeb71
+//}