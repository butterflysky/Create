<<<<<<< HEAD
//package com.simibubi.create.compat.storageDrawers;
//
//import com.simibubi.create.compat.Mods;
//import com.simibubi.create.foundation.tileEntity.behaviour.filtering.FilteringBehaviour;
//
//import net.minecraft.world.item.ItemStack;
//import net.minecraft.world.level.block.entity.BlockEntity;
//import net.minecraftforge.items.IItemHandler;
//
//public class StorageDrawers {
//
//	public static boolean isDrawer(BlockEntity tile) {
//		return tile != null && Mods.STORAGEDRAWERS.asId()
//			.equals(tile.getType()
//				.getRegistryName()
//				.getNamespace());
//	}
//
//	public static float getTrueFillLevel(IItemHandler inv, FilteringBehaviour filtering) {
//		float occupied = 0;
//		float totalSpace = 0;
//
//		for (int slot = 1; slot < inv.getSlots(); slot++) {
//			ItemStack stackInSlot = inv.getStackInSlot(slot);
//			int space = inv.getSlotLimit(slot);
//			int count = stackInSlot.getCount();
//			if (space == 0)
//				continue;
//
//			totalSpace += 1;
//			if (filtering.test(stackInSlot))
//				occupied += count * (1f / space);
//		}
//
//		if (totalSpace == 0)
//			return 0;
//
//		return occupied / totalSpace;
//	}
//
//}
=======
package com.simibubi.create.compat.storageDrawers;

import com.simibubi.create.compat.Mods;
import com.simibubi.create.foundation.tileEntity.behaviour.filtering.FilteringBehaviour;

import net.minecraft.world.item.ItemStack;
import net.minecraft.world.level.block.entity.BlockEntity;
import net.minecraft.world.level.block.entity.BlockEntityType;
import net.minecraftforge.items.IItemHandler;

public class StorageDrawers {

	public static boolean isDrawer(BlockEntity tile) {
		return tile != null && Mods.STORAGEDRAWERS.asId()
			.equals(BlockEntityType.getKey(tile.getType())
				.getNamespace());
	}

	public static float getTrueFillLevel(IItemHandler inv, FilteringBehaviour filtering) {
		float occupied = 0;
		float totalSpace = 0;
		
		for (int slot = 1; slot < inv.getSlots(); slot++) {
			ItemStack stackInSlot = inv.getStackInSlot(slot);
			int space = inv.getSlotLimit(slot);
			int count = stackInSlot.getCount();
			if (space == 0)
				continue;

			totalSpace += 1;
			if (filtering.test(stackInSlot))
				occupied += count * (1f / space);
		}
		
		if (totalSpace == 0)
			return 0;

		return occupied / totalSpace;
	}
	
}
>>>>>>> 7ed2f71a
<|MERGE_RESOLUTION|>--- conflicted
+++ resolved
@@ -1,4 +1,3 @@
-<<<<<<< HEAD
 //package com.simibubi.create.compat.storageDrawers;
 //
 //import com.simibubi.create.compat.Mods;
@@ -6,14 +5,14 @@
 //
 //import net.minecraft.world.item.ItemStack;
 //import net.minecraft.world.level.block.entity.BlockEntity;
+//import net.minecraft.world.level.block.entity.BlockEntityType;
 //import net.minecraftforge.items.IItemHandler;
 //
 //public class StorageDrawers {
 //
 //	public static boolean isDrawer(BlockEntity tile) {
 //		return tile != null && Mods.STORAGEDRAWERS.asId()
-//			.equals(tile.getType()
-//				.getRegistryName()
+//			.equals(BlockEntityType.getKey(tile.getType())
 //				.getNamespace());
 //	}
 //
@@ -39,47 +38,4 @@
 //		return occupied / totalSpace;
 //	}
 //
-//}
-=======
-package com.simibubi.create.compat.storageDrawers;
-
-import com.simibubi.create.compat.Mods;
-import com.simibubi.create.foundation.tileEntity.behaviour.filtering.FilteringBehaviour;
-
-import net.minecraft.world.item.ItemStack;
-import net.minecraft.world.level.block.entity.BlockEntity;
-import net.minecraft.world.level.block.entity.BlockEntityType;
-import net.minecraftforge.items.IItemHandler;
-
-public class StorageDrawers {
-
-	public static boolean isDrawer(BlockEntity tile) {
-		return tile != null && Mods.STORAGEDRAWERS.asId()
-			.equals(BlockEntityType.getKey(tile.getType())
-				.getNamespace());
-	}
-
-	public static float getTrueFillLevel(IItemHandler inv, FilteringBehaviour filtering) {
-		float occupied = 0;
-		float totalSpace = 0;
-		
-		for (int slot = 1; slot < inv.getSlots(); slot++) {
-			ItemStack stackInSlot = inv.getStackInSlot(slot);
-			int space = inv.getSlotLimit(slot);
-			int count = stackInSlot.getCount();
-			if (space == 0)
-				continue;
-
-			totalSpace += 1;
-			if (filtering.test(stackInSlot))
-				occupied += count * (1f / space);
-		}
-		
-		if (totalSpace == 0)
-			return 0;
-
-		return occupied / totalSpace;
-	}
-	
-}
->>>>>>> 7ed2f71a
+//}