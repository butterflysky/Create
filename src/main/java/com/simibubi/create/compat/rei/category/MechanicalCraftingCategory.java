package com.simibubi.create.compat.rei.category;

import java.util.List;

<<<<<<< HEAD
import net.minecraft.network.chat.MutableComponent;

import org.jetbrains.annotations.Nullable;

import com.mojang.blaze3d.systems.RenderSystem;
import com.mojang.blaze3d.vertex.PoseStack;
import com.mojang.math.Matrix4f;
=======
import com.mojang.blaze3d.vertex.PoseStack;
>>>>>>> 110f173c
import com.simibubi.create.compat.rei.category.animations.AnimatedCrafter;
import com.simibubi.create.compat.rei.display.CreateDisplay;
import com.simibubi.create.foundation.gui.AllGuiTextures;

import me.shedaniel.math.FloatingDimension;
import me.shedaniel.math.Point;
import me.shedaniel.math.Rectangle;
import me.shedaniel.rei.api.client.gui.widgets.Slot;
import me.shedaniel.rei.api.client.gui.widgets.Widget;
import me.shedaniel.rei.api.client.gui.widgets.Widgets;
import me.shedaniel.rei.api.common.entry.EntryIngredient;
import me.shedaniel.rei.api.common.util.EntryIngredients;
import me.shedaniel.rei.api.common.util.EntryStacks;
import net.minecraft.client.Minecraft;
<<<<<<< HEAD
import net.minecraft.client.gui.Font;
import net.minecraft.client.renderer.entity.ItemRenderer;
import net.minecraft.network.chat.Component;
import net.minecraft.world.entity.player.Player;
import net.minecraft.world.item.ItemStack;
import net.minecraft.world.item.TooltipFlag;
=======
import net.minecraft.core.NonNullList;
>>>>>>> 110f173c
import net.minecraft.world.item.crafting.CraftingRecipe;
import net.minecraft.world.item.crafting.Ingredient;
import net.minecraft.world.item.crafting.ShapedRecipe;

public class MechanicalCraftingCategory extends CreateRecipeCategory<CraftingRecipe> {

	private final AnimatedCrafter crafter = new AnimatedCrafter();

	public MechanicalCraftingCategory(Info<CraftingRecipe> info) {
		super(info);
	}

	static int maxSize = 100;

	public static float getScale(CraftingRecipe recipe) {
		int w = getWidth(recipe);
		int h = getHeight(recipe);
		return Math.min(1, maxSize / (19f * Math.max(w, h)));
	}

	public static int getYPadding(CraftingRecipe recipe) {
		return 3 + 50 - (int) (getScale(recipe) * getHeight(recipe) * 19 * .5);
	}

	public static int getXPadding(CraftingRecipe recipe) {
		return 3 + 50 - (int) (getScale(recipe) * getWidth(recipe) * 19 * .5);
	}

	private static int getWidth(CraftingRecipe recipe) {
		return recipe instanceof ShapedRecipe ? ((ShapedRecipe)recipe).getWidth() : 1;
	}

	private static int getHeight(CraftingRecipe recipe) {
		return recipe instanceof ShapedRecipe ? ((ShapedRecipe)recipe).getHeight() : 1;
	}

	@Override
	public List<Widget> setupDisplay(CreateDisplay<CraftingRecipe> display, Rectangle pos) {
		List<Widget> widgets = super.setupDisplay(display, pos);
		CraftingRecipe recipe = display.getRecipe();

		Slot result = Widgets.createSlot(new Point( pos.x + 134, pos.y + 81))
				.entries(List.of(EntryStacks.of(recipe.getResultItem())))
				.disableBackground();
		widgets.add(result);

		int x = getXPadding(recipe);
		int y = getYPadding(recipe);
		float scale = getScale(recipe);
		FloatingDimension slotSize = new FloatingDimension(18 * scale, 18 * scale);

		NonNullList<Ingredient> ingredients = recipe.getIngredients();
		for (int i = 0; i < ingredients.size(); i++) {
			float f = 19 * scale;
			int xPosition = (int) (x + 1 + (i % getWidth(recipe)) * f) + pos.x;
			int yPosition = (int) (y + 1 + (i / getWidth(recipe)) * f) + pos.y;

			EntryIngredient ingredient = EntryIngredients.ofIngredient(ingredients.get(i));
			if (ingredient.isEmpty())
				continue;
			Slot slot = Widgets.createSlot(new Point(xPosition, yPosition))
					.disableBackground().markInput().entries(ingredient);
			slot.getBounds().setSize(slotSize);
			widgets.add(slot);
		}

		return widgets;
	}

	@Override
	public void draw(CraftingRecipe recipe, PoseStack matrixStack, double mouseX, double mouseY) {
		matrixStack.pushPose();
		matrixStack.translate(0, -4, 0); // why?
		matrixStack.pushPose();
		float scale = getScale(recipe);
		matrixStack.translate(getXPadding(recipe), getYPadding(recipe), 0);

		for (int i = 0; i < recipe.getIngredients().size(); i++)
			if (!recipe.getIngredients().get(i).isEmpty()) {
				int row = i / getWidth(recipe);
				int col = i % getWidth(recipe);

				matrixStack.pushPose();
				matrixStack.translate(col * 19 * scale, row * 19 * scale, 0);
				matrixStack.scale(scale, scale, scale);
				AllGuiTextures.JEI_SLOT.render(matrixStack, 0, 0);
				matrixStack.popPose();
			}

		matrixStack.popPose();

		AllGuiTextures.JEI_SLOT.render(matrixStack, 133, 80);
		AllGuiTextures.JEI_DOWN_ARROW.render(matrixStack, 128, 59);
		crafter.draw(matrixStack, 129, 25);

		matrixStack.pushPose();
		matrixStack.translate(0, 0, 300);

		int amount = 0;
		for (Ingredient ingredient : recipe.getIngredients()) {
			if (Ingredient.EMPTY == ingredient)
				continue;
			amount++;
		}

		Minecraft.getInstance().font.drawShadow(matrixStack, amount + "", 142, 39, 0xFFFFFF);
		matrixStack.popPose();
<<<<<<< HEAD
	}

	private static final class CrafterIngredientRenderer implements EntryRenderer<ItemStack> {

		private final CraftingRecipe recipe;

		public CrafterIngredientRenderer(CraftingRecipe recipe) {
			this.recipe = recipe;
		}

		@Override
		public void render(EntryStack<ItemStack> entry, PoseStack matrixStack, Rectangle bounds, int mouseX, int mouseY, float delta) {
			ItemStack ingredient = entry.getValue();
			matrixStack.pushPose();
			float scale = getScale(recipe);
			matrixStack.scale(scale, scale, scale);

			if (ingredient != null) {
				PoseStack modelViewStack = RenderSystem.getModelViewStack();
				modelViewStack.pushPose();
				modelViewStack.mulPoseMatrix(matrixStack.last()
						.pose());
				RenderSystem.applyModelViewMatrix();
				RenderSystem.enableDepthTest();
				Minecraft minecraft = Minecraft.getInstance();
				Font font = minecraft.font;
				ItemRenderer itemRenderer = minecraft.getItemRenderer();
				itemRenderer.renderAndDecorateFakeItem(ingredient, bounds.x, bounds.y);
				itemRenderer.renderGuiItemDecorations(font, ingredient, bounds.x, bounds.y, null);
				RenderSystem.disableBlend();
				modelViewStack.popPose();
				RenderSystem.applyModelViewMatrix();
			}

			matrixStack.popPose();
		}

		@Override
		public @Nullable Tooltip getTooltip(EntryStack<ItemStack> entry, TooltipContext mouse) {
			ItemStack ingredient = entry.getValue();
			Minecraft minecraft = Minecraft.getInstance();
			Player player = minecraft.player;
			try {
				return Tooltip.create(ingredient.getTooltipLines(player, Minecraft.getInstance().options.advancedItemTooltips ? TooltipFlag.Default.ADVANCED : TooltipFlag.Default.NORMAL));
			} catch (RuntimeException | LinkageError e) {
				List<Component> list = new ArrayList<>();
				MutableComponent crash = Component.translatable("jei.tooltip.error.crash");
				list.add(crash.withStyle(ChatFormatting.RED));
				return Tooltip.create(list);
			}
		}
=======
		matrixStack.popPose();
>>>>>>> 110f173c
	}
}<|MERGE_RESOLUTION|>--- conflicted
+++ resolved
@@ -2,7 +2,6 @@
 
 import java.util.List;
 
-<<<<<<< HEAD
 import net.minecraft.network.chat.MutableComponent;
 
 import org.jetbrains.annotations.Nullable;
@@ -10,9 +9,6 @@
 import com.mojang.blaze3d.systems.RenderSystem;
 import com.mojang.blaze3d.vertex.PoseStack;
 import com.mojang.math.Matrix4f;
-=======
-import com.mojang.blaze3d.vertex.PoseStack;
->>>>>>> 110f173c
 import com.simibubi.create.compat.rei.category.animations.AnimatedCrafter;
 import com.simibubi.create.compat.rei.display.CreateDisplay;
 import com.simibubi.create.foundation.gui.AllGuiTextures;
@@ -27,16 +23,12 @@
 import me.shedaniel.rei.api.common.util.EntryIngredients;
 import me.shedaniel.rei.api.common.util.EntryStacks;
 import net.minecraft.client.Minecraft;
-<<<<<<< HEAD
 import net.minecraft.client.gui.Font;
 import net.minecraft.client.renderer.entity.ItemRenderer;
 import net.minecraft.network.chat.Component;
 import net.minecraft.world.entity.player.Player;
 import net.minecraft.world.item.ItemStack;
 import net.minecraft.world.item.TooltipFlag;
-=======
-import net.minecraft.core.NonNullList;
->>>>>>> 110f173c
 import net.minecraft.world.item.crafting.CraftingRecipe;
 import net.minecraft.world.item.crafting.Ingredient;
 import net.minecraft.world.item.crafting.ShapedRecipe;
@@ -144,60 +136,6 @@
 
 		Minecraft.getInstance().font.drawShadow(matrixStack, amount + "", 142, 39, 0xFFFFFF);
 		matrixStack.popPose();
-<<<<<<< HEAD
-	}
-
-	private static final class CrafterIngredientRenderer implements EntryRenderer<ItemStack> {
-
-		private final CraftingRecipe recipe;
-
-		public CrafterIngredientRenderer(CraftingRecipe recipe) {
-			this.recipe = recipe;
-		}
-
-		@Override
-		public void render(EntryStack<ItemStack> entry, PoseStack matrixStack, Rectangle bounds, int mouseX, int mouseY, float delta) {
-			ItemStack ingredient = entry.getValue();
-			matrixStack.pushPose();
-			float scale = getScale(recipe);
-			matrixStack.scale(scale, scale, scale);
-
-			if (ingredient != null) {
-				PoseStack modelViewStack = RenderSystem.getModelViewStack();
-				modelViewStack.pushPose();
-				modelViewStack.mulPoseMatrix(matrixStack.last()
-						.pose());
-				RenderSystem.applyModelViewMatrix();
-				RenderSystem.enableDepthTest();
-				Minecraft minecraft = Minecraft.getInstance();
-				Font font = minecraft.font;
-				ItemRenderer itemRenderer = minecraft.getItemRenderer();
-				itemRenderer.renderAndDecorateFakeItem(ingredient, bounds.x, bounds.y);
-				itemRenderer.renderGuiItemDecorations(font, ingredient, bounds.x, bounds.y, null);
-				RenderSystem.disableBlend();
-				modelViewStack.popPose();
-				RenderSystem.applyModelViewMatrix();
-			}
-
-			matrixStack.popPose();
-		}
-
-		@Override
-		public @Nullable Tooltip getTooltip(EntryStack<ItemStack> entry, TooltipContext mouse) {
-			ItemStack ingredient = entry.getValue();
-			Minecraft minecraft = Minecraft.getInstance();
-			Player player = minecraft.player;
-			try {
-				return Tooltip.create(ingredient.getTooltipLines(player, Minecraft.getInstance().options.advancedItemTooltips ? TooltipFlag.Default.ADVANCED : TooltipFlag.Default.NORMAL));
-			} catch (RuntimeException | LinkageError e) {
-				List<Component> list = new ArrayList<>();
-				MutableComponent crash = Component.translatable("jei.tooltip.error.crash");
-				list.add(crash.withStyle(ChatFormatting.RED));
-				return Tooltip.create(list);
-			}
-		}
-=======
 		matrixStack.popPose();
->>>>>>> 110f173c
 	}
 }