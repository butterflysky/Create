package com.simibubi.create.compat.rei.category;

import java.util.ArrayList;
import java.util.List;
import java.util.function.Function;
import java.util.function.Supplier;
import java.util.stream.Collectors;

import com.mojang.blaze3d.vertex.PoseStack;
import com.simibubi.create.AllFluids;
import com.simibubi.create.compat.rei.display.CreateDisplay;
import com.simibubi.create.content.fluids.potion.PotionFluidHandler;
import com.simibubi.create.content.processing.recipe.ProcessingOutput;
import com.simibubi.create.content.processing.recipe.ProcessingRecipe;
import com.simibubi.create.foundation.fluid.FluidIngredient;
import com.simibubi.create.foundation.gui.AllGuiTextures;
import com.simibubi.create.foundation.utility.Lang;
import com.simibubi.create.infrastructure.config.AllConfigs;

import io.github.fabricators_of_create.porting_lib.util.FluidStack;
import io.github.fabricators_of_create.porting_lib.util.FluidTextUtil;
import io.github.fabricators_of_create.porting_lib.util.FluidUnit;
import me.shedaniel.math.Point;
import me.shedaniel.math.Rectangle;
import me.shedaniel.rei.api.client.gui.Renderer;
import me.shedaniel.rei.api.client.gui.widgets.Slot;
import me.shedaniel.rei.api.client.gui.widgets.Tooltip;
import me.shedaniel.rei.api.client.gui.widgets.Widget;
import me.shedaniel.rei.api.client.gui.widgets.Widgets;
import me.shedaniel.rei.api.client.registry.category.CategoryRegistry;
import me.shedaniel.rei.api.client.registry.display.DisplayCategory;
import me.shedaniel.rei.api.client.registry.display.DisplayRegistry;
import me.shedaniel.rei.api.client.util.ClientEntryStacks;
import me.shedaniel.rei.api.common.category.CategoryIdentifier;
import me.shedaniel.rei.api.common.entry.EntryStack;
import me.shedaniel.rei.api.common.entry.type.VanillaEntryTypes;
import net.fabricmc.fabric.api.transfer.v1.fluid.FluidConstants;
import net.minecraft.ChatFormatting;
import net.minecraft.network.chat.Component;
import net.minecraft.world.item.ItemStack;
import net.minecraft.world.item.crafting.Recipe;

public abstract class CreateRecipeCategory<T extends Recipe<?>> implements DisplayCategory<CreateDisplay<T>> {

	protected final CategoryIdentifier<CreateDisplay<T>> type;
	protected final Component title;
	protected final Renderer background;
	protected final Renderer icon;

	private final Supplier<List<T>> recipes;
	private final List<Supplier<? extends ItemStack>> catalysts;

	private final int width;
	private final int height;

	private final Function<T, ? extends CreateDisplay<T>> displayFactory;

	public CreateRecipeCategory(Info<T> info) {
		this.type = info.recipeType();
		this.title = info.title();
		this.background = info.background();
		this.icon = info.icon();
		this.recipes = info.recipes();
		this.catalysts = info.catalysts();
		this.width = info.width();
		this.height = info.height();
		this.displayFactory = info.displayFactory();
	}

	@Override
	public CategoryIdentifier<CreateDisplay<T>> getCategoryIdentifier() {
		return type;
	}

	public void registerRecipes(DisplayRegistry registry) {
		for (T recipe : recipes.get()) {
			registry.add(displayFactory.apply(recipe), recipe);
		}
	}

	public void registerCatalysts(CategoryRegistry registry) {
		catalysts.forEach(s -> registry.addWorkstations(type, EntryStack.of(VanillaEntryTypes.ITEM, s.get())));
	}

	@Override
	public Component getTitle() {
		return title;
	}

	@Override
	public int getDisplayHeight() {
		return height;
	}

	@Override
	public int getDisplayWidth(CreateDisplay<T> display) {
		return width;
	}

	@Override
	public Renderer getIcon() {
		return icon;
	}

	public static AllGuiTextures getRenderedSlot(Recipe<?> recipe, int index) {
		AllGuiTextures jeiSlot = AllGuiTextures.JEI_SLOT;
		if (!(recipe instanceof ProcessingRecipe))
			return jeiSlot;
		ProcessingRecipe<?> processingRecipe = (ProcessingRecipe<?>) recipe;
		List<ProcessingOutput> rollableResults = processingRecipe.getRollableResults();
		if (rollableResults.size() <= index)
			return jeiSlot;
		if (processingRecipe.getRollableResults()
				.get(index)
				.getChance() == 1)
			return jeiSlot;
		return AllGuiTextures.JEI_CHANCE_SLOT;
	}

	public static void addStochasticTooltip(List<Widget> itemStacks, List<ProcessingOutput> results) {
		addStochasticTooltip(itemStacks, results, 1);
	}

	public static void addStochasticTooltip(List<Widget> itemStacks, List<ProcessingOutput> results,
											int startIndex) {
		itemStacks.stream().filter(widget -> widget instanceof Slot).forEach(widget -> {
			Slot slot = (Slot) widget;

			ClientEntryStacks.setTooltipProcessor(slot.getCurrentEntry(), (entryStack, tooltip) -> {
//				if (slotIndex < startIndex)
//					return;
				ProcessingOutput output = results.get(/*slotIndex - startIndex*/0);
				float chance = output.getChance();
				if (chance != 1)
					tooltip.add(Lang.translateDirect("recipe.processing.chance", chance < 0.01 ? "<1" : (int) (chance * 100))
							.withStyle(ChatFormatting.GOLD));
				return tooltip;
			});
		});
	}

	public static void addStochasticTooltip(ProcessingOutput output, Tooltip tooltip) {
		float chance = output.getChance();
		if (chance != 1)
			tooltip.add(Lang.translateDirect("recipe.processing.chance", chance < 0.01 ? "<1" : (int) (chance * 100))
					.withStyle(ChatFormatting.GOLD));
	}

	public static Slot basicSlot(int x, int y) {
		return Widgets.createSlot(point(x, y)).disableBackground();
	}

	public static Slot basicSlot(int x, int y, Point origin) {
		return Widgets.createSlot(point(origin.getX() + x, origin.getY() + y)).disableBackground();
	}

	public static List<FluidStack> withImprovedVisibility(List<FluidStack> stacks) {
		return stacks.stream()
				.map(CreateRecipeCategory::withImprovedVisibility)
				.collect(Collectors.toList());
	}

	public static FluidStack withImprovedVisibility(FluidStack stack) {
		FluidStack display = stack.copy();
		long displayedAmount = (long) (stack.getAmount() * .75f) + 250;
		display.setAmount(displayedAmount);
		return display;
	}

	public static dev.architectury.fluid.FluidStack convertToREIFluid(FluidStack stack) {
		return dev.architectury.fluid.FluidStack.create(stack.getFluid(), stack.getAmount(), stack.getTag());
	}

	public static List<dev.architectury.fluid.FluidStack> convertToREIFluids(List<FluidStack> stacks) {
		List<dev.architectury.fluid.FluidStack> newFluids = new ArrayList<>();
		stacks.forEach(fluidStack -> newFluids.add(convertToREIFluid(fluidStack)));
		return newFluids;
	}

	public static void setFluidRenderRatio(Slot slot) {
		slot.getEntries().forEach(entryStack -> {
			dev.architectury.fluid.FluidStack stack = entryStack.castValue();
			ClientEntryStacks.setFluidRenderRatio(entryStack.cast(), stack.getAmount() / (float) FluidConstants.BUCKET);
		});
	}

	public static void addFluidTooltip(List<Widget> fluidStacks, List<FluidIngredient> inputs,
									   List<FluidStack> outputs) {
		addFluidTooltip(fluidStacks, inputs, outputs, -1);
	}

	public static void addFluidTooltip(List<Widget> fluidStacks, List<FluidIngredient> inputs,
									   List<FluidStack> outputs, int index) {
		List<Long> amounts = new ArrayList<>();
		inputs.forEach(f -> amounts.add(f.getRequiredAmount()));
		outputs.forEach(f -> amounts.add(f.getAmount()));

		fluidStacks.stream().filter(widget -> widget instanceof Slot slot && slot.getCurrentEntry().getType() == VanillaEntryTypes.FLUID).forEach(widget -> {
<<<<<<< HEAD
			setFluidTooltip((Slot) widget);
=======
			Slot slot = (Slot) widget;
			ClientEntryStacks.setTooltipProcessor(slot.getCurrentEntry(), (entryStack, tooltip) -> {
				dev.architectury.fluid.FluidStack fluidStack = entryStack.castValue();
				FluidStack fluid = new FluidStack(fluidStack.getFluid(), fluidStack.getAmount(), fluidStack.getTag());
				if (fluid.getFluid()
						.isSame(AllFluids.POTION.get())) {
					Component name = fluid.getDisplayName();
					if (tooltip.entries().isEmpty())
						tooltip.entries().add(0, Tooltip.entry(name));
					else
						tooltip.entries().set(0, Tooltip.entry(name));

					ArrayList<Component> potionTooltip = new ArrayList<>();
					PotionFluidHandler.addPotionTooltip(fluid, potionTooltip, 1);
					ArrayList<Tooltip.Entry> potionEntries = new ArrayList<>();
					potionTooltip.forEach(component -> potionEntries.add(Tooltip.entry(component)));
					// why 2 here??? it works though
					tooltip.entries().addAll(2, potionEntries.stream().toList());
				}

				FluidUnit unit = AllConfigs.client().fluidUnitType.get();
				String amount = FluidTextUtil.getUnicodeMillibuckets(amounts.get(0), unit, AllConfigs.client().simplifyFluidUnit.get());
				Component text = new TextComponent(String.valueOf(amount)).append(Lang.translateDirect(unit.getTranslationKey())).withStyle(ChatFormatting.GOLD);
				if (tooltip.entries().isEmpty())
					tooltip.entries().add(0, Tooltip.entry(text));
				else {
					List<Component> siblings = tooltip.entries().get(0).getAsText().getSiblings();
					siblings.add(new TextComponent(" "));
					siblings.add(text);
				}
				tooltip.entries().remove(1); // Remove REI added amount
				return tooltip;
			});
>>>>>>> 7f16cea1
		});
	}

	public static void setFluidTooltip(Slot slot) {
		ClientEntryStacks.setTooltipProcessor(slot.getCurrentEntry(), (entryStack, tooltip) -> {
			dev.architectury.fluid.FluidStack fluidStack = entryStack.castValue();
			FluidStack fluid = new FluidStack(fluidStack.getFluid(), fluidStack.getAmount(), fluidStack.getTag());
			tooltip.entries().remove(1); // Remove REI added amount
			if (fluid.getFluid()
					.isSame(AllFluids.POTION.get())) {
				Component name = fluid.getDisplayName();
				if (tooltip.entries().isEmpty())
					tooltip.entries().add(0, Tooltip.entry(name));
				else
					tooltip.entries().set(0, Tooltip.entry(name));

				ArrayList<Component> potionTooltip = new ArrayList<>();
				PotionFluidHandler.addPotionTooltip(fluid, potionTooltip, 1);
				ArrayList<Tooltip.Entry> potionEntries = new ArrayList<>();
				potionTooltip.forEach(component -> potionEntries.add(Tooltip.entry(component)));
				tooltip.entries().addAll(1, potionEntries.stream().toList());
			}

<<<<<<< HEAD
			FluidUnit unit = AllConfigs.CLIENT.fluidUnitType.get();
			String amount = FluidTextUtil.getUnicodeMillibuckets(fluid.getAmount(), unit, AllConfigs.CLIENT.simplifyFluidUnit.get());
			Component text = Component.literal(String.valueOf(amount)).append(Lang.translateDirect(unit.getTranslationKey())).withStyle(ChatFormatting.GOLD);
=======
			FluidUnit unit = AllConfigs.client().fluidUnitType.get();
			String amount = FluidTextUtil.getUnicodeMillibuckets(fluid.getAmount(), unit, AllConfigs.client().simplifyFluidUnit.get());
			Component text = new TextComponent(String.valueOf(amount)).append(Lang.translateDirect("generic.unit.millibuckets")).withStyle(ChatFormatting.GOLD);
>>>>>>> 7f16cea1
			if (tooltip.entries().isEmpty())
				tooltip.entries().add(0, Tooltip.entry(text));
			else {
				List<Component> siblings = tooltip.entries().get(0).getAsText().getSiblings();
				siblings.add(Component.literal(" "));
				siblings.add(text);
			}
			return tooltip;
		});
	}

	public static Point point(int x, int y) {
		return new Point(x, y);
	}

	public void addWidgets(CreateDisplay<T> display, List<Widget> ingredients, Point origin) {

	}

	public void addWidgets(CreateDisplay<T> display, List<Widget> ingredients, Point origin, Rectangle bounds) {

	}

	@Override
	public List<Widget> setupDisplay(CreateDisplay<T> display, Rectangle bounds) {
		List<Widget> widgets = new ArrayList<>();
		widgets.add(Widgets.createRecipeBase(bounds));
		widgets.add(Widgets.createDrawableWidget((helper, poseStack, mouseX, mouseY, partialTick) -> {
			poseStack.pushPose();
			poseStack.translate(bounds.getX(), bounds.getY() + 4, 0);
			draw(display.getRecipe(), poseStack, mouseX, mouseY);
			draw(display.getRecipe(), display, poseStack, mouseX, mouseY);
			poseStack.popPose();
		}));
		addWidgets(display, widgets, new Point(bounds.getX(), bounds.getY() + 4));
		addWidgets(display, widgets, new Point(bounds.getX(), bounds.getY() + 4), bounds);
		return widgets;
	}

	public void draw(T recipe, PoseStack matrixStack, double mouseX, double mouseY) {
	}

	public void draw(T recipe, CreateDisplay<T> display, PoseStack matrixStack, double mouseX, double mouseY) {
	}

	public record Info<T extends Recipe<?>>(CategoryIdentifier<CreateDisplay<T>> recipeType, Component title,
											Renderer background, Renderer icon, Supplier<List<T>> recipes,
											List<Supplier<? extends ItemStack>> catalysts, int width, int height,
											Function<T, ? extends CreateDisplay<T>> displayFactory) {
	}

	public interface Factory<T extends Recipe<?>> {
		CreateRecipeCategory<T> create(CreateRecipeCategory.Info<T> info);
	}
}<|MERGE_RESOLUTION|>--- conflicted
+++ resolved
@@ -196,9 +196,6 @@
 		outputs.forEach(f -> amounts.add(f.getAmount()));
 
 		fluidStacks.stream().filter(widget -> widget instanceof Slot slot && slot.getCurrentEntry().getType() == VanillaEntryTypes.FLUID).forEach(widget -> {
-<<<<<<< HEAD
-			setFluidTooltip((Slot) widget);
-=======
 			Slot slot = (Slot) widget;
 			ClientEntryStacks.setTooltipProcessor(slot.getCurrentEntry(), (entryStack, tooltip) -> {
 				dev.architectury.fluid.FluidStack fluidStack = entryStack.castValue();
@@ -232,7 +229,6 @@
 				tooltip.entries().remove(1); // Remove REI added amount
 				return tooltip;
 			});
->>>>>>> 7f16cea1
 		});
 	}
 
@@ -240,7 +236,6 @@
 		ClientEntryStacks.setTooltipProcessor(slot.getCurrentEntry(), (entryStack, tooltip) -> {
 			dev.architectury.fluid.FluidStack fluidStack = entryStack.castValue();
 			FluidStack fluid = new FluidStack(fluidStack.getFluid(), fluidStack.getAmount(), fluidStack.getTag());
-			tooltip.entries().remove(1); // Remove REI added amount
 			if (fluid.getFluid()
 					.isSame(AllFluids.POTION.get())) {
 				Component name = fluid.getDisplayName();
@@ -256,15 +251,9 @@
 				tooltip.entries().addAll(1, potionEntries.stream().toList());
 			}
 
-<<<<<<< HEAD
-			FluidUnit unit = AllConfigs.CLIENT.fluidUnitType.get();
-			String amount = FluidTextUtil.getUnicodeMillibuckets(fluid.getAmount(), unit, AllConfigs.CLIENT.simplifyFluidUnit.get());
-			Component text = Component.literal(String.valueOf(amount)).append(Lang.translateDirect(unit.getTranslationKey())).withStyle(ChatFormatting.GOLD);
-=======
 			FluidUnit unit = AllConfigs.client().fluidUnitType.get();
 			String amount = FluidTextUtil.getUnicodeMillibuckets(fluid.getAmount(), unit, AllConfigs.client().simplifyFluidUnit.get());
-			Component text = new TextComponent(String.valueOf(amount)).append(Lang.translateDirect("generic.unit.millibuckets")).withStyle(ChatFormatting.GOLD);
->>>>>>> 7f16cea1
+			Component text = Component.literal(String.valueOf(amount)).append(Lang.translateDirect(unit.getTranslationKey())).withStyle(ChatFormatting.GOLD);
 			if (tooltip.entries().isEmpty())
 				tooltip.entries().add(0, Tooltip.entry(text));
 			else {
