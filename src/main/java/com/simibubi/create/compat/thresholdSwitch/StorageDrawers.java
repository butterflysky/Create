package com.simibubi.create.compat.thresholdSwitch;

<<<<<<< HEAD
//import com.simibubi.create.compat.Mods;
//
//import net.minecraft.world.level.block.entity.BlockEntity;
//import net.minecraftforge.items.IItemHandler;
//
//public class StorageDrawers implements ThresholdSwitchCompat {
//
//	@Override
//	public boolean isFromThisMod(BlockEntity blockEntity) {
//		return blockEntity != null && Mods.STORAGEDRAWERS.id()
//			.equals(blockEntity.getType()
//				.getRegistryName()
//				.getNamespace());
//	}
//
//	@Override
//	public long getSpaceInSlot(IItemHandler inv, int slot) {
//		if (slot == 0)
//			return 0;
//
//		return inv.getSlotLimit(slot);
//	}
//}
=======
import com.simibubi.create.compat.Mods;
import com.simibubi.create.foundation.utility.RegisteredObjects;

import net.minecraft.world.level.block.entity.BlockEntity;
import net.minecraftforge.items.IItemHandler;

public class StorageDrawers implements ThresholdSwitchCompat {

	@Override
	public boolean isFromThisMod(BlockEntity blockEntity) {
		return blockEntity != null && Mods.STORAGEDRAWERS.id()
			.equals(RegisteredObjects.getKeyOrThrow(blockEntity.getType())
				.getNamespace());
	}

	@Override
	public long getSpaceInSlot(IItemHandler inv, int slot) {
		if (slot == 0)
			return 0;

		return inv.getSlotLimit(slot);
	}
}
>>>>>>> 24cc53c9
<|MERGE_RESOLUTION|>--- conflicted
+++ resolved
@@ -1,7 +1,7 @@
 package com.simibubi.create.compat.thresholdSwitch;
 
-<<<<<<< HEAD
 //import com.simibubi.create.compat.Mods;
+//import com.simibubi.create.foundation.utility.RegisteredObjects;
 //
 //import net.minecraft.world.level.block.entity.BlockEntity;
 //import net.minecraftforge.items.IItemHandler;
@@ -11,8 +11,7 @@
 //	@Override
 //	public boolean isFromThisMod(BlockEntity blockEntity) {
 //		return blockEntity != null && Mods.STORAGEDRAWERS.id()
-//			.equals(blockEntity.getType()
-//				.getRegistryName()
+//			.equals(RegisteredObjects.getKeyOrThrow(blockEntity.getType())
 //				.getNamespace());
 //	}
 //
@@ -23,29 +22,4 @@
 //
 //		return inv.getSlotLimit(slot);
 //	}
-//}
-=======
-import com.simibubi.create.compat.Mods;
-import com.simibubi.create.foundation.utility.RegisteredObjects;
-
-import net.minecraft.world.level.block.entity.BlockEntity;
-import net.minecraftforge.items.IItemHandler;
-
-public class StorageDrawers implements ThresholdSwitchCompat {
-
-	@Override
-	public boolean isFromThisMod(BlockEntity blockEntity) {
-		return blockEntity != null && Mods.STORAGEDRAWERS.id()
-			.equals(RegisteredObjects.getKeyOrThrow(blockEntity.getType())
-				.getNamespace());
-	}
-
-	@Override
-	public long getSpaceInSlot(IItemHandler inv, int slot) {
-		if (slot == 0)
-			return 0;
-
-		return inv.getSlotLimit(slot);
-	}
-}
->>>>>>> 24cc53c9
+//}