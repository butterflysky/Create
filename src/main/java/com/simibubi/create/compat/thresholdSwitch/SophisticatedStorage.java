package com.simibubi.create.compat.thresholdSwitch;

<<<<<<< HEAD
// fabric: https://modrinth.com/mod/sophisticated-storage-(unofficial-fabric-port) isn't on 1.19.2
//import com.simibubi.create.compat.Mods;
//
//import net.minecraft.world.level.block.entity.BlockEntity;
//import net.minecraftforge.items.IItemHandler;
//
//public class SophisticatedStorage implements ThresholdSwitchCompat {
//
//	@Override
//	public boolean isFromThisMod(BlockEntity be) {
//		if (be == null)
//			return false;
//
//		String namespace = be.getType()
//			.getRegistryName()
//			.getNamespace();
//
//		return
//			Mods.SOPHISTICATEDSTORAGE.id().equals(namespace)
//			|| Mods.SOPHISTICATEDBACKPACKS.id().equals(namespace);
//	}
//
//	@Override
//	public long getSpaceInSlot(IItemHandler inv, int slot) {
//		return ((long) inv.getSlotLimit(slot) * inv.getStackInSlot(slot).getMaxStackSize()) / 64;
//	}
//
//}
=======
import com.simibubi.create.compat.Mods;
import com.simibubi.create.foundation.utility.RegisteredObjects;

import net.minecraft.world.level.block.entity.BlockEntity;
import net.minecraftforge.items.IItemHandler;

public class SophisticatedStorage implements ThresholdSwitchCompat {

	@Override
	public boolean isFromThisMod(BlockEntity be) {
		if (be == null)
			return false;

		String namespace = RegisteredObjects.getKeyOrThrow(be.getType())
			.getNamespace();

		return
			Mods.SOPHISTICATEDSTORAGE.id().equals(namespace)
			|| Mods.SOPHISTICATEDBACKPACKS.id().equals(namespace);
	}

	@Override
	public long getSpaceInSlot(IItemHandler inv, int slot) {
		return ((long) inv.getSlotLimit(slot) * inv.getStackInSlot(slot).getMaxStackSize()) / 64;
	}

}
>>>>>>> 24cc53c9
<|MERGE_RESOLUTION|>--- conflicted
+++ resolved
@@ -1,8 +1,7 @@
 package com.simibubi.create.compat.thresholdSwitch;
 
-<<<<<<< HEAD
-// fabric: https://modrinth.com/mod/sophisticated-storage-(unofficial-fabric-port) isn't on 1.19.2
 //import com.simibubi.create.compat.Mods;
+//import com.simibubi.create.foundation.utility.RegisteredObjects;
 //
 //import net.minecraft.world.level.block.entity.BlockEntity;
 //import net.minecraftforge.items.IItemHandler;
@@ -14,8 +13,7 @@
 //		if (be == null)
 //			return false;
 //
-//		String namespace = be.getType()
-//			.getRegistryName()
+//		String namespace = RegisteredObjects.getKeyOrThrow(be.getType())
 //			.getNamespace();
 //
 //		return
@@ -28,33 +26,4 @@
 //		return ((long) inv.getSlotLimit(slot) * inv.getStackInSlot(slot).getMaxStackSize()) / 64;
 //	}
 //
-//}
-=======
-import com.simibubi.create.compat.Mods;
-import com.simibubi.create.foundation.utility.RegisteredObjects;
-
-import net.minecraft.world.level.block.entity.BlockEntity;
-import net.minecraftforge.items.IItemHandler;
-
-public class SophisticatedStorage implements ThresholdSwitchCompat {
-
-	@Override
-	public boolean isFromThisMod(BlockEntity be) {
-		if (be == null)
-			return false;
-
-		String namespace = RegisteredObjects.getKeyOrThrow(be.getType())
-			.getNamespace();
-
-		return
-			Mods.SOPHISTICATEDSTORAGE.id().equals(namespace)
-			|| Mods.SOPHISTICATEDBACKPACKS.id().equals(namespace);
-	}
-
-	@Override
-	public long getSpaceInSlot(IItemHandler inv, int slot) {
-		return ((long) inv.getSlotLimit(slot) * inv.getStackInSlot(slot).getMaxStackSize()) / 64;
-	}
-
-}
->>>>>>> 24cc53c9
+//}