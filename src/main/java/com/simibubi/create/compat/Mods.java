package com.simibubi.create.compat;

import java.util.Optional;
import java.util.function.Supplier;

import com.simibubi.create.foundation.utility.Lang;

import net.fabricmc.loader.api.FabricLoader;

/**
 * For compatibility with and without another mod present, we have to define load conditions of the specific code
 */
public enum Mods {
	DYNAMICTREES,
	TCONSTRUCT,
<<<<<<< HEAD
	SANDWICHABLE;

	private final boolean loaded;

	Mods() {
		loaded = FabricLoader.getInstance().isModLoaded(asId());
	}
=======
	CURIOS;
>>>>>>> 329be0d9

	/**
	 * @return a boolean of whether the mod is loaded or not based on mod id
	 */
	public boolean isLoaded() {
		return loaded;
    }

	/**
	 * @return the mod id
	 */
	public String asId() {
		return Lang.asId(name());
	}

	/**
	 * Simple hook to run code if a mod is installed
	 * @param toRun will be run only if the mod is loaded
	 * @return Optional.empty() if the mod is not loaded, otherwise an Optional of the return value of the given supplier
	 */
	public <T> Optional<T> runIfInstalled(Supplier<Supplier<T>> toRun) {
		if (isLoaded())
			return Optional.of(toRun.get().get());
		return Optional.empty();
	}

	/**
	 * Simple hook to execute code if a mod is installed
	 * @param toExecute will be executed only if the mod is loaded
	 */
	public void executeIfInstalled(Supplier<Runnable> toExecute) {
		if (isLoaded()) {
			toExecute.get().run();
		}
	}
}<|MERGE_RESOLUTION|>--- conflicted
+++ resolved
@@ -13,7 +13,7 @@
 public enum Mods {
 	DYNAMICTREES,
 	TCONSTRUCT,
-<<<<<<< HEAD
+	CURIOS,
 	SANDWICHABLE;
 
 	private final boolean loaded;
@@ -21,9 +21,6 @@
 	Mods() {
 		loaded = FabricLoader.getInstance().isModLoaded(asId());
 	}
-=======
-	CURIOS;
->>>>>>> 329be0d9
 
 	/**
 	 * @return a boolean of whether the mod is loaded or not based on mod id
