--- conflicted
+++ resolved
@@ -21,7 +21,7 @@
 	OCCULTISM,
 	PACKETFIXER,
 	STORAGEDRAWERS,
-<<<<<<< HEAD
+	TCONSTRUCT,
 	XLPACKETS,
 	CONNECTIVITY,
 	OCCULTISM,
@@ -34,9 +34,11 @@
 	SODIUM,
 	INDIUM;
 
+	private final String id;
 	private final boolean loaded;
 
 	Mods() {
+		id = Lang.asId(name());
 		loaded = FabricLoader.getInstance().isModLoaded(asId());
 	}
 
@@ -47,10 +49,6 @@
 	public Block getBlock(String id) {
 		return Registry.BLOCK.get(new ResourceLocation(asId(), id));
 	}
-=======
-	TCONSTRUCT,
-	XLPACKETS;
->>>>>>> 2201d87d
 
 	private final String id;
 
@@ -61,11 +59,6 @@
 	/**
 	 * @return the mod id
 	 */
-<<<<<<< HEAD
-	public boolean isLoaded() {
-		return loaded;
-    }
-=======
 	public String id() {
 		return id;
 	}
@@ -77,14 +70,13 @@
 	public Block getBlock(String id) {
 		return ForgeRegistries.BLOCKS.getValue(rl(id));
 	}
->>>>>>> 2201d87d
 
 	/**
 	 * @return a boolean of whether the mod is loaded or not based on mod id
 	 */
 	public boolean isLoaded() {
-		return ModList.get().isLoaded(id);
-	}
+		return loaded;
+    }
 
 	/**
 	 * Simple hook to run code if a mod is installed
