--- conflicted
+++ resolved
@@ -27,8 +27,9 @@
 	SOPHISTICATEDSTORAGE,
 	STORAGEDRAWERS,
 	TCONSTRUCT,
-<<<<<<< HEAD
+	FRAMEDBLOCKS,
 	XLPACKETS,
+	MODERNUI,
 
 	// fabric mods
 	SANDWICHABLE,
@@ -37,11 +38,6 @@
 	BOTANIA,
 	SODIUM,
 	INDIUM;
-=======
-	FRAMEDBLOCKS,
-	XLPACKETS,
-	MODERNUI;
->>>>>>> a37acd5b
 
 	private final String id;
 	private final boolean loaded;
@@ -65,11 +61,11 @@
 	public Block getBlock(String id) {
 		return Registry.BLOCK.get(rl(id));
 	}
-	
+
 	public Item getItem(String id) {
 		return ForgeRegistries.ITEMS.getValue(rl(id));
 	}
-	
+
 	public boolean contains(ItemLike entry) {
 		if (!isLoaded())
 			return false;
