package com.simibubi.create.compat.computercraft.implementation;

import com.simibubi.create.compat.computercraft.AbstractComputerBehaviour;
import com.simibubi.create.compat.computercraft.implementation.peripherals.DisplayLinkPeripheral;
import com.simibubi.create.compat.computercraft.implementation.peripherals.SequencedGearshiftPeripheral;
import com.simibubi.create.compat.computercraft.implementation.peripherals.SpeedControllerPeripheral;
import com.simibubi.create.compat.computercraft.implementation.peripherals.SpeedGaugePeripheral;
import com.simibubi.create.compat.computercraft.implementation.peripherals.StationPeripheral;
import com.simibubi.create.compat.computercraft.implementation.peripherals.StressGaugePeripheral;
import com.simibubi.create.content.kinetics.gauge.SpeedGaugeBlockEntity;
import com.simibubi.create.content.kinetics.gauge.StressGaugeBlockEntity;
import com.simibubi.create.content.kinetics.speedController.SpeedControllerBlockEntity;
import com.simibubi.create.content.kinetics.transmission.sequencer.SequencedGearshiftBlockEntity;
import com.simibubi.create.content.redstone.displayLink.DisplayLinkBlockEntity;
import com.simibubi.create.content.trains.station.StationBlockEntity;
import com.simibubi.create.foundation.blockEntity.SmartBlockEntity;

import dan200.computercraft.api.peripheral.IPeripheral;
import net.minecraftforge.common.capabilities.Capability;
import net.minecraftforge.common.capabilities.CapabilityManager;
import net.minecraftforge.common.capabilities.CapabilityToken;
import net.minecraftforge.common.util.LazyOptional;
import net.minecraftforge.common.util.NonNullSupplier;
import net.minecraftforge.registries.ForgeRegistries;

public class ComputerBehaviour extends AbstractComputerBehaviour {

	protected static final Capability<IPeripheral> PERIPHERAL_CAPABILITY =
		CapabilityManager.get(new CapabilityToken<>() {
		});
	LazyOptional<IPeripheral> peripheral;
	NonNullSupplier<IPeripheral> peripheralSupplier;

	public ComputerBehaviour(SmartBlockEntity te) {
		super(te);
		this.peripheralSupplier = getPeripheralFor(te);
	}

	public static NonNullSupplier<IPeripheral> getPeripheralFor(SmartBlockEntity be) {
		if (be instanceof SpeedControllerBlockEntity scbe)
			return () -> new SpeedControllerPeripheral(scbe, scbe.targetSpeed);
		if (be instanceof DisplayLinkBlockEntity dlbe)
			return () -> new DisplayLinkPeripheral(dlbe);
		if (be instanceof SequencedGearshiftBlockEntity sgbe)
			return () -> new SequencedGearshiftPeripheral(sgbe);
		if (be instanceof SpeedGaugeBlockEntity sgbe)
			return () -> new SpeedGaugePeripheral(sgbe);
		if (be instanceof StressGaugeBlockEntity sgbe)
			return () -> new StressGaugePeripheral(sgbe);
		if (be instanceof StationBlockEntity sbe)
			return () -> new StationPeripheral(sbe);

<<<<<<< HEAD
		throw new IllegalArgumentException(
			"No peripheral available for " + ForgeRegistries.BLOCK_ENTITY_TYPES.getKey(te.getType()));
=======
		throw new IllegalArgumentException("No peripheral available for " + be.getType()
			.getRegistryName());
>>>>>>> a947a062
	}

	@Override
	public <T> boolean isPeripheralCap(Capability<T> cap) {
		return cap == PERIPHERAL_CAPABILITY;
	}

	@Override
	public <T> LazyOptional<T> getPeripheralCapability() {
		if (peripheral == null || !peripheral.isPresent())
			peripheral = LazyOptional.of(peripheralSupplier);
		return peripheral.cast();
	}

	@Override
	public void removePeripheral() {
		if (peripheral != null)
			peripheral.invalidate();
	}

}<|MERGE_RESOLUTION|>--- conflicted
+++ resolved
@@ -50,13 +50,8 @@
 		if (be instanceof StationBlockEntity sbe)
 			return () -> new StationPeripheral(sbe);
 
-<<<<<<< HEAD
 		throw new IllegalArgumentException(
-			"No peripheral available for " + ForgeRegistries.BLOCK_ENTITY_TYPES.getKey(te.getType()));
-=======
-		throw new IllegalArgumentException("No peripheral available for " + be.getType()
-			.getRegistryName());
->>>>>>> a947a062
+			"No peripheral available for " + ForgeRegistries.BLOCK_ENTITY_TYPES.getKey(be.getType()));
 	}
 
 	@Override
