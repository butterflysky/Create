package com.simibubi.create.compat.computercraft.implementation;

import com.simibubi.create.compat.computercraft.AbstractComputerBehaviour;
import com.simibubi.create.compat.computercraft.implementation.peripherals.DisplayLinkPeripheral;
import com.simibubi.create.compat.computercraft.implementation.peripherals.SequencedGearshiftPeripheral;
import com.simibubi.create.compat.computercraft.implementation.peripherals.SpeedControllerPeripheral;
import com.simibubi.create.compat.computercraft.implementation.peripherals.SpeedGaugePeripheral;
import com.simibubi.create.compat.computercraft.implementation.peripherals.StationPeripheral;
import com.simibubi.create.compat.computercraft.implementation.peripherals.StressGaugePeripheral;
import com.simibubi.create.content.kinetics.gauge.SpeedGaugeBlockEntity;
import com.simibubi.create.content.kinetics.gauge.StressGaugeBlockEntity;
import com.simibubi.create.content.kinetics.speedController.SpeedControllerBlockEntity;
import com.simibubi.create.content.kinetics.transmission.sequencer.SequencedGearshiftBlockEntity;
import com.simibubi.create.content.redstone.displayLink.DisplayLinkBlockEntity;
import com.simibubi.create.content.trains.station.StationBlockEntity;
import com.simibubi.create.foundation.blockEntity.SmartBlockEntity;
import com.simibubi.create.foundation.blockEntity.behaviour.BlockEntityBehaviour;

import dan200.computercraft.api.peripheral.IPeripheral;
<<<<<<< HEAD
import dan200.computercraft.api.peripheral.IPeripheralProvider;
import net.minecraft.core.Registry;
=======
import net.minecraftforge.common.capabilities.Capability;
import net.minecraftforge.common.capabilities.CapabilityManager;
import net.minecraftforge.common.capabilities.CapabilityToken;
import net.minecraftforge.common.util.LazyOptional;
import net.minecraftforge.common.util.NonNullSupplier;
import net.minecraftforge.registries.ForgeRegistries;
>>>>>>> 3f72ce0a

public class ComputerBehaviour extends AbstractComputerBehaviour {

	public static final IPeripheralProvider PERIPHERAL_PROVIDER = (level, blockPos, direction) -> {
		AbstractComputerBehaviour behavior = BlockEntityBehaviour.get(level, blockPos, AbstractComputerBehaviour.TYPE);
		if (behavior instanceof ComputerBehaviour real)
			return real.peripheral;
		return null;
	};

	IPeripheral peripheral;

	public ComputerBehaviour(SmartBlockEntity te) {
		super(te);
		this.peripheral = getPeripheralFor(te);
	}

<<<<<<< HEAD
	public static IPeripheral getPeripheralFor(SmartBlockEntity te) {
		if (te instanceof SpeedControllerBlockEntity scte)
			return new SpeedControllerPeripheral(scte, scte.targetSpeed);
		if (te instanceof DisplayLinkBlockEntity dlte)
			return new DisplayLinkPeripheral(dlte);
		if (te instanceof SequencedGearshiftBlockEntity sgte)
			return new SequencedGearshiftPeripheral(sgte);
		if (te instanceof SpeedGaugeBlockEntity sgte)
			return new SpeedGaugePeripheral(sgte);
		if (te instanceof StressGaugeBlockEntity sgte)
			return new StressGaugePeripheral(sgte);
		if (te instanceof StationBlockEntity ste)
			return new StationPeripheral(ste);
=======
	public static NonNullSupplier<IPeripheral> getPeripheralFor(SmartBlockEntity te) {
		if (te instanceof SpeedControllerBlockEntity scbe)
			return () -> new SpeedControllerPeripheral(scbe, scbe.targetSpeed);
		if (te instanceof DisplayLinkBlockEntity dlbe)
			return () -> new DisplayLinkPeripheral(dlbe);
		if (te instanceof SequencedGearshiftBlockEntity sgbe)
			return () -> new SequencedGearshiftPeripheral(sgbe);
		if (te instanceof SpeedGaugeBlockEntity sgbe)
			return () -> new SpeedGaugePeripheral(sgbe);
		if (te instanceof StressGaugeBlockEntity sgbe)
			return () -> new StressGaugePeripheral(sgbe);
		if (te instanceof StationBlockEntity sbe)
			return () -> new StationPeripheral(sbe);

		throw new IllegalArgumentException(
			"No peripheral available for " + ForgeRegistries.BLOCK_ENTITY_TYPES.getKey(te.getType()));
	}

	@Override
	public <T> boolean isPeripheralCap(Capability<T> cap) {
		return cap == PERIPHERAL_CAPABILITY;
	}
>>>>>>> 3f72ce0a

		throw new IllegalArgumentException("No peripheral available for " + Registry.BLOCK_ENTITY_TYPE.getKey(te.getType()));
	}

	@Override
	public <T> T getPeripheral() {
		//noinspection unchecked
		return (T) peripheral;
	}
}<|MERGE_RESOLUTION|>--- conflicted
+++ resolved
@@ -17,17 +17,9 @@
 import com.simibubi.create.foundation.blockEntity.behaviour.BlockEntityBehaviour;
 
 import dan200.computercraft.api.peripheral.IPeripheral;
-<<<<<<< HEAD
 import dan200.computercraft.api.peripheral.IPeripheralProvider;
 import net.minecraft.core.Registry;
-=======
-import net.minecraftforge.common.capabilities.Capability;
-import net.minecraftforge.common.capabilities.CapabilityManager;
-import net.minecraftforge.common.capabilities.CapabilityToken;
-import net.minecraftforge.common.util.LazyOptional;
-import net.minecraftforge.common.util.NonNullSupplier;
 import net.minecraftforge.registries.ForgeRegistries;
->>>>>>> 3f72ce0a
 
 public class ComputerBehaviour extends AbstractComputerBehaviour {
 
@@ -45,46 +37,27 @@
 		this.peripheral = getPeripheralFor(te);
 	}
 
-<<<<<<< HEAD
 	public static IPeripheral getPeripheralFor(SmartBlockEntity te) {
-		if (te instanceof SpeedControllerBlockEntity scte)
-			return new SpeedControllerPeripheral(scte, scte.targetSpeed);
-		if (te instanceof DisplayLinkBlockEntity dlte)
-			return new DisplayLinkPeripheral(dlte);
-		if (te instanceof SequencedGearshiftBlockEntity sgte)
-			return new SequencedGearshiftPeripheral(sgte);
-		if (te instanceof SpeedGaugeBlockEntity sgte)
-			return new SpeedGaugePeripheral(sgte);
-		if (te instanceof StressGaugeBlockEntity sgte)
-			return new StressGaugePeripheral(sgte);
-		if (te instanceof StationBlockEntity ste)
-			return new StationPeripheral(ste);
-=======
-	public static NonNullSupplier<IPeripheral> getPeripheralFor(SmartBlockEntity te) {
 		if (te instanceof SpeedControllerBlockEntity scbe)
-			return () -> new SpeedControllerPeripheral(scbe, scbe.targetSpeed);
+			return new SpeedControllerPeripheral(scbe, scbe.targetSpeed);
 		if (te instanceof DisplayLinkBlockEntity dlbe)
-			return () -> new DisplayLinkPeripheral(dlbe);
+			return new DisplayLinkPeripheral(dlbe);
 		if (te instanceof SequencedGearshiftBlockEntity sgbe)
-			return () -> new SequencedGearshiftPeripheral(sgbe);
+			return new SequencedGearshiftPeripheral(sgbe);
 		if (te instanceof SpeedGaugeBlockEntity sgbe)
-			return () -> new SpeedGaugePeripheral(sgbe);
+			return new SpeedGaugePeripheral(sgbe);
 		if (te instanceof StressGaugeBlockEntity sgbe)
-			return () -> new StressGaugePeripheral(sgbe);
+			return new StressGaugePeripheral(sgbe);
 		if (te instanceof StationBlockEntity sbe)
-			return () -> new StationPeripheral(sbe);
+			return new StationPeripheral(sbe);
 
 		throw new IllegalArgumentException(
-			"No peripheral available for " + ForgeRegistries.BLOCK_ENTITY_TYPES.getKey(te.getType()));
+			"No peripheral available for " + Registry.BLOCK_ENTITY_TYPE.getKey(te.getType()));
 	}
 
 	@Override
 	public <T> boolean isPeripheralCap(Capability<T> cap) {
 		return cap == PERIPHERAL_CAPABILITY;
-	}
->>>>>>> 3f72ce0a
-
-		throw new IllegalArgumentException("No peripheral available for " + Registry.BLOCK_ENTITY_TYPE.getKey(te.getType()));
 	}
 
 	@Override
