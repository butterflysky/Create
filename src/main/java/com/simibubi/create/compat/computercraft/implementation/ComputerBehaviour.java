--- conflicted
+++ resolved
@@ -50,12 +50,8 @@
 		if (be instanceof StationBlockEntity sbe)
 			return new StationPeripheral(sbe);
 
-<<<<<<< HEAD
 		throw new IllegalArgumentException(
-			"No peripheral available for " + Registry.BLOCK_ENTITY_TYPE.getKey(te.getType()));
-=======
-		throw new IllegalArgumentException("No peripheral available for " + Registry.BLOCK_ENTITY_TYPE.getKey(be.getType()));
->>>>>>> e37a012b
+			"No peripheral available for " + Registry.BLOCK_ENTITY_TYPE.getKey(be.getType()));
 	}
 
 	@Override
