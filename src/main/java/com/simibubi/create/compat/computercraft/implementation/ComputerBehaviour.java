package com.simibubi.create.compat.computercraft.implementation;

import com.simibubi.create.compat.computercraft.AbstractComputerBehaviour;
import com.simibubi.create.compat.computercraft.implementation.peripherals.DisplayLinkPeripheral;
import com.simibubi.create.compat.computercraft.implementation.peripherals.SequencedGearshiftPeripheral;
import com.simibubi.create.compat.computercraft.implementation.peripherals.SpeedControllerPeripheral;
import com.simibubi.create.compat.computercraft.implementation.peripherals.SpeedGaugePeripheral;
import com.simibubi.create.compat.computercraft.implementation.peripherals.StationPeripheral;
import com.simibubi.create.compat.computercraft.implementation.peripherals.StressGaugePeripheral;
import com.simibubi.create.content.kinetics.gauge.SpeedGaugeBlockEntity;
import com.simibubi.create.content.kinetics.gauge.StressGaugeBlockEntity;
import com.simibubi.create.content.kinetics.speedController.SpeedControllerBlockEntity;
import com.simibubi.create.content.kinetics.transmission.sequencer.SequencedGearshiftBlockEntity;
import com.simibubi.create.content.redstone.displayLink.DisplayLinkBlockEntity;
import com.simibubi.create.content.trains.station.StationBlockEntity;
import com.simibubi.create.foundation.blockEntity.SmartBlockEntity;
import com.simibubi.create.foundation.blockEntity.behaviour.BlockEntityBehaviour;

import dan200.computercraft.api.peripheral.IPeripheral;
import dan200.computercraft.api.peripheral.IPeripheralProvider;
import net.minecraft.core.Registry;

public class ComputerBehaviour extends AbstractComputerBehaviour {

	public static final IPeripheralProvider PERIPHERAL_PROVIDER = (level, blockPos, direction) -> {
		AbstractComputerBehaviour behavior = BlockEntityBehaviour.get(level, blockPos, AbstractComputerBehaviour.TYPE);
		if (behavior instanceof ComputerBehaviour real)
			return real.peripheral;
		return null;
	};

	IPeripheral peripheral;

	public ComputerBehaviour(SmartBlockEntity te) {
		super(te);
		this.peripheral = getPeripheralFor(te);
	}

<<<<<<< HEAD
	public static IPeripheral getPeripheralFor(SmartBlockEntity te) {
		if (te instanceof SpeedControllerBlockEntity scte)
			return new SpeedControllerPeripheral(scte, scte.targetSpeed);
		if (te instanceof DisplayLinkBlockEntity dlte)
			return new DisplayLinkPeripheral(dlte);
		if (te instanceof SequencedGearshiftBlockEntity sgte)
			return new SequencedGearshiftPeripheral(sgte);
		if (te instanceof SpeedGaugeBlockEntity sgte)
			return new SpeedGaugePeripheral(sgte);
		if (te instanceof StressGaugeBlockEntity sgte)
			return new StressGaugePeripheral(sgte);
		if (te instanceof StationBlockEntity ste)
			return new StationPeripheral(ste);
=======
	public static NonNullSupplier<IPeripheral> getPeripheralFor(SmartBlockEntity te) {
		if (te instanceof SpeedControllerBlockEntity scbe)
			return () -> new SpeedControllerPeripheral(scbe, scbe.targetSpeed);
		if (te instanceof DisplayLinkBlockEntity dlbe)
			return () -> new DisplayLinkPeripheral(dlbe);
		if (te instanceof SequencedGearshiftBlockEntity sgbe)
			return () -> new SequencedGearshiftPeripheral(sgbe);
		if (te instanceof SpeedGaugeBlockEntity sgbe)
			return () -> new SpeedGaugePeripheral(sgbe);
		if (te instanceof StressGaugeBlockEntity sgbe)
			return () -> new StressGaugePeripheral(sgbe);
		if (te instanceof StationBlockEntity sbe)
			return () -> new StationPeripheral(sbe);

		throw new IllegalArgumentException("No peripheral available for " + te.getType()
			.getRegistryName());
	}

	@Override
	public <T> boolean isPeripheralCap(Capability<T> cap) {
		return cap == PERIPHERAL_CAPABILITY;
	}
>>>>>>> 39ef3da5

		throw new IllegalArgumentException("No peripheral available for " + Registry.BLOCK_ENTITY_TYPE.getKey(te.getType()));
	}

	@Override
	public <T> T getPeripheral() {
		//noinspection unchecked
		return (T) peripheral;
	}
}<|MERGE_RESOLUTION|>--- conflicted
+++ resolved
@@ -36,44 +36,19 @@
 		this.peripheral = getPeripheralFor(te);
 	}
 
-<<<<<<< HEAD
 	public static IPeripheral getPeripheralFor(SmartBlockEntity te) {
-		if (te instanceof SpeedControllerBlockEntity scte)
-			return new SpeedControllerPeripheral(scte, scte.targetSpeed);
-		if (te instanceof DisplayLinkBlockEntity dlte)
-			return new DisplayLinkPeripheral(dlte);
-		if (te instanceof SequencedGearshiftBlockEntity sgte)
-			return new SequencedGearshiftPeripheral(sgte);
-		if (te instanceof SpeedGaugeBlockEntity sgte)
-			return new SpeedGaugePeripheral(sgte);
-		if (te instanceof StressGaugeBlockEntity sgte)
-			return new StressGaugePeripheral(sgte);
-		if (te instanceof StationBlockEntity ste)
-			return new StationPeripheral(ste);
-=======
-	public static NonNullSupplier<IPeripheral> getPeripheralFor(SmartBlockEntity te) {
 		if (te instanceof SpeedControllerBlockEntity scbe)
-			return () -> new SpeedControllerPeripheral(scbe, scbe.targetSpeed);
+			return new SpeedControllerPeripheral(scbe, scbe.targetSpeed);
 		if (te instanceof DisplayLinkBlockEntity dlbe)
-			return () -> new DisplayLinkPeripheral(dlbe);
+			return new DisplayLinkPeripheral(dlbe);
 		if (te instanceof SequencedGearshiftBlockEntity sgbe)
-			return () -> new SequencedGearshiftPeripheral(sgbe);
+			return new SequencedGearshiftPeripheral(sgbe);
 		if (te instanceof SpeedGaugeBlockEntity sgbe)
-			return () -> new SpeedGaugePeripheral(sgbe);
+			return new SpeedGaugePeripheral(sgbe);
 		if (te instanceof StressGaugeBlockEntity sgbe)
-			return () -> new StressGaugePeripheral(sgbe);
+			return new StressGaugePeripheral(sgbe);
 		if (te instanceof StationBlockEntity sbe)
-			return () -> new StationPeripheral(sbe);
-
-		throw new IllegalArgumentException("No peripheral available for " + te.getType()
-			.getRegistryName());
-	}
-
-	@Override
-	public <T> boolean isPeripheralCap(Capability<T> cap) {
-		return cap == PERIPHERAL_CAPABILITY;
-	}
->>>>>>> 39ef3da5
+			return new StationPeripheral(sbe);
 
 		throw new IllegalArgumentException("No peripheral available for " + Registry.BLOCK_ENTITY_TYPE.getKey(te.getType()));
 	}
