package com.simibubi.create.compat.emi.recipes;

import java.util.List;
import java.util.function.Consumer;
import java.util.function.Function;

import org.apache.commons.lang3.mutable.MutableInt;
import org.jetbrains.annotations.Nullable;

import com.google.common.collect.ImmutableList;
import com.simibubi.create.compat.emi.CreateSlotWidget;
import com.simibubi.create.compat.emi.EmiSequencedAssemblySubCategory;
import com.simibubi.create.content.processing.basin.BasinRecipe;
import com.simibubi.create.content.processing.recipe.ProcessingOutput;
import com.simibubi.create.content.processing.recipe.ProcessingRecipe;
import com.simibubi.create.content.processing.sequenced.SequencedAssemblyRecipe;
import com.simibubi.create.content.processing.sequenced.SequencedRecipe;
import com.simibubi.create.foundation.fluid.FluidIngredient;
import com.simibubi.create.foundation.gui.AllGuiTextures;
import com.simibubi.create.foundation.item.ItemHelper;
import com.simibubi.create.foundation.utility.Pair;

import dev.emi.emi.api.recipe.EmiRecipe;
import dev.emi.emi.api.recipe.EmiRecipeCategory;
import dev.emi.emi.api.stack.EmiIngredient;
import dev.emi.emi.api.stack.EmiStack;
import dev.emi.emi.api.widget.SlotWidget;
import dev.emi.emi.api.widget.TextureWidget;
import dev.emi.emi.api.widget.WidgetHolder;
import io.github.fabricators_of_create.porting_lib.fluids.FluidStack;
import net.minecraft.client.Minecraft;
import net.minecraft.client.multiplayer.ClientLevel;
import net.minecraft.resources.ResourceLocation;
import net.minecraft.world.item.ItemStack;
import net.minecraft.world.item.crafting.Ingredient;
import net.minecraft.world.item.crafting.Recipe;

public abstract class CreateEmiRecipe<T extends Recipe<?>> implements EmiRecipe {
	protected final EmiRecipeCategory category;
	protected final T recipe;
	protected ResourceLocation id;
	protected List<EmiIngredient> input;
	protected List<EmiStack> output;
	protected int width, height;

	public CreateEmiRecipe(EmiRecipeCategory category, T recipe, int width, int height) {
		this.category = category;
		this.recipe = recipe;
		this.id = recipe.getId();
		this.width = width;
		this.height = height;
		if (recipe instanceof BasinRecipe basin) {
			ImmutableList.Builder<EmiIngredient> input = ImmutableList.builder();
			ImmutableList.Builder<EmiStack> output = ImmutableList.builder();
			for (Pair<Ingredient, MutableInt> pair : ItemHelper.condenseIngredients(recipe.getIngredients())) {
				input.add(EmiIngredient.of(pair.getFirst(), pair.getSecond().getValue()));
			}
			for (FluidIngredient ingredient : basin.getFluidIngredients()) {
				input.add(fluidStack(ingredient.getMatchingFluidStacks().get(0)));
			}
			for (ItemStack stack : basin.getRollableResultsAsItemStacks()) {
				output.add(EmiStack.of(stack));
			}
			for (FluidStack stack : basin.getFluidResults()) {
				output.add(fluidStack(stack));
			}
			this.input = input.build();
			this.output = output.build();
		} else if (recipe instanceof SequencedAssemblyRecipe sequenced) {
			this.output = List.of(getResultEmi(recipe).setChance(sequenced.getOutputChance()));
			int loops = sequenced.getLoops();
			ImmutableList.Builder<EmiIngredient> input = ImmutableList.builder();
			input.add(EmiIngredient.of(sequenced.getIngredient()));
			for (SequencedRecipe<?> sequence : sequenced.getSequence()) {
				EmiSequencedAssemblySubCategory subCategory = SequencedAssemblyEmiRecipe.getSubCategory(sequence);
				EmiIngredient ingredient = subCategory.getAppliedIngredient(sequence);
				if (ingredient == null)
					continue;
				input.add(ingredient);
				if (ingredient instanceof EmiStack stack && stack.getRemainder() == stack)
					continue;
				ingredient.setAmount(ingredient.getAmount() * loops);
			}
			this.input = input.build();
		} else {
			this.input = recipe.getIngredients().stream().map(EmiIngredient::of).toList();
			if (recipe instanceof ProcessingRecipe<?> processing) {
				ImmutableList.Builder<EmiStack> builder = ImmutableList.builder();
				for (ProcessingOutput output : processing.getRollableResults()) {
					builder.add(EmiStack.of(output.getStack()).setChance(output.getChance()));
				}
				this.output = builder.build();
			} else {
				this.output = List.of(getResultEmi(recipe));
			}
		}
	}

	public CreateEmiRecipe(EmiRecipeCategory category, T recipe, int width, int height, Consumer<CreateEmiRecipe<T>> setup) {
		this.category = category;
		this.recipe = recipe;
		this.id = recipe.getId();
		this.width = width;
		this.height = height;
		setup.accept(this);
	}

	@Override
	public EmiRecipeCategory getCategory() {
		return category;
	}

	@Override
	public @Nullable ResourceLocation getId() {
		return id;
	}

	@Override
	public List<EmiIngredient> getInputs() {
		return input;
	}

	@Override
	public List<EmiStack> getOutputs() {
		return output;
	}

	@Override
	public int getDisplayWidth() {
		return width;
	}

	@Override
	public int getDisplayHeight() {
		return height;
	}

	public static SlotWidget addSlot(WidgetHolder widgets, EmiIngredient stack, int x, int y) {
		AllGuiTextures texture = stack.getChance() == 1 ? AllGuiTextures.JEI_SLOT : AllGuiTextures.JEI_CHANCE_SLOT;
		return addSlot(widgets, stack, x, y, texture);
	}

	public static SlotWidget addSlot(WidgetHolder widgets, EmiIngredient stack, int x, int y, AllGuiTextures texture) {
		return widgets.add(new CreateSlotWidget(stack, x, y)).backgroundTexture(texture.location, texture.startX, texture.startY);
	}

	public static EmiStack fluidStack(FluidStack stack) {
<<<<<<< HEAD
		return EmiStack.of(stack.getFluid(), stack.getAmount());
=======
		return EmiStack.of(stack.getFluid(), stack.getTag(), stack.getAmount());
>>>>>>> 2debe766
	}

	public static TextureWidget addTexture(WidgetHolder widgets, AllGuiTextures texture, int x, int y) {
		return widgets.addTexture(texture.location, x, y, texture.width, texture.height, texture.startX, texture.startY);
	}

	public static <T, U> U firstOrElse(List<T> list, U empty, Function<T, U> function) {
		return list.isEmpty() ? empty : function.apply(list.get(0));
	}

	public static EmiIngredient firstIngredientOrEmpty(List<Ingredient> ingredients) {
		return firstOrElse(ingredients, EmiStack.EMPTY, EmiIngredient::of);
	}

	public static EmiStack firstFluidOrEmpty(List<FluidStack> fluids) {
		return firstOrElse(fluids, EmiStack.EMPTY, CreateEmiRecipe::fluidStack);
	}

	public static EmiStack firstResultOrEmpty(List<ProcessingOutput> outputs) {
		return firstOrElse(outputs, EmiStack.EMPTY, output -> EmiStack.of(output.getStack()));
	}

	public static ItemStack getResultItem(Recipe<?> recipe) {
		ClientLevel level = Minecraft.getInstance().level;
		if (level == null)
			return ItemStack.EMPTY;
		return recipe.getResultItem(level.registryAccess());
	}

	public static EmiStack getResultEmi(Recipe<?> recipe) {
		return EmiStack.of(getResultItem(recipe));
	}
}<|MERGE_RESOLUTION|>--- conflicted
+++ resolved
@@ -145,11 +145,7 @@
 	}
 
 	public static EmiStack fluidStack(FluidStack stack) {
-<<<<<<< HEAD
-		return EmiStack.of(stack.getFluid(), stack.getAmount());
-=======
 		return EmiStack.of(stack.getFluid(), stack.getTag(), stack.getAmount());
->>>>>>> 2debe766
 	}
 
 	public static TextureWidget addTexture(WidgetHolder widgets, AllGuiTextures texture, int x, int y) {
