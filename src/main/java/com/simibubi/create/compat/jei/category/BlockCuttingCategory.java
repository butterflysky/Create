package com.simibubi.create.compat.jei.category;

import java.util.ArrayList;
import java.util.Arrays;
import java.util.List;

import com.mojang.blaze3d.matrix.MatrixStack;
import com.simibubi.create.AllBlocks;
import com.simibubi.create.compat.jei.category.BlockCuttingCategory.CondensedBlockCuttingRecipe;
import com.simibubi.create.compat.jei.category.animations.AnimatedSaw;
import com.simibubi.create.foundation.gui.AllGuiTextures;
import com.simibubi.create.foundation.item.ItemHelper;

import mezz.jei.api.constants.VanillaTypes;
import mezz.jei.api.gui.IRecipeLayout;
import mezz.jei.api.gui.ingredient.IGuiItemStackGroup;
import mezz.jei.api.ingredients.IIngredients;
import net.minecraft.item.ItemStack;
import net.minecraft.item.Items;
import net.minecraft.item.crafting.IRecipe;
import net.minecraft.item.crafting.Ingredient;
import net.minecraft.item.crafting.StonecuttingRecipe;
import net.minecraft.util.ResourceLocation;

public class BlockCuttingCategory extends CreateRecipeCategory<CondensedBlockCuttingRecipe> {

	private AnimatedSaw saw = new AnimatedSaw();

	public BlockCuttingCategory() {
		super(doubleItemIcon(AllBlocks.MECHANICAL_SAW.get(), Items.STONE_BRICK_STAIRS), emptyBackground(177, 70));
	}

	@Override
	public Class<? extends CondensedBlockCuttingRecipe> getRecipeClass() {
		return CondensedBlockCuttingRecipe.class;
	}

	@Override
	public void setIngredients(CondensedBlockCuttingRecipe recipe, IIngredients ingredients) {
		ingredients.setInputIngredients(recipe.getIngredients());
		ingredients.setOutputs(VanillaTypes.ITEM, recipe.getOutputs());
	}

	@Override
	public void setRecipe(IRecipeLayout recipeLayout, CondensedBlockCuttingRecipe recipe, IIngredients ingredients) {
		IGuiItemStackGroup itemStacks = recipeLayout.getItemStacks();
		itemStacks.init(0, true, 4, 4);
		itemStacks.set(0, Arrays.asList(recipe.getIngredients().get(0).getMatchingStacks()));

		List<List<ItemStack>> results = recipe.getCondensedOutputs();
		for (int outputIndex = 0; outputIndex < results.size(); outputIndex++) {
			int xOffset = (outputIndex % 5) * 19;
			int yOffset = (outputIndex / 5) * -19;

			itemStacks.init(outputIndex + 1, false, 77 + xOffset, 47 + yOffset);
			itemStacks.set(outputIndex + 1, results.get(outputIndex));
		}
	}

	@Override
<<<<<<< HEAD
	public void draw(CondensedBlockCuttingRecipe recipe, MatrixStack matrixStack, double mouseX, double mouseY) {
		AllGuiTextures.JEI_SLOT.draw(matrixStack, 4, 4);
		int size = recipe.getOutputs().size();
=======
	public void draw(CondensedBlockCuttingRecipe recipe, double mouseX, double mouseY) {
		AllGuiTextures.JEI_SLOT.draw(4, 4);
		int size = Math.min(recipe.getOutputs().size(), 15);
>>>>>>> 3cdbf47c
		for (int i = 0; i < size; i++) {
			int xOffset = (i % 5) * 19;
			int yOffset = (i / 5) * -19;
			AllGuiTextures.JEI_SLOT.draw(matrixStack, 77 + xOffset, 47 + yOffset);
		}
		AllGuiTextures.JEI_DOWN_ARROW.draw(matrixStack, 31, 6);
		saw.draw(matrixStack, 33, 37);
	}

	public static class CondensedBlockCuttingRecipe extends StonecuttingRecipe {

		List<ItemStack> outputs = new ArrayList<>();

		public CondensedBlockCuttingRecipe(Ingredient ingredient) {
			super(new ResourceLocation(""), "", ingredient, ItemStack.EMPTY);
		}

		public void addOutput(ItemStack stack) {
			outputs.add(stack);
		}

		public List<ItemStack> getOutputs() {
			return outputs;
		}
		
		public List<List<ItemStack>> getCondensedOutputs() {
			List<List<ItemStack>> result = new ArrayList<>();
			int index = 0;
			boolean firstPass = true;
			for (ItemStack itemStack : outputs) {
				if (firstPass)
					result.add(new ArrayList<>());
				result.get(index).add(itemStack);
				index++;
				if (index >= 15) {
					index = 0;
					firstPass = false;
				}
			}
			return result;
		}

		public static List<CondensedBlockCuttingRecipe> condenseRecipes(List<IRecipe<?>> stoneCuttingRecipes) {
			List<CondensedBlockCuttingRecipe> condensed = new ArrayList<>();
			Recipes: for (IRecipe<?> recipe : stoneCuttingRecipes) {
				Ingredient i1 = recipe.getIngredients().get(0);
				for (CondensedBlockCuttingRecipe condensedRecipe : condensed) {
					if (ItemHelper.matchIngredients(i1, condensedRecipe.getIngredients().get(0))) {
						condensedRecipe.addOutput(recipe.getRecipeOutput());
						continue Recipes;
					}
				}
				CondensedBlockCuttingRecipe cr = new CondensedBlockCuttingRecipe(i1);
				cr.addOutput(recipe.getRecipeOutput());
				condensed.add(cr);
			}
			return condensed;
		}

	}

}<|MERGE_RESOLUTION|>--- conflicted
+++ resolved
@@ -58,15 +58,9 @@
 	}
 
 	@Override
-<<<<<<< HEAD
 	public void draw(CondensedBlockCuttingRecipe recipe, MatrixStack matrixStack, double mouseX, double mouseY) {
 		AllGuiTextures.JEI_SLOT.draw(matrixStack, 4, 4);
-		int size = recipe.getOutputs().size();
-=======
-	public void draw(CondensedBlockCuttingRecipe recipe, double mouseX, double mouseY) {
-		AllGuiTextures.JEI_SLOT.draw(4, 4);
 		int size = Math.min(recipe.getOutputs().size(), 15);
->>>>>>> 3cdbf47c
 		for (int i = 0; i < size; i++) {
 			int xOffset = (i % 5) * 19;
 			int yOffset = (i / 5) * -19;
