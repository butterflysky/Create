--- conflicted
+++ resolved
@@ -48,36 +48,22 @@
 	}
 
 	@Override
-<<<<<<< HEAD
-	public void draw(IRecipe<?> recipe, MatrixStack matrixStack, double mouseX, double mouseY) {
-		NonNullList<Ingredient> ingredients2 = recipe.getIngredients();
-		int size = ingredients2.size();
-		int rows = size == 4 ? 2 : 3;
-		for (int i = 0; i < size; i++) {
-			AllGuiTextures.JEI_SLOT.draw(matrixStack, (rows == 2 ? 26 : 17) + (i % rows) * 19, 50 - (i / rows) * 19);
-		}
-		AllGuiTextures.JEI_SLOT.draw(matrixStack, 141, 50);
-		AllGuiTextures.JEI_DOWN_ARROW.draw(matrixStack, 136, 32);
-		AllGuiTextures.JEI_SHADOW.draw(matrixStack, 81, 57);
-		press.draw(matrixStack, getBackground().getWidth() / 2 + 6, 30);
-=======
-	public void draw(BasinRecipe recipe, double mouseX, double mouseY) {
+	public void draw(BasinRecipe recipe, MatrixStack matrixStack, double mouseX, double mouseY) {
 		if (!recipe.convertedRecipe) {
-			super.draw(recipe, mouseX, mouseY);
+			super.draw(recipe, matrixStack, mouseX, mouseY);
 			
 		} else {
 			NonNullList<Ingredient> ingredients2 = recipe.getIngredients();
 			int size = ingredients2.size();
 			int rows = size == 4 ? 2 : 3;
 			for (int i = 0; i < size; i++) 
-				AllGuiTextures.JEI_SLOT.draw((rows == 2 ? 26 : 17) + (i % rows) * 19, 50 - (i / rows) * 19);
-			AllGuiTextures.JEI_SLOT.draw(141, 50);
-			AllGuiTextures.JEI_DOWN_ARROW.draw(136, 32);
-			AllGuiTextures.JEI_SHADOW.draw(81, 57);
+				AllGuiTextures.JEI_SLOT.draw(matrixStack, (rows == 2 ? 26 : 17) + (i % rows) * 19, 50 - (i / rows) * 19);
+			AllGuiTextures.JEI_SLOT.draw(matrixStack, 141, 50);
+			AllGuiTextures.JEI_DOWN_ARROW.draw(matrixStack, 136, 32);
+			AllGuiTextures.JEI_SHADOW.draw(matrixStack, 81, 57);
 		}
 		
-		press.draw(getBackground().getWidth() / 2 + 6, 30);
->>>>>>> 378164b8
+		press.draw(matrixStack, getBackground().getWidth() / 2 + 6, 30);
 	}
 
 }