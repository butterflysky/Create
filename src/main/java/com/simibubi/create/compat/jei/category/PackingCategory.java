--- conflicted
+++ resolved
@@ -20,7 +20,7 @@
 
 	public PackingCategory() {
 		super("packing", doubleItemIcon(AllBlocks.MECHANICAL_PRESS.get(), AllBlocks.BASIN.get()),
-				emptyBackground(177, 110));
+			emptyBackground(177, 110));
 	}
 
 	@Override
@@ -29,7 +29,7 @@
 			super.setRecipe(recipeLayout, recipe, ingredients);
 			return;
 		}
-		
+
 		IGuiItemStackGroup itemStacks = recipeLayout.getItemStacks();
 		int i = 0;
 
@@ -51,29 +51,20 @@
 	public void draw(BasinRecipe recipe, MatrixStack matrixStack, double mouseX, double mouseY) {
 		if (!recipe.convertedRecipe) {
 			super.draw(recipe, matrixStack, mouseX, mouseY);
-			
+
 		} else {
 			NonNullList<Ingredient> ingredients2 = recipe.getIngredients();
 			int size = ingredients2.size();
 			int rows = size == 4 ? 2 : 3;
-			for (int i = 0; i < size; i++) 
-<<<<<<< HEAD
-				AllGuiTextures.JEI_SLOT.draw(matrixStack, (rows == 2 ? 26 : 17) + (i % rows) * 19, 50 - (i / rows) * 19);
-			AllGuiTextures.JEI_SLOT.draw(matrixStack, 141, 50);
-			AllGuiTextures.JEI_DOWN_ARROW.draw(matrixStack, 136, 32);
-			AllGuiTextures.JEI_SHADOW.draw(matrixStack, 81, 57);
+			for (int i = 0; i < size; i++)
+				AllGuiTextures.JEI_SLOT.draw(matrixStack, (rows == 2 ? 26 : 17) + (i % rows) * 19,
+					60 - (i / rows) * 19);
+			AllGuiTextures.JEI_SLOT.draw(matrixStack, 141, 60);
+			AllGuiTextures.JEI_DOWN_ARROW.draw(matrixStack, 136, 42);
+			AllGuiTextures.JEI_SHADOW.draw(matrixStack, 81, 67);
 		}
-		
-		press.draw(matrixStack, getBackground().getWidth() / 2 + 6, 30);
-=======
-				AllGuiTextures.JEI_SLOT.draw((rows == 2 ? 26 : 17) + (i % rows) * 19, 60 - (i / rows) * 19);
-			AllGuiTextures.JEI_SLOT.draw(141, 60);
-			AllGuiTextures.JEI_DOWN_ARROW.draw(136, 42);
-			AllGuiTextures.JEI_SHADOW.draw(81, 67);
-		}
-		
-		press.draw(getBackground().getWidth() / 2 + 6, 40);
->>>>>>> d973e9bc
+
+		press.draw(matrixStack, getBackground().getWidth() / 2 + 6, 40);
 	}
 
 }