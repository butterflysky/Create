--- conflicted
+++ resolved
@@ -20,11 +20,7 @@
 
 	public PackingCategory() {
 		super("packing", doubleItemIcon(AllBlocks.MECHANICAL_PRESS.get(), AllBlocks.BASIN.get()),
-<<<<<<< HEAD
-			emptyBackground(177, 110));
-=======
-				emptyBackground(177, 103));
->>>>>>> dcd0598e
+			emptyBackground(177, 103));
 	}
 
 	@Override
@@ -60,21 +56,13 @@
 			NonNullList<Ingredient> ingredients2 = recipe.getIngredients();
 			int size = ingredients2.size();
 			int rows = size == 4 ? 2 : 3;
-<<<<<<< HEAD
 			for (int i = 0; i < size; i++)
 				AllGuiTextures.JEI_SLOT.draw(matrixStack, (rows == 2 ? 26 : 17) + (i % rows) * 19,
-					60 - (i / rows) * 19);
-			AllGuiTextures.JEI_SLOT.draw(matrixStack, 141, 60);
-			AllGuiTextures.JEI_DOWN_ARROW.draw(matrixStack, 136, 42);
-			AllGuiTextures.JEI_SHADOW.draw(matrixStack, 81, 67);
-=======
-			for (int i = 0; i < size; i++) 
-				AllGuiTextures.JEI_SLOT.draw((rows == 2 ? 26 : 17) + (i % rows) * 19, 50 - (i / rows) * 19);
-			AllGuiTextures.JEI_SLOT.draw(141, 50);
-			AllGuiTextures.JEI_DOWN_ARROW.draw(136, 32);
-			AllGuiTextures.JEI_SHADOW.draw(81, 68);
-			AllGuiTextures.JEI_NO_HEAT_BAR.draw(4, 80);
->>>>>>> dcd0598e
+					50 - (i / rows) * 19);
+			AllGuiTextures.JEI_SLOT.draw(matrixStack, 141, 50);
+			AllGuiTextures.JEI_DOWN_ARROW.draw(matrixStack, 136, 32);
+			AllGuiTextures.JEI_SHADOW.draw(matrixStack, 81, 68);
+			AllGuiTextures.JEI_NO_HEAT_BAR.draw(matrixStack, 4, 80);
 		}
 
 		press.draw(matrixStack, getBackground().getWidth() / 2 + 6, 40);
