package com.simibubi.create.compat.jei.category;

import java.util.Arrays;

import com.mojang.blaze3d.matrix.MatrixStack;
import com.simibubi.create.AllBlocks;
import com.simibubi.create.compat.jei.category.animations.AnimatedPress;
import com.simibubi.create.content.contraptions.processing.BasinRecipe;
import com.simibubi.create.foundation.gui.AllGuiTextures;

import mezz.jei.api.gui.IRecipeLayout;
import mezz.jei.api.gui.ingredient.IGuiItemStackGroup;
import mezz.jei.api.ingredients.IIngredients;
import net.minecraft.block.Blocks;
import net.minecraft.item.crafting.Ingredient;
import net.minecraft.util.IItemProvider;
import net.minecraft.util.NonNullList;

public class PackingCategory extends BasinCategory {

	private AnimatedPress press = new AnimatedPress(true);
	private PackingType type;

<<<<<<< HEAD
	public PackingCategory() {
		super("packing", doubleItemIcon(AllBlocks.MECHANICAL_PRESS.get(), AllBlocks.BASIN.get()),
			emptyBackground(177, 103));
=======
	enum PackingType {
		AUTO_SQUARE, COMPACTING;
	}

	public static PackingCategory standard() {
		return new PackingCategory(PackingType.COMPACTING, AllBlocks.BASIN.get(), 103);
	}

	public static PackingCategory autoSquare() {
		return new PackingCategory(PackingType.AUTO_SQUARE, Blocks.CRAFTING_TABLE, 85);
	}

	protected PackingCategory(PackingType type, IItemProvider icon, int height) {
		super(type != PackingType.AUTO_SQUARE, doubleItemIcon(AllBlocks.MECHANICAL_PRESS.get(), icon),
			emptyBackground(177, height));
		this.type = type;
>>>>>>> 42f97477
	}

	@Override
	public void setRecipe(IRecipeLayout recipeLayout, BasinRecipe recipe, IIngredients ingredients) {
		if (type == PackingType.COMPACTING) {
			super.setRecipe(recipeLayout, recipe, ingredients);
			return;
		}

		IGuiItemStackGroup itemStacks = recipeLayout.getItemStacks();
		int i = 0;

		NonNullList<Ingredient> ingredients2 = recipe.getIngredients();
		int size = ingredients2.size();
		int rows = size == 4 ? 2 : 3;
		while (i < size) {
			Ingredient ingredient = ingredients2.get(i);
			itemStacks.init(i, true, (rows == 2 ? 26 : 17) + (i % rows) * 19, 50 - (i / rows) * 19);
			itemStacks.set(i, Arrays.asList(ingredient.getMatchingStacks()));
			i++;
		}

		itemStacks.init(i, false, 141, 50);
		itemStacks.set(i, recipe.getRecipeOutput());
	}

	@Override
<<<<<<< HEAD
	public void draw(BasinRecipe recipe, MatrixStack matrixStack, double mouseX, double mouseY) {
		if (!recipe.convertedRecipe) {
			super.draw(recipe, matrixStack, mouseX, mouseY);
=======
	public void draw(BasinRecipe recipe, double mouseX, double mouseY) {
		if (type == PackingType.COMPACTING) {
			super.draw(recipe, mouseX, mouseY);
>>>>>>> 42f97477

		} else {
			NonNullList<Ingredient> ingredients2 = recipe.getIngredients();
			int size = ingredients2.size();
			int rows = size == 4 ? 2 : 3;
			for (int i = 0; i < size; i++)
<<<<<<< HEAD
				AllGuiTextures.JEI_SLOT.draw(matrixStack, (rows == 2 ? 26 : 17) + (i % rows) * 19,
					50 - (i / rows) * 19);
			AllGuiTextures.JEI_SLOT.draw(matrixStack, 141, 50);
			AllGuiTextures.JEI_DOWN_ARROW.draw(matrixStack, 136, 32);
			AllGuiTextures.JEI_SHADOW.draw(matrixStack, 81, 68);
			AllGuiTextures.JEI_NO_HEAT_BAR.draw(matrixStack, 4, 80);
		}

		press.draw(matrixStack, getBackground().getWidth() / 2 + 6, 40);
=======
				AllGuiTextures.JEI_SLOT.draw((rows == 2 ? 26 : 17) + (i % rows) * 19, 50 - (i / rows) * 19);
			AllGuiTextures.JEI_SLOT.draw(141, 50);
			AllGuiTextures.JEI_DOWN_ARROW.draw(136, 32);
			AllGuiTextures.JEI_SHADOW.draw(81, 68);
		}

		press.draw(getBackground().getWidth() / 2 + 6, 40);
>>>>>>> 42f97477
	}

}<|MERGE_RESOLUTION|>--- conflicted
+++ resolved
@@ -21,11 +21,6 @@
 	private AnimatedPress press = new AnimatedPress(true);
 	private PackingType type;
 
-<<<<<<< HEAD
-	public PackingCategory() {
-		super("packing", doubleItemIcon(AllBlocks.MECHANICAL_PRESS.get(), AllBlocks.BASIN.get()),
-			emptyBackground(177, 103));
-=======
 	enum PackingType {
 		AUTO_SQUARE, COMPACTING;
 	}
@@ -42,7 +37,6 @@
 		super(type != PackingType.AUTO_SQUARE, doubleItemIcon(AllBlocks.MECHANICAL_PRESS.get(), icon),
 			emptyBackground(177, height));
 		this.type = type;
->>>>>>> 42f97477
 	}
 
 	@Override
@@ -70,40 +64,23 @@
 	}
 
 	@Override
-<<<<<<< HEAD
 	public void draw(BasinRecipe recipe, MatrixStack matrixStack, double mouseX, double mouseY) {
-		if (!recipe.convertedRecipe) {
+		if (type == PackingType.COMPACTING) {
 			super.draw(recipe, matrixStack, mouseX, mouseY);
-=======
-	public void draw(BasinRecipe recipe, double mouseX, double mouseY) {
-		if (type == PackingType.COMPACTING) {
-			super.draw(recipe, mouseX, mouseY);
->>>>>>> 42f97477
 
 		} else {
 			NonNullList<Ingredient> ingredients2 = recipe.getIngredients();
 			int size = ingredients2.size();
 			int rows = size == 4 ? 2 : 3;
 			for (int i = 0; i < size; i++)
-<<<<<<< HEAD
 				AllGuiTextures.JEI_SLOT.draw(matrixStack, (rows == 2 ? 26 : 17) + (i % rows) * 19,
 					50 - (i / rows) * 19);
 			AllGuiTextures.JEI_SLOT.draw(matrixStack, 141, 50);
 			AllGuiTextures.JEI_DOWN_ARROW.draw(matrixStack, 136, 32);
 			AllGuiTextures.JEI_SHADOW.draw(matrixStack, 81, 68);
-			AllGuiTextures.JEI_NO_HEAT_BAR.draw(matrixStack, 4, 80);
 		}
 
 		press.draw(matrixStack, getBackground().getWidth() / 2 + 6, 40);
-=======
-				AllGuiTextures.JEI_SLOT.draw((rows == 2 ? 26 : 17) + (i % rows) * 19, 50 - (i / rows) * 19);
-			AllGuiTextures.JEI_SLOT.draw(141, 50);
-			AllGuiTextures.JEI_DOWN_ARROW.draw(136, 32);
-			AllGuiTextures.JEI_SHADOW.draw(81, 68);
-		}
-
-		press.draw(getBackground().getWidth() / 2 + 6, 40);
->>>>>>> 42f97477
 	}
 
 }