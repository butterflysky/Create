--- conflicted
+++ resolved
@@ -1,11 +1,7 @@
 package com.simibubi.create.compat.jei.category.animations;
 
-<<<<<<< HEAD
 import com.mojang.blaze3d.matrix.MatrixStack;
-=======
-import com.mojang.blaze3d.systems.RenderSystem;
 import com.simibubi.create.AllBlockPartials;
->>>>>>> a8031b75
 import com.simibubi.create.AllBlocks;
 import com.simibubi.create.content.contraptions.components.saw.SawBlock;
 import com.simibubi.create.foundation.gui.AllGuiTextures;
@@ -26,30 +22,26 @@
 		matrixStack.translate(0, 0, 200);
 		matrixStack.translate(29, 17, 0);
 		matrixStack.multiply(Vector3f.POSITIVE_X.getDegreesQuaternion(-22.5f));
-		matrixStack.multiply(Vector3f.POSITIVE_Y.getDegreesQuaternion(90-225f));
+		matrixStack.multiply(Vector3f.POSITIVE_Y.getDegreesQuaternion(90 - 225f));
 		int scale = 25;
 
 		GuiGameElement.of(shaft(Axis.X))
-				.rotateBlock(-getCurrentAngle(), 0, 0)
-				.scale(scale)
-				.render(matrixStack);
+			.rotateBlock(-getCurrentAngle(), 0, 0)
+			.scale(scale)
+			.render(matrixStack);
 
 		GuiGameElement.of(AllBlocks.MECHANICAL_SAW.getDefaultState()
-				.with(SawBlock.FACING, Direction.UP))
-				.rotateBlock(0, 0, 0)
-				.scale(scale)
-				.render(matrixStack);
+			.with(SawBlock.FACING, Direction.UP))
+			.rotateBlock(0, 0, 0)
+			.scale(scale)
+			.render(matrixStack);
 
-<<<<<<< HEAD
+		GuiGameElement.of(AllBlockPartials.SAW_BLADE_VERTICAL_ACTIVE)
+			.rotateBlock(0, -90, -90)
+			.scale(scale)
+			.render(matrixStack);
+
 		matrixStack.pop();
-=======
-		GuiGameElement.of(AllBlockPartials.SAW_BLADE_VERTICAL_ACTIVE)
-				.rotateBlock(0, -90, -90)
-				.scale(scale)
-				.render();
-
-		RenderSystem.popMatrix();
->>>>>>> a8031b75
 	}
 
 }