--- conflicted
+++ resolved
@@ -69,25 +69,15 @@
 		if (mouseX < 91 || mouseX > 91 + 52 || mouseY < 1 || mouseY > 53)
 			return list;
 		list.addAll(recipe.getRecipeOutput()
-<<<<<<< HEAD
-				.getTooltip(Minecraft.getInstance().player,
-						Minecraft.getInstance().gameSettings.advancedItemTooltips ? ITooltipFlag.TooltipFlags.ADVANCED
-								: ITooltipFlag.TooltipFlags.NORMAL));
-=======
 			.getTooltip(Minecraft.getInstance().player,
 				Minecraft.getInstance().gameSettings.advancedItemTooltips ? ITooltipFlag.TooltipFlags.ADVANCED
-					: ITooltipFlag.TooltipFlags.NORMAL)
-			.stream()
-			.map(ITextComponent::getFormattedText)
-			.collect(Collectors.toList()));
->>>>>>> 42f97477
+					: ITooltipFlag.TooltipFlags.NORMAL));
 		return list;
 	}
 
 	@Override
 	public void draw(BlockzapperUpgradeRecipe recipe, MatrixStack matrixStack, double mouseX, double mouseY) {
 		FontRenderer font = Minecraft.getInstance().fontRenderer;
-<<<<<<< HEAD
 
 		IFormattableTextComponent textComponent =
 				new StringTextComponent("+ ")
@@ -100,21 +90,5 @@
 				.at(90, 55)
 				.scale(3.5)
 				.render(matrixStack);
-=======
-		String componentName = Lang.translate("blockzapper.component." + Lang.asId(recipe.getUpgradedComponent()
-			.name()));
-		String text = "+ " + recipe.getTier().color + componentName;
-		font.drawStringWithShadow(text, (BLOCKZAPPER_UPGRADE_RECIPE.width - font.getStringWidth(text)) / 2, 57,
-			0x8B8B8B);
-
-		RenderSystem.pushMatrix();
-		RenderSystem.translated(126, 0, 0);
-		RenderSystem.scaled(3.5, 3.5, 3.5);
-		RenderSystem.translated(-10, 0, 0);
-		RenderSystem.color3f(1, 1, 1);
-		GuiGameElement.of(recipe.getRecipeOutput())
-			.render();
-		RenderSystem.popMatrix();
->>>>>>> 42f97477
 	}
 }