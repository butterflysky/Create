--- conflicted
+++ resolved
@@ -11,11 +11,8 @@
 import com.simibubi.create.foundation.gui.menu.GhostItemMenu;
 import com.simibubi.create.foundation.gui.menu.GhostItemSubmitPacket;
 
-<<<<<<< HEAD
 import io.github.fabricators_of_create.porting_lib.mixin.client.accessor.AbstractContainerScreenAccessor;
-=======
 import mezz.jei.api.constants.VanillaTypes;
->>>>>>> e6759d8e
 import mezz.jei.api.gui.handlers.IGhostIngredientHandler;
 import mezz.jei.api.ingredients.ITypedIngredient;
 import net.minecraft.MethodsReturnNonnullByDefault;
@@ -33,20 +30,20 @@
 		boolean doStart) {
 		boolean isAttributeFilter = gui instanceof AttributeFilterScreen;
 		List<Target<I>> targets = new LinkedList<>();
-		
+
 		if (ingredient.getType() == VanillaTypes.ITEM_STACK) {
 			for (int i = 36; i < gui.getMenu().slots.size(); i++) {
 				if (gui.getMenu().slots.get(i)
 						.isActive())
 					targets.add(new GhostTarget<>(gui, i - 36, isAttributeFilter));
-				
+
 				// Only accept items in 1st slot. 2nd is used for functionality, don't wanna
 				// override that one
 				if (isAttributeFilter)
 					break;
 			}
 		}
-		
+
 		return targets;
 	}
 
