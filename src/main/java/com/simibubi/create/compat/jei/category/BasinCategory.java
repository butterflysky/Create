package com.simibubi.create.compat.jei.category;

import java.util.ArrayList;
import java.util.List;
import java.util.stream.Collectors;

import org.apache.commons.lang3.mutable.MutableInt;

import com.google.common.collect.ImmutableList;
import com.mojang.blaze3d.matrix.MatrixStack;
import com.simibubi.create.AllBlocks;
import com.simibubi.create.AllItems;
import com.simibubi.create.content.contraptions.processing.BasinRecipe;
import com.simibubi.create.content.contraptions.processing.HeatCondition;
import com.simibubi.create.content.contraptions.processing.burner.BlazeBurnerBlock.HeatLevel;
import com.simibubi.create.foundation.fluid.FluidIngredient;
import com.simibubi.create.foundation.gui.AllGuiTextures;
import com.simibubi.create.foundation.item.ItemHelper;
import com.simibubi.create.foundation.utility.Lang;
import com.simibubi.create.foundation.utility.Pair;

import mezz.jei.api.constants.VanillaTypes;
import mezz.jei.api.gui.IRecipeLayout;
import mezz.jei.api.gui.drawable.IDrawable;
import mezz.jei.api.gui.ingredient.IGuiFluidStackGroup;
import mezz.jei.api.gui.ingredient.IGuiItemStackGroup;
import mezz.jei.api.ingredients.IIngredients;
import net.minecraft.client.Minecraft;
import net.minecraft.item.ItemStack;
import net.minecraft.item.crafting.Ingredient;
import net.minecraft.util.NonNullList;
import net.minecraftforge.fluids.FluidStack;

public class BasinCategory extends CreateRecipeCategory<BasinRecipe> {

	private boolean needsHeating;

	public BasinCategory(boolean needsHeating, IDrawable icon, IDrawable background) {
		super(icon, background);
		this.needsHeating = needsHeating;
	}

	@Override
	public Class<? extends BasinRecipe> getRecipeClass() {
		return BasinRecipe.class;
	}

	@Override
	public void setIngredients(BasinRecipe recipe, IIngredients ingredients) {
		List<Ingredient> itemIngredients = new ArrayList<>(recipe.getIngredients());

		HeatCondition requiredHeat = recipe.getRequiredHeat();
		if (!requiredHeat.testBlazeBurner(HeatLevel.NONE))
			itemIngredients.add(Ingredient.fromItems(AllBlocks.BLAZE_BURNER.get()));
		if (!requiredHeat.testBlazeBurner(HeatLevel.KINDLED))
			itemIngredients.add(Ingredient.fromItems(AllItems.BLAZE_CAKE.get()));

		ingredients.setInputIngredients(itemIngredients);
		ingredients.setInputLists(VanillaTypes.FLUID, recipe.getFluidIngredients()
			.stream()
			.map(FluidIngredient::getMatchingFluidStacks)
			.collect(Collectors.toList()));
		if (!recipe.getRollableResults()
			.isEmpty())
			ingredients.setOutput(VanillaTypes.ITEM, recipe.getRecipeOutput());
		if (!recipe.getFluidResults()
			.isEmpty())
			ingredients.setOutputs(VanillaTypes.FLUID, recipe.getFluidResults());
	}

	@Override
	public void setRecipe(IRecipeLayout recipeLayout, BasinRecipe recipe, IIngredients iingredients) {
		IGuiItemStackGroup itemStacks = recipeLayout.getItemStacks();
		IGuiFluidStackGroup fluidStacks = recipeLayout.getFluidStacks();

		ItemStack itemOutput = recipe.getRollableResultsAsItemStacks()
			.isEmpty() ? ItemStack.EMPTY
				: recipe.getRollableResultsAsItemStacks()
					.get(0);
		FluidStack fluidOutput = recipe.getFluidResults()
			.isEmpty() ? FluidStack.EMPTY
				: recipe.getFluidResults()
					.get(0);

		NonNullList<FluidIngredient> fluidIngredients = recipe.getFluidIngredients();
		List<Pair<Ingredient, MutableInt>> ingredients = ItemHelper.condenseIngredients(recipe.getIngredients());

		int size = ingredients.size() + fluidIngredients.size();
		int xOffset = size < 3 ? (3 - size) * 19 / 2 : 0;
		int yOffset = 0;

		int i;
		for (i = 0; i < ingredients.size(); i++) {
			itemStacks.init(i, true, 16 + xOffset + (i % 3) * 19, 50 - (i / 3) * 19 + yOffset);
			List<ItemStack> stacks = new ArrayList<>();
			Pair<Ingredient, MutableInt> pair = ingredients.get(i);
			Ingredient ingredient = pair.getFirst();
			MutableInt amount = pair.getSecond();

			for (ItemStack itemStack : ingredient.getMatchingStacks()) {
				ItemStack stack = itemStack.copy();
				stack.setCount(amount.getValue());
				stacks.add(stack);
			}

			itemStacks.set(i, stacks);
		}

		int j;
		for (j = 0; j < fluidIngredients.size(); j++) {
			int i2 = i + j;
			fluidStacks.init(j, true, 17 + xOffset + (i2 % 3) * 19, 51 - (i2 / 3) * 19 + yOffset);
			List<FluidStack> stacks = fluidIngredients.get(j)
				.getMatchingFluidStacks();
			fluidStacks.set(j, withImprovedVisibility(stacks));
		}

		if (!itemOutput.isEmpty()) {
			itemStacks.init(i, false, 141, 50 + yOffset);
			itemStacks.set(i, recipe.getRecipeOutput()
				.getStack());
			yOffset -= 19;
		}

		if (!fluidOutput.isEmpty()) {
			fluidStacks.init(j, false, 142, 51 + yOffset);
			fluidStacks.set(j, withImprovedVisibility(fluidOutput));
		}

		addFluidTooltip(fluidStacks, fluidIngredients, ImmutableList.of(fluidOutput));

		HeatCondition requiredHeat = recipe.getRequiredHeat();
		if (!requiredHeat.testBlazeBurner(HeatLevel.NONE)) {
			itemStacks.init(++i, true, 133, 80);
			itemStacks.set(i, AllBlocks.BLAZE_BURNER.asStack());
		}
		if (!requiredHeat.testBlazeBurner(HeatLevel.KINDLED)) {
			itemStacks.init(++i, true, 152, 80);
			itemStacks.set(i, AllItems.BLAZE_CAKE.asStack());
		}
	}

	public List<FluidStack> withImprovedVisibility(List<FluidStack> stacks) {
		return stacks.stream()
			.map(this::withImprovedVisibility)
			.collect(Collectors.toList());
	}

	public FluidStack withImprovedVisibility(FluidStack stack) {
		FluidStack display = stack.copy();
		int displayedAmount = (int) (stack.getAmount() * .75f) + 250;
		display.setAmount(displayedAmount);
		return display;
	}

	@Override
	public void draw(BasinRecipe recipe, MatrixStack matrixStack, double mouseX, double mouseY) {
		List<Pair<Ingredient, MutableInt>> actualIngredients = ItemHelper.condenseIngredients(recipe.getIngredients());

		int size = actualIngredients.size() + recipe.getFluidIngredients()
			.size();
		int xOffset = size < 3 ? (3 - size) * 19 / 2 : 0;
		HeatCondition requiredHeat = recipe.getRequiredHeat();
		int yOffset = 0;

		for (int i = 0; i < size; i++)
			AllGuiTextures.JEI_SLOT.draw(matrixStack, 16 + xOffset + (i % 3) * 19, 50 - (i / 3) * 19 + yOffset);

		boolean noHeat = requiredHeat == HeatCondition.NONE;
		AllGuiTextures.JEI_SLOT.draw(matrixStack, 141, 50 + yOffset);
		AllGuiTextures.JEI_DOWN_ARROW.draw(matrixStack, 136, 32 + yOffset);

		AllGuiTextures shadow = noHeat ? AllGuiTextures.JEI_SHADOW : AllGuiTextures.JEI_LIGHT;
		shadow.draw(matrixStack, 81, 58 + (noHeat ? 10 : 30));

		if (!needsHeating)
			return;
		
		AllGuiTextures heatBar = noHeat ? AllGuiTextures.JEI_NO_HEAT_BAR : AllGuiTextures.JEI_HEAT_BAR;
<<<<<<< HEAD
		heatBar.draw(matrixStack, 4, 80);
		
		Minecraft.getInstance().fontRenderer.drawWithShadow(matrixStack, Lang.translate(requiredHeat.getTranslationKey()), 9,
=======
		heatBar.draw(4, 80);
		Minecraft.getInstance().fontRenderer.drawStringWithShadow(Lang.translate(requiredHeat.getTranslationKey()), 9,
>>>>>>> 42f97477
			85, requiredHeat.getColor());
	}

}<|MERGE_RESOLUTION|>--- conflicted
+++ resolved
@@ -177,14 +177,8 @@
 			return;
 		
 		AllGuiTextures heatBar = noHeat ? AllGuiTextures.JEI_NO_HEAT_BAR : AllGuiTextures.JEI_HEAT_BAR;
-<<<<<<< HEAD
 		heatBar.draw(matrixStack, 4, 80);
-		
 		Minecraft.getInstance().fontRenderer.drawWithShadow(matrixStack, Lang.translate(requiredHeat.getTranslationKey()), 9,
-=======
-		heatBar.draw(4, 80);
-		Minecraft.getInstance().fontRenderer.drawStringWithShadow(Lang.translate(requiredHeat.getTranslationKey()), 9,
->>>>>>> 42f97477
 			85, requiredHeat.getColor());
 	}
 
