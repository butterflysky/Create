--- conflicted
+++ resolved
@@ -341,19 +341,13 @@
 	}
 
 	public static List<Recipe<?>> findRecipes(Predicate<Recipe<?>> predicate) {
-<<<<<<< HEAD
-		return Minecraft.getInstance().level.getRecipeManager()
-				.getRecipes()
-				.stream()
-				.filter(predicate)
-				.collect(Collectors.toList());
-=======
-		return Minecraft.getInstance().getConnection().getRecipeManager()
+		return Minecraft.getInstance()
+			.getConnection()
+			.getRecipeManager()
 			.getRecipes()
 			.stream()
 			.filter(predicate)
 			.collect(Collectors.toList());
->>>>>>> 41f36d51
 	}
 
 	public static List<Recipe<?>> findRecipesByType(RecipeType<?> type) {
