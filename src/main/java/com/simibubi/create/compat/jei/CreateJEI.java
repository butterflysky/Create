--- conflicted
+++ resolved
@@ -122,13 +122,8 @@
 			.build(),
 
 		autoShapeless = register("automatic_shapeless", MixingCategory::autoShapeless)
-<<<<<<< HEAD
 			.recipes(r -> r.getSerializer() == RecipeSerializer.SHAPELESS_RECIPE && r.getIngredients()
-				.size() > 1 && !MechanicalPressTileEntity.canCompress(r),
-=======
-			.recipes(r -> r.getSerializer() == IRecipeSerializer.SHAPELESS_RECIPE && r.getIngredients()
 				.size() > 1 && !MechanicalPressTileEntity.canCompress(r) && !AllRecipeTypes.isManualRecipe(r),
->>>>>>> dfe2f41b
 				BasinRecipe::convertShapeless)
 			.catalyst(AllBlocks.MECHANICAL_MIXER::get)
 			.catalyst(AllBlocks.BASIN::get)
@@ -146,12 +141,8 @@
 			.build(),
 
 		blockCutting = register("block_cutting", () -> new BlockCuttingCategory(Items.STONE_BRICK_STAIRS))
-<<<<<<< HEAD
-			.recipeList(() -> CondensedBlockCuttingRecipe.condenseRecipes(findRecipesByType(RecipeType.STONECUTTING)))
-=======
 			.recipeList(() -> CondensedBlockCuttingRecipe.condenseRecipes(findRecipes(
-				recipe -> recipe.getType() == IRecipeType.STONECUTTING && !AllRecipeTypes.isManualRecipe(recipe))))
->>>>>>> dfe2f41b
+				recipe -> recipe.getType() == RecipeType.STONECUTTING && !AllRecipeTypes.isManualRecipe(recipe))))
 			.catalyst(AllBlocks.MECHANICAL_SAW::get)
 			.enableWhen(c -> c.allowStonecuttingOnSaw)
 			.build(),
@@ -171,13 +162,9 @@
 			.build(),
 
 		autoSquare = register("automatic_packing", PackingCategory::autoSquare)
-<<<<<<< HEAD
-			.recipes(r -> (r instanceof CraftingRecipe) && MechanicalPressTileEntity.canCompress(r),
-=======
 			.recipes(
-				r -> (r instanceof ICraftingRecipe) && !(r instanceof MechanicalCraftingRecipe)
+				r -> (r instanceof CraftingRecipe) && !(r instanceof MechanicalCraftingRecipe)
 					&& MechanicalPressTileEntity.canCompress(r) && !AllRecipeTypes.isManualRecipe(r),
->>>>>>> dfe2f41b
 				BasinRecipe::convertShapeless)
 			.catalyst(AllBlocks.MECHANICAL_PRESS::get)
 			.catalyst(AllBlocks.BASIN::get)
@@ -216,15 +203,9 @@
 		autoShaped = register("automatic_shaped", MechanicalCraftingCategory::new)
 			.recipes(r -> r.getSerializer() == RecipeSerializer.SHAPELESS_RECIPE && r.getIngredients()
 				.size() == 1)
-<<<<<<< HEAD
-			.recipes(
-				r -> (r.getType() == RecipeType.CRAFTING && r.getType() != AllRecipeTypes.MECHANICAL_CRAFTING.getType())
-					&& (r instanceof ShapedRecipe))
-=======
-			.recipes(r -> (r.getType() == IRecipeType.CRAFTING
+			.recipes(r -> (r.getType() == RecipeType.CRAFTING
 				&& r.getType() != AllRecipeTypes.MECHANICAL_CRAFTING.getType()) && (r instanceof ShapedRecipe)
 				&& !AllRecipeTypes.isManualRecipe(r))
->>>>>>> dfe2f41b
 			.catalyst(AllBlocks.MECHANICAL_CRAFTER::get)
 			.enableWhen(c -> c.allowRegularCraftingInCrafter)
 			.build(),
