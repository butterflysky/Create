--- conflicted
+++ resolved
@@ -113,206 +113,70 @@
 
 		CreateRecipeCategory<?>
 
-				milling = builder(AbstractCrushingRecipe.class)
+		milling = builder(AbstractCrushingRecipe.class)
 				.addTypedRecipes(AllRecipeTypes.MILLING)
 				.catalyst(AllBlocks.MILLSTONE::get)
 				.doubleItemIcon(AllBlocks.MILLSTONE.get(), AllItems.WHEAT_FLOUR.get())
 				.emptyBackground(177, 53)
 				.build("milling", MillingCategory::new),
 
-				crushing = builder(AbstractCrushingRecipe.class)
-						.addTypedRecipes(AllRecipeTypes.CRUSHING)
-						.addTypedRecipesExcluding(AllRecipeTypes.MILLING::getType, AllRecipeTypes.CRUSHING::getType)
-						.catalyst(AllBlocks.CRUSHING_WHEEL::get)
-						.doubleItemIcon(AllBlocks.CRUSHING_WHEEL.get(), AllItems.CRUSHED_GOLD.get())
-						.emptyBackground(177, 100)
-						.build("crushing", CrushingCategory::new),
-
-				pressing = builder(PressingRecipe.class)
-						.addTypedRecipes(AllRecipeTypes.PRESSING)
-						.catalyst(AllBlocks.MECHANICAL_PRESS::get)
-						.doubleItemIcon(AllBlocks.MECHANICAL_PRESS.get(), AllItems.IRON_SHEET.get())
-						.emptyBackground(177, 70)
-						.build("pressing", PressingCategory::new),
-
-				washing = builder(SplashingRecipe.class)
-						.addTypedRecipes(AllRecipeTypes.SPLASHING)
-						.catalystStack(ProcessingViaFanCategory.getFan("fan_washing"))
-						.doubleItemIcon(AllItems.PROPELLER.get(), Items.WATER_BUCKET)
-						.emptyBackground(178, 72)
-						.build("fan_washing", FanWashingCategory::new),
-
-				smoking = builder(SmokingRecipe.class)
-						.addTypedRecipes(() -> RecipeType.SMOKING)
-						.catalystStack(ProcessingViaFanCategory.getFan("fan_smoking"))
-						.doubleItemIcon(AllItems.PROPELLER.get(), Items.CAMPFIRE)
-						.emptyBackground(178, 72)
-						.build("fan_smoking", FanSmokingCategory::new),
-
-				blasting = builder(AbstractCookingRecipe.class)
-						.addTypedRecipesExcluding(() -> RecipeType.SMELTING, () -> RecipeType.BLASTING)
-						.addTypedRecipes(() -> RecipeType.BLASTING)
-						.removeRecipes(() -> RecipeType.SMOKING)
-						.catalystStack(ProcessingViaFanCategory.getFan("fan_blasting"))
-						.doubleItemIcon(AllItems.PROPELLER.get(), Items.LAVA_BUCKET)
-						.emptyBackground(178, 72)
-						.build("fan_blasting", FanBlastingCategory::new),
-
-				haunting = builder(HauntingRecipe.class)
-						.addTypedRecipes(AllRecipeTypes.HAUNTING)
-						.catalystStack(ProcessingViaFanCategory.getFan("fan_haunting"))
-						.doubleItemIcon(AllItems.PROPELLER.get(), Items.SOUL_CAMPFIRE)
-						.emptyBackground(178, 72)
-						.build("fan_haunting", FanHauntingCategory::new),
-
-				mixing = builder(BasinRecipe.class)
-						.addTypedRecipes(AllRecipeTypes.MIXING)
-						.catalyst(AllBlocks.MECHANICAL_MIXER::get)
-						.catalyst(AllBlocks.BASIN::get)
-						.doubleItemIcon(AllBlocks.MECHANICAL_MIXER.get(), AllBlocks.BASIN.get())
-						.emptyBackground(177, 103)
-						.build("mixing", MixingCategory::standard),
-
-				autoShapeless = builder(BasinRecipe.class)
-						.enableWhen(c -> c.allowShapelessInMixer)
-						.addAllRecipesIf(r -> r instanceof CraftingRecipe && !(r instanceof ShapedRecipe)
-										&& r.getIngredients()
-										.size() > 1
-										&& !MechanicalPressTileEntity.canCompress(r) && !AllRecipeTypes.shouldIgnoreInAutomation(r),
-								BasinRecipe::convertShapeless)
-						.catalyst(AllBlocks.MECHANICAL_MIXER::get)
-						.catalyst(AllBlocks.BASIN::get)
-						.doubleItemIcon(AllBlocks.MECHANICAL_MIXER.get(), Items.CRAFTING_TABLE)
-						.emptyBackground(177, 85)
-						.build("automatic_shapeless", MixingCategory::autoShapeless),
-
-				brewing = builder(BasinRecipe.class)
-						.addRecipes(() -> PotionMixingRecipes.ALL)
-						.catalyst(AllBlocks.MECHANICAL_MIXER::get)
-						.catalyst(AllBlocks.BASIN::get)
-						.doubleItemIcon(AllBlocks.MECHANICAL_MIXER.get(), Blocks.BREWING_STAND)
-						.emptyBackground(177, 103)
-						.build("automatic_brewing", MixingCategory::autoBrewing),
-
-				packing = builder(BasinRecipe.class)
-						.addTypedRecipes(AllRecipeTypes.COMPACTING)
-						.catalyst(AllBlocks.MECHANICAL_PRESS::get)
-						.catalyst(AllBlocks.BASIN::get)
-						.doubleItemIcon(AllBlocks.MECHANICAL_PRESS.get(), AllBlocks.BASIN.get())
-						.emptyBackground(177, 103)
-						.build("packing", PackingCategory::standard),
-
-				autoSquare = builder(BasinRecipe.class)
-						.enableWhen(c -> c.allowShapedSquareInPress)
-						.addAllRecipesIf(
-								r -> (r instanceof CraftingRecipe) && !(r instanceof MechanicalCraftingRecipe)
-										&& MechanicalPressTileEntity.canCompress(r) && !AllRecipeTypes.shouldIgnoreInAutomation(r),
-								BasinRecipe::convertShapeless)
-						.catalyst(AllBlocks.MECHANICAL_PRESS::get)
-						.catalyst(AllBlocks.BASIN::get)
-						.doubleItemIcon(AllBlocks.MECHANICAL_PRESS.get(), Blocks.CRAFTING_TABLE)
-						.emptyBackground(177, 85)
-						.build("automatic_packing", PackingCategory::autoSquare),
-
-				sawing = builder(CuttingRecipe.class)
-						.addTypedRecipes(AllRecipeTypes.CUTTING)
-						.catalyst(AllBlocks.MECHANICAL_SAW::get)
-						.doubleItemIcon(AllBlocks.MECHANICAL_SAW.get(), Items.OAK_LOG)
-						.emptyBackground(177, 70)
-						.build("sawing", SawingCategory::new),
-
-				blockCutting = builder(CondensedBlockCuttingRecipe.class)
-						.enableWhen(c -> c.allowStonecuttingOnSaw)
-						.addRecipes(() -> CondensedBlockCuttingRecipe.condenseRecipes(getTypedRecipesExcluding(RecipeType.STONECUTTING, AllRecipeTypes::shouldIgnoreInAutomation)))
-						.catalyst(AllBlocks.MECHANICAL_SAW::get)
-						.doubleItemIcon(AllBlocks.MECHANICAL_SAW.get(), Items.STONE_BRICK_STAIRS)
-						.emptyBackground(177, 70)
-						.build("block_cutting", BlockCuttingCategory::new),
-
-				woodCutting = builder(CondensedBlockCuttingRecipe.class)
-						.enableIf(c -> c.allowWoodcuttingOnSaw.get() && FabricLoader.getInstance()
-								.isModLoaded("druidcraft"))
-						.addRecipes(() -> CondensedBlockCuttingRecipe.condenseRecipes(getTypedRecipesExcluding(SawTileEntity.woodcuttingRecipeType.get(), AllRecipeTypes::shouldIgnoreInAutomation)))
-						.catalyst(AllBlocks.MECHANICAL_SAW::get)
-						.doubleItemIcon(AllBlocks.MECHANICAL_SAW.get(), Items.OAK_STAIRS)
-						.emptyBackground(177, 70)
-						.build("wood_cutting", BlockCuttingCategory::new),
-
-				polishing = builder(SandPaperPolishingRecipe.class)
-						.addTypedRecipes(AllRecipeTypes.SANDPAPER_POLISHING)
-						.catalyst(AllItems.SAND_PAPER::get)
-						.catalyst(AllItems.RED_SAND_PAPER::get)
-						.itemIcon(AllItems.SAND_PAPER.get())
-						.emptyBackground(177, 55)
-						.build("sandpaper_polishing", PolishingCategory::new),
-
-				item_application = builder(ItemApplicationRecipe.class)
-						.addTypedRecipes(AllRecipeTypes.ITEM_APPLICATION)
-						.addRecipes(LogStrippingFakeRecipes::createRecipes)
-						.itemIcon(AllItems.BRASS_HAND.get())
-						.emptyBackground(177, 60)
-						.build("item_application", ItemApplicationCategory::new),
-
-				deploying = builder(DeployerApplicationRecipe.class)
-						.addTypedRecipes(AllRecipeTypes.DEPLOYING)
-						.addTypedRecipes(AllRecipeTypes.SANDPAPER_POLISHING::getType, DeployerApplicationRecipe::convert)
-						.addTypedRecipes(AllRecipeTypes.ITEM_APPLICATION::getType, ManualApplicationRecipe::asDeploying)
-						.catalyst(AllBlocks.DEPLOYER::get)
-						.catalyst(AllBlocks.DEPOT::get)
-						.catalyst(AllItems.BELT_CONNECTOR::get)
-						.itemIcon(AllBlocks.DEPLOYER.get())
-						.emptyBackground(177, 70)
-						.build("deploying", DeployingCategory::new),
-
-				spoutFilling = builder(FillingRecipe.class)
-						.addTypedRecipes(AllRecipeTypes.FILLING)
-						.addRecipeListConsumer(recipes -> SpoutCategory.consumeRecipes(recipes::add, ingredientManager))
-						.catalyst(AllBlocks.SPOUT::get)
-						.doubleItemIcon(AllBlocks.SPOUT.get(), Items.WATER_BUCKET)
-						.emptyBackground(177, 70)
-						.build("spout_filling", SpoutCategory::new),
-
-				draining = builder(EmptyingRecipe.class)
-						.addRecipeListConsumer(recipes -> ItemDrainCategory.consumeRecipes(recipes::add, ingredientManager))
-						.addTypedRecipes(AllRecipeTypes.EMPTYING)
-						.catalyst(AllBlocks.ITEM_DRAIN::get)
-						.doubleItemIcon(AllBlocks.ITEM_DRAIN.get(), Items.WATER_BUCKET)
-						.emptyBackground(177, 50)
-						.build("draining", ItemDrainCategory::new),
-
-				autoShaped = builder(CraftingRecipe.class)
-						.enableWhen(c -> c.allowRegularCraftingInCrafter)
-						.addAllRecipesIf(r -> r instanceof CraftingRecipe && !(r instanceof ShapedRecipe)
+		crushing = builder(AbstractCrushingRecipe.class)
+				.addTypedRecipes(AllRecipeTypes.CRUSHING)
+				.addTypedRecipesExcluding(AllRecipeTypes.MILLING::getType, AllRecipeTypes.CRUSHING::getType)
+				.catalyst(AllBlocks.CRUSHING_WHEEL::get)
+				.doubleItemIcon(AllBlocks.CRUSHING_WHEEL.get(), AllItems.CRUSHED_GOLD.get())
+				.emptyBackground(177, 100)
+				.build("crushing", CrushingCategory::new),
+
+		pressing = builder(PressingRecipe.class)
+				.addTypedRecipes(AllRecipeTypes.PRESSING)
+				.catalyst(AllBlocks.MECHANICAL_PRESS::get)
+				.doubleItemIcon(AllBlocks.MECHANICAL_PRESS.get(), AllItems.IRON_SHEET.get())
+				.emptyBackground(177, 70)
+				.build("pressing", PressingCategory::new),
+
+		washing = builder(SplashingRecipe.class)
+				.addTypedRecipes(AllRecipeTypes.SPLASHING)
+				.catalystStack(ProcessingViaFanCategory.getFan("fan_washing"))
+				.doubleItemIcon(AllItems.PROPELLER.get(), Items.WATER_BUCKET)
+				.emptyBackground(178, 72)
+				.build("fan_washing", FanWashingCategory::new),
+
+		smoking = builder(SmokingRecipe.class)
+				.addTypedRecipes(() -> RecipeType.SMOKING)
+				.catalystStack(ProcessingViaFanCategory.getFan("fan_smoking"))
+				.doubleItemIcon(AllItems.PROPELLER.get(), Items.CAMPFIRE)
+				.emptyBackground(178, 72)
+				.build("fan_smoking", FanSmokingCategory::new),
+
+		blasting = builder(AbstractCookingRecipe.class)
+				.addTypedRecipesExcluding(() -> RecipeType.SMELTING, () -> RecipeType.BLASTING)
+				.addTypedRecipes(() -> RecipeType.BLASTING)
+				.removeRecipes(() -> RecipeType.SMOKING)
+				.catalystStack(ProcessingViaFanCategory.getFan("fan_blasting"))
+				.doubleItemIcon(AllItems.PROPELLER.get(), Items.LAVA_BUCKET)
+				.emptyBackground(178, 72)
+				.build("fan_blasting", FanBlastingCategory::new),
+
+		haunting = builder(HauntingRecipe.class)
+				.addTypedRecipes(AllRecipeTypes.HAUNTING)
+				.catalystStack(ProcessingViaFanCategory.getFan("fan_haunting"))
+				.doubleItemIcon(AllItems.PROPELLER.get(), Items.SOUL_CAMPFIRE)
+				.emptyBackground(178, 72)
+				.build("fan_haunting", FanHauntingCategory::new),
+
+		mixing = builder(BasinRecipe.class)
+				.addTypedRecipes(AllRecipeTypes.MIXING)
+				.catalyst(AllBlocks.MECHANICAL_MIXER::get)
+				.catalyst(AllBlocks.BASIN::get)
+				.doubleItemIcon(AllBlocks.MECHANICAL_MIXER.get(), AllBlocks.BASIN.get())
+				.emptyBackground(177, 103)
+				.build("mixing", MixingCategory::standard),
+
+		autoShapeless = builder(BasinRecipe.class)
+				.enableWhen(c -> c.allowShapelessInMixer)
+				.addAllRecipesIf(r -> r instanceof CraftingRecipe && !(r instanceof IShapedRecipe<?>)
 								&& r.getIngredients()
-<<<<<<< HEAD
-								.size() == 1
-								&& !AllRecipeTypes.shouldIgnoreInAutomation(r))
-						.addTypedRecipesIf(() -> RecipeType.CRAFTING,
-								recipe -> recipe instanceof ShapedRecipe && !AllRecipeTypes.shouldIgnoreInAutomation(recipe))
-						.catalyst(AllBlocks.MECHANICAL_CRAFTER::get)
-						.itemIcon(AllBlocks.MECHANICAL_CRAFTER.get())
-						.emptyBackground(177, 107)
-						.build("automatic_shaped", MechanicalCraftingCategory::new),
-
-				mechanicalCrafting = builder(CraftingRecipe.class)
-						.addTypedRecipes(AllRecipeTypes.MECHANICAL_CRAFTING)
-						.catalyst(AllBlocks.MECHANICAL_CRAFTER::get)
-						.itemIcon(AllBlocks.MECHANICAL_CRAFTER.get())
-						.emptyBackground(177, 107)
-						.build("mechanical_crafting", MechanicalCraftingCategory::new),
-
-				seqAssembly = builder(SequencedAssemblyRecipe.class)
-						.addTypedRecipes(AllRecipeTypes.SEQUENCED_ASSEMBLY)
-						.itemIcon(AllItems.PRECISION_MECHANISM.get())
-						.emptyBackground(180, 115)
-						.build("sequenced_assembly", SequencedAssemblyCategory::new),
-
-				mysteryConversion = builder(ConversionRecipe.class)
-						.addRecipes(() -> MysteriousItemConversionCategory.RECIPES)
-						.itemIcon(AllItems.CHROMATIC_COMPOUND.get())
-						.emptyBackground(177, 50)
-						.build("mystery_conversion", MysteriousItemConversionCategory::new);
-=======
 								.size() > 1
 								&& !MechanicalPressTileEntity.canCompress(r) && !AllRecipeTypes.shouldIgnoreInAutomation(r),
 						BasinRecipe::convertShapeless)
@@ -366,8 +230,8 @@
 				.build("block_cutting", BlockCuttingCategory::new),
 
 		woodCutting = builder(CondensedBlockCuttingRecipe.class)
-				.enableIf(c -> c.allowWoodcuttingOnSaw.get() && ModList.get()
-						.isLoaded("druidcraft"))
+				.enableIf(c -> c.allowWoodcuttingOnSaw.get() && FabricLoader.getInstance()
+						.isModLoaded("druidcraft"))
 				.addRecipes(() -> CondensedBlockCuttingRecipe.condenseRecipes(getTypedRecipesExcluding(SawTileEntity.woodcuttingRecipeType.get(), AllRecipeTypes::shouldIgnoreInAutomation)))
 				.catalyst(AllBlocks.MECHANICAL_SAW::get)
 				.doubleItemIcon(AllBlocks.MECHANICAL_SAW.get(), Items.OAK_STAIRS)
@@ -447,7 +311,6 @@
 				.itemIcon(AllBlocks.PECULIAR_BELL.get())
 				.emptyBackground(177, 50)
 				.build("mystery_conversion", MysteriousItemConversionCategory::new);
->>>>>>> efdcbb41
 
 	}
 
@@ -575,7 +438,7 @@
 		}
 
 		public CategoryBuilder<T> addTypedRecipesExcluding(Supplier<RecipeType<? extends T>> recipeType,
-														   Supplier<RecipeType<? extends T>> excluded) {
+			Supplier<RecipeType<? extends T>> excluded) {
 			return addRecipeListConsumer(recipes -> {
 				List<Recipe<?>> excludedRecipes = getTypedRecipes(excluded.get());
 				CreateJEI.<T>consumeTypedRecipes(recipe -> {
@@ -610,7 +473,7 @@
 
 		public CategoryBuilder<T> catalyst(Supplier<ItemLike> supplier) {
 			return catalystStack(() -> new ItemStack(supplier.get()
-					.asItem()));
+				.asItem()));
 		}
 
 		public CategoryBuilder<T> icon(IDrawable icon) {
@@ -662,16 +525,16 @@
 
 	public static void consumeAllRecipes(Consumer<Recipe<?>> consumer) {
 		Minecraft.getInstance()
-				.getConnection()
-				.getRecipeManager()
-				.getRecipes()
-				.forEach(consumer);
+			.getConnection()
+			.getRecipeManager()
+			.getRecipes()
+			.forEach(consumer);
 	}
 
 	public static <T extends Recipe<?>> void consumeTypedRecipes(Consumer<T> consumer, RecipeType<?> type) {
 		Map<ResourceLocation, Recipe<?>> map = ((RecipeManagerAccessor) Minecraft.getInstance()
-				.getConnection()
-				.getRecipeManager()).port_lib$getRecipes().get(type);
+			.getConnection()
+			.getRecipeManager()).port_lib$getRecipes().get(type);
 		if (map != null) {
 			map.values().forEach(recipe -> consumer.accept((T) recipe));
 		}
@@ -691,14 +554,14 @@
 
 	public static boolean doInputsMatch(Recipe<?> recipe1, Recipe<?> recipe2) {
 		if (recipe1.getIngredients()
-				.isEmpty()
-				|| recipe2.getIngredients()
+			.isEmpty()
+			|| recipe2.getIngredients()
 				.isEmpty()) {
 			return false;
 		}
 		ItemStack[] matchingStacks = recipe1.getIngredients()
-				.get(0)
-				.getItems();
+			.get(0)
+			.getItems();
 		if (matchingStacks.length == 0) {
 			return false;
 		}
