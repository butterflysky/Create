--- conflicted
+++ resolved
@@ -1,13 +1,10 @@
 package com.simibubi.create.compat.jei.category;
 
-<<<<<<< HEAD
 import java.util.ArrayList;
 import java.util.Arrays;
 import java.util.List;
 
 import com.mojang.blaze3d.matrix.MatrixStack;
-=======
->>>>>>> a2e4cfb6
 import com.mojang.blaze3d.systems.RenderSystem;
 import com.simibubi.create.AllBlocks;
 import com.simibubi.create.compat.jei.category.animations.AnimatedCrafter;
@@ -67,13 +64,8 @@
 				RenderHelper.disableStandardItemLighting();
 				RenderSystem.popMatrix();
 			}
-<<<<<<< HEAD
-			
+
 			matrixStack.pop();
-=======
-
-			RenderSystem.popMatrix();
->>>>>>> a2e4cfb6
 		}
 
 		@Override
@@ -156,19 +148,11 @@
 		for (int row = 0; row < recipe.getHeight(); row++)
 			for (int col = 0; col < recipe.getWidth(); col++)
 				if (!recipe.getIngredients().get(row * recipe.getWidth() + col).hasNoMatchingItems()) {
-<<<<<<< HEAD
 					matrixStack.push();
 					matrixStack.translate(col * 19 * scale, row * 19 * scale, 0);
 					matrixStack.scale(scale, scale, scale);
 					AllGuiTextures.JEI_SLOT.draw(matrixStack, 0, 0);
 					matrixStack.pop();
-=======
-					RenderSystem.pushMatrix();
-					RenderSystem.translated(col * 19 * scale, row * 19 * scale, 0);
-					RenderSystem.scaled(scale, scale, scale);
-					AllGuiTextures.JEI_SLOT.draw(0, 0);
-					RenderSystem.popMatrix();
->>>>>>> a2e4cfb6
 				}
 
 		matrixStack.pop();
@@ -177,15 +161,9 @@
 		AllGuiTextures.JEI_DOWN_ARROW.draw(matrixStack, 128, 59);
 		crafter.draw(matrixStack, 129, 25);
 
-<<<<<<< HEAD
 		matrixStack.push();
 		matrixStack.translate(0, 0, 300);
 		
-=======
-		RenderSystem.pushMatrix();
-		RenderSystem.translated(0, 0, 300);
-
->>>>>>> a2e4cfb6
 		RenderHelper.disableStandardItemLighting();
 		int amount = 0;
 		for (Ingredient ingredient : recipe.getIngredients()) {
