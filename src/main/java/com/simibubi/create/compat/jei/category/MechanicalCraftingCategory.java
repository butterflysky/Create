package com.simibubi.create.compat.jei.category;

<<<<<<< HEAD
import com.mojang.blaze3d.matrix.MatrixStack;
=======
import java.util.ArrayList;
import java.util.Arrays;
import java.util.List;
import java.util.stream.Collectors;

>>>>>>> 42f97477
import com.mojang.blaze3d.systems.RenderSystem;
import com.simibubi.create.AllBlocks;
import com.simibubi.create.compat.jei.category.animations.AnimatedCrafter;
import com.simibubi.create.foundation.gui.AllGuiTextures;

import mezz.jei.api.constants.VanillaTypes;
import mezz.jei.api.gui.IRecipeLayout;
import mezz.jei.api.gui.ingredient.IGuiItemStackGroup;
import mezz.jei.api.ingredients.IIngredientRenderer;
import mezz.jei.api.ingredients.IIngredients;
import net.minecraft.client.Minecraft;
import net.minecraft.client.gui.FontRenderer;
import net.minecraft.client.renderer.ItemRenderer;
import net.minecraft.client.renderer.RenderHelper;
import net.minecraft.client.util.ITooltipFlag;
import net.minecraft.entity.player.PlayerEntity;
import net.minecraft.item.ItemStack;
import net.minecraft.item.crafting.Ingredient;
import net.minecraft.item.crafting.ShapedRecipe;
import net.minecraft.util.NonNullList;
import net.minecraft.util.text.ITextComponent;
import net.minecraft.util.text.TextFormatting;
import net.minecraft.util.text.TranslationTextComponent;

<<<<<<< HEAD
import java.util.ArrayList;
import java.util.Arrays;
import java.util.List;

public class MechanicalCraftingCategory extends CreateRecipeCategory<ShapedRecipe> {

	private static final class CrafterIngredientRenderer implements IIngredientRenderer<ItemStack> {

		private final ShapedRecipe recipe;

		public CrafterIngredientRenderer(ShapedRecipe recipe) {
			this.recipe = recipe;
		}

		@Override
		public void render(MatrixStack matrixStack, int xPosition, int yPosition, ItemStack ingredient) {
			matrixStack.push();
			matrixStack.translate(xPosition, yPosition, 0);
			float scale = getScale(recipe);
			matrixStack.scale(scale, scale, scale);

			if (ingredient != null) {
				RenderSystem.pushMatrix();
				RenderSystem.multMatrix(matrixStack.peek().getModel());
				RenderSystem.enableDepthTest();
				RenderHelper.enable();
				Minecraft minecraft = Minecraft.getInstance();
				FontRenderer font = getFontRenderer(minecraft, ingredient);
				ItemRenderer itemRenderer = minecraft.getItemRenderer();
				itemRenderer.renderItemAndEffectIntoGUI(null, ingredient, 0, 0);
				itemRenderer.renderItemOverlayIntoGUI(font, ingredient, 0, 0, null);
				RenderSystem.disableBlend();
				RenderHelper.disableStandardItemLighting();
				RenderSystem.popMatrix();
			}

			matrixStack.pop();
		}

		@Override
		public List<ITextComponent> getTooltip(ItemStack ingredient, ITooltipFlag tooltipFlag) {
			Minecraft minecraft = Minecraft.getInstance();
			PlayerEntity player = minecraft.player;
			try {
				return ingredient.getTooltip(player, tooltipFlag);
			} catch (RuntimeException | LinkageError e) {
				List<ITextComponent> list = new ArrayList<>();
				TranslationTextComponent crash = new TranslationTextComponent("jei.tooltip.error.crash");
				list.add(crash.formatted(TextFormatting.RED));
				return list;
			}
		}
	}

=======
public class MechanicalCraftingCategory extends CreateRecipeCategory<ShapedRecipe> {

>>>>>>> 42f97477
	private final AnimatedCrafter crafter = new AnimatedCrafter();

	public MechanicalCraftingCategory() {
		super(itemIcon(AllBlocks.MECHANICAL_CRAFTER.get()), emptyBackground(177, 107));
	}

	@Override
	public void setIngredients(ShapedRecipe recipe, IIngredients ingredients) {
		ingredients.setInputIngredients(recipe.getIngredients());
		ingredients.setOutput(VanillaTypes.ITEM, recipe.getRecipeOutput());
	}

	@Override
	public void setRecipe(IRecipeLayout recipeLayout, ShapedRecipe recipe, IIngredients ingredients) {
		IGuiItemStackGroup itemStacks = recipeLayout.getItemStacks();
		NonNullList<Ingredient> recipeIngredients = recipe.getIngredients();

		itemStacks.init(0, false, 133, 80);
		itemStacks.set(0, recipe.getRecipeOutput()
			.getStack());

		int x = getXPadding(recipe);
		int y = getYPadding(recipe);
		float scale = getScale(recipe);
		int size = recipeIngredients.size();
		IIngredientRenderer<ItemStack> renderer = new CrafterIngredientRenderer(recipe);

		for (int i = 0; i < size; i++) {
			float f = 19 * scale;
			int slotSize = (int) (16 * scale);
			int xPosition = (int) (x + 1 + (i % recipe.getWidth()) * f);
			int yPosition = (int) (y + 1 + (i / recipe.getWidth()) * f);
			itemStacks.init(i + 1, true, renderer, xPosition, yPosition, slotSize, slotSize, 0, 0);
			itemStacks.set(i + 1, Arrays.asList(recipeIngredients.get(i)
				.getMatchingStacks()));
		}

	}

	static int maxSize = 100;

	public static float getScale(ShapedRecipe recipe) {
		int w = recipe.getWidth();
		int h = recipe.getHeight();
		return Math.min(1, maxSize / (19f * Math.max(w, h)));
	}

	public static int getYPadding(ShapedRecipe recipe) {
		return 3 + 50 - (int) (getScale(recipe) * recipe.getHeight() * 19 * .5);
	}

	public static int getXPadding(ShapedRecipe recipe) {
		return 3 + 50 - (int) (getScale(recipe) * recipe.getWidth() * 19 * .5);
	}

	@Override
	public void draw(ShapedRecipe recipe, MatrixStack matrixStack, double mouseX, double mouseY) {
		matrixStack.push();
		float scale = getScale(recipe);
		matrixStack.translate(getXPadding(recipe), getYPadding(recipe), 0);

		for (int row = 0; row < recipe.getHeight(); row++)
			for (int col = 0; col < recipe.getWidth(); col++)
<<<<<<< HEAD
				if (!recipe.getIngredients().get(row * recipe.getWidth() + col).hasNoMatchingItems()) {
					matrixStack.push();
					matrixStack.translate(col * 19 * scale, row * 19 * scale, 0);
					matrixStack.scale(scale, scale, scale);
					AllGuiTextures.JEI_SLOT.draw(matrixStack, 0, 0);
					matrixStack.pop();
=======
				if (!recipe.getIngredients()
					.get(row * recipe.getWidth() + col)
					.hasNoMatchingItems()) {
					RenderSystem.pushMatrix();
					RenderSystem.translated(col * 19 * scale, row * 19 * scale, 0);
					RenderSystem.scaled(scale, scale, scale);
					AllGuiTextures.JEI_SLOT.draw(0, 0);
					RenderSystem.popMatrix();
>>>>>>> 42f97477
				}

		matrixStack.pop();

		AllGuiTextures.JEI_SLOT.draw(matrixStack, 133, 80);
		AllGuiTextures.JEI_DOWN_ARROW.draw(matrixStack, 128, 59);
		crafter.draw(matrixStack, 129, 25);

		matrixStack.push();
		matrixStack.translate(0, 0, 300);

		RenderHelper.disableStandardItemLighting();
		int amount = 0;
		for (Ingredient ingredient : recipe.getIngredients()) {
			if (Ingredient.EMPTY == ingredient)
				continue;
			amount++;
		}

<<<<<<< HEAD
		Minecraft.getInstance().fontRenderer
				.drawWithShadow(matrixStack, amount + "", 142, 39, 0xFFFFFF);
		matrixStack.pop();
=======
		Minecraft.getInstance().fontRenderer.drawStringWithShadow(amount + "", 142, 39, 0xFFFFFF);
		RenderSystem.popMatrix();
>>>>>>> 42f97477
	}

	@Override
	public Class<? extends ShapedRecipe> getRecipeClass() {
		return ShapedRecipe.class;
	}

	private static final class CrafterIngredientRenderer implements IIngredientRenderer<ItemStack> {

		private final ShapedRecipe recipe;

		public CrafterIngredientRenderer(ShapedRecipe recipe) {
			this.recipe = recipe;
		}

		@Override
		public void render(int xPosition, int yPosition, ItemStack ingredient) {
			RenderSystem.pushMatrix();
			RenderSystem.translated(xPosition, yPosition, 0);
			float scale = getScale(recipe);
			RenderSystem.scaled(scale, scale, scale);

			if (ingredient != null) {
				RenderSystem.enableDepthTest();
				RenderHelper.enable();
				Minecraft minecraft = Minecraft.getInstance();
				FontRenderer font = getFontRenderer(minecraft, ingredient);
				ItemRenderer itemRenderer = minecraft.getItemRenderer();
				itemRenderer.renderItemAndEffectIntoGUI(null, ingredient, 0, 0);
				itemRenderer.renderItemOverlayIntoGUI(font, ingredient, 0, 0, null);
				RenderSystem.disableBlend();
				RenderHelper.disableStandardItemLighting();
			}

			RenderSystem.popMatrix();
		}

		@Override
		public List<String> getTooltip(ItemStack ingredient, ITooltipFlag tooltipFlag) {
			Minecraft minecraft = Minecraft.getInstance();
			PlayerEntity player = minecraft.player;
			List<String> list;
			try {
				list = ingredient.getTooltip(player, tooltipFlag)
					.stream()
					.map(ITextComponent::getFormattedText)
					.collect(Collectors.toList());
			} catch (RuntimeException | LinkageError e) {
				return new ArrayList<>();
			}

			Rarity rarity;
			try {
				rarity = ingredient.getRarity();
			} catch (RuntimeException | LinkageError e) {
				rarity = Rarity.COMMON;
			}

			for (int k = 0; k < list.size(); ++k) {
				if (k == 0) {
					list.set(k, rarity.color + list.get(k));
				} else {
					list.set(k, TextFormatting.GRAY + list.get(k));
				}
			}

			return list;
		}
	}

}<|MERGE_RESOLUTION|>--- conflicted
+++ resolved
@@ -1,14 +1,11 @@
 package com.simibubi.create.compat.jei.category;
 
-<<<<<<< HEAD
-import com.mojang.blaze3d.matrix.MatrixStack;
-=======
 import java.util.ArrayList;
 import java.util.Arrays;
 import java.util.List;
 import java.util.stream.Collectors;
 
->>>>>>> 42f97477
+import com.mojang.blaze3d.matrix.MatrixStack;
 import com.mojang.blaze3d.systems.RenderSystem;
 import com.simibubi.create.AllBlocks;
 import com.simibubi.create.compat.jei.category.animations.AnimatedCrafter;
@@ -33,65 +30,8 @@
 import net.minecraft.util.text.TextFormatting;
 import net.minecraft.util.text.TranslationTextComponent;
 
-<<<<<<< HEAD
-import java.util.ArrayList;
-import java.util.Arrays;
-import java.util.List;
-
 public class MechanicalCraftingCategory extends CreateRecipeCategory<ShapedRecipe> {
 
-	private static final class CrafterIngredientRenderer implements IIngredientRenderer<ItemStack> {
-
-		private final ShapedRecipe recipe;
-
-		public CrafterIngredientRenderer(ShapedRecipe recipe) {
-			this.recipe = recipe;
-		}
-
-		@Override
-		public void render(MatrixStack matrixStack, int xPosition, int yPosition, ItemStack ingredient) {
-			matrixStack.push();
-			matrixStack.translate(xPosition, yPosition, 0);
-			float scale = getScale(recipe);
-			matrixStack.scale(scale, scale, scale);
-
-			if (ingredient != null) {
-				RenderSystem.pushMatrix();
-				RenderSystem.multMatrix(matrixStack.peek().getModel());
-				RenderSystem.enableDepthTest();
-				RenderHelper.enable();
-				Minecraft minecraft = Minecraft.getInstance();
-				FontRenderer font = getFontRenderer(minecraft, ingredient);
-				ItemRenderer itemRenderer = minecraft.getItemRenderer();
-				itemRenderer.renderItemAndEffectIntoGUI(null, ingredient, 0, 0);
-				itemRenderer.renderItemOverlayIntoGUI(font, ingredient, 0, 0, null);
-				RenderSystem.disableBlend();
-				RenderHelper.disableStandardItemLighting();
-				RenderSystem.popMatrix();
-			}
-
-			matrixStack.pop();
-		}
-
-		@Override
-		public List<ITextComponent> getTooltip(ItemStack ingredient, ITooltipFlag tooltipFlag) {
-			Minecraft minecraft = Minecraft.getInstance();
-			PlayerEntity player = minecraft.player;
-			try {
-				return ingredient.getTooltip(player, tooltipFlag);
-			} catch (RuntimeException | LinkageError e) {
-				List<ITextComponent> list = new ArrayList<>();
-				TranslationTextComponent crash = new TranslationTextComponent("jei.tooltip.error.crash");
-				list.add(crash.formatted(TextFormatting.RED));
-				return list;
-			}
-		}
-	}
-
-=======
-public class MechanicalCraftingCategory extends CreateRecipeCategory<ShapedRecipe> {
-
->>>>>>> 42f97477
 	private final AnimatedCrafter crafter = new AnimatedCrafter();
 
 	public MechanicalCraftingCategory() {
@@ -155,23 +95,14 @@
 
 		for (int row = 0; row < recipe.getHeight(); row++)
 			for (int col = 0; col < recipe.getWidth(); col++)
-<<<<<<< HEAD
-				if (!recipe.getIngredients().get(row * recipe.getWidth() + col).hasNoMatchingItems()) {
+				if (!recipe.getIngredients()
+					.get(row * recipe.getWidth() + col)
+					.hasNoMatchingItems()) {
 					matrixStack.push();
 					matrixStack.translate(col * 19 * scale, row * 19 * scale, 0);
 					matrixStack.scale(scale, scale, scale);
 					AllGuiTextures.JEI_SLOT.draw(matrixStack, 0, 0);
 					matrixStack.pop();
-=======
-				if (!recipe.getIngredients()
-					.get(row * recipe.getWidth() + col)
-					.hasNoMatchingItems()) {
-					RenderSystem.pushMatrix();
-					RenderSystem.translated(col * 19 * scale, row * 19 * scale, 0);
-					RenderSystem.scaled(scale, scale, scale);
-					AllGuiTextures.JEI_SLOT.draw(0, 0);
-					RenderSystem.popMatrix();
->>>>>>> 42f97477
 				}
 
 		matrixStack.pop();
@@ -191,14 +122,8 @@
 			amount++;
 		}
 
-<<<<<<< HEAD
-		Minecraft.getInstance().fontRenderer
-				.drawWithShadow(matrixStack, amount + "", 142, 39, 0xFFFFFF);
+		Minecraft.getInstance().fontRenderer.drawWithShadow(matrixStack, amount + "", 142, 39, 0xFFFFFF);
 		matrixStack.pop();
-=======
-		Minecraft.getInstance().fontRenderer.drawStringWithShadow(amount + "", 142, 39, 0xFFFFFF);
-		RenderSystem.popMatrix();
->>>>>>> 42f97477
 	}
 
 	@Override
@@ -215,13 +140,15 @@
 		}
 
 		@Override
-		public void render(int xPosition, int yPosition, ItemStack ingredient) {
-			RenderSystem.pushMatrix();
-			RenderSystem.translated(xPosition, yPosition, 0);
+		public void render(MatrixStack matrixStack, int xPosition, int yPosition, ItemStack ingredient) {
+			matrixStack.push();
+			matrixStack.translate(xPosition, yPosition, 0);
 			float scale = getScale(recipe);
-			RenderSystem.scaled(scale, scale, scale);
+			matrixStack.scale(scale, scale, scale);
 
 			if (ingredient != null) {
+				RenderSystem.pushMatrix();
+				RenderSystem.multMatrix(matrixStack.peek().getModel());
 				RenderSystem.enableDepthTest();
 				RenderHelper.enable();
 				Minecraft minecraft = Minecraft.getInstance();
@@ -231,41 +158,24 @@
 				itemRenderer.renderItemOverlayIntoGUI(font, ingredient, 0, 0, null);
 				RenderSystem.disableBlend();
 				RenderHelper.disableStandardItemLighting();
+				RenderSystem.popMatrix();
 			}
 
-			RenderSystem.popMatrix();
+			matrixStack.pop();
 		}
 
 		@Override
-		public List<String> getTooltip(ItemStack ingredient, ITooltipFlag tooltipFlag) {
+		public List<ITextComponent> getTooltip(ItemStack ingredient, ITooltipFlag tooltipFlag) {
 			Minecraft minecraft = Minecraft.getInstance();
 			PlayerEntity player = minecraft.player;
-			List<String> list;
 			try {
-				list = ingredient.getTooltip(player, tooltipFlag)
-					.stream()
-					.map(ITextComponent::getFormattedText)
-					.collect(Collectors.toList());
+				return ingredient.getTooltip(player, tooltipFlag);
 			} catch (RuntimeException | LinkageError e) {
-				return new ArrayList<>();
+				List<ITextComponent> list = new ArrayList<>();
+				TranslationTextComponent crash = new TranslationTextComponent("jei.tooltip.error.crash");
+				list.add(crash.formatted(TextFormatting.RED));
+				return list;
 			}
-
-			Rarity rarity;
-			try {
-				rarity = ingredient.getRarity();
-			} catch (RuntimeException | LinkageError e) {
-				rarity = Rarity.COMMON;
-			}
-
-			for (int k = 0; k < list.size(); ++k) {
-				if (k == 0) {
-					list.set(k, rarity.color + list.get(k));
-				} else {
-					list.set(k, TextFormatting.GRAY + list.get(k));
-				}
-			}
-
-			return list;
 		}
 	}
 
