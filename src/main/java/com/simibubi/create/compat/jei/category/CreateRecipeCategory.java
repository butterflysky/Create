--- conflicted
+++ resolved
@@ -102,16 +102,10 @@
 			if (input)
 				return;
 			ProcessingOutput output = results.get(slotIndex - 1);
-<<<<<<< HEAD
-			if (output.getChance() != 1)
-				tooltip.add(1, Lang.translate("recipe.processing.chance", (int) (output.getChance() * 100))
-					.formatted(TextFormatting.GOLD));
-=======
 			float chance = output.getChance();
 			if (chance != 1)
-				tooltip.add(1,
-					TextFormatting.GOLD + Lang.translate("recipe.processing.chance", chance < 0.01 ? "<1" : (int) (chance * 100)));
->>>>>>> 3cdbf47c
+				tooltip.add(1, Lang.translate("recipe.processing.chance", chance < 0.01 ? "<1" : (int) (chance * 100))
+					.formatted(TextFormatting.GOLD));
 		});
 	}
 	
