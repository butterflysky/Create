--- conflicted
+++ resolved
@@ -1,9 +1,4 @@
 package com.simibubi.create.compat.jei.category;
-
-import java.util.ArrayList;
-import java.util.List;
-import java.util.function.Supplier;
-import java.util.stream.Collectors;
 
 import com.simibubi.create.AllFluids;
 import com.simibubi.create.Create;
@@ -15,7 +10,6 @@
 import com.simibubi.create.foundation.fluid.FluidIngredient;
 import com.simibubi.create.foundation.gui.AllGuiTextures;
 import com.simibubi.create.foundation.utility.Lang;
-
 import mezz.jei.api.gui.drawable.IDrawable;
 import mezz.jei.api.gui.ingredient.IGuiFluidStackGroup;
 import mezz.jei.api.gui.ingredient.IGuiItemStackGroup;
@@ -27,8 +21,12 @@
 import net.minecraft.util.text.ITextComponent;
 import net.minecraft.util.text.StringTextComponent;
 import net.minecraft.util.text.TextFormatting;
-import net.minecraft.util.text.TranslationTextComponent;
 import net.minecraftforge.fluids.FluidStack;
+
+import java.util.ArrayList;
+import java.util.List;
+import java.util.function.Supplier;
+import java.util.stream.Collectors;
 
 public abstract class CreateRecipeCategory<T extends IRecipe<?>> implements IRecipeCategory<T> {
 
@@ -105,13 +103,7 @@
 			ProcessingOutput output = results.get(slotIndex - 1);
 			float chance = output.getChance();
 			if (chance != 1)
-<<<<<<< HEAD
-				tooltip.add(1, Lang.translate("recipe.processing.chance", chance < 0.01 ? "<1" : (int) (chance * 100))
-					.formatted(TextFormatting.GOLD));
-=======
-				tooltip.add(1, TextFormatting.GOLD
-					+ Lang.translate("recipe.processing.chance", chance < 0.01 ? "<1" : (int) (chance * 100)));
->>>>>>> cef93ab0
+				tooltip.add(1, Lang.translate("recipe.processing.chance", chance < 0.01 ? "<1" : (int) (chance * 100)).formatted(TextFormatting.GOLD));
 		});
 	}
 
@@ -137,11 +129,7 @@
 		fluidStacks.addTooltipCallback((slotIndex, input, fluid, tooltip) -> {
 			if (fluid.getFluid()
 				.isEquivalentTo(AllFluids.POTION.get())) {
-<<<<<<< HEAD
-				ITextComponent name = PotionFluidHandler.getPotionName(fluid);
-=======
-				String name = new TranslationTextComponent(fluid.getTranslationKey()).getFormattedText();
->>>>>>> cef93ab0
+				ITextComponent name = fluid.getDisplayName();
 				if (tooltip.isEmpty())
 					tooltip.add(0, name);
 				else
