--- conflicted
+++ resolved
@@ -28,10 +28,6 @@
 import net.minecraft.ChatFormatting;
 import net.minecraft.MethodsReturnNonnullByDefault;
 import net.minecraft.network.chat.Component;
-<<<<<<< HEAD
-=======
-import net.minecraft.resources.ResourceLocation;
->>>>>>> 9c8df2ff
 import net.minecraft.world.item.ItemStack;
 import net.minecraft.world.item.crafting.Recipe;
 import net.minecraftforge.fluids.FluidStack;
@@ -150,20 +146,12 @@
 			}
 
 			int amount = mbAmount == -1 ? fluidStack.getAmount() : mbAmount;
-<<<<<<< HEAD
-			Component text = Component.literal(String.valueOf(amount)).append(Lang.translateDirect("generic.unit.millibuckets")).withStyle(ChatFormatting.GOLD);
-=======
 			Component text = Components.literal(String.valueOf(amount)).append(Lang.translateDirect("generic.unit.millibuckets")).withStyle(ChatFormatting.GOLD);
->>>>>>> 9c8df2ff
 			if (tooltip.isEmpty())
 				tooltip.add(0, text);
 			else {
 				List<Component> siblings = tooltip.get(0).getSiblings();
-<<<<<<< HEAD
-				siblings.add(Component.literal(" "));
-=======
 				siblings.add(Components.literal(" "));
->>>>>>> 9c8df2ff
 				siblings.add(text);
 			}
 		};
