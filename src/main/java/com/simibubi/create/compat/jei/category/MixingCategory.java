--- conflicted
+++ resolved
@@ -25,13 +25,8 @@
 		HeatCondition requiredHeat = recipe.getRequiredHeat();
 		if (requiredHeat != HeatCondition.NONE)
 			heater.withHeat(requiredHeat.visualizeAsBlazeBurner())
-<<<<<<< HEAD
 				.draw(matrixStack, getBackground().getWidth() / 2 + 3, 55);
 		mixer.draw(matrixStack, getBackground().getWidth() / 2 + 3, 34);
-=======
-					.draw(getBackground().getWidth() / 2 + 3, 55);
-		mixer.draw(getBackground().getWidth() / 2 + 3, 34);
->>>>>>> a2e4cfb6
 	}
 
 }