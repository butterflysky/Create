package com.simibubi.create.compat.jei.category;

import java.util.Collection;
import java.util.function.Consumer;

import javax.annotation.ParametersAreNonnullByDefault;

import com.mojang.blaze3d.vertex.PoseStack;
import com.simibubi.create.Create;
import com.simibubi.create.compat.jei.category.animations.AnimatedSpout;
import com.simibubi.create.content.contraptions.fluids.actors.FillingRecipe;
import com.simibubi.create.content.contraptions.fluids.actors.GenericItemFilling;
import com.simibubi.create.content.contraptions.fluids.potion.PotionFluidHandler;
import com.simibubi.create.content.contraptions.processing.ProcessingRecipeBuilder;
import com.simibubi.create.foundation.fluid.FluidIngredient;
import com.simibubi.create.foundation.gui.AllGuiTextures;
import com.simibubi.create.foundation.utility.RegisteredObjects;

import com.simibubi.create.foundation.item.ItemHelper;

import io.github.fabricators_of_create.porting_lib.transfer.TransferUtil;
import io.github.fabricators_of_create.porting_lib.util.FluidStack;
import mezz.jei.api.constants.VanillaTypes;
import mezz.jei.api.fabric.constants.FabricTypes;
import mezz.jei.api.fabric.ingredients.fluids.IJeiFluidIngredient;
import mezz.jei.api.gui.builder.IRecipeLayoutBuilder;
import mezz.jei.api.gui.ingredient.IRecipeSlotsView;
import mezz.jei.api.recipe.IFocusGroup;
import mezz.jei.api.recipe.RecipeIngredientRole;
import mezz.jei.api.runtime.IIngredientManager;
import net.fabricmc.fabric.api.transfer.v1.context.ContainerItemContext;
import net.fabricmc.fabric.api.transfer.v1.fluid.FluidConstants;
import net.fabricmc.fabric.api.transfer.v1.fluid.FluidStorage;
import net.fabricmc.fabric.api.transfer.v1.fluid.FluidVariant;
import net.fabricmc.fabric.api.transfer.v1.item.ItemVariant;
import net.fabricmc.fabric.api.transfer.v1.storage.Storage;
import net.minecraft.resources.ResourceLocation;
import net.minecraft.world.item.ItemStack;
import net.minecraft.world.item.Items;
import net.minecraft.world.item.PotionItem;
import net.minecraft.world.item.crafting.Ingredient;

@ParametersAreNonnullByDefault
public class SpoutCategory extends CreateRecipeCategory<FillingRecipe> {

	private final AnimatedSpout spout = new AnimatedSpout();

	public SpoutCategory(Info<FillingRecipe> info) {
		super(info);
	}

	public static void consumeRecipes(Consumer<FillingRecipe> consumer, IIngredientManager ingredientManager) {
		Collection<IJeiFluidIngredient> fluidStacks = ingredientManager.getAllIngredients(FabricTypes.FLUID_STACK);
		for (ItemStack stack : ingredientManager.getAllIngredients(VanillaTypes.ITEM_STACK)) {
			if (stack.getItem() instanceof PotionItem) {
				FluidStack fluidFromPotionItem = PotionFluidHandler.getFluidFromPotionItem(stack);
				Ingredient bottle = Ingredient.of(Items.GLASS_BOTTLE);
				consumer.accept(new ProcessingRecipeBuilder<>(FillingRecipe::new, Create.asResource("potions"))
					.withItemIngredients(bottle)
					.withFluidIngredients(FluidIngredient.fromFluidStack(fluidFromPotionItem))
					.withSingleItemOutput(stack)
					.build());
				continue;
			}

			ContainerItemContext testCtx = ContainerItemContext.withInitial(stack);
			Storage<FluidVariant> testStorage = testCtx.find(FluidStorage.ITEM);
			if (testStorage == null)
				continue;

			for (IJeiFluidIngredient ingredient : fluidStacks) {
				FluidStack fluidStack = fromJei(ingredient);
				ItemStack copy = stack.copy();
				ContainerItemContext ctx = ContainerItemContext.withInitial(copy);
				Storage<FluidVariant> storage = ctx.find(FluidStorage.ITEM);
				if (!GenericItemFilling.isFluidHandlerValid(copy, storage))
					continue;
				FluidStack fluidCopy = fluidStack.copy();
				fluidCopy.setAmount(FluidConstants.BUCKET);
				TransferUtil.insertFluid(storage, fluidCopy);
				ItemVariant container = ctx.getItemVariant();
				if (container.matches(copy))
					continue;
				if (container.isBlank())
					continue;

<<<<<<< HEAD
				Ingredient bucket = Ingredient.of(stack);
				ResourceLocation itemName = stack.getItem()
						.getRegistryName();
				ResourceLocation fluidName = fluidCopy.getFluid()
						.getRegistryName();
				consumer.accept(new ProcessingRecipeBuilder<>(FillingRecipe::new,
						Create.asResource("fill_" + itemName.getNamespace() + "_" + itemName.getPath()
=======
						Ingredient bucket = Ingredient.of(stack);
						ResourceLocation itemName = RegisteredObjects.getKeyOrThrow(stack.getItem());
						ResourceLocation fluidName = RegisteredObjects.getKeyOrThrow(fluidCopy.getFluid());
						consumer.accept(new ProcessingRecipeBuilder<>(FillingRecipe::new,
							Create.asResource("fill_" + itemName.getNamespace() + "_" + itemName.getPath()
>>>>>>> 9fbb71e4
								+ "_with_" + fluidName.getNamespace() + "_" + fluidName.getPath()))
						.withItemIngredients(bucket)
						.withFluidIngredients(FluidIngredient.fromFluidStack(fluidCopy))
						.withSingleItemOutput(container.toStack(ItemHelper.truncateLong(ctx.getAmount())))
						.build());
			}
		}
	}

	@Override
	public void setRecipe(IRecipeLayoutBuilder builder, FillingRecipe recipe, IFocusGroup focuses) {
		builder
				.addSlot(RecipeIngredientRole.INPUT, 27, 51)
				.setBackground(getRenderedSlot(), -1, -1)
				.addIngredients(recipe.getIngredients().get(0));
		builder
				.addSlot(RecipeIngredientRole.INPUT, 27, 32)
				.setBackground(getRenderedSlot(), -1, -1)
				.addIngredients(FabricTypes.FLUID_STACK, toJei(withImprovedVisibility(recipe.getRequiredFluid().getMatchingFluidStacks())))
				.addTooltipCallback(addFluidTooltip(recipe.getRequiredFluid().getRequiredAmount()));
		builder
				.addSlot(RecipeIngredientRole.OUTPUT, 132, 51)
				.setBackground(getRenderedSlot(), -1, -1)
				.addItemStack(recipe.getResultItem());
	}

	@Override
	public void draw(FillingRecipe recipe, IRecipeSlotsView iRecipeSlotsView, PoseStack matrixStack, double mouseX, double mouseY) {
		AllGuiTextures.JEI_SHADOW.render(matrixStack, 62, 57);
		AllGuiTextures.JEI_DOWN_ARROW.render(matrixStack, 126, 29);
		spout.withFluids(recipe.getRequiredFluid()
			.getMatchingFluidStacks())
			.draw(matrixStack, getBackground().getWidth() / 2 - 13, 22);
	}

}<|MERGE_RESOLUTION|>--- conflicted
+++ resolved
@@ -84,21 +84,13 @@
 				if (container.isBlank())
 					continue;
 
-<<<<<<< HEAD
 				Ingredient bucket = Ingredient.of(stack);
-				ResourceLocation itemName = stack.getItem()
-						.getRegistryName();
-				ResourceLocation fluidName = fluidCopy.getFluid()
-						.getRegistryName();
+				ResourceLocation itemName = RegisteredObjects.getKeyOrThrow(stack.getItem()
+						);
+				ResourceLocation fluidName = RegisteredObjects.getKeyOrThrow(fluidCopy.getFluid()
+						);
 				consumer.accept(new ProcessingRecipeBuilder<>(FillingRecipe::new,
 						Create.asResource("fill_" + itemName.getNamespace() + "_" + itemName.getPath()
-=======
-						Ingredient bucket = Ingredient.of(stack);
-						ResourceLocation itemName = RegisteredObjects.getKeyOrThrow(stack.getItem());
-						ResourceLocation fluidName = RegisteredObjects.getKeyOrThrow(fluidCopy.getFluid());
-						consumer.accept(new ProcessingRecipeBuilder<>(FillingRecipe::new,
-							Create.asResource("fill_" + itemName.getNamespace() + "_" + itemName.getPath()
->>>>>>> 9fbb71e4
 								+ "_with_" + fluidName.getNamespace() + "_" + fluidName.getPath()))
 						.withItemIngredients(bucket)
 						.withFluidIngredients(FluidIngredient.fromFluidStack(fluidCopy))
