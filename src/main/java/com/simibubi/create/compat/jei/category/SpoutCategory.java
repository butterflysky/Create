--- conflicted
+++ resolved
@@ -28,29 +28,17 @@
 import mezz.jei.api.recipe.IFocusGroup;
 import mezz.jei.api.recipe.RecipeIngredientRole;
 import mezz.jei.api.runtime.IIngredientManager;
-<<<<<<< HEAD
 import net.fabricmc.fabric.api.transfer.v1.context.ContainerItemContext;
 import net.fabricmc.fabric.api.transfer.v1.fluid.FluidConstants;
 import net.fabricmc.fabric.api.transfer.v1.fluid.FluidStorage;
 import net.fabricmc.fabric.api.transfer.v1.fluid.FluidVariant;
 import net.fabricmc.fabric.api.transfer.v1.item.ItemVariant;
 import net.fabricmc.fabric.api.transfer.v1.storage.Storage;
-=======
-import net.minecraft.client.gui.GuiGraphics;
->>>>>>> e6759d8e
 import net.minecraft.resources.ResourceLocation;
 import net.minecraft.world.item.ItemStack;
 import net.minecraft.world.item.Items;
 import net.minecraft.world.item.PotionItem;
 import net.minecraft.world.item.crafting.Ingredient;
-<<<<<<< HEAD
-=======
-import net.minecraftforge.common.capabilities.ForgeCapabilities;
-import net.minecraftforge.common.util.LazyOptional;
-import net.minecraftforge.fluids.FluidStack;
-import net.minecraftforge.fluids.capability.IFluidHandler.FluidAction;
-import net.minecraftforge.fluids.capability.IFluidHandlerItem;
->>>>>>> e6759d8e
 
 @ParametersAreNonnullByDefault
 public class SpoutCategory extends CreateRecipeCategory<FillingRecipe> {
@@ -75,21 +63,14 @@
 				continue;
 			}
 
-<<<<<<< HEAD
 			ContainerItemContext testCtx = ContainerItemContext.withInitial(stack);
 			Storage<FluidVariant> testStorage = testCtx.find(FluidStorage.ITEM);
 			if (testStorage == null)
-=======
-			LazyOptional<IFluidHandlerItem> capability =
-				stack.getCapability(ForgeCapabilities.FLUID_HANDLER_ITEM);
-			if (!capability.isPresent())
->>>>>>> e6759d8e
 				continue;
 
 			for (IJeiFluidIngredient ingredient : fluidStacks) {
 				FluidStack fluidStack = fromJei(ingredient);
 				ItemStack copy = stack.copy();
-<<<<<<< HEAD
 				ContainerItemContext ctx = ContainerItemContext.withInitial(copy);
 				Storage<FluidVariant> storage = ctx.find(FluidStorage.ITEM);
 				if (!GenericItemFilling.isFluidHandlerValid(copy, storage))
@@ -98,24 +79,10 @@
 				fluidCopy.setAmount(FluidConstants.BUCKET);
 				TransferUtil.insertFluid(storage, fluidCopy);
 				ItemVariant container = ctx.getItemVariant();
-				if (container.matches(copy))
+				if (ItemHelper.sameItem(container, copy))
 					continue;
 				if (container.isBlank())
 					continue;
-=======
-				copy.getCapability(ForgeCapabilities.FLUID_HANDLER_ITEM)
-					.ifPresent(fhi -> {
-						if (!GenericItemFilling.isFluidHandlerValid(copy, fhi))
-							return;
-						FluidStack fluidCopy = fluidStack.copy();
-						fluidCopy.setAmount(1000);
-						fhi.fill(fluidCopy, FluidAction.EXECUTE);
-						ItemStack container = fhi.getContainer();
-						if (ItemHelper.sameItem(container, copy))
-							return;
-						if (container.isEmpty())
-							return;
->>>>>>> e6759d8e
 
 				Ingredient bucket = Ingredient.of(stack);
 				ResourceLocation itemName = RegisteredObjects.getKeyOrThrow(stack.getItem()
