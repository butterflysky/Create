--- conflicted
+++ resolved
@@ -14,21 +14,15 @@
 import com.simibubi.create.content.curiosities.bell.SoulParticle;
 import com.simibubi.create.foundation.utility.Lang;
 
-import net.minecraft.core.Registry;
 import net.minecraft.core.particles.ParticleOptions;
 import net.minecraft.core.particles.ParticleType;
 import net.minecraftforge.api.distmarker.Dist;
 import net.minecraftforge.api.distmarker.OnlyIn;
-<<<<<<< HEAD
 import net.minecraftforge.client.event.RegisterParticleProvidersEvent;
-import net.minecraftforge.registries.RegisterEvent;
-=======
-import net.minecraftforge.client.event.ParticleFactoryRegisterEvent;
 import net.minecraftforge.eventbus.api.IEventBus;
 import net.minecraftforge.registries.DeferredRegister;
 import net.minecraftforge.registries.ForgeRegistries;
 import net.minecraftforge.registries.RegistryObject;
->>>>>>> 42ffe443
 
 public enum AllParticleTypes {
 
@@ -53,16 +47,8 @@
 		entry = new ParticleEntry<>(name, typeFactory);
 	}
 
-<<<<<<< HEAD
-	public static void register(RegisterEvent event) {
-		event.register(Registry.PARTICLE_TYPE_REGISTRY, helper -> {
-			for (AllParticleTypes particle : values())
-				particle.entry.register(helper);
-		});
-=======
 	public static void register(IEventBus modEventBus) {
 		ParticleEntry.REGISTER.register(modEventBus);
->>>>>>> 42ffe443
 	}
 
 	@OnlyIn(Dist.CLIENT)
@@ -86,24 +72,6 @@
 		private final Supplier<? extends ICustomParticleData<D>> typeFactory;
 		private final RegistryObject<ParticleType<D>> object;
 
-<<<<<<< HEAD
-		void register(RegisterEvent.RegisterHelper<ParticleType<?>> helper) {
-			helper.register(id, getOrCreateType());
-		}
-
-		ParticleType<D> getOrCreateType() {
-			if (type != null)
-				return type;
-			type = typeFactory.get()
-				.createType();
-			return type;
-		}
-
-		@OnlyIn(Dist.CLIENT)
-		void registerFactory(RegisterParticleProvidersEvent event) {
-			typeFactory.get()
-				.register(getOrCreateType(), event);
-=======
 		public ParticleEntry(String name, Supplier<? extends ICustomParticleData<D>> typeFactory) {
 			this.name = name;
 			this.typeFactory = typeFactory;
@@ -112,10 +80,9 @@
 		}
 
 		@OnlyIn(Dist.CLIENT)
-		public void registerFactory(ParticleEngine particles) {
+		public void registerFactory(RegisterParticleProvidersEvent event) {
 			typeFactory.get()
-				.register(object.get(), particles);
->>>>>>> 42ffe443
+				.register(object.get(), event);
 		}
 
 	}
