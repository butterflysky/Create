modLoader="javafml"
loaderVersion="[37,)"
issueTrackerURL="https://github.com/Creators-of-Create/Create/issues"
license="MIT"

[[mods]]
modId="create"
version="0.4"
displayName="Create"
#updateJSONURL=""
displayURL="https://www.curseforge.com/minecraft/mc-mods/create"
logoFile="logo.png"
#credits=""
authors="simibubi"
description='''
Technology that empowers the player.'''

[[dependencies.create]]
    modId="forge"
    mandatory=true
    versionRange="[37.0.121,)"
    ordering="NONE"
    side="BOTH"

[[dependencies.create]]
    modId="minecraft"
    mandatory=true
    versionRange="[1.17.1,1.18)"
    ordering="NONE"
    side="BOTH"

[[dependencies.create]]
    modId="flywheel"
    mandatory=true
    versionRange="[1.17-0.3.0,1.17-0.3.1)"
    ordering="AFTER"
<<<<<<< HEAD
    side="BOTH"
=======
    side="BOTH"
>>>>>>> 1fdf1ff7
<|MERGE_RESOLUTION|>--- conflicted
+++ resolved
@@ -34,8 +34,4 @@
     mandatory=true
     versionRange="[1.17-0.3.0,1.17-0.3.1)"
     ordering="AFTER"
-<<<<<<< HEAD
-    side="BOTH"
-=======
-    side="BOTH"
->>>>>>> 1fdf1ff7
+    side="BOTH"