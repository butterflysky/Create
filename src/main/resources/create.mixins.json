{
<<<<<<< HEAD
	"required": true,
	"priority": 1100,
	"package": "com.simibubi.create.foundation.mixin",
	"compatibilityLevel": "JAVA_8",
	"refmap": "create.refmap.json",
	"client": [
		"CancelTileEntityRenderMixin",
		"EntityContraptionInteractionMixin",
		"FogColorTrackerMixin",
		"LightUpdateMixin",
		"NetworkLightUpdateMixin",
		"RenderHooksMixin",
		"ShaderCloseMixin",
        "StoreProjectionMatrixMixin",
		"TileRemoveMixin",
		"TileWorldHookMixin",
		"WindowResizeMixin"
	],
	"injectors": {
		"defaultRequire": 1
	},
	"minVersion": "0.8"
=======
    "required": true,
    "priority": 1100,
    "package": "com.simibubi.create.foundation.mixin",
    "compatibilityLevel": "JAVA_8",
    "refmap": "create.refmap.json",
	"mixins": [
	],
    "client": [
        "TileWorldHookMixin",
        "CancelTileEntityRenderMixin",
        "FogColorTrackerMixin",
        "LightUpdateMixin",
        "NetworkLightUpdateMixin",
        "RenderHooksMixin",
        "ShaderCloseMixin",
        "TileRemoveMixin",
        "HeavyBootsOnPlayerMixin",
        "EntityContraptionInteractionMixin",
        "StoreProjectionMatrixMixin"
    ],
    "injectors": {
        "defaultRequire": 1
    },
    "minVersion": "0.8"
>>>>>>> 076783eb
}<|MERGE_RESOLUTION|>--- conflicted
+++ resolved
@@ -1,51 +1,27 @@
 {
-<<<<<<< HEAD
-	"required": true,
-	"priority": 1100,
-	"package": "com.simibubi.create.foundation.mixin",
-	"compatibilityLevel": "JAVA_8",
-	"refmap": "create.refmap.json",
-	"client": [
-		"CancelTileEntityRenderMixin",
-		"EntityContraptionInteractionMixin",
-		"FogColorTrackerMixin",
-		"LightUpdateMixin",
-		"NetworkLightUpdateMixin",
-		"RenderHooksMixin",
-		"ShaderCloseMixin",
-        "StoreProjectionMatrixMixin",
-		"TileRemoveMixin",
-		"TileWorldHookMixin",
-		"WindowResizeMixin"
-	],
-	"injectors": {
-		"defaultRequire": 1
-	},
-	"minVersion": "0.8"
-=======
-    "required": true,
-    "priority": 1100,
-    "package": "com.simibubi.create.foundation.mixin",
-    "compatibilityLevel": "JAVA_8",
-    "refmap": "create.refmap.json",
-	"mixins": [
-	],
-    "client": [
-        "TileWorldHookMixin",
-        "CancelTileEntityRenderMixin",
-        "FogColorTrackerMixin",
-        "LightUpdateMixin",
-        "NetworkLightUpdateMixin",
-        "RenderHooksMixin",
-        "ShaderCloseMixin",
-        "TileRemoveMixin",
-        "HeavyBootsOnPlayerMixin",
-        "EntityContraptionInteractionMixin",
-        "StoreProjectionMatrixMixin"
-    ],
-    "injectors": {
-        "defaultRequire": 1
-    },
-    "minVersion": "0.8"
->>>>>>> 076783eb
+  "required": true,
+  "priority": 1100,
+  "package": "com.simibubi.create.foundation.mixin",
+  "compatibilityLevel": "JAVA_8",
+  "refmap": "create.refmap.json",
+  "mixins": [
+  ],
+  "client": [
+    "CancelTileEntityRenderMixin",
+    "EntityContraptionInteractionMixin",
+    "FogColorTrackerMixin",
+    "HeavyBootsOnPlayerMixin",
+    "LightUpdateMixin",
+    "NetworkLightUpdateMixin",
+    "RenderHooksMixin",
+    "ShaderCloseMixin",
+    "StoreProjectionMatrixMixin",
+    "TileRemoveMixin",
+    "TileWorldHookMixin",
+    "WindowResizeMixin"
+  ],
+  "injectors": {
+    "defaultRequire": 1
+  },
+  "minVersion": "0.8"
 }