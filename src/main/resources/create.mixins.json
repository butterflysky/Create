{
  "required": true,
  "priority": 1100,
  "package": "com.simibubi.create.foundation.mixin",
  "compatibilityLevel": "JAVA_16",
  "refmap": "create.refmap.json",
  "mixins": [
    "ClientboundMapItemDataPacketMixin",
    "ContraptionDriverInteractMixin",
    "WaterWheelFluidSpreadMixin",
    "CustomItemUseEffectsMixin",
    "EnchantmentHelperMixin",
    "EntityMixin",
    "LavaSwimmingMixin",
    "MainMixin",
    "MapItemSavedDataMixin",
    "TestCommandMixin",
    "accessor.AbstractProjectileDispenseBehaviorAccessor",
    "accessor.DispenserBlockAccessor",
    "accessor.FallingBlockEntityAccessor",
    "accessor.GameTestHelperAccessor",
    "accessor.LivingEntityAccessor",
    "accessor.NbtAccounterAccessor",
    "accessor.ServerLevelAccessor"
  ],
  "client": [
<<<<<<< HEAD
    "BlockDestructionProgressMixin",
    "CameraMixin",
    "EntityContraptionInteractionMixin",
    "FixNormalScalingMixin",
    "GameRendererMixin",
    "HeavyBootsOnPlayerMixin",
    "HumanoidArmorLayerMixin",
    "LevelRendererMixin",
    "MapRendererMapInstanceMixin",
    "PlayerRendererMixin",
    "WindowResizeMixin",
=======
    "client.BlockDestructionProgressMixin",
    "client.CameraMixin",
    "client.EntityContraptionInteractionMixin",
    "client.FixNormalScalingMixin",
    "client.GameRendererMixin",
    "client.HeavyBootsOnPlayerMixin",
    "client.HumanoidArmorLayerMixin",
    "client.LevelRendererMixin",
    "client.MapRendererMapInstanceMixin",
    "client.ModelDataRefreshMixin",
    "client.PlayerRendererMixin",
    "client.WindowResizeMixin",
>>>>>>> bb5d0fed
    "accessor.AgeableListModelAccessor",
    "accessor.GameRendererAccessor",
    "accessor.HumanoidArmorLayerAccessor",
    "accessor.ParticleEngineAccessor"
  ],
  "injectors": {
    "defaultRequire": 1
  },
  "minVersion": "0.8"
}<|MERGE_RESOLUTION|>--- conflicted
+++ resolved
@@ -24,19 +24,6 @@
     "accessor.ServerLevelAccessor"
   ],
   "client": [
-<<<<<<< HEAD
-    "BlockDestructionProgressMixin",
-    "CameraMixin",
-    "EntityContraptionInteractionMixin",
-    "FixNormalScalingMixin",
-    "GameRendererMixin",
-    "HeavyBootsOnPlayerMixin",
-    "HumanoidArmorLayerMixin",
-    "LevelRendererMixin",
-    "MapRendererMapInstanceMixin",
-    "PlayerRendererMixin",
-    "WindowResizeMixin",
-=======
     "client.BlockDestructionProgressMixin",
     "client.CameraMixin",
     "client.EntityContraptionInteractionMixin",
@@ -46,10 +33,8 @@
     "client.HumanoidArmorLayerMixin",
     "client.LevelRendererMixin",
     "client.MapRendererMapInstanceMixin",
-    "client.ModelDataRefreshMixin",
     "client.PlayerRendererMixin",
     "client.WindowResizeMixin",
->>>>>>> bb5d0fed
     "accessor.AgeableListModelAccessor",
     "accessor.GameRendererAccessor",
     "accessor.HumanoidArmorLayerAccessor",
