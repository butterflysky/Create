--- conflicted
+++ resolved
@@ -24,11 +24,7 @@
     "HeavyBootsOnPlayerMixin",
     "LevelRendererMixin",
     "MapRendererMapInstanceMixin",
-<<<<<<< HEAD
-=======
-    "ModelDataRefreshMixin",
     "PlayerRendererMixin",
->>>>>>> cd79de06
     "WindowResizeMixin",
     "accessor.AgeableListModelAccessor",
     "accessor.GameRendererAccessor",
