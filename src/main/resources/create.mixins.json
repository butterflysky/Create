--- conflicted
+++ resolved
@@ -1,27 +1,4 @@
 {
-<<<<<<< HEAD
-    "required": true,
-    "priority": 1100,
-    "package": "com.simibubi.create.foundation.mixin",
-    "compatibilityLevel": "JAVA_8",
-    "refmap": "create.refmap.json",
-    "client": [
-        "TileWorldHookMixin",
-        "CancelTileEntityRenderMixin",
-        "FogColorTrackerMixin",
-        "LightUpdateMixin",
-        "NetworkLightUpdateMixin",
-        "RenderHooksMixin",
-        "ShaderCloseMixin",
-        "TileRemoveMixin",
-        "EntityContraptionInteractionMixin",
-        "StoreProjectionMatrixMixin"
-    ],
-    "injectors": {
-        "defaultRequire": 1
-    },
-    "minVersion": "0.8"
-=======
 	"required": true,
 	"priority": 1100,
 	"package": "com.simibubi.create.foundation.mixin",
@@ -35,6 +12,7 @@
 		"NetworkLightUpdateMixin",
 		"RenderHooksMixin",
 		"ShaderCloseMixin",
+        "StoreProjectionMatrixMixin",
 		"TileRemoveMixin",
 		"TileWorldHookMixin",
 		"WindowResizeMixin"
@@ -43,5 +21,4 @@
 		"defaultRequire": 1
 	},
 	"minVersion": "0.8"
->>>>>>> ae768211
 }