{
  "schemaVersion": 1,
  "id": "create",
  "version": "${version}",

  "name": "Create",
  "description": "Technology that empowers the player.",
  "authors": [
    "Fabricators of Create",
    "Creators of Create"
  ],
  "contact": {
    "issues": "https://github.com/Fabricators-of-Create/Create/issues",
    "sources": "https://github.com/Fabricators-of-Create/Create"
  },

  "license": "MIT",
  "icon": "logo.png",

  "environment": "*",
  "entrypoints": {
    "main": [
      "com.simibubi.create.Create"
    ],
    "client": [
      "com.simibubi.create.CreateClient"
    ],
    "fabric-datagen": [
      "com.simibubi.create.CreateData"
    ],
    "emi": [
      "com.simibubi.create.compat.emi.CreateEmiPlugin"
    ],
    "rei_client": [
      "com.simibubi.create.compat.rei.CreateREI"
    ],
    "jei_mod_plugin": [
      "com.simibubi.create.compat.jei.CreateJEI"
    ],
    "modmenu": [
      "com.simibubi.create.compat.modmenu.CreateModMenuIntegration"
    ]
  },

  "mixins": [ "create.mixins.json" ],
  "accessWidener": "create.accesswidener",

  "depends": {
    "fabricloader": ">=${loader_version}",
<<<<<<< HEAD
    "fabric": ">=${fabric_version}",
    "minecraft": "${minecraft_version}",
    "java": ">=${java_version}",
    "registrate-fabric": ">=${registrate_version}",
    "flywheel": ">=${flywheel_version}",
    "porting_lib": ">=${port_lib_version}",
    "forgeconfigapiport": ">=${forge_config_api_port_version}",
    "reach-entity-attributes": ">=${reach_entity_attributes_version}",
    "milk": ">=${milk_lib_version}"
=======
    "fabric-api": ">=${fabric_version}",
    "minecraft": "${minecraft_version}"
>>>>>>> a95841a2
  },

  "breaks": {
    "optifabric": "*",
    "colormatic": "<=3.1.1",
    "iris": "<=1.2.5"
  },

  "custom": {
    "loom:injected_interfaces": {
      "net/minecraft/class_1688": [ "com/simibubi/create/foundation/utility/fabric/AbstractMinecartExtensions" ]
    }
  }
}<|MERGE_RESOLUTION|>--- conflicted
+++ resolved
@@ -47,20 +47,8 @@
 
   "depends": {
     "fabricloader": ">=${loader_version}",
-<<<<<<< HEAD
-    "fabric": ">=${fabric_version}",
-    "minecraft": "${minecraft_version}",
-    "java": ">=${java_version}",
-    "registrate-fabric": ">=${registrate_version}",
-    "flywheel": ">=${flywheel_version}",
-    "porting_lib": ">=${port_lib_version}",
-    "forgeconfigapiport": ">=${forge_config_api_port_version}",
-    "reach-entity-attributes": ">=${reach_entity_attributes_version}",
-    "milk": ">=${milk_lib_version}"
-=======
     "fabric-api": ">=${fabric_version}",
     "minecraft": "${minecraft_version}"
->>>>>>> a95841a2
   },
 
   "breaks": {
