{
  "schemaVersion": 1,
  "id": "create",
  "version": "${version}",

  "name": "Create",
  "description": "Technology that empowers the player.",
  "authors": [
    "Fabricators of Create",
    "Creators of Create"
  ],
  "contact": {
    "issues": "https://github.com/Fabricators-of-Create/Create/issues",
    "sources": "https://github.com/Fabricators-of-Create/Create"
  },

  "license": "MIT",
  "icon": "logo.png",

  "environment": "*",
  "entrypoints": {
    "main": [
      "com.simibubi.create.Create"
    ],
    "client": [
      "com.simibubi.create.CreateClient"
    ],
    "fabric-datagen": [
      "com.simibubi.create.infrastructure.data.CreateDatagen"
    ],
    "fabric-gametest": [
      "com.simibubi.create.infrastructure.gametest.CreateGameTests"
    ],
    "emi": [
      "com.simibubi.create.compat.emi.CreateEmiPlugin"
    ],
    "rei_client": [
      "com.simibubi.create.compat.rei.CreateREI"
    ],
    "jei_mod_plugin": [
      "com.simibubi.create.compat.jei.CreateJEI"
    ],
    "modmenu": [
      "com.simibubi.create.compat.modmenu.CreateModMenuIntegration"
    ]
  },

  "mixins": [ "create.mixins.json" ],
  "accessWidener": "create.accesswidener",

  "depends": {
    "minecraft": "${minecraft_version}",
    "fabricloader": ">=${loader_version}",
    "fabric-api": ">=${fabric_version}",

    "porting_lib_accessors": ">=${port_lib_accessors_version}",
    "porting_lib_base": ">=${port_lib_base_version}",
    "porting_lib_entity": ">=${port_lib_entity_version}",
    "porting_lib_extensions": ">=${port_lib_extensions_version}",
    "porting_lib_networking": ">=${port_lib_networking_version}",
    "porting_lib_obj_loader": ">=${port_lib_obj_loader_version}",
    "porting_lib_tags": ">=${port_lib_tags_version}",
    "porting_lib_transfer": ">=${port_lib_transfer_version}",
    "porting_lib_models": ">=${port_lib_models_version}",
    "porting_lib_client_events": ">=${port_lib_client_events_version}",

    "forgeconfigapiport": ">=${forge_config_version}",
    "milk": ">=${milk_lib_version}",
    "reach-entity-attributes": ">=${reach_entity_attributes_version}"
  },

  "breaks": {
    "optifabric": "*",
    "colormatic": "<=3.1.1",
    "iris": "<=1.2.5",
    "sodium": "<=0.4.10"
  },

  "custom": {
    "loom:injected_interfaces": {
      "net/minecraft/class_1688": [ "com/simibubi/create/foundation/utility/fabric/AbstractMinecartExtensions" ],
<<<<<<< HEAD
      "net/minecraft/class_1946": [ "io/github/fabricators_of_create/porting_lib/entity/ITeleporter" ]
=======
      "net/minecraft/class_1946": [ "io/github/fabricators_of_create/porting_lib/extensions/ITeleporter" ]
>>>>>>> 502bd5e7
    }
  }
}<|MERGE_RESOLUTION|>--- conflicted
+++ resolved
@@ -79,11 +79,7 @@
   "custom": {
     "loom:injected_interfaces": {
       "net/minecraft/class_1688": [ "com/simibubi/create/foundation/utility/fabric/AbstractMinecartExtensions" ],
-<<<<<<< HEAD
-      "net/minecraft/class_1946": [ "io/github/fabricators_of_create/porting_lib/entity/ITeleporter" ]
-=======
       "net/minecraft/class_1946": [ "io/github/fabricators_of_create/porting_lib/extensions/ITeleporter" ]
->>>>>>> 502bd5e7
     }
   }
 }