--- conflicted
+++ resolved
@@ -72,18 +72,13 @@
     "optifabric": "*",
     "colormatic": "<=3.1.1",
     "iris": "<=1.2.5",
-    
+
     "create_interactive": "*",
 
-<<<<<<< HEAD
     "sound_physics_remastered": ">1.19.2-1.4.0 <1.19.3-1.0.0",
 
     "railways": "<1.5.3",
-    "create_interactive": "<=1.0.1-beta.2",
     "create_jetpack": "<=3.4.1",
-=======
-    "railways": "<1.4.8",
->>>>>>> fad5ab84
     "garnished": "<=1.6.3",
     "extendedbogeys": "<=0.4.5"
   },
