--- conflicted
+++ resolved
@@ -2,15 +2,10 @@
   "fabric:load_conditions": [
 
     {
-<<<<<<< HEAD
       "condition": "fabric:all_mods_loaded",
       "values": [
-        "appliedenergistics2"
+        "ae2"
       ]
-=======
-      "type": "forge:mod_loaded",
-      "modid": "ae2"
->>>>>>> 96b76a83
     }
   ],
   "type": "create:mixing",
