--- conflicted
+++ resolved
@@ -18,7 +18,7 @@
 
 repositories {
     mavenCentral()
-    mavenLocal()
+//    mavenLocal()
     maven { url = "https://maven.quiltmc.org/repository/release" }
     maven { url = "https://hephaestus.dev/release" }
     maven { url = "https://api.modrinth.com/maven" }
@@ -104,10 +104,6 @@
     deps.modImplementation("com.terraformersmc:modmenu:${project.modmenu_version}")
     deps.modCompileOnly("maven.modrinth:sandwichable:1.3.a+1.19")
     deps.modImplementation("dev.emi:trinkets:${project.trinkets_version}") { exclude(group: "com.terraformersmc") }
-<<<<<<< HEAD
-    // TODO: modImplementation when updated
-=======
->>>>>>> 5e1ceadb
     deps.modCompileOnly("vazkii.botania:Botania:${project.botania_version}") { transitive = false }
 }
 
@@ -143,42 +139,24 @@
 
 // mods that can be uncommented to test in development
 def testMods(DependencyHandler deps) {
-<<<<<<< HEAD
-//    modLocalRuntime("dev.monarkhes:myron:1.6.3+1.18.1") { transitive = false }
-//
+//    deps.modLocalRuntime("dev.monarkhes:myron:1.6.3+1.18.1") { transitive = false }
+
 //    deps.modLocalRuntime("maven.modrinth:kibe:1.9.7-BETA+1.18") { transitive = false }
 //    deps.modLocalRuntime("io.github.ladysnake:PlayerAbilityLib:1.5.0") { transitive = false }
 //    deps.modLocalRuntime("net.fabricmc:fabric-language-kotlin:1.8.0+kotlin.1.7.0")
-//
+
 //    deps.modLocalRuntime("maven.modrinth:better-biome-blend:1.18.2-1.3.5-fabric")
-//
+
 //    deps.modLocalRuntime("maven.modrinth:sandwichable:1.2+1.18.2")
 //    deps.modLocalRuntime("maven.modrinth:mealapi:0.3+1.18")
 //    deps.modLocalRuntime("dev.lambdaurora:spruceui:3.3.1+1.17")
-//
-    deps.modLocalRuntime("maven.modrinth:sodium:mc1.19.2-0.4.4")
-    deps.modLocalRuntime("org.joml:joml:1.10.4")
-=======
-//    deps.modLocalRuntime("dev.monarkhes:myron:1.6.3+1.18.1") { transitive = false }
-
-//    deps.modLocalRuntime("maven.modrinth:kibe:1.9.7-BETA+1.18") { transitive = false }
-//    deps.modLocalRuntime("io.github.ladysnake:PlayerAbilityLib:1.5.0") { transitive = false }
-//    deps.modLocalRuntime("net.fabricmc:fabric-language-kotlin:1.8.0+kotlin.1.7.0")
-
-//    deps.modLocalRuntime("maven.modrinth:better-biome-blend:1.18.2-1.3.5-fabric")
-
-//    deps.modLocalRuntime("maven.modrinth:sandwichable:1.2+1.18.2")
-//    deps.modLocalRuntime("maven.modrinth:mealapi:0.3+1.18")
-//    deps.modLocalRuntime("dev.lambdaurora:spruceui:3.3.1+1.17")
 
 //    deps.modLocalRuntime("maven.modrinth:sodium:mc1.18.2-0.4.1")
 //    deps.modLocalRuntime("org.joml:joml:1.10.4")
->>>>>>> 5e1ceadb
-
-    deps.modLocalRuntime("maven.modrinth:indium:1.0.9+mc1.19.2")
+
+//    deps.modLocalRuntime("maven.modrinth:indium:1.0.9+mc1.19.2")
 //
 //    deps.modLocalRuntime("maven.modrinth:phosphor:mc1.18.x-0.8.1")
-<<<<<<< HEAD
 //
 //    deps.modLocalRuntime("maven.modrinth:starlight:1.0.2+1.18.2")
 //
@@ -188,17 +166,6 @@
 //
 //    deps.modLocalRuntime("curse.maven:alloygery-573592:3847602") { transitive = false }
 //
-//    deps.modLocalRuntime("curse.maven:xl-packets-fabric-390168:3527187") { transitive = false }
-=======
-
-//    deps.modLocalRuntime("maven.modrinth:starlight:1.0.2+1.18.2")
-
-//    deps.modLocalRuntime("vazkii.botania:Botania:1.18.2-434-FABRIC")
-
-//    deps.modLocalRuntime("curse.maven:nbt-crafting-314633:3707208") { transitive = false }
-
-//    deps.modLocalRuntime("curse.maven:alloygery-573592:3847602") { transitive = false }
-
 //    deps.modLocalRuntime("curse.maven:xl-packets-fabric-390168:3527187") { transitive = false }
 
 //    deps.modLocalRuntime("maven.modrinth:paradise-lost:b1.6.8")
@@ -208,7 +175,6 @@
 //    deps.modLocalRuntime("net.kyrptonaught:customportalapi:0.0.1-beta50-1.18")
 //    deps.modLocalRuntime("com.github.devs-immortal:Incubus-Core:1.6.6-1.18.2") { transitive = false }
 //    deps.modLocalRuntime("com.github.CDAGaming.CrowdinTranslate:crowdin-translate:1.18.2")
->>>>>>> 5e1ceadb
 }
 
 machete {
