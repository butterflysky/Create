--- conflicted
+++ resolved
@@ -13,23 +13,15 @@
 apply plugin: 'eclipse'
 apply plugin: 'maven-publish'
 
-<<<<<<< HEAD
-version = 'mc1.15.2_v0.2.2'
-=======
-version = 'mc1.14.4_v0.2.2b'
->>>>>>> 91ba47ba
+version = 'mc1.15.2_v0.2.3'
 group = 'com.simibubi.create'
 archivesBaseName = 'create'
 
 sourceCompatibility = targetCompatibility = compileJava.sourceCompatibility = compileJava.targetCompatibility = '1.8'
 
 minecraft {
-<<<<<<< HEAD
     mappings channel: 'snapshot', version: '20200301-mixed-1.15.2'
-=======
-    mappings channel: 'snapshot', version: '20200119-1.14.3'
 	accessTransformer = file('src/main/resources/META-INF/accesstransformer.cfg')
->>>>>>> 91ba47ba
     
     runs {		
 		client {
