--- conflicted
+++ resolved
@@ -203,11 +203,8 @@
     // runtimeOnly fg.deobf("slimeknights.tconstruct:TConstruct:1.16.5-3.1.1.252")
     // runtimeOnly fg.deobf("maven.modrinth:rubidium:0.5.3")
     // implementation fg.deobf("com.railwayteam.railways:railways-1.18.2-1.1.1:all") { transitive = false }
-<<<<<<< HEAD
 	// runtimeOnly fg.deobf("maven.modrinth:aether:1.19.2-1.0.0-beta.1.1-forge")
-=======
     // runtimeOnly fg.deobf("maven.modrinth:spark:1.10.38-forge")
->>>>>>> e4c7d398
 
     // https://discord.com/channels/313125603924639766/725850371834118214/910619168821354497
     // Prevent Mixin annotation processor from getting into IntelliJ's annotation processor settings
