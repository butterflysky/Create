buildscript {
    repositories {
        maven { url = 'https://maven.minecraftforge.net' }
        mavenCentral()
        jcenter()
        maven { url = 'https://repo.spongepowered.org/repository/maven-public' }
        maven { url = 'https://maven.parchmentmc.org' }
    }
    dependencies {
        classpath group: 'net.minecraftforge.gradle', name: 'ForgeGradle', version: "${forgegradle_version}", changing: false
        classpath "org.spongepowered:mixingradle:${mixingradle_version}"
        classpath "org.parchmentmc:librarian:${librarian_version}"
    }
}

plugins {
    id 'com.matthewprenger.cursegradle' version "${cursegradle_version}"
}
apply plugin: 'net.minecraftforge.gradle'
apply plugin: 'org.parchmentmc.librarian.forgegradle'
apply plugin: 'eclipse'
apply plugin: 'maven-publish'
apply plugin: 'org.spongepowered.mixin'

jarJar.enable()

boolean dev = System.getenv('RELEASE') == null || System.getenv('RELEASE').equals('false');
// jozu: I use a gradle workspace with both projects.
// The project is named Flywheel-Forge, but sub-projects are named by folder.
boolean inWorkspace = findProject(':Flywheel') != null

ext.buildNumber = System.getenv('BUILD_NUMBER')

group = 'com.simibubi.create'
archivesBaseName = "create-${artifact_minecraft_version}"
version = mod_version + (dev && buildNumber != null ? "-${buildNumber}" : '')

java.toolchain.languageVersion = JavaLanguageVersion.of(17)

println('Java: ' + System.getProperty('java.version') + ' JVM: ' + System.getProperty('java.vm.version') + '(' + System.getProperty('java.vendor') + ') Arch: ' + System.getProperty('os.arch'))
minecraft {
    mappings channel: 'parchment', version: "${parchment_version}-${minecraft_version}"
    accessTransformer = file('src/main/resources/META-INF/accesstransformer.cfg')

    runs {
        client {
            workingDirectory project.file('run')
            arg '-mixin.config=create.mixins.json'
            arg '-mixin.config=flywheel.mixins.json'
            //jvmArgs '-XX:+UnlockCommercialFeatures' // uncomment for profiling
            property 'forge.logging.console.level', 'info'
            mods {
                create {
                    source sourceSets.main
                }

                if (inWorkspace) {
                    flywheel {
                        source project(":Flywheel").sourceSets.main
                    }
                }
            }
        }

        server {
            workingDirectory project.file('run/server')
            arg '-mixin.config=create.mixins.json'
            property 'forge.logging.console.level', 'info'
            mods {
                create {
                    source sourceSets.main
                }
            }
        }

        data {
            workingDirectory project.file('run')
            property 'forge.logging.markers', 'REGISTRIES,REGISTRYDUMP'
            property 'forge.logging.console.level', 'debug'
            args '--mod', 'create', '--all', '--output', file('src/generated/resources/'), '--existing', file('src/main/resources')
            mods {
                create {
                    source sourceSets.main
                }

                if (inWorkspace) {
                    flywheel {
                        source project(":Flywheel").sourceSets.main
                    }
                }
            }
        }
    }
}

repositories {
    maven {
        // Location of the maven that hosts JEI files (and TiC)
        name 'Progwml6 maven'
        url 'https://dvs1.progwml6.com/files/maven'
    }
    /*maven {
        // Location of a maven mirror for JEI files, as a fallback
        name 'ModMaven'
        url 'https://modmaven.k-4u.nl'
    }*/
    maven {
        // Location of the maven for vazkii's mods
        name 'blamejared'
        url 'https://maven.blamejared.com'
    }
    maven {
        // Location of the maven for mixed mappings, Registrate, and Flywheel
        name 'tterrag maven'
        url 'https://maven.tterrag.com'
    }
    maven {
        url 'https://www.cursemaven.com'
        content {
            includeGroup "curse.maven"
        }
    }
    maven {
        //location of the maven for dynamic trees
        url 'https://harleyoconnor.com/maven'
    }
    maven {
        //location of the maven for curios api
        url = "https://maven.theillusivec4.top/"
    }
    maven {
        name = "Modrinth"
        url = "https://api.modrinth.com/maven"
        content {
            includeGroup "maven.modrinth"
        }
    }
}

dependencies {
    minecraft "net.minecraftforge:forge:${minecraft_version}-${forge_version}"

    jarJar(group: 'com.tterrag.registrate', name: 'Registrate', version: '[MC1.19-1.1.5,)') {
        jarJar.pin(it, project.registrate_version)
    }
<<<<<<< HEAD
    jarJar(group: 'com.jozufozu.flywheel', name: "flywheel-forge-${flywheel_minecraft_version}", version: '[0.6.7,0.6.8)') {
        jarJar.pin(it, project.flywheel_version)
    }
=======
    // Uncomment once Forge fixes mixins for included jars
    //jarJar(group: 'com.jozufozu.flywheel', name: "flywheel-forge-${flywheel_minecraft_version}", version: '[0.6.8,0.6.9)') {
    //    jarJar.pin(it, project.flywheel_version)
    //}
>>>>>>> 5b038d41

    implementation fg.deobf("com.tterrag.registrate:Registrate:${registrate_version}")

    if (inWorkspace) {
        implementation project(':Flywheel')
    } else {
        implementation fg.deobf("com.jozufozu.flywheel:flywheel-forge-${flywheel_minecraft_version}:${flywheel_version}")
    }

    compileOnly fg.deobf("mezz.jei:jei-${jei_minecraft_version}-common-api:${jei_version}")
    compileOnly fg.deobf("mezz.jei:jei-${jei_minecraft_version}-forge-api:${jei_version}")
    runtimeOnly fg.deobf("mezz.jei:jei-${jei_minecraft_version}-forge:${jei_version}")

    compileOnly fg.deobf("top.theillusivec4.curios:curios-forge:${curios_minecraft_version}-${curios_version}:api")
    runtimeOnly fg.deobf("top.theillusivec4.curios:curios-forge:${curios_minecraft_version}-${curios_version}")

    // implementation fg.deobf("curse.maven:druidcraft-340991:3101903")
    // implementation fg.deobf("com.ferreusveritas.dynamictrees:DynamicTrees-1.16.5:0.10.0-Beta25")
    // runtimeOnly fg.deobf("vazkii.arl:AutoRegLib:1.4-35.69")
    // runtimeOnly fg.deobf("vazkii.quark:Quark:r2.0-212.984")
    // runtimeOnly fg.deobf("slimeknights.mantle:Mantle:1.16.5-1.6.115")
    // runtimeOnly fg.deobf("slimeknights.tconstruct:TConstruct:1.16.5-3.1.1.252")
    // runtimeOnly fg.deobf("maven.modrinth:rubidium:0.5.3")

    // https://discord.com/channels/313125603924639766/725850371834118214/910619168821354497
    // Prevent Mixin annotation processor from getting into IntelliJ's annotation processor settings
    // This allows 'Settings > Build, Execution, and Deployment > Build Tools > Gradle > Build and run using' set to IntelliJ to work correctly
    if (System.getProperty('idea.sync.active') != 'true') {
        annotationProcessor "org.spongepowered:mixin:${mixin_version}:processor"
    }
}

sourceSets.main.resources {
    srcDir 'src/generated/resources'
    exclude '.cache/'
}

mixin {
    add sourceSets.main, 'create.refmap.json'
}

// Workaround for SpongePowered/MixinGradle#38
afterEvaluate {
    tasks.configureReobfTaskForReobfJar.mustRunAfter(tasks.compileJava)
    tasks.configureReobfTaskForReobfJarJar.mustRunAfter(tasks.compileJava)
}

tasks.withType(JavaCompile).configureEach {
    options.encoding = 'UTF-8' // Use the UTF-8 charset for Java compilation
}

compileJava {
    options.compilerArgs = ['-Xdiags:verbose']
}

jar {
    classifier = 'slim'
    manifest {
        attributes([
            'Specification-Title': 'create',
            'Specification-Vendor': 'simibubi',
            'Specification-Version': '1',
            'Implementation-Title': project.jar.baseName,
            'Implementation-Version': project.jar.archiveVersion,
            'Implementation-Vendor': 'simibubi',
            'Implementation-Timestamp': new Date().format("yyyy-MM-dd'T'HH:mm:ssZ"),
            'MixinConfigs': 'create.mixins.json'
        ])
    }
}

task jarJarRelease {
    doLast {
        tasks.jarJar {
            classifier = ''
        }
    }
    finalizedBy tasks.jarJar
}

java {
    withSourcesJar()
    withJavadocJar()
}

void addLicense(jarTask) {
    jarTask.from('LICENSE') {
        rename { "${it}_${project.archivesBaseName}" }
    }
}

jar.finalizedBy('reobfJar')
tasks.jarJar.finalizedBy('reobfJarJar')

addLicense(jar)
addLicense(tasks.jarJar)

publishing {
    publications {
        mavenJava(MavenPublication) {
            artifactId = archivesBaseName

            from components.java
            fg.component(it)
            jarJar.component(it)
        }
    }

    repositories {
        if (project.hasProperty('mavendir')) {
            maven { url mavendir }
        }
    }
}

String getChangelogText() {
    def changelogFile = file('changelog.txt')
    String str = ''
    int lineCount = 0
    boolean done = false
    changelogFile.eachLine {
        if (done || it == null) {
            return
        }
        if (it.size() > 1) {
            def temp = it
            if (lineCount == 0) {
                temp = "Create ${version}"
                temp = "<span style=\"font-size: 18px; color: #333399;\">Create v${mod_version}</span>&nbsp;&nbsp;<em>for Minecraft ${minecraft_version}</em><br/>"
            } else if (it.startsWith('-')) {
                temp = "&nbsp;&nbsp;&nbsp;$temp<br/>"
                temp = temp.replaceAll("(\\S+\\/\\S+)#([0-9]+)\\b", "<a href=\"https://github.com/\$1/issues/\$2\">\$0</a>");
                temp = temp.replaceAll("#([0-9]+)\\b(?!<\\/a>)", "<a href=\"https://github.com/$github_project/issues/\$1\">\$0</a>");
            } else {
                temp = "<h4>$temp</h4>"
            }
            str += temp
            lineCount++
        } else {
            str += "<p>Please submit any Issues you come across on the&nbsp;<a href=\"https://github.com/${github_project}/issues\" rel=\"nofollow\">Issue Tracker</a>.</p>"
            done = true
        }
    }
    return str
}

// changelog debugging
// new File("changelog.html").write getChangelogText()
// tasks.curseforge.enabled = !dev && project.hasProperty('simi_curseforge_key')
// curseforge {
//     if (project.hasProperty('simi_curseforge_key')) {
//         apiKey = project.simi_curseforge_key
//     }
//
//     project {
//         id = project.projectId
//         changelog = System.getenv('CHANGELOG') == null || System.getenv('CHANGELOG').equals('none') ? getChangelogText() : System.getenv('CHANGELOG')
//         changelogType = 'html'
//         releaseType = project.curse_type
//         mainArtifact(shadowJar) {
//             displayName = "Create - ${version}"
//         }
//         relations {
//             optionalDependency 'jei'
//         }
//     }
// }<|MERGE_RESOLUTION|>--- conflicted
+++ resolved
@@ -143,16 +143,9 @@
     jarJar(group: 'com.tterrag.registrate', name: 'Registrate', version: '[MC1.19-1.1.5,)') {
         jarJar.pin(it, project.registrate_version)
     }
-<<<<<<< HEAD
-    jarJar(group: 'com.jozufozu.flywheel', name: "flywheel-forge-${flywheel_minecraft_version}", version: '[0.6.7,0.6.8)') {
+    jarJar(group: 'com.jozufozu.flywheel', name: "flywheel-forge-${flywheel_minecraft_version}", version: '[0.6.8,0.6.9)') {
         jarJar.pin(it, project.flywheel_version)
     }
-=======
-    // Uncomment once Forge fixes mixins for included jars
-    //jarJar(group: 'com.jozufozu.flywheel', name: "flywheel-forge-${flywheel_minecraft_version}", version: '[0.6.8,0.6.9)') {
-    //    jarJar.pin(it, project.flywheel_version)
-    //}
->>>>>>> 5b038d41
 
     implementation fg.deobf("com.tterrag.registrate:Registrate:${registrate_version}")
 
