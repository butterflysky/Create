buildscript {
    repositories {
        maven { url = 'https://maven.minecraftforge.net' }
        mavenCentral()
        jcenter()
        maven { url = 'https://repo.spongepowered.org/repository/maven-public' }
        maven { url = 'https://maven.parchmentmc.org' }
    }
    dependencies {
        classpath group: 'net.minecraftforge.gradle', name: 'ForgeGradle', version: "${forgegradle_version}", changing: false
        classpath "org.spongepowered:mixingradle:${mixingradle_version}"
        classpath "org.parchmentmc:librarian:${librarian_version}"
    }
}

plugins {
    id 'com.matthewprenger.cursegradle' version "${cursegradle_version}"
}
apply plugin: 'net.minecraftforge.gradle'
apply plugin: 'org.parchmentmc.librarian.forgegradle'
apply plugin: 'eclipse'
apply plugin: 'maven-publish'
apply plugin: 'org.spongepowered.mixin'

jarJar.enable()

boolean dev = System.getenv('RELEASE') == null || System.getenv('RELEASE').equals('false');
// jozu: I use a gradle workspace with both projects.
// The project is named Flywheel-Forge, but sub-projects are named by folder.
boolean inWorkspace = findProject(':Flywheel') != null

ext.buildNumber = System.getenv('BUILD_NUMBER')

group = 'com.simibubi.create'
archivesBaseName = "create-${artifact_minecraft_version}"
version = mod_version + (dev && buildNumber != null ? "-${buildNumber}" : '')

java.toolchain.languageVersion = JavaLanguageVersion.of(17)

println('Java: ' + System.getProperty('java.version') + ' JVM: ' + System.getProperty('java.vm.version') + '(' + System.getProperty('java.vendor') + ') Arch: ' + System.getProperty('os.arch'))
minecraft {
    mappings channel: 'parchment', version: "${parchment_version}-${minecraft_version}"
    accessTransformer = file('src/main/resources/META-INF/accesstransformer.cfg')

    runs {
        client {
            workingDirectory project.file('run')
            arg '-mixin.config=create.mixins.json'
            arg '-mixin.config=flywheel.mixins.json'
            //jvmArgs '-XX:+UnlockCommercialFeatures' // uncomment for profiling
            property 'forge.logging.console.level', 'info'
            mods {
                create {
                    source sourceSets.main
                }

                if (inWorkspace) {
                    flywheel {
                        source project(":Flywheel").sourceSets.main
                    }
                }
            }
        }

        server {
            workingDirectory project.file('run/server')
            arg '-mixin.config=create.mixins.json'
            property 'forge.logging.console.level', 'info'
            mods {
                create {
                    source sourceSets.main
                }
            }
        }

        data {
            workingDirectory project.file('run')
            property 'forge.logging.markers', 'REGISTRIES,REGISTRYDUMP'
            property 'forge.logging.console.level', 'debug'
            args '--mod', 'create', '--all', '--output', file('src/generated/resources/'), '--existing', file('src/main/resources')
            mods {
                create {
                    source sourceSets.main
                }

                if (inWorkspace) {
                    flywheel {
                        source project(":Flywheel").sourceSets.main
                    }
                }
            }
        }

        gameTestServer {
            workingDirectory project.file('run/gametest')
            arg '-mixin.config=create.mixins.json'
            property 'forge.logging.console.level', 'info'
            mods {
                create {
                    source sourceSets.main
                }
            }
            setForceExit false
        }
    }
}

repositories {
    maven {
        // location of the maven for Registrate and Flywheel
        name = 'tterrag maven'
        url = 'https://maven.tterrag.com'
    }
    maven {
        // location of the maven that hosts JEI files since January 2023
        // location of the maven for Vazkii's mods
        name = "Jared's maven"
        url = "https://maven.blamejared.com/"
    }
    /*maven {
        // location of a maven mirror for JEI files, as a fallback
        name = "ModMaven"
        url = "https://modmaven.dev"
    }*/
    maven {
        // location of the maven for Dynamic Trees
        url = 'https://harleyoconnor.com/maven'
    }
    maven {
        // location of the maven for Curios API
        url = "https://maven.theillusivec4.top/"
    }
    maven {
        // location of maven for CC: Tweaked
        name = "squiddev"
        url = "https://squiddev.cc/maven/"
        content {
            includeGroup "org.squiddev"
        }
    }

    maven {
        url = 'https://www.cursemaven.com'
        content {
            includeGroup "curse.maven"
        }
    }
    maven {
        name = "Modrinth"
        url = "https://api.modrinth.com/maven"
        content {
            includeGroup "maven.modrinth"
        }
    }

    flatDir {
        dirs 'libs'
    }
}

dependencies {
    minecraft "net.minecraftforge:forge:${minecraft_version}-${forge_version}"

    jarJar("com.tterrag.registrate:Registrate:${registrate_version}") {
        jarJar.ranged(it, '[MC1.19-1.1.5,)')
    }
    jarJar("com.jozufozu.flywheel:flywheel-forge-${flywheel_minecraft_version}:${flywheel_version}") {
        jarJar.ranged(it, '[0.6.8,0.6.9)')
    }
<<<<<<< HEAD
=======
    jarJar("com.jozufozu.flywheel:flywheel-forge-${flywheel_minecraft_version}:${flywheel_version}") {
        jarJar.ranged(it, '[0.6.8,0.6.9)')
    }
>>>>>>> c170738a

    implementation fg.deobf("com.tterrag.registrate:Registrate:${registrate_version}")

    if (inWorkspace) {
        implementation project(':Flywheel')
    } else {
        implementation fg.deobf("com.jozufozu.flywheel:flywheel-forge-${flywheel_minecraft_version}:${flywheel_version}")
    }

    compileOnly fg.deobf("mezz.jei:jei-${jei_minecraft_version}-common-api:${jei_version}")
    compileOnly fg.deobf("mezz.jei:jei-${jei_minecraft_version}-forge-api:${jei_version}")
    runtimeOnly fg.deobf("mezz.jei:jei-${jei_minecraft_version}-forge:${jei_version}")

    compileOnly fg.deobf("top.theillusivec4.curios:curios-forge:${curios_minecraft_version}-${curios_version}:api")
    runtimeOnly fg.deobf("top.theillusivec4.curios:curios-forge:${curios_minecraft_version}-${curios_version}")

	if (cc_tweaked_enable.toBoolean()) {
        compileOnly fg.deobf("org.squiddev:cc-tweaked-${cc_tweaked_minecraft_version}:${cc_tweaked_version}:api")
        runtimeOnly fg.deobf("org.squiddev:cc-tweaked-${cc_tweaked_minecraft_version}:${cc_tweaked_version}")
	}

    // implementation fg.deobf("curse.maven:druidcraft-340991:3101903")
    // implementation fg.deobf("com.ferreusveritas.dynamictrees:DynamicTrees-1.16.5:0.10.0-Beta25")
    // runtimeOnly fg.deobf("vazkii.arl:AutoRegLib:1.4-35.69")
    // runtimeOnly fg.deobf("vazkii.quark:Quark:r2.0-212.984")
    // runtimeOnly fg.deobf("slimeknights.mantle:Mantle:1.16.5-1.6.115")
    // runtimeOnly fg.deobf("slimeknights.tconstruct:TConstruct:1.16.5-3.1.1.252")
    // runtimeOnly fg.deobf("maven.modrinth:rubidium:0.5.3")
    // implementation fg.deobf("com.railwayteam.railways:railways-1.18.2-1.1.1:all") { transitive = false }

    // https://discord.com/channels/313125603924639766/725850371834118214/910619168821354497
    // Prevent Mixin annotation processor from getting into IntelliJ's annotation processor settings
    // This allows 'Settings > Build, Execution, and Deployment > Build Tools > Gradle > Build and run using' set to IntelliJ to work correctly
    if (System.getProperty('idea.sync.active') != 'true') {
        annotationProcessor "org.spongepowered:mixin:${mixin_version}:processor"
    }
}

sourceSets.main.java {
	if (!cc_tweaked_enable.toBoolean()) {
        exclude 'com/simibubi/create/compat/computercraft/implementation/**'
	}
}

sourceSets.main.resources {
    srcDir 'src/generated/resources'
    exclude '.cache/'
}

mixin {
    add sourceSets.main, 'create.refmap.json'
}

// Workaround for SpongePowered/MixinGradle#38
afterEvaluate {
    tasks.configureReobfTaskForReobfJar.mustRunAfter(tasks.compileJava)
    tasks.configureReobfTaskForReobfJarJar.mustRunAfter(tasks.compileJava)
}

tasks.withType(JavaCompile).configureEach {
    options.encoding = 'UTF-8' // Use the UTF-8 charset for Java compilation
}

compileJava {
    options.compilerArgs = ['-Xdiags:verbose']
}

jar {
    classifier = 'slim'
    manifest {
        attributes([
            'Specification-Title': 'create',
            'Specification-Vendor': 'simibubi',
            'Specification-Version': '1',
            'Implementation-Title': project.jar.baseName,
            'Implementation-Version': project.jar.archiveVersion,
            'Implementation-Vendor': 'simibubi',
            'Implementation-Timestamp': new Date().format("yyyy-MM-dd'T'HH:mm:ssZ"),
            'MixinConfigs': 'create.mixins.json'
        ])
    }
}

task jarJarRelease {
    group = 'jarjar'
    doLast {
        tasks.jarJar {
            classifier = ''
        }
    }
    finalizedBy tasks.jarJar
}

java {
    withSourcesJar()
    withJavadocJar()
}

void addLicense(jarTask) {
    jarTask.from('LICENSE') {
        rename { "${it}_${project.archivesBaseName}" }
    }
}

jar.finalizedBy('reobfJar')
tasks.jarJar.finalizedBy('reobfJarJar')

addLicense(jar)
addLicense(tasks.jarJar)

publishing {
    publications {
        mavenJava(MavenPublication) {
            artifactId = archivesBaseName

            from components.java
            fg.component(it)
            jarJar.component(it)
        }
    }

    repositories {
        if (project.hasProperty('mavendir')) {
            maven { url mavendir }
        }
    }
}

String getChangelogText() {
    def changelogFile = file('changelog.txt')
    String str = ''
    int lineCount = 0
    boolean done = false
    changelogFile.eachLine {
        if (done || it == null) {
            return
        }
        if (it.size() > 1) {
            def temp = it
            if (lineCount == 0) {
                temp = "Create ${version}"
                temp = "<span style=\"font-size: 18px; color: #333399;\">Create v${mod_version}</span>&nbsp;&nbsp;<em>for Minecraft ${minecraft_version}</em><br/>"
            } else if (it.startsWith('-')) {
                temp = "&nbsp;&nbsp;&nbsp;$temp<br/>"
                temp = temp.replaceAll("(\\S+\\/\\S+)#([0-9]+)\\b", "<a href=\"https://github.com/\$1/issues/\$2\">\$0</a>");
                temp = temp.replaceAll("#([0-9]+)\\b(?!<\\/a>)", "<a href=\"https://github.com/$github_project/issues/\$1\">\$0</a>");
            } else {
                temp = "<h4>$temp</h4>"
            }
            str += temp
            lineCount++
        } else {
            str += "<p>Please submit any Issues you come across on the&nbsp;<a href=\"https://github.com/${github_project}/issues\" rel=\"nofollow\">Issue Tracker</a>.</p>"
            done = true
        }
    }
    return str
}

// changelog debugging
// new File("changelog.html").write getChangelogText()
// tasks.curseforge.enabled = !dev && project.hasProperty('simi_curseforge_key')
// curseforge {
//     if (project.hasProperty('simi_curseforge_key')) {
//         apiKey = project.simi_curseforge_key
//     }
//
//     project {
//         id = project.projectId
//         changelog = System.getenv('CHANGELOG') == null || System.getenv('CHANGELOG').equals('none') ? getChangelogText() : System.getenv('CHANGELOG')
//         changelogType = 'html'
//         releaseType = project.curse_type
//         mainArtifact(shadowJar) {
//             displayName = "Create - ${version}"
//         }
//         relations {
//             optionalDependency 'jei'
//         }
//     }
// }<|MERGE_RESOLUTION|>--- conflicted
+++ resolved
@@ -167,12 +167,6 @@
     jarJar("com.jozufozu.flywheel:flywheel-forge-${flywheel_minecraft_version}:${flywheel_version}") {
         jarJar.ranged(it, '[0.6.8,0.6.9)')
     }
-<<<<<<< HEAD
-=======
-    jarJar("com.jozufozu.flywheel:flywheel-forge-${flywheel_minecraft_version}:${flywheel_version}") {
-        jarJar.ranged(it, '[0.6.8,0.6.9)')
-    }
->>>>>>> c170738a
 
     implementation fg.deobf("com.tterrag.registrate:Registrate:${registrate_version}")
 
