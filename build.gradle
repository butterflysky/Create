--- conflicted
+++ resolved
@@ -67,13 +67,6 @@
         exclude(group: "io.github.fabricators_of_create") // avoid duplicate Porting Lib
     }
 
-<<<<<<< HEAD
-    // Stub mod to allow addons to depend on a constant version between sub-patches
-    deps.include(project(":stubMod"))
-
-=======
-    deps.modApi(deps.include("me.alphamode:ForgeTags:$forge_tags_version"))
->>>>>>> 8e0b03f7
     deps.modApi(deps.include("com.electronwill.night-config:core:$night_config_version"))
     deps.modApi(deps.include("com.electronwill.night-config:toml:$night_config_version"))
     deps.modApi(deps.include("net.minecraftforge:forgeconfigapiport-fabric:$forge_config_api_port_version"))
