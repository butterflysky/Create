<<<<<<< HEAD
//file:noinspection GroovyAssignabilityCheck
//file:noinspection GroovyAccessibility
//file:noinspection GradlePackageVersionRange
plugins {
    id "fabric-loom" version "0.12-SNAPSHOT"
    id "maven-publish"
    id "io.github.juuxel.loom-quiltflower" version "1.+" // Quiltflower, a better decompiler
    id "org.quiltmc.quilt-mappings-on-loom" version "4.2.0" // Quilt Mappings, for parameters and javadoc. Also hashed mojmap.
    id "io.github.p03w.machete" version "1.+" // automatic jar compressing on build
}

sourceCompatibility = JavaVersion.VERSION_17
targetCompatibility = JavaVersion.VERSION_17

ext.buildNumber = System.getenv("GITHUB_RUN_NUMBER")
=======
buildscript {
    repositories {
        maven { url = 'https://maven.minecraftforge.net' }
        mavenCentral()
        jcenter()
        maven { url = 'https://repo.spongepowered.org/repository/maven-public' }
        maven { url = 'https://maven.parchmentmc.org' }
    }
    dependencies {
        classpath group: 'net.minecraftforge.gradle', name: 'ForgeGradle', version: "${forgegradle_version}", changing: true
        classpath "org.spongepowered:mixingradle:${mixingradle_version}"
        classpath "org.parchmentmc:librarian:${librarian_version}"
    }
}

plugins {
    id 'com.matthewprenger.cursegradle' version "${cursegradle_version}"
}
apply plugin: 'net.minecraftforge.gradle'
apply plugin: 'org.parchmentmc.librarian.forgegradle'
apply plugin: 'eclipse'
apply plugin: 'maven-publish'
apply plugin: 'org.spongepowered.mixin'

jarJar.enable()

boolean dev = System.getenv('RELEASE') == null || System.getenv('RELEASE').equals('false');
// jozu: I use a gradle workspace with both projects.
// The project is named Flywheel-Forge, but sub-projects are named by folder.
boolean inWorkspace = findProject(':Flywheel') != null

ext.buildNumber = System.getenv('BUILD_NUMBER')

group = 'com.simibubi.create'
archivesBaseName = "create-${artifact_minecraft_version}"
version = mod_version + (dev && buildNumber != null ? "-${buildNumber}" : '')
>>>>>>> 82be76d8

version = "mc${project.minecraft_version}_v${project.mod_version}" + (buildNumber != null ? "+${buildNumber}" : "")
group = project.maven_group
archivesBaseName = project.archives_base_name

repositories {
    mavenCentral()
    mavenLocal()
    maven { url = "https://api.modrinth.com/maven" }
    maven { url = "https://cursemaven.com" }
    maven { url = "https://maven.parchmentmc.org" }
    maven { url = "https://maven.fabricmc.net/" }
    maven { url = "https://maven.tterrag.com/" }
    maven { url = "https://storage.googleapis.com/devan-maven/" }
    maven { url = "https://maven.shedaniel.me/" }
    maven { url = "https://aperlambda.github.io/maven" }
    maven { url = "https://ladysnake.jfrog.io/artifactory/mods" }
    maven { url = "https://maven.kotlindiscord.com/repository/terraformers/" }
    maven { url = "https://mvn.devos.one/releases/" }
    maven { url = "https://mvn.devos.one/snapshots/" }
    maven { url = "https://maven.terraformersmc.com/" }
    maven { url = "https://maven.cafeteria.dev" }
    maven { url = "https://jitpack.io/" }
    maven { url = "https://maven.gegy.dev" }
    maven {
        url = "https://maven.jamieswhiteshirt.com/libs-release"
        content {
            includeGroup("com.jamieswhiteshirt")
        }
    }
}

dependencies {
    // dev env
    minecraft("com.mojang:minecraft:${project.minecraft_version}")
    mappings loom.layered {
//        it.addLayer(quiltMappings.mappings("org.quiltmc:quilt-mappings:1.18.2+build.24:v2")) // https://lambdaurora.dev/tools/import_quilt.html
//        it.parchment("org.parchmentmc.data:parchment-1.18.2:2022.07.10@zip") // https://ldtteam.jfrog.io/ui/native/parchmentmc-public/org/parchmentmc/data/parchment-1.18.1/BLEEDING-SNAPSHOT
        it.officialMojangMappings {
            setNameSyntheticMembers(false)
        }
    }
    modImplementation("net.fabricmc:fabric-loader:${project.loader_version}")
    modImplementation("me.shedaniel.cloth:cloth-config-fabric:${project.cloth_config_version}") { exclude(group: "net.fabricmc.fabric-api") }
    modApi("me.shedaniel.cloth:basic-math:0.6.0")
    modImplementation("com.terraformersmc:modmenu:${project.modmenu_version}")
    modCompileOnly("me.shedaniel:RoughlyEnoughItems-api-fabric:${project.rei_version}") { transitive = false }
    modCompileOnly("me.shedaniel:RoughlyEnoughItems-fabric:${project.rei_version}") { transitive = false }
    modImplementation("dev.architectury:architectury-fabric:${project.architectury_version}")
    modLocalRuntime("maven.modrinth:lazydfu:0.1.2")
    modLocalRuntime("maven.modrinth:lithium:mc1.18.2-0.7.9")
    modCompileOnly("maven.modrinth:sandwichable:1.2+1.18.2")
    modImplementation("dev.emi:trinkets:${project.trinkets_version}") { exclude(group: "com.terraformersmc") }
    modCompileOnly("dev.emi:emi:${project.emi_version}") { transitive = false }

    def recipeViewer = project.recipe_viewer
    if (recipeViewer == "emi") {
        modImplementation("dev.emi:emi:${project.emi_version}")  { transitive = false }
    } else if (recipeViewer == "rei") {
        modImplementation("me.shedaniel:RoughlyEnoughItems-fabric:${project.rei_version}") { transitive = false }
    } else {
        println("unknown recipe viewer: $recipeViewer")
    }

<<<<<<< HEAD
    // uncomment these to test

//    modLocalRuntime("maven.modrinth:kibe:1.9.7-BETA+1.18") { transitive = false }
//    modLocalRuntime("io.github.ladysnake:PlayerAbilityLib:1.5.0") { transitive = false }
//    modLocalRuntime("net.fabricmc:fabric-language-kotlin:1.8.0+kotlin.1.7.0")

//    modLocalRuntime("maven.modrinth:better-biome-blend:1.18.2-1.3.5-fabric")

//    modLocalRuntime("maven.modrinth:sandwichable:1.2+1.18.2")
//    modLocalRuntime("maven.modrinth:mealapi:0.3+1.18")
//    modLocalRuntime("dev.lambdaurora:spruceui:3.3.1+1.17")

//    modLocalRuntime("maven.modrinth:sodium:mc1.18.2-0.4.1")
//    localRuntime("org.joml:joml:1.10.4")

//    modLocalRuntime("maven.modrinth:phosphor:mc1.18.x-0.8.1")

//    modLocalRuntime("maven.modrinth:starlight:1.0.2+1.18.2")

//    modLocalRuntime("vazkii.botania:Botania:1.18.1-428-FABRIC-SNAPSHOT"
=======
repositories {
    maven {
        // Location of the maven that hosts JEI files (and TiC)
        name 'Progwml6 maven'
        url 'https://dvs1.progwml6.com/files/maven'
    }
    /*maven {
        // Location of a maven mirror for JEI files, as a fallback
        name 'ModMaven'
        url 'https://modmaven.k-4u.nl'
    }*/
    maven {
        // Location of the maven for vazkii's mods
        name 'blamejared'
        url 'https://maven.blamejared.com'
    }
    maven {
        // Location of the maven for mixed mappings, Registrate, and Flywheel
        name 'tterrag maven'
        url 'https://maven.tterrag.com'
    }
    maven {
        url 'https://www.cursemaven.com'
        content {
            includeGroup "curse.maven"
        }
    }
    maven {
        //location of the maven for dynamic trees
        url 'https://harleyoconnor.com/maven'
    }
    maven {
        //location of the maven for curios api
        url = "https://maven.theillusivec4.top/"
    }
}

dependencies {
    minecraft "net.minecraftforge:forge:${minecraft_version}-${forge_version}"

    jarJar(group: 'com.tterrag.registrate', name: 'Registrate', version: '[MC1.18.2-1.1.3,)') {
        jarJar.pin(it, project.registrate_version)
    }
    // Uncomment once Forge fixes mixins for included jars
    //jarJar(group: 'com.jozufozu.flywheel', name: "flywheel-forge-${flywheel_minecraft_version}", version: '[0.6.4,0.6.5)') {
    //    jarJar.pin(it, project.flywheel_version)
    //}

    implementation fg.deobf("com.tterrag.registrate:Registrate:${registrate_version}")

    if (inWorkspace) {
        implementation project(':Flywheel')
    } else {
        implementation fg.deobf("com.jozufozu.flywheel:flywheel-forge-${flywheel_minecraft_version}:${flywheel_version}")
    }
>>>>>>> 82be76d8

//    modLocalRuntime("curse.maven:nbt-crafting-314633:3707208") { transitive = false }

//    modLocalRuntime("curse.maven:alloygery-573592:3762142") { transitive = false }

//    modLocalRuntime("curse.maven:xl-packets-fabric-390168:3527187") { transitive = false }

    // dependencies
    modImplementation("net.fabricmc.fabric-api:fabric-api:${project.fabric_version}")

    modImplementation(include("io.github.fabricators_of_create:Porting-Lib:${project.port_lib_version}+${project.minecraft_version}-dev.${project.port_lib_hash}"))
    modImplementation(include("me.alphamode:ForgeTags:${project.forge_tags_version}"))
    modImplementation(include("com.electronwill.night-config:core:${project.night_config_core_version}"))
    modImplementation(include("com.electronwill.night-config:toml:${project.night_config_toml_version}"))
    modImplementation(include("curse.maven:forge-config-api-port-fabric-547434:${project.config_api_id}")) { transitive = false }
    modImplementation(include("com.tterrag.registrate:Registrate:${project.registrate_version}"))
    modImplementation(include("com.jozufozu.flywheel:flywheel-fabric-${project.minecraft_version}:${project.flywheel_version}"))
    modImplementation(include("com.jamieswhiteshirt:reach-entity-attributes:${project.reach_entity_attributes_version}"))
    modImplementation(include("dev.cafeteria:fake-player-api:${project.fake_player_api_version}"))
    modImplementation(include("io.github.tropheusj:milk-lib:${project.milk_lib_version}"))
    modImplementation(include("me.luligabi:NoIndium:${project.no_indium_version}"))
    implementation(include("com.google.code.findbugs:jsr305:${project.jsr305_version}"))
}

<<<<<<< HEAD
task buildOrPublish {
    group = "build"
    String mavenUser = System.getenv().MAVEN_USER
    if (mavenUser != null && !mavenUser.isEmpty()) {
        dependsOn(tasks.getByName("publish"))
        println("prepared for publish")
    } else {
        dependsOn(tasks.getByName("build"))
        println("prepared for build")
    }
}

loom {
    accessWidenerPath = file("src/main/resources/create.accesswidener")
    sourceSets {
        main {
            resources {
                srcDir("src/generated/resources")
                exclude("src/generated/resources/.cache")
            }
        }
    }

    runs {
        datagen {
            client()

            name "Data Generation"
            vmArg "-Dfabric-api.datagen"
            vmArg "-Dfabric-api.datagen.output-dir=${file("src/generated/resources")}"
            vmArg "-Dfabric-api.datagen.modid=create"
            // from ae2
            property "com.simibubi.create.existingData", file("src/main/resources").absolutePath

            runDir "build/datagen"
        }
    }
}

processResources {
    exclude("**/*.bbmodel", "**/*.lnk")

    Map<String, String> properties = new HashMap<>()
    properties.put("version", project.version)
    properties.put("loader_version", project.loader_version)
    properties.put("fabric_version", project.fabric_version)
    properties.put("minecraft_version", project.minecraft_version)
    properties.put("java_version", sourceCompatibility)
    properties.put("registrate_version", project.registrate_version)
    properties.put("flywheel_version", project.flywheel_version)
    properties.put("port_lib_version", "${project.port_lib_version}+${project.minecraft_version}.${project.port_lib_hash}")
    properties.put("forge_tags_version", project.forge_tags_version)
    properties.put("forge_config_api_port_version", project.forge_config_api_port_version)
    properties.put("reach_entity_attributes_version", project.reach_entity_attributes_version)
    properties.put("fake_player_api_version", project.fake_player_api_version)
    properties.put("milk_lib_version", project.milk_lib_version)
    properties.put("night_config_core_version", project.night_config_core_version)
    properties.put("night_config_toml_version", project.night_config_toml_version)

    properties.forEach((k, v) -> inputs.property(k, v))

    filesMatching("fabric.mod.json") {
        expand properties
    }

    duplicatesStrategy = DuplicatesStrategy.WARN
}

tasks.withType(JavaCompile).configureEach {
    it.options.release = Integer.parseInt(sourceCompatibility)
}

java {
    withSourcesJar()
}

jar {
    from("LICENSE") {
        rename { "${it}_${project.archivesBaseName}" }
    }
}
=======
sourceSets.main.resources {
    srcDir 'src/generated/resources'
    exclude '.cache/'
}

mixin {
    add sourceSets.main, 'create.refmap.json'
}

// Workaround for SpongePowered/MixinGradle#38
afterEvaluate {
    tasks.configureReobfTaskForReobfJar.mustRunAfter(tasks.compileJava)
    tasks.configureReobfTaskForReobfJarJar.mustRunAfter(tasks.compileJava)
}

tasks.withType(JavaCompile).configureEach {
    options.encoding = 'UTF-8' // Use the UTF-8 charset for Java compilation
}

compileJava {
    options.compilerArgs = ['-Xdiags:verbose']
}

jar {
    classifier = 'slim'
    manifest {
        attributes([
            'Specification-Title': 'create',
            'Specification-Vendor': 'simibubi',
            'Specification-Version': '1',
            'Implementation-Title': project.jar.baseName,
            'Implementation-Version': project.jar.archiveVersion,
            'Implementation-Vendor': 'simibubi',
            'Implementation-Timestamp': new Date().format("yyyy-MM-dd'T'HH:mm:ssZ"),
            'MixinConfigs': 'create.mixins.json'
        ])
    }
}

java {
    withSourcesJar()
    withJavadocJar()
}

void addLicense(jarTask) {
    jarTask.from('LICENSE') {
        rename { "${it}_${project.archivesBaseName}" }
    }
}

jar.finalizedBy('reobfJar')
tasks.jarJar.finalizedBy('reobfJarJar')

addLicense(jar)
addLicense(tasks.jarJar)
>>>>>>> 82be76d8

publishing {
    publications {
        mavenJava(MavenPublication) {
<<<<<<< HEAD
            from components.java
=======
            artifactId = archivesBaseName

            from components.java
            fg.component(it)
            jarJar.component(it)
>>>>>>> 82be76d8
        }
    }

    repositories {
        maven {
            url = "https://mvn.devos.one/${System.getenv().PUBLISH_SUFFIX}/"
            credentials {
                username = System.getenv().MAVEN_USER
                password = System.getenv().MAVEN_PASS
            }
            authentication { basic(BasicAuthentication) }
        }
    }
}<|MERGE_RESOLUTION|>--- conflicted
+++ resolved
@@ -1,4 +1,3 @@
-<<<<<<< HEAD
 //file:noinspection GroovyAssignabilityCheck
 //file:noinspection GroovyAccessibility
 //file:noinspection GradlePackageVersionRange
@@ -14,48 +13,10 @@
 targetCompatibility = JavaVersion.VERSION_17
 
 ext.buildNumber = System.getenv("GITHUB_RUN_NUMBER")
-=======
-buildscript {
-    repositories {
-        maven { url = 'https://maven.minecraftforge.net' }
-        mavenCentral()
-        jcenter()
-        maven { url = 'https://repo.spongepowered.org/repository/maven-public' }
-        maven { url = 'https://maven.parchmentmc.org' }
-    }
-    dependencies {
-        classpath group: 'net.minecraftforge.gradle', name: 'ForgeGradle', version: "${forgegradle_version}", changing: true
-        classpath "org.spongepowered:mixingradle:${mixingradle_version}"
-        classpath "org.parchmentmc:librarian:${librarian_version}"
-    }
-}
-
-plugins {
-    id 'com.matthewprenger.cursegradle' version "${cursegradle_version}"
-}
-apply plugin: 'net.minecraftforge.gradle'
-apply plugin: 'org.parchmentmc.librarian.forgegradle'
-apply plugin: 'eclipse'
-apply plugin: 'maven-publish'
-apply plugin: 'org.spongepowered.mixin'
-
-jarJar.enable()
-
-boolean dev = System.getenv('RELEASE') == null || System.getenv('RELEASE').equals('false');
-// jozu: I use a gradle workspace with both projects.
-// The project is named Flywheel-Forge, but sub-projects are named by folder.
-boolean inWorkspace = findProject(':Flywheel') != null
-
-ext.buildNumber = System.getenv('BUILD_NUMBER')
-
-group = 'com.simibubi.create'
+
+version = mod_version + (dev && buildNumber != null ? "-${buildNumber}" : '')
+group = project.maven_group
 archivesBaseName = "create-${artifact_minecraft_version}"
-version = mod_version + (dev && buildNumber != null ? "-${buildNumber}" : '')
->>>>>>> 82be76d8
-
-version = "mc${project.minecraft_version}_v${project.mod_version}" + (buildNumber != null ? "+${buildNumber}" : "")
-group = project.maven_group
-archivesBaseName = project.archives_base_name
 
 repositories {
     mavenCentral()
@@ -116,7 +77,6 @@
         println("unknown recipe viewer: $recipeViewer")
     }
 
-<<<<<<< HEAD
     // uncomment these to test
 
 //    modLocalRuntime("maven.modrinth:kibe:1.9.7-BETA+1.18") { transitive = false }
@@ -137,63 +97,6 @@
 //    modLocalRuntime("maven.modrinth:starlight:1.0.2+1.18.2")
 
 //    modLocalRuntime("vazkii.botania:Botania:1.18.1-428-FABRIC-SNAPSHOT"
-=======
-repositories {
-    maven {
-        // Location of the maven that hosts JEI files (and TiC)
-        name 'Progwml6 maven'
-        url 'https://dvs1.progwml6.com/files/maven'
-    }
-    /*maven {
-        // Location of a maven mirror for JEI files, as a fallback
-        name 'ModMaven'
-        url 'https://modmaven.k-4u.nl'
-    }*/
-    maven {
-        // Location of the maven for vazkii's mods
-        name 'blamejared'
-        url 'https://maven.blamejared.com'
-    }
-    maven {
-        // Location of the maven for mixed mappings, Registrate, and Flywheel
-        name 'tterrag maven'
-        url 'https://maven.tterrag.com'
-    }
-    maven {
-        url 'https://www.cursemaven.com'
-        content {
-            includeGroup "curse.maven"
-        }
-    }
-    maven {
-        //location of the maven for dynamic trees
-        url 'https://harleyoconnor.com/maven'
-    }
-    maven {
-        //location of the maven for curios api
-        url = "https://maven.theillusivec4.top/"
-    }
-}
-
-dependencies {
-    minecraft "net.minecraftforge:forge:${minecraft_version}-${forge_version}"
-
-    jarJar(group: 'com.tterrag.registrate', name: 'Registrate', version: '[MC1.18.2-1.1.3,)') {
-        jarJar.pin(it, project.registrate_version)
-    }
-    // Uncomment once Forge fixes mixins for included jars
-    //jarJar(group: 'com.jozufozu.flywheel', name: "flywheel-forge-${flywheel_minecraft_version}", version: '[0.6.4,0.6.5)') {
-    //    jarJar.pin(it, project.flywheel_version)
-    //}
-
-    implementation fg.deobf("com.tterrag.registrate:Registrate:${registrate_version}")
-
-    if (inWorkspace) {
-        implementation project(':Flywheel')
-    } else {
-        implementation fg.deobf("com.jozufozu.flywheel:flywheel-forge-${flywheel_minecraft_version}:${flywheel_version}")
-    }
->>>>>>> 82be76d8
 
 //    modLocalRuntime("curse.maven:nbt-crafting-314633:3707208") { transitive = false }
 
@@ -210,7 +113,7 @@
     modImplementation(include("com.electronwill.night-config:toml:${project.night_config_toml_version}"))
     modImplementation(include("curse.maven:forge-config-api-port-fabric-547434:${project.config_api_id}")) { transitive = false }
     modImplementation(include("com.tterrag.registrate:Registrate:${project.registrate_version}"))
-    modImplementation(include("com.jozufozu.flywheel:flywheel-fabric-${project.minecraft_version}:${project.flywheel_version}"))
+    modImplementation(include("com.jozufozu.flywheel:flywheel-fabric-${flywheel_minecraft_version}:${project.flywheel_version}"))
     modImplementation(include("com.jamieswhiteshirt:reach-entity-attributes:${project.reach_entity_attributes_version}"))
     modImplementation(include("dev.cafeteria:fake-player-api:${project.fake_player_api_version}"))
     modImplementation(include("io.github.tropheusj:milk-lib:${project.milk_lib_version}"))
@@ -218,7 +121,6 @@
     implementation(include("com.google.code.findbugs:jsr305:${project.jsr305_version}"))
 }
 
-<<<<<<< HEAD
 task buildOrPublish {
     group = "build"
     String mavenUser = System.getenv().MAVEN_USER
@@ -300,76 +202,11 @@
         rename { "${it}_${project.archivesBaseName}" }
     }
 }
-=======
-sourceSets.main.resources {
-    srcDir 'src/generated/resources'
-    exclude '.cache/'
-}
-
-mixin {
-    add sourceSets.main, 'create.refmap.json'
-}
-
-// Workaround for SpongePowered/MixinGradle#38
-afterEvaluate {
-    tasks.configureReobfTaskForReobfJar.mustRunAfter(tasks.compileJava)
-    tasks.configureReobfTaskForReobfJarJar.mustRunAfter(tasks.compileJava)
-}
-
-tasks.withType(JavaCompile).configureEach {
-    options.encoding = 'UTF-8' // Use the UTF-8 charset for Java compilation
-}
-
-compileJava {
-    options.compilerArgs = ['-Xdiags:verbose']
-}
-
-jar {
-    classifier = 'slim'
-    manifest {
-        attributes([
-            'Specification-Title': 'create',
-            'Specification-Vendor': 'simibubi',
-            'Specification-Version': '1',
-            'Implementation-Title': project.jar.baseName,
-            'Implementation-Version': project.jar.archiveVersion,
-            'Implementation-Vendor': 'simibubi',
-            'Implementation-Timestamp': new Date().format("yyyy-MM-dd'T'HH:mm:ssZ"),
-            'MixinConfigs': 'create.mixins.json'
-        ])
-    }
-}
-
-java {
-    withSourcesJar()
-    withJavadocJar()
-}
-
-void addLicense(jarTask) {
-    jarTask.from('LICENSE') {
-        rename { "${it}_${project.archivesBaseName}" }
-    }
-}
-
-jar.finalizedBy('reobfJar')
-tasks.jarJar.finalizedBy('reobfJarJar')
-
-addLicense(jar)
-addLicense(tasks.jarJar)
->>>>>>> 82be76d8
 
 publishing {
     publications {
         mavenJava(MavenPublication) {
-<<<<<<< HEAD
             from components.java
-=======
-            artifactId = archivesBaseName
-
-            from components.java
-            fg.component(it)
-            jarJar.component(it)
->>>>>>> 82be76d8
         }
     }
 
