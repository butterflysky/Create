--- conflicted
+++ resolved
@@ -58,23 +58,6 @@
 }
 
 repositories {
-<<<<<<< HEAD
-  maven {
-    // location of the maven that hosts JEI files
-    name = "Progwml6 maven"
-    url = "https://dvs1.progwml6.com/files/maven/"
-  }
-  maven {
-    // location of a maven mirror for JEI files, as a fallback
-    name = "ModMaven"
-    url = "https://modmaven.k-4u.nl"
-  }
-  maven {
-    // for mixed mappings
-    name = "tterrag maven"
-    url = "https://maven.tterrag.com/"
-  }
-=======
     maven {
         // location of the maven that hosts JEI files
         name "Progwml6 maven"
@@ -90,7 +73,11 @@
         name "blamejared"
         url "http://maven.blamejared.com/"
     }
->>>>>>> 1dd68bf4
+    maven {
+        // for mixed mappings
+        name = "tterrag maven"
+        url = "https://maven.tterrag.com/"
+    }
 }
 
 dependencies {
@@ -99,15 +86,11 @@
     // compile against the JEI API but do not include it at runtime
  	compileOnly fg.deobf("mezz.jei:jei-1.15.2:6.0.0.2:api")
   	// at runtime, use the full JEI jar
-<<<<<<< HEAD
   	runtimeOnly fg.deobf("mezz.jei:jei-1.15.2:6.0.0.2")
-=======
-  	runtimeOnly fg.deobf("mezz.jei:jei-1.14.4:6.0.0.26")
 
     // i'll leave this here commented for easier testing
     //runtimeOnly fg.deobf("vazkii.arl:AutoRegLib:1.4-35.69")
     //runtimeOnly fg.deobf("vazkii.quark:Quark:r2.0-212.984")
->>>>>>> 1dd68bf4
 }
 
 jar {
