import java.util.jar.JarEntry
import java.util.jar.JarOutputStream

//file:noinspection GrMethodMayBeStatic
plugins {
    id "fabric-loom" version "1.6.+"

    id "io.github.p03w.machete" version "1.1.4" // automatic jar compressing on build

    id "com.modrinth.minotaur" version "2.+" // modrinth publishing
    id "com.matthewprenger.cursegradle" version "1.+" // curseforge publishing
    id "maven-publish" // maven publishing
}

sourceCompatibility = JavaVersion.VERSION_17
targetCompatibility = JavaVersion.VERSION_17

String runNumber = System.getenv("GITHUB_RUN_NUMBER")
String build = runNumber != null ? "build.$runNumber" : "local"
version = "$mod_version-$build+mc$minecraft_version"

group = project.maven_group
archivesBaseName = "create-fabric"

repositories {
    maven { url = "https://maven.quiltmc.org/repository/release" } // QM
    maven { url = "https://maven.parchmentmc.org" } // Parchment
    maven { url = "https://maven.fabricmc.net/" } // FAPI, Loader
    maven { url = "https://mvn.devos.one/snapshots/" } // Registrate, Forge Tags, Milk Lib
    maven { url = "https://mvn.devos.one/releases/" } // Porting Lib
    maven { // for Porting Lib: Mixin Extras, Fabric ASM
        url = "https://jitpack.io/"
        content { includeGroupAndSubgroups("com.github") }
    }
    maven { url = "https://raw.githubusercontent.com/Fuzss/modresources/main/maven/" } // Forge Config API Port
    maven { url = "https://maven.tterrag.com/" } // Flywheel
    maven { url = "https://maven.shedaniel.me/" } // REI and deps
    maven { url = "https://api.modrinth.com/maven" } // LazyDFU, Sodium, Sandwichable
    maven { url = "https://maven.terraformersmc.com/" } // Mod Menu, Trinkets
    maven { url = "https://squiddev.cc/maven" } // CC:T
    maven { url = "https://modmaven.dev" } // Botania
    maven { // Reach Entity Attributes
        url = "https://maven.jamieswhiteshirt.com/libs-release"
        content { includeGroup("com.jamieswhiteshirt") }
    }
    maven { url = "https://maven.ladysnake.org/releases" } // CCA, for Trinkets
}

dependencies {
    setup(dependencies)
    devEnv(dependencies)
    compat(dependencies)
    dependencies(dependencies)
}

// actual dependencies for Create
def dependencies(DependencyHandler deps) {
    deps.modImplementation("net.fabricmc.fabric-api:fabric-api:$fabric_version")

    for (String module in port_lib_modules.split(",")) {
        deps.modApi(deps.include("io.github.fabricators_of_create.Porting-Lib:$module:$port_lib_version"))
    }

    deps.modApi(deps.include("com.tterrag.registrate_fabric:Registrate:$registrate_version")) {
        exclude(group: "io.github.fabricators_of_create") // avoid duplicate Porting Lib
    }

<<<<<<< HEAD
=======
    deps.modApi(deps.include("com.electronwill.night-config:core:$night_config_version"))
    deps.modApi(deps.include("com.electronwill.night-config:toml:$night_config_version"))
    deps.modApi(deps.include("fuzs.forgeconfigapiport:forgeconfigapiport-fabric:$forge_config_api_port_version"))
>>>>>>> 47764352
    deps.modApi(deps.include("com.jozufozu.flywheel:flywheel-fabric-$flywheel_minecraft_version:$flywheel_version"))
    deps.modApi(deps.include("com.jamieswhiteshirt:reach-entity-attributes:$reach_entity_attributes_version"))
    deps.modApi(deps.include("io.github.tropheusj:milk-lib:$milk_lib_version"))
    deps.api(deps.include("com.google.code.findbugs:jsr305:$jsr305_version"))
}

// initial project setup
def setup(DependencyHandler deps) {
    deps.minecraft("com.mojang:minecraft:$minecraft_version")
    deps.mappings(loom.layered {
        it.mappings("org.quiltmc:quilt-mappings:$minecraft_version+build.$qm_version:intermediary-v2")
        it.parchment("org.parchmentmc.data:parchment-$minecraft_version:$parchment_version@zip")
        it.officialMojangMappings { nameSyntheticMembers = false }
    })
    deps.modImplementation("net.fabricmc:fabric-loader:$loader_version")
}

// setup mods that enhance development
def devEnv(DependencyHandler deps) {
    deps.modLocalRuntime("com.terraformersmc:modmenu:$modmenu_version")
    deps.modLocalRuntime("dev.emi:trinkets:$trinkets_version") { transitive = false }
    // for Trinkets
    deps.modLocalRuntime("dev.onyxstudios.cardinal-components-api:cardinal-components-base:$cca_version")
    deps.modLocalRuntime("dev.onyxstudios.cardinal-components-api:cardinal-components-entity:$cca_version")
    if (Boolean.valueOf(cc_enabled)) {
        deps.modLocalRuntime("cc.tweaked:cc-tweaked-$minecraft_version-fabric:$cc_version")
        deps.modLocalRuntime("maven.modrinth:cloth-config:$cloth_version")
    }
    // have deprecated modules present at runtime only
    deps.modLocalRuntime("net.fabricmc.fabric-api:fabric-api-deprecated:$fabric_version")
}

// setup mods that are available for compatibility reasons
def compat(DependencyHandler deps) {
    deps.modCompileOnly("cc.tweaked:cc-tweaked-$minecraft_version-fabric-api:$cc_version")

    deps.modCompileOnly("vazkii.botania:Botania:$botania_version") { transitive = false }
    deps.modCompileOnly("com.terraformersmc:modmenu:$modmenu_version")
    deps.modCompileOnly("maven.modrinth:sandwichable:$sandwichable_version")
    deps.modCompileOnly("maven.modrinth:sodium:$sodium_version")

    deps.modCompileOnly("dev.emi:trinkets:$trinkets_version")
    // for Trinkets
    deps.modCompileOnly("dev.onyxstudios.cardinal-components-api:cardinal-components-base:$cca_version")
    deps.modCompileOnly("dev.onyxstudios.cardinal-components-api:cardinal-components-entity:$cca_version")

    recipeViewers(deps)
}

// setup the three recipe viewer mods
def recipeViewers(DependencyHandler deps) {
    // EMI
    deps.modCompileOnly("dev.emi:emi-fabric:$emi_version:api") { transitive = false }
    // JEI
    deps.modCompileOnly("mezz.jei:jei-$minecraft_version-fabric:$jei_version") { transitive = false }
    // REI
    deps.modCompileOnly("me.shedaniel:RoughlyEnoughItems-api-fabric:$rei_version")
    deps.modCompileOnly("me.shedaniel:RoughlyEnoughItems-default-plugin-fabric:$rei_version")

    switch (recipe_viewer.toLowerCase(Locale.ROOT)) {
        case "jei": deps.modLocalRuntime("mezz.jei:jei-$minecraft_version-fabric:$jei_version"); break
        case "rei": deps.modLocalRuntime("me.shedaniel:RoughlyEnoughItems-fabric:$rei_version"); break
        case "emi": deps.modLocalRuntime("dev.emi:emi-fabric:$emi_version"); break
        case "disabled": break
        default: println("Unknown recipe viewer specified: $recipe_viewer. Must be JEI, REI, EMI, or disabled.")
    }
}

machete {
    enabled = Boolean.getBoolean("PUBLISHING") // only optimize published releases
}

tasks.register("buildOrPublish") {
    group = "build"
    String mavenUser = System.getenv("MAVEN_USER")
    if (mavenUser != null && !mavenUser.isEmpty()) {
        dependsOn(tasks.named("publish"))
        println("prepared for publish")
    } else {
        dependsOn(tasks.named("build"))
        println("prepared for build")
    }
}

sourceSets {
    main {
        resources {
            srcDir("src/generated/resources")
            exclude(".cache")
        }
    }
}

loom {
    accessWidenerPath = file("src/main/resources/create.accesswidener")

    runs {
        configureEach {
            vmArg "-XX:+AllowEnhancedClassRedefinition"
            vmArg "-XX:+IgnoreUnrecognizedVMOptions"
        }

        datagen {
            client()

            name "Data Generation"
            vmArg "-Dfabric-api.datagen"
            vmArg "-Dfabric-api.datagen.output-dir=${file("src/generated/resources")}"
            vmArg "-Dfabric-api.datagen.modid=create"
            vmArg "-Dporting_lib.datagen.existing_resources=${file("src/main/resources")}"
        }

        server {
            runDir "run/server"
        }

        gametestServer {
            server()
            name "Headlesss GameTests"
            vmArg "-Dfabric-api.gametest"
            vmArg "-Dfabric-api.gametest.report-file=${project.buildDir}/junit.xml"
            runDir "run/gametest"
        }
    }
}

processResources {
    exclude("**/*.bbmodel", "**/*.lnk")

    Map<String, Object> properties = [
            "version": version,
            "minecraft_version": minecraft_version,
            "loader_version": loader_version,
            "fabric_version": fabric_version,
<<<<<<< HEAD
=======
            "forge_config_version": forge_config_api_port_version,
>>>>>>> 47764352
            "milk_lib_version": milk_lib_version,
            "reach_entity_attributes_version": reach_entity_attributes_version
    ]
    for (String module in port_lib_modules.split(","))
        properties.put("port_lib_${module}_version".toString(), port_lib_version)
    properties.put("port_lib_tags_version", "3.0") // the weird one

    properties.forEach((k, v) -> inputs.property(k, v))

    filesMatching("fabric.mod.json") {
        expand properties
    }

    filesMatching("create.mixins.json") {
        expand "archivesBaseName": archivesBaseName
    }

    duplicatesStrategy = DuplicatesStrategy.WARN
}

tasks.withType(JavaCompile).configureEach {
    it.options.release.set(17)
}

java {
    withSourcesJar()
}

jar {
    from("LICENSE") {
        rename { "${it}_$archivesBaseName" }
    }
}

// see gradle/publishing.gradle for publishing
apply from: "gradle/publishing/publishing.gradle"
apply from: "gradle/compat/compat.gradle"<|MERGE_RESOLUTION|>--- conflicted
+++ resolved
@@ -65,12 +65,9 @@
         exclude(group: "io.github.fabricators_of_create") // avoid duplicate Porting Lib
     }
 
-<<<<<<< HEAD
-=======
     deps.modApi(deps.include("com.electronwill.night-config:core:$night_config_version"))
     deps.modApi(deps.include("com.electronwill.night-config:toml:$night_config_version"))
     deps.modApi(deps.include("fuzs.forgeconfigapiport:forgeconfigapiport-fabric:$forge_config_api_port_version"))
->>>>>>> 47764352
     deps.modApi(deps.include("com.jozufozu.flywheel:flywheel-fabric-$flywheel_minecraft_version:$flywheel_version"))
     deps.modApi(deps.include("com.jamieswhiteshirt:reach-entity-attributes:$reach_entity_attributes_version"))
     deps.modApi(deps.include("io.github.tropheusj:milk-lib:$milk_lib_version"))
@@ -205,10 +202,7 @@
             "minecraft_version": minecraft_version,
             "loader_version": loader_version,
             "fabric_version": fabric_version,
-<<<<<<< HEAD
-=======
             "forge_config_version": forge_config_api_port_version,
->>>>>>> 47764352
             "milk_lib_version": milk_lib_version,
             "reach_entity_attributes_version": reach_entity_attributes_version
     ]
