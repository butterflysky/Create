INFO:
All changes should be appended to this file with each commit.
On publish, it should be cleared to prepare for the next release cycle.
No formatting, just plain text. CurseForge support for it is terrible.

Change logging starts below:
----------
- update to patch F
<<<<<<< HEAD
=======
- fix schematic-printing deployers consuming double the resources they should (#1273)
- fix invalid auto-shapeless recipes from appearing in EMI (#1148)
- potential fix for a rare belt-related crash (#941)
- potential fix for errors/crashes due to a missing locale (#1120)
>>>>>>> 502bd5e7
<|MERGE_RESOLUTION|>--- conflicted
+++ resolved
@@ -6,10 +6,7 @@
 Change logging starts below:
 ----------
 - update to patch F
-<<<<<<< HEAD
-=======
 - fix schematic-printing deployers consuming double the resources they should (#1273)
 - fix invalid auto-shapeless recipes from appearing in EMI (#1148)
 - potential fix for a rare belt-related crash (#941)
-- potential fix for errors/crashes due to a missing locale (#1120)
->>>>>>> 502bd5e7
+- potential fix for errors/crashes due to a missing locale (#1120)