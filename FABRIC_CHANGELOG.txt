--- conflicted
+++ resolved
@@ -12,14 +12,10 @@
 - Implement breaks for Create: Interactive
 - Fix ingredients overlapping with heat bar when using EMI (#1582)
 - Fix extendo grip not using up durability
-<<<<<<< HEAD
-- Update to 0.5.1.g/h/i (https://github.com/Creators-of-Create/Create/wiki/0.5.1g-&-h and https://github.com/Creators-of-Create/Create/wiki/0.5.1i)
-- fixed smart observers not updating their checked position (#1621)
-=======
 - Fix crash when deployer applies filter to block (#1553)
 - Fix crash when item drain drains a custom potion (#1580)
 - Fix crash when draining items that do not have a remainder (#1622)
 - Fix pumps not draining fluids from custom cauldrons registered with CauldronFluidContent$registerCauldron (#1618)
 - Merge in 0.5.1.g/h (https://github.com/Creators-of-Create/Create/wiki/0.5.1g-&-h)
 - Merge in 0.5.1.i (https://github.com/Creators-of-Create/Create/wiki/0.5.1i)
->>>>>>> 8fc7add8
+- Fix smart observers not updating their checked position (#1621)