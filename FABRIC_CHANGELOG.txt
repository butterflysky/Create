INFO:
All changes should be appended to this file with each commit.
On publish, it should be cleared to prepare for the next release cycle.
No formatting, just plain text. CurseForge support for it is terrible.

Change logging starts below:
----------
<<<<<<< HEAD
- switched from Forge Config API Port to Porting Lib Config
- updated Porting Lib, fixing config syncing
- fix waterwheels failing to assemble (#1424)
- fix water wheel structural blocks having missing texture break particles
=======
- added red sandpaper as a polishing workstation to EMI (#1453)
- fix a possible error in EMI init (#1439)
- fix deploying in EMI missing sandpaper and item application recipes (#1397)
>>>>>>> d62c2c43
<|MERGE_RESOLUTION|>--- conflicted
+++ resolved
@@ -5,13 +5,10 @@
 
 Change logging starts below:
 ----------
-<<<<<<< HEAD
+- added red sandpaper as a polishing workstation to EMI (#1453)
+- fix a possible error in EMI init (#1439)
+- fix deploying in EMI missing sandpaper and item application recipes (#1397)
 - switched from Forge Config API Port to Porting Lib Config
 - updated Porting Lib, fixing config syncing
 - fix waterwheels failing to assemble (#1424)
-- fix water wheel structural blocks having missing texture break particles
-=======
-- added red sandpaper as a polishing workstation to EMI (#1453)
-- fix a possible error in EMI init (#1439)
-- fix deploying in EMI missing sandpaper and item application recipes (#1397)
->>>>>>> d62c2c43
+- fix water wheel structural blocks having missing texture break particles