INFO:
All changes should be appended to this file with each commit.
On publish, it should be cleared to prepare for the next release cycle.
No formatting, just plain text. CurseForge support for it is terrible.

Change logging starts below:
----------
- update to patch F
- fix schematic-printing deployers consuming double the resources they should (#1273)
- fix invalid auto-shapeless recipes from appearing in EMI (#1148)
- potential fix for a rare belt-related crash (#941)
- potential fix for errors/crashes due to a missing locale (#1120)
<<<<<<< HEAD
- fix piston extension poles being considered unmovable (#1307)
=======
- fix emptying and filling recipes across JEI, REI, and EMI
- fix crash with belts and funnels (#1246)
- add in-world interaction EMI recipes for Create's fluid interactions (#1170)
- fix some errors in REI with chanced recipe outputs (#646, #902)
- fix a crash with Jade and Deployers (#1139)
- fix the Wand of Symmetry always placing double slabs (#1086)
- fix switched inputs in clipboard tooltip (#1212)
- fix copycats having bad translucency (#1167)
- fix intense fog underwater with Sodium (#1045)
>>>>>>> c14e903f
<|MERGE_RESOLUTION|>--- conflicted
+++ resolved
@@ -10,9 +10,6 @@
 - fix invalid auto-shapeless recipes from appearing in EMI (#1148)
 - potential fix for a rare belt-related crash (#941)
 - potential fix for errors/crashes due to a missing locale (#1120)
-<<<<<<< HEAD
-- fix piston extension poles being considered unmovable (#1307)
-=======
 - fix emptying and filling recipes across JEI, REI, and EMI
 - fix crash with belts and funnels (#1246)
 - add in-world interaction EMI recipes for Create's fluid interactions (#1170)
@@ -22,4 +19,4 @@
 - fix switched inputs in clipboard tooltip (#1212)
 - fix copycats having bad translucency (#1167)
 - fix intense fog underwater with Sodium (#1045)
->>>>>>> c14e903f
+- fix piston extension poles being considered unmovable (#1307)