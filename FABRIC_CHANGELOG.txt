--- conflicted
+++ resolved
@@ -10,9 +10,6 @@
 - fix overlays rendering twice, noticeable with Double Hotbar (#790)
 - stop the rogue Deployer uprising, for now (#1013)
 - fix plant-ness not being checked properly in some places (#1032)
-<<<<<<< HEAD
 - fix debug stick (#831)
-=======
 - fix crash breaking blocks with wand of symmetry (#1048)
-- fix performance issues with pipe connections (#935)
->>>>>>> eceb0e64
+- fix performance issues with pipe connections (#935)