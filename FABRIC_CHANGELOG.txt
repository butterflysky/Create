--- conflicted
+++ resolved
@@ -18,8 +18,5 @@
 - fix the Wand of Symmetry always placing double slabs (#1086)
 - fix switched inputs in clipboard tooltip (#1212)
 - fix copycats having bad translucency (#1167)
-<<<<<<< HEAD
 - fix intense fog underwater with Sodium (#1045)
-=======
-- fix backtanks being damageable (#1217)
->>>>>>> 9604d98d
+- fix backtanks being damageable (#1217)