--- conflicted
+++ resolved
@@ -19,9 +19,6 @@
 - fix switched inputs in clipboard tooltip (#1212)
 - fix copycats having bad translucency (#1167)
 - fix intense fog underwater with Sodium (#1045)
-<<<<<<< HEAD
 - fix piston extension poles being considered unmovable (#1307)
 - fix running on the edge of copycats producing missing texture particles (#1084)
-=======
-- fix backtanks being damageable (#1217)
->>>>>>> c863181d
+- fix backtanks being damageable (#1217)