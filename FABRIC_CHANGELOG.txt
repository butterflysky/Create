--- conflicted
+++ resolved
@@ -11,14 +11,10 @@
 - marked known outdated broken addon versions as incompatible
 - marked Sound Physics Remastered as broken due to calling non thread safe code off thread
 - add cycling to the block displayed in manual item application in EMI
-<<<<<<< HEAD
-- fix manual item application recipes in emi rendering the shadow in front (#1383)
-=======
 - fix manual item application recipes in emi rendering the shadow in front (#1383)
 - make hidden items not show up in REI & EMI
 - fix log spam with Continuity  (#1370)
 - fix backtanks not updating neighboring blocks (#1396)
 - fix basin tooltips not updating when removing fluid (#1411)
 - fix outputs of draining recipes not being indexed (#1409)
-- fix incorrect chances being shown on fan recipes (#1393)
->>>>>>> 7f179d10
+- fix incorrect chances being shown on fan recipes (#1393)