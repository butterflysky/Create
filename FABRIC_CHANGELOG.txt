--- conflicted
+++ resolved
@@ -5,24 +5,17 @@
 
 Change logging starts below:
 ----------
-<<<<<<< HEAD
-- added red sandpaper as a polishing workstation to EMI (#1453)
-- fix a possible error in EMI init (#1439)
-- fix deploying in EMI missing sandpaper and item application recipes (#1397)
+- Added red sandpaper as a polishing workstation to EMI (#1453)
+- Fix a possible error in EMI init (#1439)
+- Fix deploying in EMI missing sandpaper and item application recipes (#1397)
 - switched from Forge Config API Port to Porting Lib Config
 - updated Porting Lib, fixing config syncing
 - fix waterwheels failing to assemble (#1424)
 - fix water wheel structural blocks having missing texture break particles
 - Remove breaks for Sound Physics Remastered
-- fix crash with caxton
-=======
-- Added red sandpaper as a polishing workstation to EMI (#1453)
-- Fix a possible error in EMI init (#1439)
-- Fix deploying in EMI missing sandpaper and item application recipes (#1397)
-- Remove breaks for Sound Physics Remastered
+- Fix crash with caxton
 - Implement breaks for Create: Interactive
 - Fix ingredients overlapping with heat bar when using EMI (#1582)
 - Fix extendo grip not using up durability
 - Fix displaying sequenced assembly with multiple spout steps in REI (#1490)
-- Update to 0.5.1.g (https://github.com/Creators-of-Create/Create/wiki/0.5.1g)
->>>>>>> 85146820
+- Update to 0.5.1.g (https://github.com/Creators-of-Create/Create/wiki/0.5.1g)