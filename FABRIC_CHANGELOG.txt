--- conflicted
+++ resolved
@@ -18,8 +18,5 @@
 - fix basin tooltips not updating when removing fluid (#1411)
 - fix outputs of draining recipes not being indexed (#1409)
 - fix incorrect chances being shown on fan recipes (#1393)
-<<<<<<< HEAD
-- fix creative crates on contraptions causing crashes
-=======
 - fix stress tooltips not being shown until entering singleplayer (#1265)
->>>>>>> ac5db689
+- fix creative crates on contraptions causing crashes