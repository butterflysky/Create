INFO:
All changes should be appended to this file with each commit.
On publish, it should be cleared to prepare for the next release cycle.
No formatting, just plain text. CurseForge support for it is terrible.

Change logging starts below:
----------
- added red sandpaper as a polishing workstation to EMI (#1453)
- fix a possible error in EMI init (#1439)
- fix deploying in EMI missing sandpaper and item application recipes (#1397)
<<<<<<< HEAD
- switched from Forge Config API Port to Porting Lib Config
- updated Porting Lib, fixing config syncing
- fix waterwheels failing to assemble (#1424)
- fix water wheel structural blocks having missing texture break particles
=======
- Remove breaks for Sound Physics Remastered
>>>>>>> f5b588f8
<|MERGE_RESOLUTION|>--- conflicted
+++ resolved
@@ -8,11 +8,8 @@
 - added red sandpaper as a polishing workstation to EMI (#1453)
 - fix a possible error in EMI init (#1439)
 - fix deploying in EMI missing sandpaper and item application recipes (#1397)
-<<<<<<< HEAD
 - switched from Forge Config API Port to Porting Lib Config
 - updated Porting Lib, fixing config syncing
 - fix waterwheels failing to assemble (#1424)
 - fix water wheel structural blocks having missing texture break particles
-=======
-- Remove breaks for Sound Physics Remastered
->>>>>>> f5b588f8
+- Remove breaks for Sound Physics Remastered