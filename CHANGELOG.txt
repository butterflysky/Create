INFO:
All changes should be appended to this file with each commit.
On publish, it should be cleared to prepare for the next release cycle.
No formatting, just plain text. CurseForge support for it is terrible.

Change logging starts below:
<<<<<<< HEAD
----------
- synced with Patches G, H, and I
- added easy publishing to Modrinth, CurseForge, GitHub Releases, and Maven through a GitHub Action.
- added easy change logging. Future change logs will be much more thorough.
- updated AE2 compat recipes
- fixed error when using mechanical crafters with an empty hand
- dedicated Sodium compat fixes #695 and replaces NoIndium with a chat message
- updated zinc tags: raw_materials -> raw_ores, raw_zinc_materials -> raw_zinc_ores
- fix '/create ponder' crashing servers
=======
----------
>>>>>>> fe60fd67
<|MERGE_RESOLUTION|>--- conflicted
+++ resolved
@@ -4,16 +4,4 @@
 No formatting, just plain text. CurseForge support for it is terrible.
 
 Change logging starts below:
-<<<<<<< HEAD
-----------
-- synced with Patches G, H, and I
-- added easy publishing to Modrinth, CurseForge, GitHub Releases, and Maven through a GitHub Action.
-- added easy change logging. Future change logs will be much more thorough.
-- updated AE2 compat recipes
-- fixed error when using mechanical crafters with an empty hand
-- dedicated Sodium compat fixes #695 and replaces NoIndium with a chat message
-- updated zinc tags: raw_materials -> raw_ores, raw_zinc_materials -> raw_zinc_ores
-- fix '/create ponder' crashing servers
-=======
-----------
->>>>>>> fe60fd67
+----------