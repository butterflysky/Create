INFO:
All changes should be appended to this file with each commit.
On publish, it should be cleared to prepare for the next release cycle.
No formatting, just plain text. CurseForge support for it is terrible.

Change logging starts below:
<<<<<<< HEAD
----------
- fix extraction from crushing wheels
- fix crashes with contraptions breaking blocks
- implement PlayerBlockBreakEvents into BlockHelper#destroyBlockAs
- fix crashes with mechanical arms and many more things (#795)
- fix toolbox return erroring (#794)
- fix alt sometimes getting stuck when closing toolbox menu
- fix Sequenced Gearshifts getting powered too easily (#791)
- refactor transfer in many places to improve compat and code quality (related: #496)
- fix a crash with item drain rendering
=======
----------
>>>>>>> bd4984ba
<|MERGE_RESOLUTION|>--- conflicted
+++ resolved
@@ -4,17 +4,4 @@
 No formatting, just plain text. CurseForge support for it is terrible.
 
 Change logging starts below:
-<<<<<<< HEAD
-----------
-- fix extraction from crushing wheels
-- fix crashes with contraptions breaking blocks
-- implement PlayerBlockBreakEvents into BlockHelper#destroyBlockAs
-- fix crashes with mechanical arms and many more things (#795)
-- fix toolbox return erroring (#794)
-- fix alt sometimes getting stuck when closing toolbox menu
-- fix Sequenced Gearshifts getting powered too easily (#791)
-- refactor transfer in many places to improve compat and code quality (related: #496)
-- fix a crash with item drain rendering
-=======
-----------
->>>>>>> bd4984ba
+----------